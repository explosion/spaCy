--- conflicted
+++ resolved
@@ -30,12 +30,7 @@
       - name: Configure Python version
         uses: actions/setup-python@v4
         with:
-<<<<<<< HEAD
           python-version: "3.9"
-          architecture: x64
-=======
-          python-version: "3.7"
->>>>>>> c195ca4f
 
       - name: black
         run: |

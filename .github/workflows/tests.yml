name: tests

on:
  push:
    branches-ignore:
      - "spacy.io"
      - "nightly.spacy.io"
      - "v2.spacy.io"
    paths-ignore:
      - "*.md"
      - "*.mdx"
      - "website/docs/**"
      - "website/src/**"
      - "website/meta/*.tsx"
      - "website/meta/*.mjs"
      - "website/meta/languages.json"
      - "website/meta/site.json"
      - "website/meta/sidebars.json"
      - "website/meta/type-annotations.json"
      - "website/pages/**"
      - ".github/workflows/**"
  pull_request:
    types: [opened, synchronize, reopened, edited]
    paths:
      - "!*.md"
      - "!*.mdx"
      - "!website/docs/**"
      - "!website/src/**"
      - "!website/meta/*.tsx"
      - "!website/meta/*.mjs"
      - "!website/meta/languages.json"
      - "!website/meta/site.json"
      - "!website/meta/sidebars.json"
      - "!website/meta/type-annotations.json"
      - "!website/pages/**"
      - "!.github/workflows/**"
      - ".github/workflows/tests.yml"

jobs:
  validate:
    name: Validate
    runs-on: ubuntu-latest
    steps:
      - name: Check out repo
        uses: actions/checkout@v3

      - name: Configure Python version
        uses: actions/setup-python@v4
        with:
          python-version: "3.7"
          architecture: x64

      - name: black
        run: |
          python -m pip install black -c requirements.txt
          python -m black spacy --check
      - name: flake8
        run: |
          python -m pip install flake8==5.0.4
          python -m flake8 spacy --count --select=E901,E999,F821,F822,F823,W605 --show-source --statistics
      - name: Validate website/meta/universe.json
        run: |
          python .github/validate_universe_json.py website/meta/universe.json
  tests:
    name: Test
    needs: Validate
    strategy:
      fail-fast: true
      matrix:
        os: [ubuntu-latest, windows-latest, macos-latest]
        python_version: ["3.11"]
        include:
          - os: ubuntu-20.04
            python_version: "3.6"
          - os: windows-latest
            python_version: "3.7"
          - os: macos-latest
            python_version: "3.8"
          - os: ubuntu-latest
            python_version: "3.9"
          - os: windows-latest
            python_version: "3.10"

    runs-on: ${{ matrix.os }}

    steps:
      - name: Check out repo
        uses: actions/checkout@v3

      - name: Configure Python version
        uses: actions/setup-python@v4
        with:
          python-version: ${{ matrix.python_version }}
          architecture: x64

      - name: Install dependencies
        run: |
          python -m pip install -U build pip setuptools
          python -m pip install -U -r requirements.txt

      - name: Build sdist
        run: |
          python -m build --sdist

      - name: Run mypy
        run: |
          python -m mypy spacy
        if: matrix.python_version != '3.6'

      - name: Delete source directory and .egg-info
        run: |
          rm -rf spacy *.egg-info
        shell: bash

      - name: Uninstall all packages
        run: |
          python -m pip freeze
          python -m pip freeze --exclude pywin32 > installed.txt
          python -m pip uninstall -y -r installed.txt

      - name: Install from sdist
        run: |
          SDIST=$(python -c "import os;print(os.listdir('./dist')[-1])" 2>&1)
          SPACY_NUM_BUILD_JOBS=2 python -m pip install dist/$SDIST
        shell: bash

      - name: Test import
        run: python -W error -c "import spacy"

      - name: "Test download CLI"
        run: |
          python -m spacy download ca_core_news_sm
          python -m spacy download ca_core_news_md
          python -c "import spacy; nlp=spacy.load('ca_core_news_sm'); doc=nlp('test')"
        if: matrix.python_version == '3.8'

      - name: "Test download_url in info CLI"
        run: |
          python -W error -m spacy info ca_core_news_sm | grep -q download_url
        if: matrix.python_version == '3.8'

      - name: "Test no warnings on load (#11713)"
        run: |
          python -W error -c "import ca_core_news_sm; nlp = ca_core_news_sm.load(); doc=nlp('test')"
        if: matrix.python_version == '3.8'

      - name: "Test convert CLI"
        run: |
          python -m spacy convert extra/example_data/ner_example_data/ner-token-per-line-conll2003.json .
        if: matrix.python_version == '3.8'

      - name: "Test debug config CLI"
        run: |
          python -m spacy init config -p ner -l ca ner.cfg
          python -m spacy debug config ner.cfg --paths.train ner-token-per-line-conll2003.spacy --paths.dev ner-token-per-line-conll2003.spacy
        if: matrix.python_version == '3.8'

      - name: "Test debug data CLI"
        run: |
          # will have errors due to sparse data, check for summary in output
          python -m spacy debug data ner.cfg --paths.train ner-token-per-line-conll2003.spacy --paths.dev ner-token-per-line-conll2003.spacy | grep -q Summary
        if: matrix.python_version == '3.8'

      - name: "Test train CLI"
        run: |
          python -m spacy train ner.cfg --paths.train ner-token-per-line-conll2003.spacy --paths.dev ner-token-per-line-conll2003.spacy --training.max_steps 10 --gpu-id -1
        if: matrix.python_version == '3.8'

      - name: "Test assemble CLI"
        run: |
          python -c "import spacy; config = spacy.util.load_config('ner.cfg'); config['components']['ner'] = {'source': 'ca_core_news_sm'}; config.to_disk('ner_source_sm.cfg')"
          PYTHONWARNINGS="error,ignore::DeprecationWarning" python -m spacy assemble ner_source_sm.cfg output_dir
        if: matrix.python_version == '3.8'

      - name: "Test assemble CLI vectors warning"
        run: |
          python -c "import spacy; config = spacy.util.load_config('ner.cfg'); config['components']['ner'] = {'source': 'ca_core_news_md'}; config.to_disk('ner_source_md.cfg')"
          python -m spacy assemble ner_source_md.cfg output_dir 2>&1 | grep -q W113
        if: matrix.python_version == '3.8'

      - name: "Install test requirements"
        run: |
          python -m pip install -U -r requirements.txt

      - name: "Run CPU tests"
        run: |
          python -m pytest --pyargs spacy -W error

      - name: "Run CPU tests with thinc-apple-ops"
        run: |
          python -m pip install 'spacy[apple]'
          python -m pytest --pyargs spacy
<<<<<<< HEAD
        if: startsWith(matrix.os, 'macos') && matrix.python_version == '3.11'

      - run: |
          python .github/validate_universe_json.py website/meta/universe.json
        name: "Test website/meta/universe.json"
        if: matrix.python_version == '3.8'
=======
        if: startsWith(matrix.os, 'macos') && matrix.python_version == '3.8'
>>>>>>> 8ff90731
<|MERGE_RESOLUTION|>--- conflicted
+++ resolved
@@ -190,13 +190,4 @@
         run: |
           python -m pip install 'spacy[apple]'
           python -m pytest --pyargs spacy
-<<<<<<< HEAD
-        if: startsWith(matrix.os, 'macos') && matrix.python_version == '3.11'
-
-      - run: |
-          python .github/validate_universe_json.py website/meta/universe.json
-        name: "Test website/meta/universe.json"
-        if: matrix.python_version == '3.8'
-=======
-        if: startsWith(matrix.os, 'macos') && matrix.python_version == '3.8'
->>>>>>> 8ff90731
+        if: startsWith(matrix.os, 'macos') && matrix.python_version == '3.11'
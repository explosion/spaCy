--- conflicted
+++ resolved
@@ -1,6 +1,6 @@
 parameters:
-  python_version: ''
-  architecture: 'x64'
+  python_version: ""
+  architecture: "x64"
   num_build_jobs: 2
 
 steps:
@@ -12,7 +12,7 @@
 
   - bash: |
       echo "##vso[task.setvariable variable=python_version]${{ parameters.python_version }}"
-    displayName: 'Set variables'
+    displayName: "Set variables"
 
   - script: |
       python -m pip install -U build pip setuptools
@@ -25,7 +25,7 @@
 
   - script: |
       python -m mypy spacy
-    displayName: 'Run mypy'
+    displayName: "Run mypy"
     condition: ne(variables['python_version'], '3.6')
 
   - task: DeleteFiles@1
@@ -52,89 +52,56 @@
       python -W error -c "import spacy"
     displayName: "Test import"
 
-<<<<<<< HEAD
-#  - script: |
-#      python -m spacy download ca_core_news_sm
-#      python -m spacy download ca_core_news_md
-#      python -c "import spacy; nlp=spacy.load('ca_core_news_sm'); doc=nlp('test')"
-#    displayName: 'Test download CLI'
-#    condition: eq(variables['python_version'], '3.8')
-#
-#  - script: |
-#      python -W error -c "import ca_core_news_sm; nlp = ca_core_news_sm.load(); doc=nlp('test')"
-#    displayName: 'Test no warnings on load (#11713)'
-#    condition: eq(variables['python_version'], '3.8')
-#
-#  - script: |
-#      python -m spacy download ca_core_news_sm 2>&1 | grep -q skipping
-#    displayName: 'Test skip re-download (#12188)'
-#    condition: eq(variables['python_version'], '3.8')
-=======
   - script: |
       python -m spacy download ca_core_news_sm
       python -m spacy download ca_core_news_md
       python -c "import spacy; nlp=spacy.load('ca_core_news_sm'); doc=nlp('test')"
-    displayName: 'Test download CLI'
+    displayName: "Test download CLI"
     condition: eq(variables['python_version'], '3.9')
 
   - script: |
       python -W error -m spacy info ca_core_news_sm | grep -q download_url
-    displayName: 'Test download_url in info CLI'
+    displayName: "Test download_url in info CLI"
     condition: eq(variables['python_version'], '3.9')
 
   - script: |
       python -W error -c "import ca_core_news_sm; nlp = ca_core_news_sm.load(); doc=nlp('test')"
-    displayName: 'Test no warnings on load (#11713)'
+    displayName: "Test no warnings on load (#11713)"
     condition: eq(variables['python_version'], '3.9')
->>>>>>> ce258670
 
   - script: |
       python -m spacy convert extra/example_data/ner_example_data/ner-token-per-line-conll2003.json .
-    displayName: 'Test convert CLI'
+    displayName: "Test convert CLI"
     condition: eq(variables['python_version'], '3.9')
 
   - script: |
       python -m spacy init config -p ner -l ca ner.cfg
       python -m spacy debug config ner.cfg --paths.train ner-token-per-line-conll2003.spacy --paths.dev ner-token-per-line-conll2003.spacy
-    displayName: 'Test debug config CLI'
+    displayName: "Test debug config CLI"
     condition: eq(variables['python_version'], '3.9')
 
   - script: |
       # will have errors due to sparse data, check for summary in output
       python -m spacy debug data ner.cfg --paths.train ner-token-per-line-conll2003.spacy --paths.dev ner-token-per-line-conll2003.spacy | grep -q Summary
-    displayName: 'Test debug data CLI'
+    displayName: "Test debug data CLI"
     condition: eq(variables['python_version'], '3.9')
 
   - script: |
       python -m spacy train ner.cfg --paths.train ner-token-per-line-conll2003.spacy --paths.dev ner-token-per-line-conll2003.spacy --training.max_steps 10 --gpu-id -1
-    displayName: 'Test train CLI'
+    displayName: "Test train CLI"
     condition: eq(variables['python_version'], '3.9')
 
-<<<<<<< HEAD
-#  - script: |
-#      python -c "import spacy; config = spacy.util.load_config('ner.cfg'); config['components']['ner'] = {'source': 'ca_core_news_sm'}; config.to_disk('ner_source_sm.cfg')"
-#      PYTHONWARNINGS="error,ignore::DeprecationWarning" python -m spacy assemble ner_source_sm.cfg output_dir
-#    displayName: 'Test assemble CLI'
-#    condition: eq(variables['python_version'], '3.8')
-#
-#  - script: |
-#      python -c "import spacy; config = spacy.util.load_config('ner.cfg'); config['components']['ner'] = {'source': 'ca_core_news_md'}; config.to_disk('ner_source_md.cfg')"
-#      python -m spacy assemble ner_source_md.cfg output_dir 2>&1 | grep -q W113
-#    displayName: 'Test assemble CLI vectors warning'
-#    condition: eq(variables['python_version'], '3.8')
-=======
   - script: |
       python -c "import spacy; config = spacy.util.load_config('ner.cfg'); config['components']['ner'] = {'source': 'ca_core_news_sm'}; config.to_disk('ner_source_sm.cfg')"
       PYTHONWARNINGS="error,ignore::DeprecationWarning" python -m spacy assemble ner_source_sm.cfg output_dir
-    displayName: 'Test assemble CLI'
+    displayName: "Test assemble CLI"
     condition: eq(variables['python_version'], '3.9')
 
   - script: |
       python -c "import spacy; config = spacy.util.load_config('ner.cfg'); config['components']['ner'] = {'source': 'ca_core_news_md'}; config.to_disk('ner_source_md.cfg')"
       python -m spacy assemble ner_source_md.cfg output_dir 2>&1 | grep -q W113
-    displayName: 'Test assemble CLI vectors warning'
+    displayName: "Test assemble CLI vectors warning"
     condition: eq(variables['python_version'], '3.9')
->>>>>>> ce258670
 
   - script: |
       python -m pip install -U -r requirements.txt

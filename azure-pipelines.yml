trigger:
  batch: true
  branches:
    include:
    - '*'
    exclude:
    - 'spacy.io'
  paths:
    exclude:
    - 'website/*'
    - '*.md'
pr:
  paths:
    exclude:
    - 'website/*'
    - '*.md'

jobs:

# Perform basic checks for most important errors (syntax etc.) Uses the config
# defined in .flake8 and overwrites the selected codes.
- job: 'Validate'
  pool:
    vmImage: 'ubuntu-16.04'
  steps:
  - task: UsePythonVersion@0
    inputs:
      versionSpec: '3.7'
  - script: |
      pip install flake8
      python -m flake8 spacy --count --select=E901,E999,F821,F822,F823 --show-source --statistics
    displayName: 'flake8'

- job: 'Test'
  dependsOn: 'Validate'
  strategy:
    matrix:
      Python35Linux:
        imageName: 'ubuntu-16.04'
        python.version: '3.5'
      Python35Windows:
        imageName: 'vs2017-win2016'
        python.version: '3.5'
      Python36Linux:
        imageName: 'ubuntu-16.04'
        python.version: '3.6'
      Python36Windows:
        imageName: 'vs2017-win2016'
        python.version: '3.6'
      Python36Mac:
        imageName: 'macos-10.14'
        python.version: '3.6'
      # Don't test on 3.7 for now to speed up builds
      Python37Linux:
        imageName: 'ubuntu-16.04'
        python.version: '3.7'
      Python37Windows:
        imageName: 'vs2017-win2016'
        python.version: '3.7'
      Python37Mac:
        imageName: 'macos-10.14'
        python.version: '3.7'
      Python38Linux:
        imageName: 'ubuntu-16.04'
        python.version: '3.8'
      Python38Windows:
        imageName: 'vs2017-win2016'
        python.version: '3.8'
      Python38Mac:
        imageName: 'macos-10.14'
        python.version: '3.8'
      Python39Linux:
        imageName: 'ubuntu-16.04'
        python.version: '3.9'
      Python39Windows:
        imageName: 'vs2017-win2016'
        python.version: '3.9'
      Python39Mac:
        imageName: 'macos-10.14'
        python.version: '3.9'
    maxParallel: 4
  pool:
    vmImage: $(imageName)

  steps:
  - task: UsePythonVersion@0
    inputs:
      versionSpec: '$(python.version)'
      architecture: 'x64'

  - script: |
<<<<<<< HEAD
      python -m pip install -U pip setuptools
=======
      python -m pip install -U setuptools
>>>>>>> 90550552
      pip install -r requirements.txt --prefer-binary
    displayName: 'Install dependencies'

  - script: |
      python setup.py build_ext --inplace
      python setup.py sdist --formats=gztar
      pip freeze > installed.txt
      pip uninstall -y -r installed.txt
    displayName: 'Compile and build sdist'

  - task: DeleteFiles@1
    inputs:
      contents: 'spacy'
    displayName: 'Delete source directory'

  - bash: |
      pip freeze > installed.txt
      pip uninstall -y -r installed.txt
      SDIST=$(python -c "import os;print(os.listdir('./dist')[-1])" 2>&1)
<<<<<<< HEAD
      pip install dist/$SDIST --prefer-binary
=======
      pip install dist/$SDIST --only-binary :all:
>>>>>>> 90550552
    displayName: 'Install from sdist'

  - script: |
      pip install -r requirements.txt --prefer-binary
      python -m pytest --pyargs spacy
    displayName: 'Run tests'<|MERGE_RESOLUTION|>--- conflicted
+++ resolved
@@ -89,19 +89,13 @@
       architecture: 'x64'
 
   - script: |
-<<<<<<< HEAD
       python -m pip install -U pip setuptools
-=======
-      python -m pip install -U setuptools
->>>>>>> 90550552
       pip install -r requirements.txt --prefer-binary
     displayName: 'Install dependencies'
 
   - script: |
       python setup.py build_ext --inplace
       python setup.py sdist --formats=gztar
-      pip freeze > installed.txt
-      pip uninstall -y -r installed.txt
     displayName: 'Compile and build sdist'
 
   - task: DeleteFiles@1
@@ -113,11 +107,7 @@
       pip freeze > installed.txt
       pip uninstall -y -r installed.txt
       SDIST=$(python -c "import os;print(os.listdir('./dist')[-1])" 2>&1)
-<<<<<<< HEAD
-      pip install dist/$SDIST --prefer-binary
-=======
       pip install dist/$SDIST --only-binary :all:
->>>>>>> 90550552
     displayName: 'Install from sdist'
 
   - script: |

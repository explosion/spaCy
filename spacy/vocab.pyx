# cython: profile=True
from libc.string cimport memcpy

import numpy
import srsly
from thinc.api import get_array_module, get_current_ops
import functools

from .lexeme cimport EMPTY_LEXEME, OOV_RANK
from .lexeme cimport Lexeme
from .typedefs cimport attr_t
from .tokens.token cimport Token
from .attrs cimport LANG, ORTH

from .compat import copy_reg
from .errors import Errors
from .attrs import intify_attrs, NORM, IS_STOP
from .vectors import Vectors, Mode as VectorsMode
from .util import registry
from .lookups import Lookups
from . import util
from .lang.norm_exceptions import BASE_NORMS
from .lang.lex_attrs import LEX_ATTRS, is_stop, get_lang


def create_vocab(lang, defaults):
    # If the spacy-lookups-data package is installed, we pre-populate the lookups
    # with lexeme data, if available
    lex_attrs = {**LEX_ATTRS, **defaults.lex_attr_getters}
    # This is messy, but it's the minimal working fix to Issue #639.
    lex_attrs[IS_STOP] = functools.partial(is_stop, stops=defaults.stop_words)
    # Ensure that getter can be pickled
    lex_attrs[LANG] = functools.partial(get_lang, lang=lang)
    lex_attrs[NORM] = util.add_lookups(
        lex_attrs.get(NORM, LEX_ATTRS[NORM]),
        BASE_NORMS,
    )
    return Vocab(
        lex_attr_getters=lex_attrs,
        writing_system=defaults.writing_system,
        get_noun_chunks=defaults.syntax_iterators.get("noun_chunks"),
    )


cdef class Vocab:
    """A look-up table that allows you to access `Lexeme` objects. The `Vocab`
    instance also provides access to the `StringStore`, and owns underlying
    C-data that is shared between `Doc` objects.

    DOCS: https://spacy.io/api/vocab
    """
    def __init__(self, lex_attr_getters=None, strings=tuple(), lookups=None,
<<<<<<< HEAD
                 vectors_name=None, writing_system={}, get_noun_chunks=None,
=======
                 oov_prob=-20., writing_system={}, get_noun_chunks=None,
>>>>>>> cbc2ae93
                 **deprecated_kwargs):
        """Create the vocabulary.

        lex_attr_getters (dict): A dictionary mapping attribute IDs to
            functions to compute them. Defaults to `None`.
        strings (StringStore): StringStore that maps strings to integers, and
            vice versa.
        lookups (Lookups): Container for large lookup tables and dictionaries.
<<<<<<< HEAD
        vectors_name (str): Optional name to identify the vectors table.
=======
        oov_prob (float): Default OOV probability.
>>>>>>> cbc2ae93
        get_noun_chunks (Optional[Callable[[Union[Doc, Span], Iterator[Tuple[int, int, int]]]]]):
            A function that yields base noun phrases used for Doc.noun_chunks.
        """
        lex_attr_getters = lex_attr_getters if lex_attr_getters is not None else {}
        if lookups in (None, True, False):
            lookups = Lookups()
        self.mem = Pool()
        self._by_orth = PreshMap()
        self.strings = StringStore()
        self.length = 0
        if strings:
            for string in strings:
                _ = self[string]
        self.lex_attr_getters = lex_attr_getters
        self.morphology = Morphology(self.strings)
        self.vectors = Vectors(strings=self.strings)
        self.lookups = lookups
        self.writing_system = writing_system
        self.get_noun_chunks = get_noun_chunks

    property vectors:
        def __get__(self):
            return self._vectors

        def __set__(self, vectors):
            for s in vectors.strings:
                self.strings.add(s)
            self._vectors = vectors
            self._vectors.strings = self.strings

    @property
    def lang(self):
        langfunc = None
        if self.lex_attr_getters:
            langfunc = self.lex_attr_getters.get(LANG, None)
        return langfunc("_") if langfunc else ""

    def __len__(self):
        """The current number of lexemes stored.

        RETURNS (int): The current number of lexemes stored.
        """
        return self.length

    def add_flag(self, flag_getter, int flag_id=-1):
        """Set a new boolean flag to words in the vocabulary.

        The flag_getter function will be called over the words currently in the
        vocab, and then applied to new words as they occur. You'll then be able
        to access the flag value on each token using token.check_flag(flag_id).
        See also: `Lexeme.set_flag`, `Lexeme.check_flag`, `Token.set_flag`,
        `Token.check_flag`.

        flag_getter (callable): A function `f(str) -> bool`, to get the
            flag value.
        flag_id (int): An integer between 1 and 63 (inclusive), specifying
            the bit at which the flag will be stored. If -1, the lowest
            available bit will be chosen.
        RETURNS (int): The integer ID by which the flag value can be checked.

        DOCS: https://spacy.io/api/vocab#add_flag
        """
        if flag_id == -1:
            for bit in range(1, 64):
                if bit not in self.lex_attr_getters:
                    flag_id = bit
                    break
            else:
                raise ValueError(Errors.E062)
        elif flag_id >= 64 or flag_id < 1:
            raise ValueError(Errors.E063.format(value=flag_id))
        for lex in self:
            lex.set_flag(flag_id, flag_getter(lex.orth_))
        self.lex_attr_getters[flag_id] = flag_getter
        return flag_id

    cdef const LexemeC* get(self, str string) except NULL:
        """Get a pointer to a `LexemeC` from the lexicon, creating a new
        `Lexeme` if necessary using memory acquired from the given pool. If the
        pool is the lexicon's own memory, the lexeme is saved in the lexicon.
        """
        if string == "":
            return &EMPTY_LEXEME
        cdef LexemeC* lex
        cdef hash_t key = self.strings[string]
        lex = <LexemeC*>self._by_orth.get(key)
        cdef size_t addr
        if lex != NULL:
            assert lex.orth in self.strings
            if lex.orth != key:
                raise KeyError(Errors.E064.format(string=lex.orth,
                                                  orth=key, orth_id=string))
            return lex
        else:
            return self._new_lexeme(string)

    cdef const LexemeC* get_by_orth(self, attr_t orth) except NULL:
        """Get a pointer to a `LexemeC` from the lexicon, creating a new
        `Lexeme` if necessary using memory acquired from the given pool. If the
        pool is the lexicon's own memory, the lexeme is saved in the lexicon.
        """
        if orth == 0:
            return &EMPTY_LEXEME
        cdef LexemeC* lex
        lex = <LexemeC*>self._by_orth.get(orth)
        if lex != NULL:
            return lex
        else:
            return self._new_lexeme(self.strings[orth])

    cdef const LexemeC* _new_lexeme(self, str string) except NULL:
        lex = <LexemeC*>self.mem.alloc(1, sizeof(LexemeC))
        lex.orth = self.strings.add(string)
        lex.length = len(string)
        if self.vectors is not None:
            lex.id = self.vectors.key2row.get(lex.orth, OOV_RANK)
        else:
            lex.id = OOV_RANK
        if self.lex_attr_getters is not None:
            for attr, func in self.lex_attr_getters.items():
                value = func(string)
                if isinstance(value, str):
                    value = self.strings.add(value)
                if value is not None:
                    Lexeme.set_struct_attr(lex, attr, value)
        self._add_lex_to_vocab(lex.orth, lex)
        if lex == NULL:
            raise ValueError(Errors.E085.format(string=string))
        return lex

    cdef int _add_lex_to_vocab(self, hash_t key, const LexemeC* lex) except -1:
        self._by_orth.set(lex.orth, <void*>lex)
        self.length += 1

    def __contains__(self, key):
        """Check whether the string or int key has an entry in the vocabulary.

        string (str): The ID string.
        RETURNS (bool) Whether the string has an entry in the vocabulary.

        DOCS: https://spacy.io/api/vocab#contains
        """
        cdef hash_t int_key
        if isinstance(key, bytes):
            int_key = self.strings[key.decode("utf8")]
        elif isinstance(key, str):
            int_key = self.strings[key]
        else:
            int_key = key
        lex = self._by_orth.get(int_key)
        return lex is not NULL

    def __iter__(self):
        """Iterate over the lexemes in the vocabulary.

        YIELDS (Lexeme): An entry in the vocabulary.

        DOCS: https://spacy.io/api/vocab#iter
        """
        cdef attr_t key
        cdef size_t addr
        for key, addr in self._by_orth.items():
            lex = Lexeme(self, key)
            yield lex

    def __getitem__(self, id_or_string):
        """Retrieve a lexeme, given an int ID or a unicode string. If a
        previously unseen unicode string is given, a new lexeme is created and
        stored.

        id_or_string (int or str): The integer ID of a word, or its unicode
            string. If `int >= Lexicon.size`, `IndexError` is raised. If
            `id_or_string` is neither an int nor a unicode string, `ValueError`
            is raised.
        RETURNS (Lexeme): The lexeme indicated by the given ID.

        EXAMPLE:
            >>> apple = nlp.vocab.strings["apple"]
            >>> assert nlp.vocab[apple] == nlp.vocab[u"apple"]

        DOCS: https://spacy.io/api/vocab#getitem
        """
        cdef attr_t orth
        if isinstance(id_or_string, str):
            orth = self.strings.add(id_or_string)
        else:
            orth = id_or_string
        return Lexeme(self, orth)

    cdef const TokenC* make_fused_token(self, substrings) except NULL:
        cdef int i
        tokens = <TokenC*>self.mem.alloc(len(substrings) + 1, sizeof(TokenC))
        for i, props in enumerate(substrings):
            props = intify_attrs(props, strings_map=self.strings)
            token = &tokens[i]
            # Set the special tokens up to have arbitrary attributes
            lex = <LexemeC*>self.get_by_orth(props[ORTH])
            token.lex = lex
            for attr_id, value in props.items():
                Token.set_struct_attr(token, attr_id, value)
                # NORM is the only one that overlaps between the two
                # (which is maybe not great?)
                if attr_id != NORM:
                    Lexeme.set_struct_attr(lex, attr_id, value)
        return tokens

    @property
    def vectors_length(self):
        return self.vectors.shape[1]

    def reset_vectors(self, *, width=None, shape=None):
        """Drop the current vector table. Because all vectors must be the same
        width, you have to call this to change the size of the vectors.
        """
        if width is not None and shape is not None:
            raise ValueError(Errors.E065.format(width=width, shape=shape))
        elif shape is not None:
            self.vectors = Vectors(strings=self.strings, shape=shape)
        else:
            width = width if width is not None else self.vectors.shape[1]
            self.vectors = Vectors(strings=self.strings, shape=(self.vectors.shape[0], width))

    def deduplicate_vectors(self):
        if self.vectors.mode != VectorsMode.default:
            raise ValueError(Errors.E858.format(
                mode=self.vectors.mode,
                alternative=""
            ))
        ops = get_current_ops()
        xp = get_array_module(self.vectors.data)
        filled = xp.asarray(
            sorted(list({row for row in self.vectors.key2row.values()}))
        )
        # deduplicate data and remap keys
        data = numpy.unique(ops.to_numpy(self.vectors.data[filled]), axis=0)
        data = ops.asarray(data)
        if data.shape == self.vectors.data.shape:
            # nothing to deduplicate
            return
        row_by_bytes = {row.tobytes(): i for i, row in enumerate(data)}
        key2row = {
            key: row_by_bytes[self.vectors.data[row].tobytes()]
            for key, row in self.vectors.key2row.items()
        }
        # replace vectors with deduplicated version
        self.vectors = Vectors(strings=self.strings, data=data)
        for key, row in key2row.items():
            self.vectors.add(key, row=row)

    def prune_vectors(self, nr_row, batch_size=1024):
        """Reduce the current vector table to `nr_row` unique entries. Words
        mapped to the discarded vectors will be remapped to the closest vector
        among those remaining.

        For example, suppose the original table had vectors for the words:
        ['sat', 'cat', 'feline', 'reclined']. If we prune the vector table to
        two rows, we would discard the vectors for 'feline' and 'reclined'.
        These words would then be remapped to the closest remaining vector
        -- so "feline" would have the same vector as "cat", and "reclined"
        would have the same vector as "sat".

        The similarities are judged by cosine. The original vectors may
        be large, so the cosines are calculated in minibatches, to reduce
        memory usage.

        nr_row (int): The number of rows to keep in the vector table.
        batch_size (int): Batch of vectors for calculating the similarities.
            Larger batch sizes might be faster, while temporarily requiring
            more memory.
        RETURNS (dict): A dictionary keyed by removed words mapped to
            `(string, score)` tuples, where `string` is the entry the removed
            word was mapped to, and `score` the similarity score between the
            two words.

        DOCS: https://spacy.io/api/vocab#prune_vectors
        """
        if self.vectors.mode != VectorsMode.default:
            raise ValueError(Errors.E858.format(
                mode=self.vectors.mode,
                alternative=""
            ))
        ops = get_current_ops()
        xp = get_array_module(self.vectors.data)
        # Make sure all vectors are in the vocab
        for orth in self.vectors:
            self[orth]
        # Make prob negative so it sorts by rank ascending
        # (key2row contains the rank)
        priority = [(-lex.prob, self.vectors.key2row[lex.orth], lex.orth)
                    for lex in self if lex.orth in self.vectors.key2row]
        priority.sort()
        indices = xp.asarray([i for (prob, i, key) in priority], dtype="uint64")
        keys = xp.asarray([key for (prob, i, key) in priority], dtype="uint64")
        keep = xp.ascontiguousarray(self.vectors.data[indices[:nr_row]])
        toss = xp.ascontiguousarray(self.vectors.data[indices[nr_row:]])
        self.vectors = Vectors(strings=self.strings, data=keep, keys=keys[:nr_row])
        syn_keys, syn_rows, scores = self.vectors.most_similar(toss, batch_size=batch_size)
        syn_keys = ops.to_numpy(syn_keys)
        remap = {}
        for i, key in enumerate(ops.to_numpy(keys[nr_row:])):
            self.vectors.add(key, row=syn_rows[i][0])
            word = self.strings[key]
            synonym = self.strings[syn_keys[i][0]]
            score = scores[i][0]
            remap[word] = (synonym, score)
        return remap

    def get_vector(self, orth):
        """Retrieve a vector for a word in the vocabulary. Words can be looked
        up by string or int ID. If the current vectors do not contain an entry
        for the word, a 0-vector with the same number of dimensions as the
        current vectors is returned.

        orth (int / unicode): The hash value of a word, or its unicode string.
        RETURNS (numpy.ndarray or cupy.ndarray): A word vector. Size
            and shape determined by the `vocab.vectors` instance. Usually, a
            numpy ndarray of shape (300,) and dtype float32.

        DOCS: https://spacy.io/api/vocab#get_vector
        """
        if isinstance(orth, str):
            orth = self.strings.add(orth)
        if self.has_vector(orth):
            return self.vectors[orth]
        xp = get_array_module(self.vectors.data)
        vectors = xp.zeros((self.vectors_length,), dtype="f")
        return vectors

    def set_vector(self, orth, vector):
        """Set a vector for a word in the vocabulary. Words can be referenced
        by string or int ID.

        orth (int / str): The word.
        vector (numpy.ndarray or cupy.nadarry[ndim=1, dtype='float32']): The vector to set.

        DOCS: https://spacy.io/api/vocab#set_vector
        """
        if isinstance(orth, str):
            orth = self.strings.add(orth)
        if self.vectors.is_full and orth not in self.vectors:
            new_rows = max(100, int(self.vectors.shape[0]*1.3))
            if self.vectors.shape[1] == 0:
                width = vector.size
            else:
                width = self.vectors.shape[1]
            self.vectors.resize((new_rows, width))
        lex = self[orth]  # Add word to vocab if necessary
        row = self.vectors.add(orth, vector=vector)
        if row >= 0:
            lex.rank = row

    def has_vector(self, orth):
        """Check whether a word has a vector. Returns False if no vectors have
        been loaded. Words can be looked up by string or int ID.

        orth (int / str): The word.
        RETURNS (bool): Whether the word has a vector.

        DOCS: https://spacy.io/api/vocab#has_vector
        """
        if isinstance(orth, str):
            orth = self.strings.add(orth)
        return orth in self.vectors

    property lookups:
        def __get__(self):
            return self._lookups

        def __set__(self, lookups):
            self._lookups = lookups
            if lookups.has_table("lexeme_norm"):
                self.lex_attr_getters[NORM] = util.add_lookups(
                    self.lex_attr_getters.get(NORM, LEX_ATTRS[NORM]),
                    self.lookups.get_table("lexeme_norm"),
                )


    def to_disk(self, path, *, exclude=tuple()):
        """Save the current state to a directory.

        path (str or Path): A path to a directory, which will be created if
            it doesn't exist.
        exclude (Iterable[str]): String names of serialization fields to exclude.

        DOCS: https://spacy.io/api/vocab#to_disk
        """
        path = util.ensure_path(path)
        if not path.exists():
            path.mkdir()
        setters = ["strings", "vectors"]
        if "strings" not in exclude:
            self.strings.to_disk(path / "strings.json")
        if "vectors" not in exclude:
            self.vectors.to_disk(path, exclude=["strings"])
        if "lookups" not in exclude:
            self.lookups.to_disk(path)

    def from_disk(self, path, *, exclude=tuple()):
        """Loads state from a directory. Modifies the object in place and
        returns it.

        path (str or Path): A path to a directory.
        exclude (Iterable[str]): String names of serialization fields to exclude.
        RETURNS (Vocab): The modified `Vocab` object.

        DOCS: https://spacy.io/api/vocab#to_disk
        """
        path = util.ensure_path(path)
        getters = ["strings", "vectors"]
        if "strings" not in exclude:
            self.strings.from_disk(path / "strings.json")  # TODO: add exclude?
        if "vectors" not in exclude:
            if self.vectors is not None:
                self.vectors.from_disk(path, exclude=["strings"])
        if "lookups" not in exclude:
            self.lookups.from_disk(path)
        if "lexeme_norm" in self.lookups:
            self.lex_attr_getters[NORM] = util.add_lookups(
                self.lex_attr_getters.get(NORM, LEX_ATTRS[NORM]), self.lookups.get_table("lexeme_norm")
            )
        self.length = 0
        self._by_orth = PreshMap()
        return self

    def to_bytes(self, *, exclude=tuple()):
        """Serialize the current state to a binary string.

        exclude (Iterable[str]): String names of serialization fields to exclude.
        RETURNS (bytes): The serialized form of the `Vocab` object.

        DOCS: https://spacy.io/api/vocab#to_bytes
        """
        def deserialize_vectors():
            if self.vectors is None:
                return None
            else:
                return self.vectors.to_bytes(exclude=["strings"])

        getters = {
            "strings": lambda: self.strings.to_bytes(),
            "vectors": deserialize_vectors,
            "lookups": lambda: self.lookups.to_bytes(),
        }
        return util.to_bytes(getters, exclude)

    def from_bytes(self, bytes_data, *, exclude=tuple()):
        """Load state from a binary string.

        bytes_data (bytes): The data to load from.
        exclude (Iterable[str]): String names of serialization fields to exclude.
        RETURNS (Vocab): The `Vocab` object.

        DOCS: https://spacy.io/api/vocab#from_bytes
        """
        def serialize_vectors(b):
            if self.vectors is None:
                return None
            else:
                return self.vectors.from_bytes(b, exclude=["strings"])

        setters = {
            "strings": lambda b: self.strings.from_bytes(b),
            "vectors": lambda b: serialize_vectors(b),
            "lookups": lambda b: self.lookups.from_bytes(b),
        }
        util.from_bytes(bytes_data, setters, exclude)
        if "lexeme_norm" in self.lookups:
            self.lex_attr_getters[NORM] = util.add_lookups(
                self.lex_attr_getters.get(NORM, LEX_ATTRS[NORM]), self.lookups.get_table("lexeme_norm")
            )
        self.length = 0
        self._by_orth = PreshMap()
        return self

    def _reset_cache(self, keys, strings):
        # I'm not sure this made sense. Disable it for now.
        raise NotImplementedError


def pickle_vocab(vocab):
    sstore = vocab.strings
    vectors = vocab.vectors
    morph = vocab.morphology
    lex_attr_getters = srsly.pickle_dumps(vocab.lex_attr_getters)
    lookups = vocab.lookups
    get_noun_chunks = vocab.get_noun_chunks
    return (unpickle_vocab,
            (sstore, vectors, morph, lex_attr_getters, lookups, get_noun_chunks))


def unpickle_vocab(sstore, vectors, morphology, lex_attr_getters, lookups, get_noun_chunks):
    cdef Vocab vocab = Vocab()
    vocab.vectors = vectors
    vocab.strings = sstore
    vocab.morphology = morphology
    vocab.lex_attr_getters = srsly.pickle_loads(lex_attr_getters)
    vocab.lookups = lookups
    vocab.get_noun_chunks = get_noun_chunks
    return vocab


copy_reg.pickle(Vocab, pickle_vocab, unpickle_vocab)<|MERGE_RESOLUTION|>--- conflicted
+++ resolved
@@ -50,12 +50,7 @@
     DOCS: https://spacy.io/api/vocab
     """
     def __init__(self, lex_attr_getters=None, strings=tuple(), lookups=None,
-<<<<<<< HEAD
-                 vectors_name=None, writing_system={}, get_noun_chunks=None,
-=======
-                 oov_prob=-20., writing_system={}, get_noun_chunks=None,
->>>>>>> cbc2ae93
-                 **deprecated_kwargs):
+                 writing_system={}, get_noun_chunks=None, **deprecated_kwargs):
         """Create the vocabulary.
 
         lex_attr_getters (dict): A dictionary mapping attribute IDs to
@@ -63,11 +58,6 @@
         strings (StringStore): StringStore that maps strings to integers, and
             vice versa.
         lookups (Lookups): Container for large lookup tables and dictionaries.
-<<<<<<< HEAD
-        vectors_name (str): Optional name to identify the vectors table.
-=======
-        oov_prob (float): Default OOV probability.
->>>>>>> cbc2ae93
         get_noun_chunks (Optional[Callable[[Union[Doc, Span], Iterator[Tuple[int, int, int]]]]]):
             A function that yields base noun phrases used for Doc.noun_chunks.
         """

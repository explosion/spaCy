--- conflicted
+++ resolved
@@ -49,13 +49,8 @@
 
     DOCS: https://spacy.io/api/vocab
     """
-<<<<<<< HEAD
-    def __init__(self, lex_attr_getters=None, strings=tuple(), lookups=None,
-                 writing_system={}, get_noun_chunks=None, **deprecated_kwargs):
-=======
     def __init__(self, lex_attr_getters=None, strings=None, lookups=None,
-            oov_prob=-20., writing_system=None, get_noun_chunks=None):
->>>>>>> a653dec6
+                 writing_system=None, get_noun_chunks=None):
         """Create the vocabulary.
 
         lex_attr_getters (dict): A dictionary mapping attribute IDs to

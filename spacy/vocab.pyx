# cython: profile=True
from libc.string cimport memcpy

import srsly
from thinc.api import get_array_module, get_current_ops
import functools

from .lexeme cimport EMPTY_LEXEME, OOV_RANK
from .lexeme cimport Lexeme
from .typedefs cimport attr_t
from .tokens.token cimport Token
from .attrs cimport LANG, ORTH

from .compat import copy_reg
from .errors import Errors
from .attrs import intify_attrs, NORM, IS_STOP
from .vectors import Vectors, Mode as VectorsMode
from .util import registry
from .lookups import Lookups
from . import util
from .lang.norm_exceptions import BASE_NORMS
from .lang.lex_attrs import LEX_ATTRS, is_stop, get_lang


def create_vocab(lang, defaults, vectors_name=None):
    # If the spacy-lookups-data package is installed, we pre-populate the lookups
    # with lexeme data, if available
    lex_attrs = {**LEX_ATTRS, **defaults.lex_attr_getters}
    # This is messy, but it's the minimal working fix to Issue #639.
    lex_attrs[IS_STOP] = functools.partial(is_stop, stops=defaults.stop_words)
    # Ensure that getter can be pickled
    lex_attrs[LANG] = functools.partial(get_lang, lang=lang)
    lex_attrs[NORM] = util.add_lookups(
        lex_attrs.get(NORM, LEX_ATTRS[NORM]),
        BASE_NORMS,
    )
    return Vocab(
        lex_attr_getters=lex_attrs,
        writing_system=defaults.writing_system,
        get_noun_chunks=defaults.syntax_iterators.get("noun_chunks"),
        vectors_name=vectors_name,
    )


cdef class Vocab:
    """A look-up table that allows you to access `Lexeme` objects. The `Vocab`
    instance also provides access to the `StringStore`, and owns underlying
    C-data that is shared between `Doc` objects.

    DOCS: https://spacy.io/api/vocab
    """
    def __init__(self, lex_attr_getters=None, strings=tuple(), lookups=None,
                 oov_prob=-20., vectors_name=None, writing_system={},
                 get_noun_chunks=None, **deprecated_kwargs):
        """Create the vocabulary.

        lex_attr_getters (dict): A dictionary mapping attribute IDs to
            functions to compute them. Defaults to `None`.
        strings (StringStore): StringStore that maps strings to integers, and
            vice versa.
        lookups (Lookups): Container for large lookup tables and dictionaries.
        oov_prob (float): Default OOV probability.
        vectors_name (str): Optional name to identify the vectors table.
        get_noun_chunks (Optional[Callable[[Union[Doc, Span], Iterator[Span]]]]):
            A function that yields base noun phrases used for Doc.noun_chunks.
        """
        lex_attr_getters = lex_attr_getters if lex_attr_getters is not None else {}
        if lookups in (None, True, False):
            lookups = Lookups()
        self.cfg = {'oov_prob': oov_prob}
        self.mem = Pool()
        self._by_orth = PreshMap()
        self.strings = StringStore()
        self.length = 0
        if strings:
            for string in strings:
                _ = self[string]
        self.lex_attr_getters = lex_attr_getters
        self.morphology = Morphology(self.strings)
        self.vectors = Vectors(strings=self.strings, name=vectors_name)
        self.lookups = lookups
        self.writing_system = writing_system
        self.get_noun_chunks = get_noun_chunks

    property vectors:
        def __get__(self):
            return self._vectors

        def __set__(self, vectors):
            for s in vectors.strings:
                self.strings.add(s)
            self._vectors = vectors
            self._vectors.strings = self.strings

    @property
    def lang(self):
        langfunc = None
        if self.lex_attr_getters:
            langfunc = self.lex_attr_getters.get(LANG, None)
        return langfunc("_") if langfunc else ""

    def __len__(self):
        """The current number of lexemes stored.

        RETURNS (int): The current number of lexemes stored.
        """
        return self.length

    def add_flag(self, flag_getter, int flag_id=-1):
        """Set a new boolean flag to words in the vocabulary.

        The flag_getter function will be called over the words currently in the
        vocab, and then applied to new words as they occur. You'll then be able
        to access the flag value on each token using token.check_flag(flag_id).
        See also: `Lexeme.set_flag`, `Lexeme.check_flag`, `Token.set_flag`,
        `Token.check_flag`.

        flag_getter (callable): A function `f(str) -> bool`, to get the
            flag value.
        flag_id (int): An integer between 1 and 63 (inclusive), specifying
            the bit at which the flag will be stored. If -1, the lowest
            available bit will be chosen.
        RETURNS (int): The integer ID by which the flag value can be checked.

        DOCS: https://spacy.io/api/vocab#add_flag
        """
        if flag_id == -1:
            for bit in range(1, 64):
                if bit not in self.lex_attr_getters:
                    flag_id = bit
                    break
            else:
                raise ValueError(Errors.E062)
        elif flag_id >= 64 or flag_id < 1:
            raise ValueError(Errors.E063.format(value=flag_id))
        for lex in self:
            lex.set_flag(flag_id, flag_getter(lex.orth_))
        self.lex_attr_getters[flag_id] = flag_getter
        return flag_id

    cdef const LexemeC* get(self, Pool mem, str string) except NULL:
        """Get a pointer to a `LexemeC` from the lexicon, creating a new
        `Lexeme` if necessary using memory acquired from the given pool. If the
        pool is the lexicon's own memory, the lexeme is saved in the lexicon.
        """
        if string == "":
            return &EMPTY_LEXEME
        cdef LexemeC* lex
        cdef hash_t key = self.strings[string]
        lex = <LexemeC*>self._by_orth.get(key)
        cdef size_t addr
        if lex != NULL:
            assert lex.orth in self.strings
            if lex.orth != key:
                raise KeyError(Errors.E064.format(string=lex.orth,
                                                  orth=key, orth_id=string))
            return lex
        else:
            return self._new_lexeme(mem, string)

    cdef const LexemeC* get_by_orth(self, Pool mem, attr_t orth) except NULL:
        """Get a pointer to a `LexemeC` from the lexicon, creating a new
        `Lexeme` if necessary using memory acquired from the given pool. If the
        pool is the lexicon's own memory, the lexeme is saved in the lexicon.
        """
        if orth == 0:
            return &EMPTY_LEXEME
        cdef LexemeC* lex
        lex = <LexemeC*>self._by_orth.get(orth)
        if lex != NULL:
            return lex
        else:
            return self._new_lexeme(mem, self.strings[orth])

    cdef const LexemeC* _new_lexeme(self, Pool mem, str string) except NULL:
        # I think this heuristic is bad, and the Vocab should always
        # own the lexemes. It avoids weird bugs this way, as it's how the thing
        # was originally supposed to work. The best solution to the growing
        # memory use is to periodically reset the vocab, which is an action
        # that should be up to the user to do (so we don't need to keep track
        # of the doc ownership).
        # TODO: Change the C API so that the mem isn't passed in here.
        mem = self.mem
        #if len(string) < 3 or self.length < 10000:
        #    mem = self.mem
        cdef bint is_oov = mem is not self.mem
        lex = <LexemeC*>mem.alloc(1, sizeof(LexemeC))
        lex.orth = self.strings.add(string)
        lex.length = len(string)
        if self.vectors is not None:
            lex.id = self.vectors.key2row.get(lex.orth, OOV_RANK)
        else:
            lex.id = OOV_RANK
        if self.lex_attr_getters is not None:
            for attr, func in self.lex_attr_getters.items():
                value = func(string)
                if isinstance(value, str):
                    value = self.strings.add(value)
                if value is not None:
                    Lexeme.set_struct_attr(lex, attr, value)
        if not is_oov:
            self._add_lex_to_vocab(lex.orth, lex)
        if lex == NULL:
            raise ValueError(Errors.E085.format(string=string))
        return lex

    cdef int _add_lex_to_vocab(self, hash_t key, const LexemeC* lex) except -1:
        self._by_orth.set(lex.orth, <void*>lex)
        self.length += 1

    def __contains__(self, key):
        """Check whether the string or int key has an entry in the vocabulary.

        string (str): The ID string.
        RETURNS (bool) Whether the string has an entry in the vocabulary.

        DOCS: https://spacy.io/api/vocab#contains
        """
        cdef hash_t int_key
        if isinstance(key, bytes):
            int_key = self.strings[key.decode("utf8")]
        elif isinstance(key, str):
            int_key = self.strings[key]
        else:
            int_key = key
        lex = self._by_orth.get(int_key)
        return lex is not NULL

    def __iter__(self):
        """Iterate over the lexemes in the vocabulary.

        YIELDS (Lexeme): An entry in the vocabulary.

        DOCS: https://spacy.io/api/vocab#iter
        """
        cdef attr_t key
        cdef size_t addr
        for key, addr in self._by_orth.items():
            lex = Lexeme(self, key)
            yield lex

    def __getitem__(self, id_or_string):
        """Retrieve a lexeme, given an int ID or a unicode string. If a
        previously unseen unicode string is given, a new lexeme is created and
        stored.

        id_or_string (int or str): The integer ID of a word, or its unicode
            string. If `int >= Lexicon.size`, `IndexError` is raised. If
            `id_or_string` is neither an int nor a unicode string, `ValueError`
            is raised.
        RETURNS (Lexeme): The lexeme indicated by the given ID.

        EXAMPLE:
            >>> apple = nlp.vocab.strings["apple"]
            >>> assert nlp.vocab[apple] == nlp.vocab[u"apple"]

        DOCS: https://spacy.io/api/vocab#getitem
        """
        cdef attr_t orth
        if isinstance(id_or_string, str):
            orth = self.strings.add(id_or_string)
        else:
            orth = id_or_string
        return Lexeme(self, orth)

    cdef const TokenC* make_fused_token(self, substrings) except NULL:
        cdef int i
        tokens = <TokenC*>self.mem.alloc(len(substrings) + 1, sizeof(TokenC))
        for i, props in enumerate(substrings):
            props = intify_attrs(props, strings_map=self.strings,
                                 _do_deprecated=True)
            token = &tokens[i]
            # Set the special tokens up to have arbitrary attributes
            lex = <LexemeC*>self.get_by_orth(self.mem, props[ORTH])
            token.lex = lex
            for attr_id, value in props.items():
                Token.set_struct_attr(token, attr_id, value)
                # NORM is the only one that overlaps between the two
                # (which is maybe not great?)
                if attr_id != NORM:
                    Lexeme.set_struct_attr(lex, attr_id, value)
        return tokens

    @property
    def vectors_length(self):
        return self.vectors.data.shape[1]

    def reset_vectors(self, *, width=None, shape=None):
        """Drop the current vector table. Because all vectors must be the same
        width, you have to call this to change the size of the vectors.
        """
        if width is not None and shape is not None:
            raise ValueError(Errors.E065.format(width=width, shape=shape))
        elif shape is not None:
            self.vectors = Vectors(strings=self.strings, shape=shape)
        else:
            width = width if width is not None else self.vectors.data.shape[1]
            self.vectors = Vectors(strings=self.strings, shape=(self.vectors.shape[0], width))

    def prune_vectors(self, nr_row, batch_size=1024):
        """Reduce the current vector table to `nr_row` unique entries. Words
        mapped to the discarded vectors will be remapped to the closest vector
        among those remaining.

        For example, suppose the original table had vectors for the words:
        ['sat', 'cat', 'feline', 'reclined']. If we prune the vector table to
        two rows, we would discard the vectors for 'feline' and 'reclined'.
        These words would then be remapped to the closest remaining vector
        -- so "feline" would have the same vector as "cat", and "reclined"
        would have the same vector as "sat".

        The similarities are judged by cosine. The original vectors may
        be large, so the cosines are calculated in minibatches, to reduce
        memory usage.

        nr_row (int): The number of rows to keep in the vector table.
        batch_size (int): Batch of vectors for calculating the similarities.
            Larger batch sizes might be faster, while temporarily requiring
            more memory.
        RETURNS (dict): A dictionary keyed by removed words mapped to
            `(string, score)` tuples, where `string` is the entry the removed
            word was mapped to, and `score` the similarity score between the
            two words.

        DOCS: https://spacy.io/api/vocab#prune_vectors
        """
        if self.vectors.mode != VectorsMode.default:
            raise ValueError(Errors.E866)
        ops = get_current_ops()
        xp = get_array_module(self.vectors.data)
        # Make sure all vectors are in the vocab
        for orth in self.vectors:
            self[orth]
        # Make prob negative so it sorts by rank ascending
        # (key2row contains the rank)
        priority = [(-lex.prob, self.vectors.key2row[lex.orth], lex.orth)
                    for lex in self if lex.orth in self.vectors.key2row]
        priority.sort()
        indices = xp.asarray([i for (prob, i, key) in priority], dtype="uint64")
        keys = xp.asarray([key for (prob, i, key) in priority], dtype="uint64")
        keep = xp.ascontiguousarray(self.vectors.data[indices[:nr_row]])
        toss = xp.ascontiguousarray(self.vectors.data[indices[nr_row:]])
        self.vectors = Vectors(strings=self.strings, data=keep, keys=keys[:nr_row], name=self.vectors.name)
        syn_keys, syn_rows, scores = self.vectors.most_similar(toss, batch_size=batch_size)
        syn_keys = ops.to_numpy(syn_keys)
        remap = {}
        for i, key in enumerate(ops.to_numpy(keys[nr_row:])):
            self.vectors.add(key, row=syn_rows[i][0])
            word = self.strings[key]
            synonym = self.strings[syn_keys[i][0]]
            score = scores[i][0]
            remap[word] = (synonym, score)
        return remap

    def get_vector(self, orth):
        """Retrieve a vector for a word in the vocabulary. Words can be looked
        up by string or int ID. If no vectors data is loaded, ValueError is
        raised.

<<<<<<< HEAD
        orth (int / unicode): The hash value of a word, or its unicode string.
=======
        If `minn` is defined, then the resulting vector uses Fasttext's
        subword features by average over ngrams of `orth`.

        orth (int / str): The hash value of a word, or its unicode string.
        minn (int): Minimum n-gram length used for Fasttext's ngram computation.
            Defaults to the length of `orth`.
        maxn (int): Maximum n-gram length used for Fasttext's ngram computation.
            Defaults to the length of `orth`.
>>>>>>> 5eced281
        RETURNS (numpy.ndarray or cupy.ndarray): A word vector. Size
            and shape determined by the `vocab.vectors` instance. Usually, a
            numpy ndarray of shape (300,) and dtype float32.

        DOCS: https://spacy.io/api/vocab#get_vector
        """
        if isinstance(orth, str):
            orth = self.strings.add(orth)
        if self.has_vector(orth):
            return self.vectors[orth]
        xp = get_array_module(self.vectors.data)
        vectors = xp.zeros((self.vectors_length,), dtype="f")
        return vectors

    def set_vector(self, orth, vector):
        """Set a vector for a word in the vocabulary. Words can be referenced
        by string or int ID.

        orth (int / str): The word.
        vector (numpy.ndarray or cupy.nadarry[ndim=1, dtype='float32']): The vector to set.

        DOCS: https://spacy.io/api/vocab#set_vector
        """
        if isinstance(orth, str):
            orth = self.strings.add(orth)
        if self.vectors.is_full and orth not in self.vectors:
            new_rows = max(100, int(self.vectors.shape[0]*1.3))
            if self.vectors.shape[1] == 0:
                width = vector.size
            else:
                width = self.vectors.shape[1]
            self.vectors.resize((new_rows, width))
        lex = self[orth]  # Add word to vocab if necessary
        row = self.vectors.add(orth, vector=vector)
        if row >= 0:
            lex.rank = row

    def has_vector(self, orth):
        """Check whether a word has a vector. Returns False if no vectors have
        been loaded. Words can be looked up by string or int ID.

        orth (int / str): The word.
        RETURNS (bool): Whether the word has a vector.

        DOCS: https://spacy.io/api/vocab#has_vector
        """
        if isinstance(orth, str):
            orth = self.strings.add(orth)
        return orth in self.vectors

    property lookups:
        def __get__(self):
            return self._lookups

        def __set__(self, lookups):
            self._lookups = lookups
            if lookups.has_table("lexeme_norm"):
                self.lex_attr_getters[NORM] = util.add_lookups(
                    self.lex_attr_getters.get(NORM, LEX_ATTRS[NORM]),
                    self.lookups.get_table("lexeme_norm"),
                )


    def to_disk(self, path, *, exclude=tuple()):
        """Save the current state to a directory.

        path (str or Path): A path to a directory, which will be created if
            it doesn't exist.
        exclude (list): String names of serialization fields to exclude.

        DOCS: https://spacy.io/api/vocab#to_disk
        """
        path = util.ensure_path(path)
        if not path.exists():
            path.mkdir()
        setters = ["strings", "vectors"]
        if "strings" not in exclude:
            self.strings.to_disk(path / "strings.json")
        if "vectors" not in "exclude":
            self.vectors.to_disk(path, exclude=["strings"])
        if "lookups" not in "exclude":
            self.lookups.to_disk(path)

    def from_disk(self, path, *, exclude=tuple()):
        """Loads state from a directory. Modifies the object in place and
        returns it.

        path (str or Path): A path to a directory.
        exclude (list): String names of serialization fields to exclude.
        RETURNS (Vocab): The modified `Vocab` object.

        DOCS: https://spacy.io/api/vocab#to_disk
        """
        path = util.ensure_path(path)
        getters = ["strings", "vectors"]
        if "strings" not in exclude:
            self.strings.from_disk(path / "strings.json")  # TODO: add exclude?
        if "vectors" not in exclude:
            if self.vectors is not None:
                self.vectors.from_disk(path, exclude=["strings"])
        if "lookups" not in exclude:
            self.lookups.from_disk(path)
        if "lexeme_norm" in self.lookups:
            self.lex_attr_getters[NORM] = util.add_lookups(
                self.lex_attr_getters.get(NORM, LEX_ATTRS[NORM]), self.lookups.get_table("lexeme_norm")
            )
        self.length = 0
        self._by_orth = PreshMap()
        return self

    def to_bytes(self, *, exclude=tuple()):
        """Serialize the current state to a binary string.

        exclude (list): String names of serialization fields to exclude.
        RETURNS (bytes): The serialized form of the `Vocab` object.

        DOCS: https://spacy.io/api/vocab#to_bytes
        """
        def deserialize_vectors():
            if self.vectors is None:
                return None
            else:
                return self.vectors.to_bytes(exclude=["strings"])

        getters = {
            "strings": lambda: self.strings.to_bytes(),
            "vectors": deserialize_vectors,
            "lookups": lambda: self.lookups.to_bytes(),
        }
        return util.to_bytes(getters, exclude)

    def from_bytes(self, bytes_data, *, exclude=tuple()):
        """Load state from a binary string.

        bytes_data (bytes): The data to load from.
        exclude (list): String names of serialization fields to exclude.
        RETURNS (Vocab): The `Vocab` object.

        DOCS: https://spacy.io/api/vocab#from_bytes
        """
        def serialize_vectors(b):
            if self.vectors is None:
                return None
            else:
                return self.vectors.from_bytes(b, exclude=["strings"])

        setters = {
            "strings": lambda b: self.strings.from_bytes(b),
            "lexemes": lambda b: self.lexemes_from_bytes(b),
            "vectors": lambda b: serialize_vectors(b),
            "lookups": lambda b: self.lookups.from_bytes(b),
        }
        util.from_bytes(bytes_data, setters, exclude)
        if "lexeme_norm" in self.lookups:
            self.lex_attr_getters[NORM] = util.add_lookups(
                self.lex_attr_getters.get(NORM, LEX_ATTRS[NORM]), self.lookups.get_table("lexeme_norm")
            )
        self.length = 0
        self._by_orth = PreshMap()
        return self

    def _reset_cache(self, keys, strings):
        # I'm not sure this made sense. Disable it for now.
        raise NotImplementedError


def pickle_vocab(vocab):
    sstore = vocab.strings
    vectors = vocab.vectors
    morph = vocab.morphology
    _unused_object = vocab._unused_object
    lex_attr_getters = srsly.pickle_dumps(vocab.lex_attr_getters)
    lookups = vocab.lookups
    get_noun_chunks = vocab.get_noun_chunks
    return (unpickle_vocab,
            (sstore, vectors, morph, _unused_object, lex_attr_getters, lookups, get_noun_chunks))


def unpickle_vocab(sstore, vectors, morphology, _unused_object,
                   lex_attr_getters, lookups, get_noun_chunks):
    cdef Vocab vocab = Vocab()
    vocab.vectors = vectors
    vocab.strings = sstore
    vocab.morphology = morphology
    vocab._unused_object = _unused_object
    vocab.lex_attr_getters = srsly.pickle_loads(lex_attr_getters)
    vocab.lookups = lookups
    vocab.get_noun_chunks = get_noun_chunks
    return vocab


copy_reg.pickle(Vocab, pickle_vocab, unpickle_vocab)<|MERGE_RESOLUTION|>--- conflicted
+++ resolved
@@ -357,18 +357,7 @@
         up by string or int ID. If no vectors data is loaded, ValueError is
         raised.
 
-<<<<<<< HEAD
         orth (int / unicode): The hash value of a word, or its unicode string.
-=======
-        If `minn` is defined, then the resulting vector uses Fasttext's
-        subword features by average over ngrams of `orth`.
-
-        orth (int / str): The hash value of a word, or its unicode string.
-        minn (int): Minimum n-gram length used for Fasttext's ngram computation.
-            Defaults to the length of `orth`.
-        maxn (int): Maximum n-gram length used for Fasttext's ngram computation.
-            Defaults to the length of `orth`.
->>>>>>> 5eced281
         RETURNS (numpy.ndarray or cupy.ndarray): A word vector. Size
             and shape determined by the `vocab.vectors` instance. Usually, a
             numpy ndarray of shape (300,) and dtype float32.

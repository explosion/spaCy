# coding: utf8
from __future__ import unicode_literals

import numpy
from thinc.v2v import Model, Maxout, Softmax, Affine, ReLu
from thinc.i2v import HashEmbed, StaticVectors
from thinc.t2t import ExtractWindow, ParametricAttention
from thinc.t2v import Pooling, sum_pool, mean_pool
from thinc.misc import Residual
from thinc.misc import LayerNorm as LN
from thinc.misc import FeatureExtracter
from thinc.api import add, layerize, chain, clone, concatenate, with_flatten
from thinc.api import with_getitem, flatten_add_lengths
from thinc.api import uniqued, wrap, noop
from thinc.api import with_square_sequences
from thinc.linear.linear import LinearModel
from thinc.neural.ops import NumpyOps, CupyOps
from thinc.neural.util import get_array_module, copy_array
from thinc.neural.optimizers import Adam

from thinc import describe
from thinc.describe import Dimension, Synapses, Biases, Gradient
from thinc.neural._classes.affine import _set_dimensions_if_needed
import thinc.extra.load_nlp

from .attrs import ID, ORTH, LOWER, NORM, PREFIX, SUFFIX, SHAPE
from .errors import Errors
from . import util

try:
    import torch.nn
    from thinc.extra.wrappers import PyTorchWrapperRNN
except ImportError:
    torch = None

VECTORS_KEY = "spacy_pretrained_vectors"


def cosine(vec1, vec2):
    xp = get_array_module(vec1)
    norm1 = xp.linalg.norm(vec1)
    norm2 = xp.linalg.norm(vec2)
    if norm1 == 0.0 or norm2 == 0.0:
        return 0
    else:
        return vec1.dot(vec2) / (norm1 * norm2)


def create_default_optimizer(ops, **cfg):
    learn_rate = util.env_opt("learn_rate", 0.001)
    beta1 = util.env_opt("optimizer_B1", 0.8)
    beta2 = util.env_opt("optimizer_B2", 0.8)
    eps = util.env_opt("optimizer_eps", 0.00001)
    L2 = util.env_opt("L2_penalty", 1e-6)
    max_grad_norm = util.env_opt("grad_norm_clip", 5.0)
    optimizer = Adam(ops, learn_rate, L2=L2, beta1=beta1, beta2=beta2, eps=eps)
    optimizer.max_grad_norm = max_grad_norm
    optimizer.device = ops.device
    return optimizer


@layerize
def _flatten_add_lengths(seqs, pad=0, drop=0.0):
    ops = Model.ops
    lengths = ops.asarray([len(seq) for seq in seqs], dtype="i")

    def finish_update(d_X, sgd=None):
        return ops.unflatten(d_X, lengths, pad=pad)

    X = ops.flatten(seqs, pad=pad)
    return (X, lengths), finish_update


def _zero_init(model):
    def _zero_init_impl(self, *args, **kwargs):
        self.W.fill(0)

    model.on_init_hooks.append(_zero_init_impl)
    if model.W is not None:
        model.W.fill(0.0)
    return model


@layerize
def _preprocess_doc(docs, drop=0.0):
    keys = [doc.to_array(LOWER) for doc in docs]
    # The dtype here matches what thinc is expecting -- which differs per
    # platform (by int definition). This should be fixed once the problem
    # is fixed on Thinc's side.
    lengths = numpy.array([arr.shape[0] for arr in keys], dtype=numpy.int_)
    keys = numpy.concatenate(keys)
    vals = numpy.zeros(keys.shape, dtype='f')
    return (keys, vals, lengths), None


def with_cpu(ops, model):
    """Wrap a model that should run on CPU, transferring inputs and outputs
    as necessary."""
    model.to_cpu()
    def with_cpu_forward(inputs, drop=0.):
        cpu_outputs, backprop = model.begin_update(_to_cpu(inputs), drop=drop)
        gpu_outputs = _to_device(ops, cpu_outputs)

        def with_cpu_backprop(d_outputs, sgd=None):
            cpu_d_outputs = _to_cpu(d_outputs)
            return backprop(cpu_d_outputs, sgd=sgd)

        return gpu_outputs, with_cpu_backprop

    return wrap(with_cpu_forward, model)


def _to_cpu(X):
    if isinstance(X, numpy.ndarray):
        return X
    elif isinstance(X, tuple):
        return tuple([_to_cpu(x) for x in X])
    elif isinstance(X, list):
        return [_to_cpu(x) for x in X]
    elif hasattr(X, 'get'):
        return X.get()
    else:
        return X


def _to_device(ops, X):
    if isinstance(X, tuple):
        return tuple([_to_device(ops, x) for x in X])
    elif isinstance(X, list):
        return [_to_device(ops, x) for x in X]
    else:
        return ops.asarray(X)


@layerize
def _preprocess_doc_bigrams(docs, drop=0.0):
    unigrams = [doc.to_array(LOWER) for doc in docs]
    ops = Model.ops
    bigrams = [ops.ngrams(2, doc_unis) for doc_unis in unigrams]
    keys = [ops.xp.concatenate(feats) for feats in zip(unigrams, bigrams)]
    keys, vals = zip(*[ops.xp.unique(k, return_counts=True) for k in keys])
    # The dtype here matches what thinc is expecting -- which differs per
    # platform (by int definition). This should be fixed once the problem
    # is fixed on Thinc's side.
    lengths = ops.asarray([arr.shape[0] for arr in keys], dtype=numpy.int_)
    keys = ops.xp.concatenate(keys)
    vals = ops.asarray(ops.xp.concatenate(vals), dtype="f")
    return (keys, vals, lengths), None


@describe.on_data(
    _set_dimensions_if_needed, lambda model, X, y: model.init_weights(model)
)
@describe.attributes(
    nI=Dimension("Input size"),
    nF=Dimension("Number of features"),
    nO=Dimension("Output size"),
    nP=Dimension("Maxout pieces"),
    W=Synapses("Weights matrix", lambda obj: (obj.nF, obj.nO, obj.nP, obj.nI)),
    b=Biases("Bias vector", lambda obj: (obj.nO, obj.nP)),
    pad=Synapses(
        "Pad",
        lambda obj: (1, obj.nF, obj.nO, obj.nP),
        lambda M, ops: ops.normal_init(M, 1.0),
    ),
    d_W=Gradient("W"),
    d_pad=Gradient("pad"),
    d_b=Gradient("b"),
)
class PrecomputableAffine(Model):
    def __init__(self, nO=None, nI=None, nF=None, nP=None, **kwargs):
        Model.__init__(self, **kwargs)
        self.nO = nO
        self.nP = nP
        self.nI = nI
        self.nF = nF

    def begin_update(self, X, drop=0.0):
        Yf = self.ops.gemm(
            X, self.W.reshape((self.nF * self.nO * self.nP, self.nI)), trans2=True
        )
        Yf = Yf.reshape((Yf.shape[0], self.nF, self.nO, self.nP))
        Yf = self._add_padding(Yf)

        def backward(dY_ids, sgd=None):
            dY, ids = dY_ids
            dY, ids = self._backprop_padding(dY, ids)
            Xf = X[ids]
            Xf = Xf.reshape((Xf.shape[0], self.nF * self.nI))

            self.d_b += dY.sum(axis=0)
            dY = dY.reshape((dY.shape[0], self.nO * self.nP))

            Wopfi = self.W.transpose((1, 2, 0, 3))
            Wopfi = self.ops.xp.ascontiguousarray(Wopfi)
            Wopfi = Wopfi.reshape((self.nO * self.nP, self.nF * self.nI))
            dXf = self.ops.gemm(dY.reshape((dY.shape[0], self.nO * self.nP)), Wopfi)

            # Reuse the buffer
            dWopfi = Wopfi
            dWopfi.fill(0.0)
            self.ops.gemm(dY, Xf, out=dWopfi, trans1=True)
            dWopfi = dWopfi.reshape((self.nO, self.nP, self.nF, self.nI))
            # (o, p, f, i) --> (f, o, p, i)
            self.d_W += dWopfi.transpose((2, 0, 1, 3))

            if sgd is not None:
                sgd(self._mem.weights, self._mem.gradient, key=self.id)
            return dXf.reshape((dXf.shape[0], self.nF, self.nI))

        return Yf, backward

    def _add_padding(self, Yf):
        Yf_padded = self.ops.xp.vstack((self.pad, Yf))
        return Yf_padded

    def _backprop_padding(self, dY, ids):
        # (1, nF, nO, nP) += (nN, nF, nO, nP) where IDs (nN, nF) < 0
        mask = ids < 0.0
        mask = mask.sum(axis=1)
        d_pad = dY * mask.reshape((ids.shape[0], 1, 1))
        self.d_pad += d_pad.sum(axis=0)
        return dY, ids

    @staticmethod
    def init_weights(model):
        """This is like the 'layer sequential unit variance', but instead
        of taking the actual inputs, we randomly generate whitened data.

        Why's this all so complicated? We have a huge number of inputs,
        and the maxout unit makes guessing the dynamics tricky. Instead
        we set the maxout weights to values that empirically result in
        whitened outputs given whitened inputs.
        """
        if (model.W ** 2).sum() != 0.0:
            return
        ops = model.ops
        xp = ops.xp
        ops.normal_init(model.W, model.nF * model.nI, inplace=True)

        ids = ops.allocate((5000, model.nF), dtype="f")
        ids += xp.random.uniform(0, 1000, ids.shape)
        ids = ops.asarray(ids, dtype="i")
        tokvecs = ops.allocate((5000, model.nI), dtype="f")
        tokvecs += xp.random.normal(loc=0.0, scale=1.0, size=tokvecs.size).reshape(
            tokvecs.shape
        )

        def predict(ids, tokvecs):
            # nS ids. nW tokvecs. Exclude the padding array.
            hiddens = model(tokvecs[:-1])  # (nW, f, o, p)
            vectors = model.ops.allocate((ids.shape[0], model.nO * model.nP), dtype="f")
            # need nS vectors
            hiddens = hiddens.reshape(
                (hiddens.shape[0] * model.nF, model.nO * model.nP)
            )
            model.ops.scatter_add(vectors, ids.flatten(), hiddens)
            vectors = vectors.reshape((vectors.shape[0], model.nO, model.nP))
            vectors += model.b
            vectors = model.ops.asarray(vectors)
            if model.nP >= 2:
                return model.ops.maxout(vectors)[0]
            else:
                return vectors * (vectors >= 0)

        tol_var = 0.01
        tol_mean = 0.01
        t_max = 10
        t_i = 0
        for t_i in range(t_max):
            acts1 = predict(ids, tokvecs)
            var = model.ops.xp.var(acts1)
            mean = model.ops.xp.mean(acts1)
            if abs(var - 1.0) >= tol_var:
                model.W /= model.ops.xp.sqrt(var)
            elif abs(mean) >= tol_mean:
                model.b -= mean
            else:
                break


def link_vectors_to_models(vocab):
    vectors = vocab.vectors
    if vectors.name is None:
        vectors.name = VECTORS_KEY
        if vectors.data.size != 0:
            print(
                "Warning: Unnamed vectors -- this won't allow multiple vectors "
                "models to be loaded. (Shape: (%d, %d))" % vectors.data.shape
            )
    ops = Model.ops
    for word in vocab:
        if word.orth in vectors.key2row:
            word.rank = vectors.key2row[word.orth]
        else:
            word.rank = 0
    data = ops.asarray(vectors.data)
    # Set an entry here, so that vectors are accessed by StaticVectors
    # (unideal, I know)
    thinc.extra.load_nlp.VECTORS[(ops.device, vectors.name)] = data


def PyTorchBiLSTM(nO, nI, depth, dropout=0.2):
    if depth == 0:
        return layerize(noop())
    model = torch.nn.LSTM(nI, nO // 2, depth, bidirectional=True, dropout=dropout)
    return with_square_sequences(PyTorchWrapperRNN(model))


def Tok2Vec(width, embed_size, **kwargs):
    pretrained_vectors = kwargs.get("pretrained_vectors", None)
    cnn_maxout_pieces = kwargs.get("cnn_maxout_pieces", 3)
    subword_features = kwargs.get("subword_features", True)
    char_embed = kwargs.get("char_embed", False)
    if char_embed:
        subword_features = False
    conv_depth = kwargs.get("conv_depth", 4)
    bilstm_depth = kwargs.get("bilstm_depth", 0)
    cols = [ID, NORM, PREFIX, SUFFIX, SHAPE, ORTH]
    with Model.define_operators(
        {">>": chain, "|": concatenate, "**": clone, "+": add, "*": reapply}
    ):
        norm = HashEmbed(width, embed_size, column=cols.index(NORM), name="embed_norm")
        if subword_features:
            prefix = HashEmbed(
                width, embed_size // 2, column=cols.index(PREFIX), name="embed_prefix"
            )
            suffix = HashEmbed(
                width, embed_size // 2, column=cols.index(SUFFIX), name="embed_suffix"
            )
            shape = HashEmbed(
                width, embed_size // 2, column=cols.index(SHAPE), name="embed_shape"
            )
        else:
            prefix, suffix, shape = (None, None, None)
        if pretrained_vectors is not None:
            glove = StaticVectors(pretrained_vectors, width, column=cols.index(ID))

            if subword_features: 
                embed = uniqued(
                    (glove | norm | prefix | suffix | shape)
                    >> LN(Maxout(width, width * 5, pieces=3)),
                    column=cols.index(ORTH),
                )
            else:
                embed = uniqued(
                    (glove | norm) >> LN(Maxout(width, width * 2, pieces=3)),
                    column=cols.index(ORTH),
                )
        elif subword_features:
            embed = uniqued(
                (norm | prefix | suffix | shape)
                >> LN(Maxout(width, width * 4, pieces=3)),
                column=cols.index(ORTH)
            )
        elif char_embed: 
            embed = concatenate_lists(
                CharacterEmbed(nM=64, nC=8),
                FeatureExtracter(cols) >> with_flatten(norm)
            )
            reduce_dimensions = LN(Maxout(width, 64*8+width, pieces=cnn_maxout_pieces))
        else:
            embed = norm

        convolution = Residual(
            ExtractWindow(nW=1)
            >> LN(Maxout(width, width * 3, pieces=cnn_maxout_pieces))
        )
        if char_embed:
            tok2vec = (
                embed
                >> with_flatten(
                    reduce_dimensions
                    >> convolution ** conv_depth, pad=conv_depth
                )
            )
        else:
            tok2vec = (
                FeatureExtracter(cols)
                >> with_flatten(
                    embed
                    >> convolution ** conv_depth, pad=conv_depth
                )
            )
 
        if bilstm_depth >= 1:
            tok2vec = tok2vec >> PyTorchBiLSTM(width, width, bilstm_depth)
        # Work around thinc API limitations :(. TODO: Revise in Thinc 7
        tok2vec.nO = width
        tok2vec.embed = embed
    return tok2vec


def reapply(layer, n_times):
    def reapply_fwd(X, drop=0.0):
        backprops = []
        for i in range(n_times):
            Y, backprop = layer.begin_update(X, drop=drop)
            X = Y
            backprops.append(backprop)

        def reapply_bwd(dY, sgd=None):
            dX = None
            for backprop in reversed(backprops):
                dY = backprop(dY, sgd=sgd)
                if dX is None:
                    dX = dY
                else:
                    dX += dY
            return dX

        return Y, reapply_bwd

    return wrap(reapply_fwd, layer)


def asarray(ops, dtype):
    def forward(X, drop=0.0):
        return ops.asarray(X, dtype=dtype), None

    return layerize(forward)


def _divide_array(X, size):
    parts = []
    index = 0
    while index < len(X):
        parts.append(X[index : index + size])
        index += size
    return parts


def get_col(idx):
    if idx < 0:
        raise IndexError(Errors.E066.format(value=idx))

    def forward(X, drop=0.0):
        if isinstance(X, numpy.ndarray):
            ops = NumpyOps()
        else:
            ops = CupyOps()
        output = ops.xp.ascontiguousarray(X[:, idx], dtype=X.dtype)

        def backward(y, sgd=None):
            dX = ops.allocate(X.shape)
            dX[:, idx] += y
            return dX

        return output, backward

    return layerize(forward)


def doc2feats(cols=None):
    if cols is None:
        cols = [ID, NORM, PREFIX, SUFFIX, SHAPE, ORTH]

    def forward(docs, drop=0.0):
        feats = []
        for doc in docs:
            feats.append(doc.to_array(cols))
        return feats, None

    model = layerize(forward)
    model.cols = cols
    return model


def print_shape(prefix):
    def forward(X, drop=0.0):
        return X, lambda dX, **kwargs: dX

    return layerize(forward)


@layerize
def get_token_vectors(tokens_attrs_vectors, drop=0.0):
    tokens, attrs, vectors = tokens_attrs_vectors

    def backward(d_output, sgd=None):
        return (tokens, d_output)

    return vectors, backward


@layerize
def logistic(X, drop=0.0):
    xp = get_array_module(X)
    if not isinstance(X, xp.ndarray):
        X = xp.asarray(X)
    # Clip to range (-10, 10)
    X = xp.minimum(X, 10.0, X)
    X = xp.maximum(X, -10.0, X)
    Y = 1.0 / (1.0 + xp.exp(-X))

    def logistic_bwd(dY, sgd=None):
        dX = dY * (Y * (1 - Y))
        return dX

    return Y, logistic_bwd


def zero_init(model):
    def _zero_init_impl(self, X, y):
        self.W.fill(0)

    model.on_data_hooks.append(_zero_init_impl)
    return model


@layerize
def preprocess_doc(docs, drop=0.0):
    keys = [doc.to_array([LOWER]) for doc in docs]
    ops = Model.ops
    lengths = ops.asarray([arr.shape[0] for arr in keys])
    keys = ops.xp.concatenate(keys)
    vals = ops.allocate(keys.shape[0]) + 1
    return (keys, vals, lengths), None


def getitem(i):
    def getitem_fwd(X, drop=0.0):
        return X[i], None

    return layerize(getitem_fwd)


@describe.attributes(
    W=Synapses("Weights matrix", lambda obj: (obj.nO, obj.nI), lambda W, ops: None)
)
class MultiSoftmax(Affine):
    """Neural network layer that predicts several multi-class attributes at once.
    For instance, we might predict one class with 6 variables, and another with 5.
    We predict the 11 neurons required for this, and then softmax them such
    that columns 0-6 make a probability distribution and coumns 6-11 make another.
    """

    name = "multisoftmax"

    def __init__(self, out_sizes, nI=None, **kwargs):
        Model.__init__(self, **kwargs)
        self.out_sizes = out_sizes
        self.nO = sum(out_sizes)
        self.nI = nI

    def predict(self, input__BI):
        output__BO = self.ops.affine(self.W, self.b, input__BI)
        i = 0
        for out_size in self.out_sizes:
            self.ops.softmax(output__BO[:, i : i + out_size], inplace=True)
            i += out_size
        return output__BO

    def begin_update(self, input__BI, drop=0.0):
        output__BO = self.predict(input__BI)

        def finish_update(grad__BO, sgd=None):
            self.d_W += self.ops.gemm(grad__BO, input__BI, trans1=True)
            self.d_b += grad__BO.sum(axis=0)
            grad__BI = self.ops.gemm(grad__BO, self.W)
            if sgd is not None:
                sgd(self._mem.weights, self._mem.gradient, key=self.id)
            return grad__BI

        return output__BO, finish_update


def build_tagger_model(nr_class, **cfg):
    embed_size = util.env_opt("embed_size", 2000)
    if "token_vector_width" in cfg:
        token_vector_width = cfg["token_vector_width"]
    else:
        token_vector_width = util.env_opt("token_vector_width", 96)
    pretrained_vectors = cfg.get("pretrained_vectors")
    subword_features = cfg.get("subword_features", True)
    with Model.define_operators({">>": chain, "+": add}):
        if "tok2vec" in cfg:
            tok2vec = cfg["tok2vec"]
        else:
            tok2vec = Tok2Vec(
                token_vector_width,
                embed_size,
                subword_features=subword_features,
                pretrained_vectors=pretrained_vectors,
            )
        softmax = with_flatten(Softmax(nr_class, token_vector_width))
        model = tok2vec >> softmax
    model.nI = None
    model.tok2vec = tok2vec
    model.softmax = softmax
    return model


def build_morphologizer_model(class_nums, **cfg):
    embed_size = util.env_opt("embed_size", 7000)
    if "token_vector_width" in cfg:
        token_vector_width = cfg["token_vector_width"]
    else:
        token_vector_width = util.env_opt("token_vector_width", 128)
    pretrained_vectors = cfg.get("pretrained_vectors")
    char_embed = cfg.get("char_embed", True)
    with Model.define_operators({">>": chain, "+": add, "**": clone}):
        if "tok2vec" in cfg:
            tok2vec = cfg["tok2vec"]
        else:
            tok2vec = Tok2Vec(
                token_vector_width,
                embed_size,
                char_embed=char_embed,
                pretrained_vectors=pretrained_vectors,
            )
        softmax = with_flatten(
            MultiSoftmax(class_nums, token_vector_width)
        )
        softmax.out_sizes = class_nums
        model = tok2vec >> softmax
    model.nI = None
    model.tok2vec = tok2vec
    model.softmax = softmax
    return model


@layerize
def SpacyVectors(docs, drop=0.0):
    batch = []
    for doc in docs:
        indices = numpy.zeros((len(doc),), dtype="i")
        for i, word in enumerate(doc):
            if word.orth in doc.vocab.vectors.key2row:
                indices[i] = doc.vocab.vectors.key2row[word.orth]
            else:
                indices[i] = 0
        vectors = doc.vocab.vectors.data[indices]
        batch.append(vectors)
    return batch, None


def build_text_classifier(nr_class, width=64, **cfg):
    depth = cfg.get("depth", 2)
    nr_vector = cfg.get("nr_vector", 5000)
    pretrained_dims = cfg.get("pretrained_dims", 0)
    with Model.define_operators({">>": chain, "+": add, "|": concatenate, "**": clone}):
        if cfg.get("low_data") and pretrained_dims:
            model = (
                SpacyVectors
                >> flatten_add_lengths
                >> with_getitem(0, Affine(width, pretrained_dims))
                >> ParametricAttention(width)
                >> Pooling(sum_pool)
                >> Residual(ReLu(width, width)) ** 2
                >> zero_init(Affine(nr_class, width, drop_factor=0.0))
                >> logistic
            )
            return model

        lower = HashEmbed(width, nr_vector, column=1)
        prefix = HashEmbed(width // 2, nr_vector, column=2)
        suffix = HashEmbed(width // 2, nr_vector, column=3)
        shape = HashEmbed(width // 2, nr_vector, column=4)

        trained_vectors = FeatureExtracter(
            [ORTH, LOWER, PREFIX, SUFFIX, SHAPE, ID]
        ) >> with_flatten(
            uniqued(
                (lower | prefix | suffix | shape)
                >> LN(Maxout(width, width + (width // 2) * 3)),
                column=0,
            )
        )

        if pretrained_dims:
            static_vectors = SpacyVectors >> with_flatten(
                Affine(width, pretrained_dims)
            )
            # TODO Make concatenate support lists
            vectors = concatenate_lists(trained_vectors, static_vectors)
            vectors_width = width * 2
        else:
            vectors = trained_vectors
            vectors_width = width
            static_vectors = None
        tok2vec = vectors >> with_flatten(
            LN(Maxout(width, vectors_width))
            >> Residual((ExtractWindow(nW=1) >> LN(Maxout(width, width * 3)))) ** depth,
            pad=depth,
        )
        cnn_model = (
            tok2vec
            >> flatten_add_lengths
            >> ParametricAttention(width)
            >> Pooling(sum_pool)
            >> Residual(zero_init(Maxout(width, width)))
            >> zero_init(Affine(nr_class, width, drop_factor=0.0))
        )

<<<<<<< HEAD
        linear_model = _preprocess_doc >> LinearModel(nr_class)
        if cfg.get("exclusive_classes"):
=======
        linear_model = (
            _preprocess_doc
            >> with_cpu(Model.ops, LinearModel(nr_class))
        )
        if cfg.get('exclusive_classes'):
>>>>>>> ce1fe8a5
            output_layer = Softmax(nr_class, nr_class * 2)
        else:
            output_layer = (
                zero_init(Affine(nr_class, nr_class * 2, drop_factor=0.0)) >> logistic
            )
        model = (linear_model | cnn_model) >> output_layer
        model.tok2vec = chain(tok2vec, flatten)
    model.nO = nr_class
    model.lsuv = False
    return model


def build_simple_cnn_text_classifier(tok2vec, nr_class, exclusive_classes=False, **cfg):
    """
    Build a simple CNN text classifier, given a token-to-vector model as inputs.
    If exclusive_classes=True, a softmax non-linearity is applied, so that the
    outputs sum to 1. If exclusive_classes=False, a logistic non-linearity
    is applied instead, so that outputs are in the range [0, 1].
    """
    with Model.define_operators({">>": chain}):
        if exclusive_classes:
            output_layer = Softmax(nr_class, tok2vec.nO)
        else:
            output_layer = (
                zero_init(Affine(nr_class, tok2vec.nO, drop_factor=0.0)) >> logistic
            )
        model = tok2vec >> flatten_add_lengths >> Pooling(mean_pool) >> output_layer
    model.tok2vec = chain(tok2vec, flatten)
    model.nO = nr_class
    return model


@layerize
def flatten(seqs, drop=0.0):
    ops = Model.ops
    lengths = ops.asarray([len(seq) for seq in seqs], dtype="i")

    def finish_update(d_X, sgd=None):
        return ops.unflatten(d_X, lengths, pad=0)

    X = ops.flatten(seqs, pad=0)
    return X, finish_update


def concatenate_lists(*layers, **kwargs):  # pragma: no cover
    """Compose two or more models `f`, `g`, etc, such that their outputs are
    concatenated, i.e. `concatenate(f, g)(x)` computes `hstack(f(x), g(x))`
    """
    if not layers:
        return noop()
    drop_factor = kwargs.get("drop_factor", 1.0)
    ops = layers[0].ops
    layers = [chain(layer, flatten) for layer in layers]
    concat = concatenate(*layers)

    def concatenate_lists_fwd(Xs, drop=0.0):
        if drop is not None:
            drop *= drop_factor
        lengths = ops.asarray([len(X) for X in Xs], dtype="i")
        flat_y, bp_flat_y = concat.begin_update(Xs, drop=drop)
        ys = ops.unflatten(flat_y, lengths)

        def concatenate_lists_bwd(d_ys, sgd=None):
            return bp_flat_y(ops.flatten(d_ys), sgd=sgd)

        return ys, concatenate_lists_bwd

    model = wrap(concatenate_lists_fwd, concat)
    return model


def masked_language_model(vocab, model, mask_prob=0.15):
    """Convert a model into a BERT-style masked language model"""

    random_words = _RandomWords(vocab)

    def mlm_forward(docs, drop=0.0):
        mask, docs = _apply_mask(docs, random_words, mask_prob=mask_prob)
        mask = model.ops.asarray(mask).reshape((mask.shape[0], 1))
        output, backprop = model.begin_update(docs, drop=drop)

        def mlm_backward(d_output, sgd=None):
            d_output *= 1 - mask
            return backprop(d_output, sgd=sgd)

        return output, mlm_backward

    return wrap(mlm_forward, model)


class _RandomWords(object):
    def __init__(self, vocab):
        self.words = [lex.text for lex in vocab if lex.prob != 0.0]
        self.probs = [lex.prob for lex in vocab if lex.prob != 0.0]
        self.words = self.words[:10000]
        self.probs = self.probs[:10000]
        self.probs = numpy.exp(numpy.array(self.probs, dtype="f"))
        self.probs /= self.probs.sum()
        self._cache = []

    def next(self):
        if not self._cache:
            self._cache.extend(
                numpy.random.choice(len(self.words), 10000, p=self.probs)
            )
        index = self._cache.pop()
        return self.words[index]


def _apply_mask(docs, random_words, mask_prob=0.15):
    # This needs to be here to avoid circular imports
    from .tokens.doc import Doc

    N = sum(len(doc) for doc in docs)
    mask = numpy.random.uniform(0.0, 1.0, (N,))
    mask = mask >= mask_prob
    i = 0
    masked_docs = []
    for doc in docs:
        words = []
        for token in doc:
            if not mask[i]:
                word = _replace_word(token.text, random_words)
            else:
                word = token.text
            words.append(word)
            i += 1
        spaces = [bool(w.whitespace_) for w in doc]
        # NB: If you change this implementation to instead modify
        # the docs in place, take care that the IDs reflect the original
        # words. Currently we use the original docs to make the vectors
        # for the target, so we don't lose the original tokens. But if
        # you modified the docs in place here, you would.
        masked_docs.append(Doc(doc.vocab, words=words, spaces=spaces))
    return mask, masked_docs


def _replace_word(word, random_words, mask="[MASK]"):
    roll = numpy.random.random()
    if roll < 0.8:
        return mask
    elif roll < 0.9:
        return random_words.next()
    else:
        return word


def _uniform_init(lo, hi):
    def wrapped(W, ops):
        copy_array(W, ops.xp.random.uniform(lo, hi, W.shape))
    return wrapped


@describe.attributes(
    nM=Dimension("Vector dimensions"),
    nC=Dimension("Number of characters per word"),
    vectors=Synapses("Embed matrix",
        lambda obj: (obj.nC, obj.nV, obj.nM),
        _uniform_init(-0.1, 0.1)),
    d_vectors=Gradient("vectors")
)
class CharacterEmbed(Model):
    def __init__(self, nM=None, nC=None, **kwargs):
        Model.__init__(self, **kwargs)
        self.nM = nM
        self.nC = nC

    @property
    def nO(self):
        return self.nM * self.nC
    
    @property
    def nV(self):
        return 256

    def begin_update(self, docs, drop=0.):
        if not docs:
            return []
        ids = []
        output = []
        weights = self.vectors
        # This assists in indexing; it's like looping over this dimension.
        # Still consider this weird witch craft...But thanks to Mark Neumann
        # for the tip.
        nCv = self.ops.xp.arange(self.nC)
        for doc in docs:
            doc_ids = doc.to_utf8_array(nr_char=self.nC)
            doc_vectors = self.ops.allocate((len(doc), self.nC, self.nM))
            # Let's say I have a 2d array of indices, and a 3d table of data. What numpy
            # incantation do I chant to get
            # output[i, j, k] == data[j, ids[i, j], k]?
            doc_vectors[:, nCv] = weights[nCv, doc_ids[:, nCv]]
            output.append(doc_vectors.reshape((len(doc), self.nO)))
            ids.append(doc_ids)

        def backprop_character_embed(d_vectors, sgd=None):
            gradient = self.d_vectors
            for doc_ids, d_doc_vectors in zip(ids, d_vectors):
                d_doc_vectors = d_doc_vectors.reshape((len(doc_ids), self.nC, self.nM))
                gradient[nCv, doc_ids[:, nCv]] += d_doc_vectors[:, nCv]
            if sgd is not None:
                sgd(self._mem.weights, self._mem.gradient, key=self.id)
            return None
        return output, backprop_character_embed

<|MERGE_RESOLUTION|>--- conflicted
+++ resolved
@@ -693,16 +693,11 @@
             >> zero_init(Affine(nr_class, width, drop_factor=0.0))
         )
 
-<<<<<<< HEAD
-        linear_model = _preprocess_doc >> LinearModel(nr_class)
-        if cfg.get("exclusive_classes"):
-=======
         linear_model = (
             _preprocess_doc
             >> with_cpu(Model.ops, LinearModel(nr_class))
         )
-        if cfg.get('exclusive_classes'):
->>>>>>> ce1fe8a5
+        if cfg.get("exclusive_classes"):
             output_layer = Softmax(nr_class, nr_class * 2)
         else:
             output_layer = (

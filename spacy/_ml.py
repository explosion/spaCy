# coding: utf8
from __future__ import unicode_literals

import numpy
from thinc.v2v import Model, Maxout, Softmax, Affine, ReLu
from thinc.t2t import ExtractWindow, ParametricAttention
from thinc.t2v import Pooling, sum_pool, mean_pool
from thinc.i2v import HashEmbed
from thinc.misc import Residual, FeatureExtracter
from thinc.misc import LayerNorm as LN
from thinc.api import add, layerize, chain, clone, concatenate, with_flatten
from thinc.api import with_getitem, flatten_add_lengths
from thinc.api import uniqued, wrap, noop
from thinc.linear.linear import LinearModel
from thinc.neural.ops import NumpyOps, CupyOps
from thinc.neural.util import get_array_module, copy_array
from thinc.neural.optimizers import Adam

from thinc import describe
from thinc.describe import Dimension, Synapses, Biases, Gradient
from thinc.neural._classes.affine import _set_dimensions_if_needed
import thinc.extra.load_nlp

from .attrs import ID, ORTH, LOWER, NORM, PREFIX, SUFFIX, SHAPE
from .errors import Errors, user_warning, Warnings
from . import util
from . import ml as new_ml


VECTORS_KEY = "spacy_pretrained_vectors"


def cosine(vec1, vec2):
    xp = get_array_module(vec1)
    norm1 = xp.linalg.norm(vec1)
    norm2 = xp.linalg.norm(vec2)
    if norm1 == 0.0 or norm2 == 0.0:
        return 0
    else:
        return vec1.dot(vec2) / (norm1 * norm2)


def create_default_optimizer(ops, **cfg):
    learn_rate = util.env_opt("learn_rate", 0.001)
    beta1 = util.env_opt("optimizer_B1", 0.9)
    beta2 = util.env_opt("optimizer_B2", 0.999)
    eps = util.env_opt("optimizer_eps", 1e-8)
    L2 = util.env_opt("L2_penalty", 1e-6)
    max_grad_norm = util.env_opt("grad_norm_clip", 1.0)
    optimizer = Adam(ops, learn_rate, L2=L2, beta1=beta1, beta2=beta2, eps=eps)
    optimizer.max_grad_norm = max_grad_norm
    optimizer.device = ops.device
    return optimizer


@layerize
def _flatten_add_lengths(seqs, pad=0, drop=0.0):
    ops = Model.ops
    lengths = ops.asarray([len(seq) for seq in seqs], dtype="i")

    def finish_update(d_X, sgd=None):
        return ops.unflatten(d_X, lengths, pad=pad)

    X = ops.flatten(seqs, pad=pad)
    return (X, lengths), finish_update


def _zero_init(model):
    def _zero_init_impl(self, *args, **kwargs):
        self.W.fill(0)

    model.on_init_hooks.append(_zero_init_impl)
    if model.W is not None:
        model.W.fill(0.0)
    return model


def with_cpu(ops, model):
    """Wrap a model that should run on CPU, transferring inputs and outputs
    as necessary."""
    model.to_cpu()

    def with_cpu_forward(inputs, drop=0.0):
        cpu_outputs, backprop = model.begin_update(_to_cpu(inputs), drop=drop)
        gpu_outputs = _to_device(ops, cpu_outputs)

        def with_cpu_backprop(d_outputs, sgd=None):
            cpu_d_outputs = _to_cpu(d_outputs)
            return backprop(cpu_d_outputs, sgd=sgd)

        return gpu_outputs, with_cpu_backprop

    return wrap(with_cpu_forward, model)


def _to_cpu(X):
    if isinstance(X, numpy.ndarray):
        return X
    elif isinstance(X, tuple):
        return tuple([_to_cpu(x) for x in X])
    elif isinstance(X, list):
        return [_to_cpu(x) for x in X]
    elif hasattr(X, "get"):
        return X.get()
    else:
        return X


def _to_device(ops, X):
    if isinstance(X, tuple):
        return tuple([_to_device(ops, x) for x in X])
    elif isinstance(X, list):
        return [_to_device(ops, x) for x in X]
    else:
        return ops.asarray(X)


class extract_ngrams(Model):
    def __init__(self, ngram_size, attr=LOWER):
        Model.__init__(self)
        self.ngram_size = ngram_size
        self.attr = attr

    def begin_update(self, docs, drop=0.0):
        batch_keys = []
        batch_vals = []
        for doc in docs:
            unigrams = doc.to_array([self.attr])
            ngrams = [unigrams]
            for n in range(2, self.ngram_size + 1):
                ngrams.append(self.ops.ngrams(n, unigrams))
            keys = self.ops.xp.concatenate(ngrams)
            keys, vals = self.ops.xp.unique(keys, return_counts=True)
            batch_keys.append(keys)
            batch_vals.append(vals)
        # The dtype here matches what thinc is expecting -- which differs per
        # platform (by int definition). This should be fixed once the problem
        # is fixed on Thinc's side.
        lengths = self.ops.asarray(
            [arr.shape[0] for arr in batch_keys], dtype=numpy.int_
        )
        batch_keys = self.ops.xp.concatenate(batch_keys)
        batch_vals = self.ops.asarray(self.ops.xp.concatenate(batch_vals), dtype="f")
        return (batch_keys, batch_vals, lengths), None


@describe.on_data(
    _set_dimensions_if_needed, lambda model, X, y: model.init_weights(model)
)
@describe.attributes(
    nI=Dimension("Input size"),
    nF=Dimension("Number of features"),
    nO=Dimension("Output size"),
    nP=Dimension("Maxout pieces"),
    W=Synapses("Weights matrix", lambda obj: (obj.nF, obj.nO, obj.nP, obj.nI)),
    b=Biases("Bias vector", lambda obj: (obj.nO, obj.nP)),
    pad=Synapses(
        "Pad",
        lambda obj: (1, obj.nF, obj.nO, obj.nP),
        lambda M, ops: ops.normal_init(M, 1.0),
    ),
    d_W=Gradient("W"),
    d_pad=Gradient("pad"),
    d_b=Gradient("b"),
)
class PrecomputableAffine(Model):
    def __init__(self, nO=None, nI=None, nF=None, nP=None, **kwargs):
        Model.__init__(self, **kwargs)
        self.nO = nO
        self.nP = nP
        self.nI = nI
        self.nF = nF

    def begin_update(self, X, drop=0.0):
        Yf = self.ops.gemm(
            X, self.W.reshape((self.nF * self.nO * self.nP, self.nI)), trans2=True
        )
        Yf = Yf.reshape((Yf.shape[0], self.nF, self.nO, self.nP))
        Yf = self._add_padding(Yf)

        def backward(dY_ids, sgd=None):
            dY, ids = dY_ids
            dY, ids = self._backprop_padding(dY, ids)
            Xf = X[ids]
            Xf = Xf.reshape((Xf.shape[0], self.nF * self.nI))

            self.d_b += dY.sum(axis=0)
            dY = dY.reshape((dY.shape[0], self.nO * self.nP))

            Wopfi = self.W.transpose((1, 2, 0, 3))
            Wopfi = self.ops.xp.ascontiguousarray(Wopfi)
            Wopfi = Wopfi.reshape((self.nO * self.nP, self.nF * self.nI))
            dXf = self.ops.gemm(dY.reshape((dY.shape[0], self.nO * self.nP)), Wopfi)

            # Reuse the buffer
            dWopfi = Wopfi
            dWopfi.fill(0.0)
            self.ops.gemm(dY, Xf, out=dWopfi, trans1=True)
            dWopfi = dWopfi.reshape((self.nO, self.nP, self.nF, self.nI))
            # (o, p, f, i) --> (f, o, p, i)
            self.d_W += dWopfi.transpose((2, 0, 1, 3))

            if sgd is not None:
                sgd(self._mem.weights, self._mem.gradient, key=self.id)
            return dXf.reshape((dXf.shape[0], self.nF, self.nI))

        return Yf, backward

    def _add_padding(self, Yf):
        Yf_padded = self.ops.xp.vstack((self.pad, Yf))
        return Yf_padded

    def _backprop_padding(self, dY, ids):
        # (1, nF, nO, nP) += (nN, nF, nO, nP) where IDs (nN, nF) < 0
        mask = ids < 0.0
        mask = mask.sum(axis=1)
        d_pad = dY * mask.reshape((ids.shape[0], 1, 1))
        self.d_pad += d_pad.sum(axis=0)
        return dY, ids

    @staticmethod
    def init_weights(model):
        """This is like the 'layer sequential unit variance', but instead
        of taking the actual inputs, we randomly generate whitened data.

        Why's this all so complicated? We have a huge number of inputs,
        and the maxout unit makes guessing the dynamics tricky. Instead
        we set the maxout weights to values that empirically result in
        whitened outputs given whitened inputs.
        """
        if (model.W ** 2).sum() != 0.0:
            return
        ops = model.ops
        xp = ops.xp
        ops.normal_init(model.W, model.nF * model.nI, inplace=True)

        ids = ops.allocate((5000, model.nF), dtype="f")
        ids += xp.random.uniform(0, 1000, ids.shape)
        ids = ops.asarray(ids, dtype="i")
        tokvecs = ops.allocate((5000, model.nI), dtype="f")
        tokvecs += xp.random.normal(loc=0.0, scale=1.0, size=tokvecs.size).reshape(
            tokvecs.shape
        )

        def predict(ids, tokvecs):
            # nS ids. nW tokvecs. Exclude the padding array.
            hiddens = model(tokvecs[:-1])  # (nW, f, o, p)
            vectors = model.ops.allocate((ids.shape[0], model.nO * model.nP), dtype="f")
            # need nS vectors
            hiddens = hiddens.reshape(
                (hiddens.shape[0] * model.nF, model.nO * model.nP)
            )
            model.ops.scatter_add(vectors, ids.flatten(), hiddens)
            vectors = vectors.reshape((vectors.shape[0], model.nO, model.nP))
            vectors += model.b
            vectors = model.ops.asarray(vectors)
            if model.nP >= 2:
                return model.ops.maxout(vectors)[0]
            else:
                return vectors * (vectors >= 0)

        tol_var = 0.01
        tol_mean = 0.01
        t_max = 10
        t_i = 0
        for t_i in range(t_max):
            acts1 = predict(ids, tokvecs)
            var = model.ops.xp.var(acts1)
            mean = model.ops.xp.mean(acts1)
            if abs(var - 1.0) >= tol_var:
                model.W /= model.ops.xp.sqrt(var)
            elif abs(mean) >= tol_mean:
                model.b -= mean
            else:
                break


def link_vectors_to_models(vocab):
    vectors = vocab.vectors
    if vectors.name is None:
        vectors.name = VECTORS_KEY
        if vectors.data.size != 0:
            user_warning(Warnings.W020.format(shape=vectors.data.shape))
    ops = Model.ops
    for word in vocab:
        if word.orth in vectors.key2row:
            word.rank = vectors.key2row[word.orth]
        else:
            word.rank = 0
    data = ops.asarray(vectors.data)
    # Set an entry here, so that vectors are accessed by StaticVectors
    # (unideal, I know)
    key = (ops.device, vectors.name)
    if key in thinc.extra.load_nlp.VECTORS:
        if thinc.extra.load_nlp.VECTORS[key].shape != data.shape:
            # This is a hack to avoid the problem in #3853. Maybe we should
            # print a warning as well?
            old_name = vectors.name
            new_name = vectors.name + "_%d" % data.shape[0]
            user_warning(Warnings.W019.format(old=old_name, new=new_name))
            vectors.name = new_name
            key = (ops.device, vectors.name)
    thinc.extra.load_nlp.VECTORS[key] = data


def PyTorchBiLSTM(nO, nI, depth, dropout=0.2):
    import torch.nn
    from thinc.api import with_square_sequences
    from thinc.extra.wrappers import PyTorchWrapperRNN

    if depth == 0:
        return layerize(noop())
    model = torch.nn.LSTM(nI, nO // 2, depth, bidirectional=True, dropout=dropout)
    return with_square_sequences(PyTorchWrapperRNN(model))


def Tok2Vec(width, embed_size, **kwargs):
    pretrained_vectors = kwargs.get("pretrained_vectors", None)
    cnn_maxout_pieces = kwargs.get("cnn_maxout_pieces", 3)
    subword_features = kwargs.get("subword_features", True)
    char_embed = kwargs.get("char_embed", False)
    conv_depth = kwargs.get("conv_depth", 4)
    bilstm_depth = kwargs.get("bilstm_depth", 0)
    conv_window = kwargs.get("conv_window", 1)

    cols = ["ID", "NORM", "PREFIX", "SUFFIX", "SHAPE", "ORTH"]

    doc2feats_cfg = {"arch": "spacy.Doc2Feats.v1", "config": {"columns": cols}}
    if char_embed:
        embed_cfg = {
            "arch": "spacy.CharacterEmbed.v1",
            "config": {
                "width": 64,
                "chars": 6,
                "@mix": {
                    "arch": "spacy.LayerNormalizedMaxout.v1",
                    "config": {"width": width, "pieces": 3},
                },
                "@embed_features": None,
            },
        }
    else:
        embed_cfg = {
            "arch": "spacy.MultiHashEmbed.v1",
            "config": {
                "width": width,
                "rows": embed_size,
                "columns": cols,
                "use_subwords": subword_features,
                "@pretrained_vectors": None,
                "@mix": {
                    "arch": "spacy.LayerNormalizedMaxout.v1",
                    "config": {"width": width, "pieces": 3},
                },
            },
        }
        if pretrained_vectors:
            embed_cfg["config"]["@pretrained_vectors"] = {
                "arch": "spacy.PretrainedVectors.v1",
                "config": {
                    "vectors_name": pretrained_vectors,
                    "width": width,
                    "column": cols.index(ID),
                },
            }
<<<<<<< HEAD
    if cnn_maxout_pieces >= 2:
        cnn_cfg = {
            "arch": "spacy.MaxoutWindowEncoder.v1",
            "config": {
                "width": width,
                "window_size": conv_window,
                "pieces": cnn_maxout_pieces,
                "depth": conv_depth
            }
        }
    else:
        cnn_cfg = {
            "arch": "spacy.MishWindowEncoder.v1",
            "config": {
                "width": width,
                "window_size": conv_window,
                "depth": conv_depth
            }
        }
=======
    cnn_cfg = {
        "arch": "spacy.MaxoutWindowEncoder.v1",
        "config": {
            "width": width,
            "window_size": 1,
            "pieces": cnn_maxout_pieces,
            "depth": conv_depth,
        },
    }
>>>>>>> c5e41247

    bilstm_cfg = {
        "arch": "spacy.TorchBiLSTMEncoder.v1",
        "config": {"width": width, "depth": bilstm_depth},
    }
    if conv_depth == 0 and bilstm_depth == 0:
        encode_cfg = {}
    elif conv_depth >= 1 and bilstm_depth >= 1:
        encode_cfg = {
            "arch": "thinc.FeedForward.v1",
            "config": {"children": [cnn_cfg, bilstm_cfg]},
        }
    elif conv_depth >= 1:
        encode_cfg = cnn_cfg
    else:
        encode_cfg = bilstm_cfg
    config = {"@doc2feats": doc2feats_cfg, "@embed": embed_cfg, "@encode": encode_cfg}
    return new_ml.Tok2Vec(config)


def reapply(layer, n_times):
    def reapply_fwd(X, drop=0.0):
        backprops = []
        for i in range(n_times):
            Y, backprop = layer.begin_update(X, drop=drop)
            X = Y
            backprops.append(backprop)

        def reapply_bwd(dY, sgd=None):
            dX = None
            for backprop in reversed(backprops):
                dY = backprop(dY, sgd=sgd)
                if dX is None:
                    dX = dY
                else:
                    dX += dY
            return dX

        return Y, reapply_bwd

    return wrap(reapply_fwd, layer)


def asarray(ops, dtype):
    def forward(X, drop=0.0):
        return ops.asarray(X, dtype=dtype), None

    return layerize(forward)


def _divide_array(X, size):
    parts = []
    index = 0
    while index < len(X):
        parts.append(X[index : index + size])
        index += size
    return parts


def get_col(idx):
    if idx < 0:
        raise IndexError(Errors.E066.format(value=idx))

    def forward(X, drop=0.0):
        if isinstance(X, numpy.ndarray):
            ops = NumpyOps()
        else:
            ops = CupyOps()
        output = ops.xp.ascontiguousarray(X[:, idx], dtype=X.dtype)

        def backward(y, sgd=None):
            dX = ops.allocate(X.shape)
            dX[:, idx] += y
            return dX

        return output, backward

    return layerize(forward)


def doc2feats(cols=None):
    if cols is None:
        cols = [ID, NORM, PREFIX, SUFFIX, SHAPE, ORTH]

    def forward(docs, drop=0.0):
        feats = []
        for doc in docs:
            feats.append(doc.to_array(cols))
        return feats, None

    model = layerize(forward)
    model.cols = cols
    return model


def print_shape(prefix):
    def forward(X, drop=0.0):
        return X, lambda dX, **kwargs: dX

    return layerize(forward)


@layerize
def get_token_vectors(tokens_attrs_vectors, drop=0.0):
    tokens, attrs, vectors = tokens_attrs_vectors

    def backward(d_output, sgd=None):
        return (tokens, d_output)

    return vectors, backward


@layerize
def logistic(X, drop=0.0):
    xp = get_array_module(X)
    if not isinstance(X, xp.ndarray):
        X = xp.asarray(X)
    # Clip to range (-10, 10)
    X = xp.minimum(X, 10.0, X)
    X = xp.maximum(X, -10.0, X)
    Y = 1.0 / (1.0 + xp.exp(-X))

    def logistic_bwd(dY, sgd=None):
        dX = dY * (Y * (1 - Y))
        return dX

    return Y, logistic_bwd


def zero_init(model):
    def _zero_init_impl(self, X, y):
        self.W.fill(0)

    model.on_data_hooks.append(_zero_init_impl)
    return model


def getitem(i):
    def getitem_fwd(X, drop=0.0):
        return X[i], None

    return layerize(getitem_fwd)


@describe.attributes(
    W=Synapses("Weights matrix", lambda obj: (obj.nO, obj.nI), lambda W, ops: None)
)
class MultiSoftmax(Affine):
    """Neural network layer that predicts several multi-class attributes at once.
    For instance, we might predict one class with 6 variables, and another with 5.
    We predict the 11 neurons required for this, and then softmax them such
    that columns 0-6 make a probability distribution and coumns 6-11 make another.
    """

    name = "multisoftmax"

    def __init__(self, out_sizes, nI=None, **kwargs):
        Model.__init__(self, **kwargs)
        self.out_sizes = out_sizes
        self.nO = sum(out_sizes)
        self.nI = nI

    def predict(self, input__BI):
        output__BO = self.ops.affine(self.W, self.b, input__BI)
        i = 0
        for out_size in self.out_sizes:
            self.ops.softmax(output__BO[:, i : i + out_size], inplace=True)
            i += out_size
        return output__BO

    def begin_update(self, input__BI, drop=0.0):
        output__BO = self.predict(input__BI)

        def finish_update(grad__BO, sgd=None):
            self.d_W += self.ops.gemm(grad__BO, input__BI, trans1=True)
            self.d_b += grad__BO.sum(axis=0)
            grad__BI = self.ops.gemm(grad__BO, self.W)
            if sgd is not None:
                sgd(self._mem.weights, self._mem.gradient, key=self.id)
            return grad__BI

        return output__BO, finish_update


def build_tagger_model(nr_class, **cfg):
    embed_size = util.env_opt("embed_size", 2000)
    if "token_vector_width" in cfg:
        token_vector_width = cfg["token_vector_width"]
    else:
        token_vector_width = util.env_opt("token_vector_width", 96)
    pretrained_vectors = cfg.get("pretrained_vectors")
    subword_features = cfg.get("subword_features", True)
    with Model.define_operators({">>": chain, "+": add}):
        if "tok2vec" in cfg:
            tok2vec = cfg["tok2vec"]
        else:
            tok2vec = Tok2Vec(
                token_vector_width,
                embed_size,
                subword_features=subword_features,
                pretrained_vectors=pretrained_vectors,
            )
        softmax = with_flatten(Softmax(nr_class, token_vector_width))
        model = tok2vec >> softmax
    model.nI = None
    model.tok2vec = tok2vec
    model.softmax = softmax
    return model


def build_morphologizer_model(class_nums, **cfg):
    embed_size = util.env_opt("embed_size", 7000)
    if "token_vector_width" in cfg:
        token_vector_width = cfg["token_vector_width"]
    else:
        token_vector_width = util.env_opt("token_vector_width", 128)
    pretrained_vectors = cfg.get("pretrained_vectors")
    char_embed = cfg.get("char_embed", True)
    with Model.define_operators({">>": chain, "+": add, "**": clone}):
        if "tok2vec" in cfg:
            tok2vec = cfg["tok2vec"]
        else:
            tok2vec = Tok2Vec(
                token_vector_width,
                embed_size,
                char_embed=char_embed,
                pretrained_vectors=pretrained_vectors,
            )
        softmax = with_flatten(MultiSoftmax(class_nums, token_vector_width))
        softmax.out_sizes = class_nums
        model = tok2vec >> softmax
    model.nI = None
    model.tok2vec = tok2vec
    model.softmax = softmax
    return model


@layerize
def SpacyVectors(docs, drop=0.0):
    batch = []
    for doc in docs:
        indices = numpy.zeros((len(doc),), dtype="i")
        for i, word in enumerate(doc):
            if word.orth in doc.vocab.vectors.key2row:
                indices[i] = doc.vocab.vectors.key2row[word.orth]
            else:
                indices[i] = 0
        vectors = doc.vocab.vectors.data[indices]
        batch.append(vectors)
    return batch, None


def build_text_classifier(nr_class, width=64, **cfg):
    depth = cfg.get("depth", 2)
    nr_vector = cfg.get("nr_vector", 5000)
    pretrained_dims = cfg.get("pretrained_dims", 0)
    with Model.define_operators({">>": chain, "+": add, "|": concatenate, "**": clone}):
        if cfg.get("low_data") and pretrained_dims:
            model = (
                SpacyVectors
                >> flatten_add_lengths
                >> with_getitem(0, Affine(width, pretrained_dims))
                >> ParametricAttention(width)
                >> Pooling(sum_pool)
                >> Residual(ReLu(width, width)) ** 2
                >> zero_init(Affine(nr_class, width, drop_factor=0.0))
                >> logistic
            )
            return model

        lower = HashEmbed(width, nr_vector, column=1)
        prefix = HashEmbed(width // 2, nr_vector, column=2)
        suffix = HashEmbed(width // 2, nr_vector, column=3)
        shape = HashEmbed(width // 2, nr_vector, column=4)

        trained_vectors = FeatureExtracter(
            [ORTH, LOWER, PREFIX, SUFFIX, SHAPE, ID]
        ) >> with_flatten(
            uniqued(
                (lower | prefix | suffix | shape)
                >> LN(Maxout(width, width + (width // 2) * 3)),
                column=0,
            )
        )

        if pretrained_dims:
            static_vectors = SpacyVectors >> with_flatten(
                Affine(width, pretrained_dims)
            )
            # TODO Make concatenate support lists
            vectors = concatenate_lists(trained_vectors, static_vectors)
            vectors_width = width * 2
        else:
            vectors = trained_vectors
            vectors_width = width
            static_vectors = None
        tok2vec = vectors >> with_flatten(
            LN(Maxout(width, vectors_width))
            >> Residual((ExtractWindow(nW=1) >> LN(Maxout(width, width * 3)))) ** depth,
            pad=depth,
        )
        cnn_model = (
            tok2vec
            >> flatten_add_lengths
            >> ParametricAttention(width)
            >> Pooling(sum_pool)
            >> Residual(zero_init(Maxout(width, width)))
            >> zero_init(Affine(nr_class, width, drop_factor=0.0))
        )

        linear_model = build_bow_text_classifier(
            nr_class, ngram_size=cfg.get("ngram_size", 1), exclusive_classes=False
        )
        if cfg.get("exclusive_classes"):
            output_layer = Softmax(nr_class, nr_class * 2)
        else:
            output_layer = (
                zero_init(Affine(nr_class, nr_class * 2, drop_factor=0.0)) >> logistic
            )
        model = (linear_model | cnn_model) >> output_layer
        model.tok2vec = chain(tok2vec, flatten)
    model.nO = nr_class
    model.lsuv = False
    return model


def build_bow_text_classifier(
    nr_class, ngram_size=1, exclusive_classes=False, no_output_layer=False, **cfg
):
    with Model.define_operators({">>": chain}):
        model = with_cpu(
            Model.ops, extract_ngrams(ngram_size, attr=ORTH) >> LinearModel(nr_class)
        )
        if not no_output_layer:
            model = model >> (cpu_softmax if exclusive_classes else logistic)
    model.nO = nr_class
    return model


@layerize
def cpu_softmax(X, drop=0.0):
    ops = NumpyOps()

    def cpu_softmax_backward(dY, sgd=None):
        return dY

    return ops.softmax(X), cpu_softmax_backward


def build_simple_cnn_text_classifier(tok2vec, nr_class, exclusive_classes=False, **cfg):
    """
    Build a simple CNN text classifier, given a token-to-vector model as inputs.
    If exclusive_classes=True, a softmax non-linearity is applied, so that the
    outputs sum to 1. If exclusive_classes=False, a logistic non-linearity
    is applied instead, so that outputs are in the range [0, 1].
    """
    with Model.define_operators({">>": chain}):
        if exclusive_classes:
            output_layer = Softmax(nr_class, tok2vec.nO)
        else:
            output_layer = (
                zero_init(Affine(nr_class, tok2vec.nO, drop_factor=0.0)) >> logistic
            )
        model = tok2vec >> flatten_add_lengths >> Pooling(mean_pool) >> output_layer
    model.tok2vec = chain(tok2vec, flatten)
    model.nO = nr_class
    return model


def build_nel_encoder(embed_width, hidden_width, ner_types, **cfg):
    if "entity_width" not in cfg:
        raise ValueError(Errors.E144.format(param="entity_width"))

    conv_depth = cfg.get("conv_depth", 2)
    cnn_maxout_pieces = cfg.get("cnn_maxout_pieces", 3)
    pretrained_vectors = cfg.get("pretrained_vectors", None)
    context_width = cfg.get("entity_width")

    with Model.define_operators({">>": chain, "**": clone}):
        # context encoder
        tok2vec = Tok2Vec(
            width=hidden_width,
            embed_size=embed_width,
            pretrained_vectors=pretrained_vectors,
            cnn_maxout_pieces=cnn_maxout_pieces,
            subword_features=True,
            conv_depth=conv_depth,
            bilstm_depth=0,
        )

        model = (
            tok2vec
            >> flatten_add_lengths
            >> Pooling(mean_pool)
            >> Residual(zero_init(Maxout(hidden_width, hidden_width)))
            >> zero_init(Affine(context_width, hidden_width, drop_factor=0.0))
        )

        model.tok2vec = tok2vec
        model.nO = context_width
    return model


@layerize
def flatten(seqs, drop=0.0):
    ops = Model.ops
    lengths = ops.asarray([len(seq) for seq in seqs], dtype="i")

    def finish_update(d_X, sgd=None):
        return ops.unflatten(d_X, lengths, pad=0)

    X = ops.flatten(seqs, pad=0)
    return X, finish_update


def concatenate_lists(*layers, **kwargs):  # pragma: no cover
    """Compose two or more models `f`, `g`, etc, such that their outputs are
    concatenated, i.e. `concatenate(f, g)(x)` computes `hstack(f(x), g(x))`
    """
    if not layers:
        return noop()
    drop_factor = kwargs.get("drop_factor", 1.0)
    ops = layers[0].ops
    layers = [chain(layer, flatten) for layer in layers]
    concat = concatenate(*layers)

    def concatenate_lists_fwd(Xs, drop=0.0):
        if drop is not None:
            drop *= drop_factor
        lengths = ops.asarray([len(X) for X in Xs], dtype="i")
        flat_y, bp_flat_y = concat.begin_update(Xs, drop=drop)
        ys = ops.unflatten(flat_y, lengths)

        def concatenate_lists_bwd(d_ys, sgd=None):
            return bp_flat_y(ops.flatten(d_ys), sgd=sgd)

        return ys, concatenate_lists_bwd

    model = wrap(concatenate_lists_fwd, concat)
    return model


def masked_language_model(vocab, model, mask_prob=0.15):
    """Convert a model into a BERT-style masked language model"""

    random_words = _RandomWords(vocab)

    def mlm_forward(docs, drop=0.0):
        mask, docs = _apply_mask(docs, random_words, mask_prob=mask_prob)
        mask = model.ops.asarray(mask).reshape((mask.shape[0], 1))
        output, backprop = model.begin_update(docs, drop=drop)

        def mlm_backward(d_output, sgd=None):
            d_output *= 1 - mask
            return backprop(d_output, sgd=sgd)

        return output, mlm_backward

    return wrap(mlm_forward, model)


class _RandomWords(object):
    def __init__(self, vocab):
        self.words = [lex.text for lex in vocab if lex.prob != 0.0]
        self.probs = [lex.prob for lex in vocab if lex.prob != 0.0]
        self.words = self.words[:10000]
        self.probs = self.probs[:10000]
        self.probs = numpy.exp(numpy.array(self.probs, dtype="f"))
        self.probs /= self.probs.sum()
        self._cache = []

    def next(self):
        if not self._cache:
            self._cache.extend(
                numpy.random.choice(len(self.words), 10000, p=self.probs)
            )
        index = self._cache.pop()
        return self.words[index]


def _apply_mask(docs, random_words, mask_prob=0.15):
    # This needs to be here to avoid circular imports
    from .tokens.doc import Doc

    N = sum(len(doc) for doc in docs)
    mask = numpy.random.uniform(0.0, 1.0, (N,))
    mask = mask >= mask_prob
    i = 0
    masked_docs = []
    for doc in docs:
        words = []
        for token in doc:
            if not mask[i]:
                word = _replace_word(token.text, random_words)
            else:
                word = token.text
            words.append(word)
            i += 1
        spaces = [bool(w.whitespace_) for w in doc]
        # NB: If you change this implementation to instead modify
        # the docs in place, take care that the IDs reflect the original
        # words. Currently we use the original docs to make the vectors
        # for the target, so we don't lose the original tokens. But if
        # you modified the docs in place here, you would.
        masked_docs.append(Doc(doc.vocab, words=words, spaces=spaces))
    return mask, masked_docs


def _replace_word(word, random_words, mask="[MASK]"):
    roll = numpy.random.random()
    if roll < 0.8:
        return mask
    elif roll < 0.9:
        return random_words.next()
    else:
        return word


def _uniform_init(lo, hi):
    def wrapped(W, ops):
        copy_array(W, ops.xp.random.uniform(lo, hi, W.shape))

    return wrapped


@describe.attributes(
    nM=Dimension("Vector dimensions"),
    nC=Dimension("Number of characters per word"),
    vectors=Synapses(
        "Embed matrix", lambda obj: (obj.nC, obj.nV, obj.nM), _uniform_init(-0.1, 0.1)
    ),
    d_vectors=Gradient("vectors"),
)
class CharacterEmbed(Model):
    def __init__(self, nM=None, nC=None, **kwargs):
        Model.__init__(self, **kwargs)
        self.nM = nM
        self.nC = nC

    @property
    def nO(self):
        return self.nM * self.nC

    @property
    def nV(self):
        return 256

    def begin_update(self, docs, drop=0.0):
        if not docs:
            return []
        ids = []
        output = []
        weights = self.vectors
        # This assists in indexing; it's like looping over this dimension.
        # Still consider this weird witch craft...But thanks to Mark Neumann
        # for the tip.
        nCv = self.ops.xp.arange(self.nC)
        for doc in docs:
            doc_ids = doc.to_utf8_array(nr_char=self.nC)
            doc_vectors = self.ops.allocate((len(doc), self.nC, self.nM))
            # Let's say I have a 2d array of indices, and a 3d table of data. What numpy
            # incantation do I chant to get
            # output[i, j, k] == data[j, ids[i, j], k]?
            doc_vectors[:, nCv] = weights[nCv, doc_ids[:, nCv]]
            output.append(doc_vectors.reshape((len(doc), self.nO)))
            ids.append(doc_ids)

        def backprop_character_embed(d_vectors, sgd=None):
            gradient = self.d_vectors
            for doc_ids, d_doc_vectors in zip(ids, d_vectors):
                d_doc_vectors = d_doc_vectors.reshape((len(doc_ids), self.nC, self.nM))
                gradient[nCv, doc_ids[:, nCv]] += d_doc_vectors[:, nCv]
            if sgd is not None:
                sgd(self._mem.weights, self._mem.gradient, key=self.id)
            return None

        return output, backprop_character_embed


def get_cossim_loss(yh, y, ignore_zeros=False):
    xp = get_array_module(yh)
    # Find the zero vectors
    if ignore_zeros:
        zero_indices = xp.abs(y).sum(axis=1) == 0
    # Add a small constant to avoid 0 vectors
    yh = yh + 1e-8
    y = y + 1e-8
    # https://math.stackexchange.com/questions/1923613/partial-derivative-of-cosine-similarity
    norm_yh = xp.linalg.norm(yh, axis=1, keepdims=True)
    norm_y = xp.linalg.norm(y, axis=1, keepdims=True)
    mul_norms = norm_yh * norm_y
    cosine = (yh * y).sum(axis=1, keepdims=True) / mul_norms
    d_yh = (y / mul_norms) - (cosine * (yh / norm_yh ** 2))
    losses = xp.abs(cosine - 1)
    if ignore_zeros:
        # If the target was a zero vector, don't count it in the loss.
        d_yh[zero_indices] = 0
        losses[zero_indices] = 0
    loss = losses.sum()
    return loss, -d_yh<|MERGE_RESOLUTION|>--- conflicted
+++ resolved
@@ -363,7 +363,6 @@
                     "column": cols.index(ID),
                 },
             }
-<<<<<<< HEAD
     if cnn_maxout_pieces >= 2:
         cnn_cfg = {
             "arch": "spacy.MaxoutWindowEncoder.v1",
@@ -383,18 +382,6 @@
                 "depth": conv_depth
             }
         }
-=======
-    cnn_cfg = {
-        "arch": "spacy.MaxoutWindowEncoder.v1",
-        "config": {
-            "width": width,
-            "window_size": 1,
-            "pieces": cnn_maxout_pieces,
-            "depth": conv_depth,
-        },
-    }
->>>>>>> c5e41247
-
     bilstm_cfg = {
         "arch": "spacy.TorchBiLSTMEncoder.v1",
         "config": {"width": width, "depth": bilstm_depth},

--- conflicted
+++ resolved
@@ -46,7 +46,9 @@
         self._alias_index = PreshMap(nr_aliases + 1)
         self._aliases_table = alias_vec(nr_aliases + 1)
 
-<<<<<<< HEAD
+    def is_empty(self):
+        return len(self) == 0
+
     @classmethod
     def generate_from_disk(
         cls, path: Union[str, Path], exclude: Iterable[str] = SimpleFrozenList()
@@ -54,10 +56,6 @@
         kb = InMemoryLookupKB(vocab=Vocab(strings=["."]), entity_vector_length=1)
         kb.from_disk(path)
         return kb
-=======
-    def is_empty(self):
-        return len(self) == 0
->>>>>>> 923d24e8
 
     def __len__(self):
         return self.get_size_entities()

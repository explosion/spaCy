--- conflicted
+++ resolved
@@ -1,10 +1,5 @@
-<<<<<<< HEAD
-# cython: infer_types=True, profile=True
+# cython: infer_types=True
 from typing import Any, Callable, Dict, Iterable, Iterator
-=======
-# cython: infer_types=True
-from typing import Any, Callable, Dict, Iterable
->>>>>>> 70e2f2a1
 
 import srsly
 

--- conflicted
+++ resolved
@@ -1,9 +1,5 @@
 # cython: infer_types=True, profile=True
-<<<<<<< HEAD
-from typing import Iterable, Callable, Dict, Any, Union, Iterator
-=======
-from typing import Any, Callable, Dict, Iterable
->>>>>>> eaaac5a0
+from typing import Any, Callable, Dict, Iterable, Union
 
 import srsly
 
@@ -16,12 +12,8 @@
 import warnings
 from pathlib import Path
 
-<<<<<<< HEAD
-from ..tokens import SpanGroup
-=======
-from ..tokens import Span
-
->>>>>>> eaaac5a0
+from ..tokens import Span, SpanGroup
+
 from ..typedefs cimport hash_t
 
 from .. import util

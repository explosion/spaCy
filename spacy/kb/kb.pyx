# cython: infer_types=True, profile=True

from pathlib import Path
from typing import Iterable, Tuple, Union
from cymem.cymem cimport Pool

from .candidate import Candidate
from ..tokens import Span, SpanGroup
from ..util import SimpleFrozenList
from ..errors import Errors


cdef class KnowledgeBase:
    """A `KnowledgeBase` instance stores unique identifiers for entities and their textual aliases,
    to support entity linking of named entities to real-world concepts.
    This is an abstract class and requires its operations to be implemented.

    DOCS: https://spacy.io/api/kb
    """

    def __init__(self, vocab: Vocab, entity_vector_length: int):
        """Create a KnowledgeBase."""
        # Make sure abstract KB is not instantiated.
        if self.__class__ == KnowledgeBase:
            raise TypeError(
                Errors.E1046.format(cls_name=self.__class__.__name__)
            )

        self.vocab = vocab
        self.entity_vector_length = entity_vector_length
        self.mem = Pool()

    def get_candidates_batch(self, mentions: SpanGroup) -> Iterable[Iterable[Candidate]]:
        """
<<<<<<< HEAD
        Return candidate entities for specified texts. Each candidate defines the entity, the original alias,
        and the prior probability of that alias resolving to that entity.
        If no candidate is found for a given text, an empty list is returned.
        mentions (SpanGroup): Mentions for which to get candidates.
=======
        Return candidate entities for a specified Span mention. Each candidate defines at least the entity and the
        entity's embedding vector. Depending on the KB implementation, further properties - such as the prior
        probability of the specified mention text resolving to that entity - might be included.
        If no candidates are found for a given mention, an empty list is returned.
        mentions (Iterable[Span]): Mentions for which to get candidates.
>>>>>>> 9340eb8a
        RETURNS (Iterable[Iterable[Candidate]]): Identified candidates.
        """
        return [self.get_candidates(span) for span in mentions]

    def get_candidates(self, mention: Span) -> Iterable[Candidate]:
        """
        Return candidate entities for a specific mention. Each candidate defines at least the entity and the
        entity's embedding vector. Depending on the KB implementation, further properties - such as the prior
        probability of the specified mention text resolving to that entity - might be included.
        If no candidate is found for the given mention, an empty list is returned.
        mention (Span): Mention for which to get candidates.
        RETURNS (Iterable[Candidate]): Identified candidates.
        """
        raise NotImplementedError(
            Errors.E1045.format(parent="KnowledgeBase", method="get_candidates", name=self.__name__)
        )

    def get_vectors(self, entities: Iterable[str]) -> Iterable[Iterable[float]]:
        """
        Return vectors for entities.
        entity (str): Entity name/ID.
        RETURNS (Iterable[Iterable[float]]): Vectors for specified entities.
        """
        return [self.get_vector(entity) for entity in entities]

    def get_vector(self, str entity) -> Iterable[float]:
        """
        Return vector for entity.
        entity (str): Entity name/ID.
        RETURNS (Iterable[float]): Vector for specified entity.
        """
        raise NotImplementedError(
            Errors.E1045.format(parent="KnowledgeBase", method="get_vector", name=self.__name__)
        )

    def to_bytes(self, **kwargs) -> bytes:
        """Serialize the current state to a binary string.
        RETURNS (bytes): Current state as binary string.
        """
        raise NotImplementedError(
            Errors.E1045.format(parent="KnowledgeBase", method="to_bytes", name=self.__name__)
        )

    def from_bytes(self, bytes_data: bytes, *, exclude: Tuple[str] = tuple()):
        """Load state from a binary string.
        bytes_data (bytes): KB state.
        exclude (Tuple[str]): Properties to exclude when restoring KB.
        """
        raise NotImplementedError(
            Errors.E1045.format(parent="KnowledgeBase", method="from_bytes", name=self.__name__)
        )

    def to_disk(self, path: Union[str, Path], exclude: Iterable[str] = SimpleFrozenList()) -> None:
        """
        Write KnowledgeBase content to disk.
        path (Union[str, Path]): Target file path.
        exclude (Iterable[str]): List of components to exclude.
        """
        raise NotImplementedError(
            Errors.E1045.format(parent="KnowledgeBase", method="to_disk", name=self.__name__)
        )

    def from_disk(self, path: Union[str, Path], exclude: Iterable[str] = SimpleFrozenList()) -> None:
        """
        Load KnowledgeBase content from disk.
        path (Union[str, Path]): Target file path.
        exclude (Iterable[str]): List of components to exclude.
        """
        raise NotImplementedError(
            Errors.E1045.format(parent="KnowledgeBase", method="from_disk", name=self.__name__)
        )

    @property
    def supports_prior_probs(self) -> bool:
        """RETURNS (bool): Whether this KB type supports looking up prior probabilities for entity mentions."""
        raise NotImplementedError(
            Errors.E1045.format(parent="KnowledgeBase", method="supports_prior_probs", name=self.__name__)
        )<|MERGE_RESOLUTION|>--- conflicted
+++ resolved
@@ -32,18 +32,11 @@
 
     def get_candidates_batch(self, mentions: SpanGroup) -> Iterable[Iterable[Candidate]]:
         """
-<<<<<<< HEAD
-        Return candidate entities for specified texts. Each candidate defines the entity, the original alias,
-        and the prior probability of that alias resolving to that entity.
-        If no candidate is found for a given text, an empty list is returned.
-        mentions (SpanGroup): Mentions for which to get candidates.
-=======
         Return candidate entities for a specified Span mention. Each candidate defines at least the entity and the
         entity's embedding vector. Depending on the KB implementation, further properties - such as the prior
         probability of the specified mention text resolving to that entity - might be included.
         If no candidates are found for a given mention, an empty list is returned.
-        mentions (Iterable[Span]): Mentions for which to get candidates.
->>>>>>> 9340eb8a
+        mentions (SpanGroup): Mentions for which to get candidates.
         RETURNS (Iterable[Iterable[Candidate]]): Identified candidates.
         """
         return [self.get_candidates(span) for span in mentions]

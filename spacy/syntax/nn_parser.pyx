# cython: infer_types=True
# cython: cdivision=True
# cython: boundscheck=False
# coding: utf-8
from __future__ import unicode_literals, print_function

from collections import OrderedDict
import ujson
import json
import numpy
cimport cython.parallel
import cytoolz
import numpy.random
cimport numpy as np
from cpython.ref cimport PyObject, Py_XDECREF
from cpython.exc cimport PyErr_CheckSignals, PyErr_SetFromErrno
from libc.math cimport exp
from libcpp.vector cimport vector
from libc.string cimport memset, memcpy
from libc.stdlib cimport calloc, free
from cymem.cymem cimport Pool
from thinc.typedefs cimport weight_t, class_t, hash_t
from thinc.extra.search cimport Beam
from thinc.api import chain, clone
from thinc.v2v import Model, Maxout, Affine
from thinc.misc import LayerNorm
from thinc.neural.ops import CupyOps
from thinc.neural.util import get_array_module
from thinc.linalg cimport Vec, VecVec

from ._parser_model cimport resize_activations, predict_states, arg_max_if_valid
from ._parser_model cimport WeightsC, ActivationsC, SizesC, cpu_log_loss
from ._parser_model cimport get_c_weights, get_c_sizes
from ._parser_model import ParserModel
from .._ml import zero_init, PrecomputableAffine, Tok2Vec, flatten
from .._ml import link_vectors_to_models, create_default_optimizer
from ..compat import json_dumps, copy_array
from ..tokens.doc cimport Doc
from ..gold cimport GoldParse
from ..errors import Errors, TempErrors
from .. import util
from .stateclass cimport StateClass
from ._state cimport StateC
from .transition_system cimport Transition
from . cimport _beam_utils
from . import _beam_utils
from . import nonproj


cdef class Parser:
    """
    Base class of the DependencyParser and EntityRecognizer.
    """
    @classmethod
    def Model(cls, nr_class, **cfg):
        depth = util.env_opt('parser_hidden_depth', cfg.get('hidden_depth', 1))
        subword_features = util.env_opt('subword_features',
                            cfg.get('subword_features', True))
        conv_depth = util.env_opt('conv_depth', cfg.get('conv_depth', 4))
        bilstm_depth = util.env_opt('bilstm_depth', cfg.get('bilstm_depth', 0))
        if depth != 1:
            raise ValueError(TempErrors.T004.format(value=depth))
        parser_maxout_pieces = util.env_opt('parser_maxout_pieces',
                                            cfg.get('maxout_pieces', 2))
        token_vector_width = util.env_opt('token_vector_width',
                                           cfg.get('token_vector_width', 96))
        hidden_width = util.env_opt('hidden_width', cfg.get('hidden_width', 64))
        embed_size = util.env_opt('embed_size', cfg.get('embed_size', 2000))
        pretrained_vectors = cfg.get('pretrained_vectors', None)
        tok2vec = Tok2Vec(token_vector_width, embed_size,
                          conv_depth=conv_depth,
                          subword_features=subword_features,
                          pretrained_vectors=pretrained_vectors,
                          bilstm_depth=bilstm_depth)
        tok2vec = chain(tok2vec, flatten)
        lower = PrecomputableAffine(hidden_width,
                    nF=cls.nr_feature, nI=token_vector_width,
                    nP=parser_maxout_pieces)
        lower.nP = parser_maxout_pieces

        with Model.use_device('cpu'):
            upper = zero_init(Affine(nr_class, hidden_width, drop_factor=0.0))

        cfg = {
            'nr_class': nr_class,
            'hidden_depth': depth,
            'token_vector_width': token_vector_width,
            'hidden_width': hidden_width,
            'maxout_pieces': parser_maxout_pieces,
            'pretrained_vectors': pretrained_vectors,
            'bilstm_depth': bilstm_depth
        }
        return ParserModel(tok2vec, lower, upper), cfg

    name = 'base_parser'

    def __init__(self, Vocab vocab, moves=True, model=True, **cfg):
        """Create a Parser.

        vocab (Vocab): The vocabulary object. Must be shared with documents
            to be processed. The value is set to the `.vocab` attribute.
        moves (TransitionSystem): Defines how the parse-state is created,
            updated and evaluated. The value is set to the .moves attribute
            unless True (default), in which case a new instance is created with
            `Parser.Moves()`.
        model (object): Defines how the parse-state is created, updated and
            evaluated. The value is set to the .model attribute. If set to True
            (default), a new instance will be created with `Parser.Model()`
            in parser.begin_training(), parser.from_disk() or parser.from_bytes().
        **cfg: Arbitrary configuration parameters. Set to the `.cfg` attribute
        """
        self.vocab = vocab
        if moves is True:
            self.moves = self.TransitionSystem(self.vocab.strings)
        else:
            self.moves = moves
        if 'beam_width' not in cfg:
            cfg['beam_width'] = util.env_opt('beam_width', 1)
        if 'beam_density' not in cfg:
            cfg['beam_density'] = util.env_opt('beam_density', 0.0)
        cfg.setdefault('cnn_maxout_pieces', 3)
        self.cfg = cfg
        self.model = model
        self._multitasks = []

    def __reduce__(self):
        return (Parser, (self.vocab, self.moves, self.model), None, None)
    
    @property
    def tok2vec(self):
        return self.model.tok2vec

    @property
    def move_names(self):
        names = []
        for i in range(self.moves.n_moves):
            name = self.moves.move_name(self.moves.c[i].move, self.moves.c[i].label)
            names.append(name)
        return names

    nr_feature = 8
   
    @property
    def labels(self):
        class_names = [self.moves.get_class_name(i) for i in range(self.moves.n_moves)]
        return class_names

    @property
    def tok2vec(self):
        '''Return the embedding and convolutional layer of the model.'''
        return None if self.model in (None, True, False) else self.model.tok2vec

    @property
    def postprocesses(self):
        # Available for subclasses, e.g. to deprojectivize
        return []
    
    def add_label(self, label):
        resized = False
        for action in self.moves.action_types:
            added = self.moves.add_action(action, label)
            if added:
                resized = True
        if self.model not in (True, False, None) and resized:
            self.model.resize_output(self.moves.n_moves)
    
    def add_multitask_objective(self, target):
        # Defined in subclasses, to avoid circular import
        raise NotImplementedError
    
    def init_multitask_objectives(self, get_gold_tuples, pipeline, **cfg):
        '''Setup models for secondary objectives, to benefit from multi-task
        learning. This method is intended to be overridden by subclasses.

        For instance, the dependency parser can benefit from sharing
        an input representation with a label prediction model. These auxiliary
        models are discarded after training.
        '''
        pass

    def preprocess_gold(self, docs_golds):
        for doc, gold in docs_golds:
            yield doc, gold

    def use_params(self, params):
        # Can't decorate cdef class :(. Workaround.
        with self.model.use_params(params):
            yield

    def __call__(self, Doc doc, beam_width=None):
        """Apply the parser or entity recognizer, setting the annotations onto
        the `Doc` object.

        doc (Doc): The document to be processed.
        """
        if beam_width is None:
            beam_width = self.cfg.get('beam_width', 1)
        beam_density = self.cfg.get('beam_density', 0.)
        states = self.predict([doc], beam_width=beam_width,
                              beam_density=beam_density)
        self.set_annotations([doc], states, tensors=None)
        return doc

    def pipe(self, docs, int batch_size=256, int n_threads=2, beam_width=None):
        """Process a stream of documents.

        stream: The sequence of documents to process.
        batch_size (int): Number of documents to accumulate into a working set.
        n_threads (int): The number of threads with which to work on the buffer
            in parallel.
        YIELDS (Doc): Documents, in order.
        """
        if beam_width is None:
            beam_width = self.cfg.get('beam_width', 1)
        beam_density = self.cfg.get('beam_density', 0.)
        cdef Doc doc
        for batch in cytoolz.partition_all(batch_size, docs):
            batch_in_order = list(batch)
            by_length = sorted(batch_in_order, key=lambda doc: len(doc))
            for subbatch in cytoolz.partition_all(8, by_length):
                subbatch = list(subbatch)
                parse_states = self.predict(subbatch, beam_width=beam_width,
                                            beam_density=beam_density)
                self.set_annotations(subbatch, parse_states, tensors=None)
            for doc in batch_in_order:
                yield doc

    def predict(self, docs, beam_width=1, beam_density=0.0, drop=0.):
        if isinstance(docs, Doc):
            docs = [docs]
        if not any(len(doc) for doc in docs):
            return self.moves.init_batch(docs)
        if beam_width < 2:
            return self.greedy_parse(docs, drop=drop)
        else:
            return self.beam_parse(docs, beam_width=beam_width,
                                   beam_density=beam_density, drop=drop)

    def greedy_parse(self, docs, drop=0.):
        cdef vector[StateC*] states
        cdef StateClass state
        model = self.model(docs)
        batch = self.moves.init_batch(docs)
        weights = get_c_weights(model)
        for state in batch:
            if not state.is_final():
                states.push_back(state.c)
        sizes = get_c_sizes(model, states.size())
        with nogil:
            self._parseC(&states[0],
                weights, sizes)
        return batch
    
    def beam_parse(self, docs, int beam_width, float drop=0., beam_density=0.):
        cdef Beam beam
        cdef Doc doc
        cdef np.ndarray token_ids
        model = self.model(docs)
        beams = self.moves.init_beams(docs, beam_width, beam_density=beam_density)
        token_ids = numpy.zeros((len(docs) * beam_width, self.nr_feature),
                                 dtype='i', order='C')
        cdef int* c_ids
        cdef int nr_feature = self.nr_feature
        cdef int n_states
        model = self.model(docs)
        todo = [beam for beam in beams if not beam.is_done]
        while todo:
            token_ids.fill(-1)
            c_ids = <int*>token_ids.data
            n_states = 0
            for beam in todo:
                for i in range(beam.size):
                    state = <StateC*>beam.at(i)
                    # This way we avoid having to score finalized states
                    # We do have to take care to keep indexes aligned, though
                    if not state.is_final():
                        state.set_context_tokens(c_ids, nr_feature)
                        c_ids += nr_feature
                        n_states += 1
            if n_states == 0:
                break
            vectors = model.state2vec(token_ids[:n_states])
            scores = model.vec2scores(vectors)
            todo = self.transition_beams(todo, scores)
        return beams
 
    cdef void _parseC(self, StateC** states,
            WeightsC weights, SizesC sizes) nogil:
        cdef int i, j
        cdef vector[StateC*] unfinished
        cdef ActivationsC activations
        memset(&activations, 0, sizeof(activations))
        while sizes.states >= 1:
            predict_states(&activations,
                states, &weights, sizes)
            # Validate actions, argmax, take action.
            self.c_transition_batch(states,
                activations.scores, sizes.classes, sizes.states)
            for i in range(sizes.states):
                if not states[i].is_final():
                    unfinished.push_back(states[i])
            for i in range(unfinished.size()):
                states[i] = unfinished[i]
            sizes.states = unfinished.size()
            unfinished.clear()
    
    def set_annotations(self, docs, states_or_beams, tensors=None):
        cdef StateClass state
        cdef Beam beam
        cdef Doc doc
        states = []
        beams = []
        for state_or_beam in states_or_beams:
            if isinstance(state_or_beam, StateClass):
                states.append(state_or_beam)
            else:
                beam = state_or_beam
                state = StateClass.borrow(<StateC*>beam.at(0))
                states.append(state)
                beams.append(beam)
        for i, (state, doc) in enumerate(zip(states, docs)):
            self.moves.finalize_state(state.c)
            for j in range(doc.length):
                doc.c[j] = state.c._sent[j]
            self.moves.finalize_doc(doc)
            for hook in self.postprocesses:
                hook(doc)
        for beam in beams:
            _beam_utils.cleanup_beam(beam)
     
    def transition_states(self, states, float[:, ::1] scores):
        cdef StateClass state
        cdef float* c_scores = &scores[0, 0]
        cdef vector[StateC*] c_states
        for state in states:
            c_states.push_back(state.c)
        self.c_transition_batch(&c_states[0], c_scores, scores.shape[1], scores.shape[0]) 
        return [state for state in states if not state.c.is_final()]

    cdef void c_transition_batch(self, StateC** states, const float* scores,
            int nr_class, int batch_size) nogil:
        cdef int[500] is_valid # TODO: Unhack
        cdef int i, guess
        cdef Transition action
        for i in range(batch_size):
            self.moves.set_valid(is_valid, states[i])
            guess = arg_max_if_valid(&scores[i*nr_class], is_valid, nr_class)
            action = self.moves.c[guess]
            action.do(states[i], action.label)
            states[i].push_hist(guess)

    def transition_beams(self, beams, float[:, ::1] scores):
        cdef Beam beam
        cdef float* c_scores = &scores[0, 0]
        for beam in beams:
            for i in range(beam.size):
                state = <StateC*>beam.at(i)
                if not state.is_final():
                    self.moves.set_valid(beam.is_valid[i], state)
                    memcpy(beam.scores[i], c_scores, scores.shape[1] * sizeof(float))
                    c_scores += scores.shape[1]
            beam.advance(_beam_utils.transition_state, NULL, <void*>self.moves.c)
            beam.check_done(_beam_utils.check_final_state, NULL)
        return [b for b in beams if not b.is_done]
 
    def update(self, docs, golds, drop=0., sgd=None, losses=None):
        if isinstance(docs, Doc) and isinstance(golds, GoldParse):
            docs = [docs]
            golds = [golds]
        if len(docs) != len(golds):
            raise ValueError(Errors.E077.format(value='update', n_docs=len(docs),
                                                n_golds=len(golds)))
        if losses is None:
            losses = {}
        losses.setdefault(self.name, 0.)
        # The probability we use beam update, instead of falling back to
        # a greedy update
        beam_update_prob = self.cfg.get('beam_update_prob', 1.0)
        if self.cfg.get('beam_width', 1) >= 2 and numpy.random.random() < beam_update_prob:
            return self.update_beam(docs, golds, self.cfg.get('beam_width', 1),
                    drop=drop, sgd=sgd, losses=losses,
                    beam_density=self.cfg.get('beam_density', 0.0))
        # Chop sequences into lengths of this many transitions, to make the
        # batch uniform length.
        cut_gold = numpy.random.choice(range(20, 100))
        states, golds, max_steps = self._init_gold_batch(docs, golds, max_length=cut_gold)
        states_golds = [(s, g) for (s, g) in zip(states, golds)
                        if not s.is_final() and g is not None]

        # Prepare the stepwise model, and get the callback for finishing the batch
        model, finish_update = self.model.begin_update(docs, drop=drop)
        for _ in range(max_steps):
            if not states_golds:
                break
            states, golds = zip(*states_golds)
            scores, backprop = model.begin_update(states, drop=drop)
            d_scores = self.get_batch_loss(states, golds, scores, losses)
            backprop(d_scores, sgd=sgd)
            # Follow the predicted action
            self.transition_states(states, scores)
            states_golds = [eg for eg in states_golds if not eg[0].is_final()]
        # Do the backprop
        finish_update(golds, sgd=sgd)
        return losses

    def update_beam(self, docs, golds, width, drop=0., sgd=None, losses=None,
                    beam_density=0.0):
        lengths = [len(d) for d in docs]
        states = self.moves.init_batch(docs)
        for gold in golds:
            self.moves.preprocess_gold(gold)
        model, finish_update = self.model.begin_update(docs, drop=drop)
        states_d_scores, backprops, beams = _beam_utils.update_beam(
            self.moves, self.nr_feature, 10000, states, golds, model.state2vec,
            model.vec2scores, width, drop=drop, losses=losses,
            beam_density=beam_density)
        for i, d_scores in enumerate(states_d_scores):
            losses[self.name] += (d_scores**2).sum()
            ids, bp_vectors, bp_scores = backprops[i]
            d_vector = bp_scores(d_scores, sgd=sgd)
            if isinstance(model.ops, CupyOps) \
            and not isinstance(ids, model.state2vec.ops.xp.ndarray):
                model.backprops.append((
                    util.get_async(model.cuda_stream, ids),
                    util.get_async(model.cuda_stream, d_vector),
                    bp_vectors))
            else:
                model.backprops.append((ids, d_vector, bp_vectors))
        model.make_updates(sgd)
        cdef Beam beam
        for beam in beams:
            _beam_utils.cleanup_beam(beam)
    
    def _init_gold_batch(self, whole_docs, whole_golds, min_length=5, max_length=500):
        """Make a square batch, of length equal to the shortest doc. A long
        doc will get multiple states. Let's say we have a doc of length 2*N,
        where N is the shortest doc. We'll make two states, one representing
        long_doc[:N], and another representing long_doc[N:]."""
        cdef:
            StateClass state
            Transition action
        whole_states = self.moves.init_batch(whole_docs)
        max_length = max(min_length, min(max_length, min([len(doc) for doc in whole_docs])))
        max_moves = 0
        states = []
        golds = []
        for doc, state, gold in zip(whole_docs, whole_states, whole_golds):
            gold = self.moves.preprocess_gold(gold)
            if gold is None:
                continue
            oracle_actions = self.moves.get_oracle_sequence(doc, gold)
            start = 0
            while start < len(doc):
                state = state.copy()
                n_moves = 0
                while state.B(0) < start and not state.is_final():
                    action = self.moves.c[oracle_actions.pop(0)]
                    action.do(state.c, action.label)
                    state.c.push_hist(action.clas)
                    n_moves += 1
                has_gold = self.moves.has_gold(gold, start=start,
                                               end=start+max_length)
                if not state.is_final() and has_gold:
                    states.append(state)
                    golds.append(gold)
                    max_moves = max(max_moves, n_moves)
                start += min(max_length, len(doc)-start)
            max_moves = max(max_moves, len(oracle_actions))
        return states, golds, max_moves

<<<<<<< HEAD
    def get_batch_loss(self, states, golds, float[:, ::1] scores, losses):
=======
    def _make_updates(self, d_tokvecs, bp_tokvecs, backprops, sgd, cuda_stream=None):
        # Tells CUDA to block, so our async copies complete.
        if cuda_stream is not None:
            cuda_stream.synchronize()
        xp = get_array_module(d_tokvecs)
        for ids, d_vector, bp_vector in backprops:
            d_state_features = bp_vector((d_vector, ids), sgd=sgd)
            ids = ids.flatten()
            d_state_features = d_state_features.reshape(
                (ids.size, d_state_features.shape[2]))
            self.model[0].ops.scatter_add(d_tokvecs, ids,
                d_state_features)
        # Padded -- see update()
        bp_tokvecs(d_tokvecs[:-1], sgd=sgd)

    @property
    def move_names(self):
        names = []
        for i in range(self.moves.n_moves):
            name = self.moves.move_name(self.moves.c[i].move, self.moves.c[i].label)
            names.append(name)
        return names

    def get_batch_model(self, docs, stream, dropout):
        tok2vec, lower, upper = self.model
        tokvecs, bp_tokvecs = tok2vec.begin_update(docs, drop=dropout)
        state2vec = precompute_hiddens(len(docs), tokvecs,
                                       lower, stream, drop=0.0)
        return (tokvecs, bp_tokvecs), state2vec, upper

    nr_feature = 13

    def get_token_ids(self, states):
        cdef StateClass state
        cdef int n_tokens = self.nr_feature
        cdef np.ndarray ids = numpy.zeros((len(states), n_tokens),
                                          dtype='i', order='C')
        c_ids = <int*>ids.data
        for i, state in enumerate(states):
            if not state.is_final():
                state.c.set_context_tokens(c_ids, n_tokens)
            c_ids += ids.shape[1]
        return ids

    def transition_batch(self, states, float[:, ::1] scores):
        cdef StateClass state
        cdef Pool mem = Pool()
        is_valid = <int*>mem.alloc(self.moves.n_moves, sizeof(int))
        cdef float* c_scores = &scores[0, 0]
        for state in states:
            self.moves.set_valid(is_valid, state.c)
            guess = arg_max_if_valid(c_scores, is_valid, scores.shape[1])
            action = self.moves.c[guess]
            action.do(state.c, action.label)
            c_scores += scores.shape[1]
            state.c.push_hist(guess)

    def get_batch_loss(self, states, golds, float[:, ::1] scores):
>>>>>>> 00566949
        cdef StateClass state
        cdef GoldParse gold
        cdef Pool mem = Pool()
        cdef int i
        is_valid = <int*>mem.alloc(self.moves.n_moves, sizeof(int))
        costs = <float*>mem.alloc(self.moves.n_moves, sizeof(float))
        cdef np.ndarray d_scores = numpy.zeros((len(states), self.moves.n_moves),
                                        dtype='f', order='C')
        c_d_scores = <float*>d_scores.data
        for i, (state, gold) in enumerate(zip(states, golds)):
            memset(is_valid, 0, self.moves.n_moves * sizeof(int))
            memset(costs, 0, self.moves.n_moves * sizeof(float))
            self.moves.set_costs(is_valid, costs, state, gold)
            cpu_log_loss(c_d_scores,
                costs, is_valid, &scores[i, 0], d_scores.shape[1])
            c_d_scores += d_scores.shape[1]
        if losses is not None:
            losses.setdefault(self.name, 0.)
            losses[self.name] += (d_scores**2).sum()
        return d_scores
     
    def create_optimizer(self):
        return create_default_optimizer(self.model.ops,
                                        **self.cfg.get('optimizer', {}))
   
    def begin_training(self, get_gold_tuples, pipeline=None, sgd=None, **cfg):
        if 'model' in cfg:
            self.model = cfg['model']
        if not hasattr(get_gold_tuples, '__call__'):
            gold_tuples = get_gold_tuples
            get_gold_tuples = lambda: gold_tuples
        cfg.setdefault('min_action_freq', 30)
        actions = self.moves.get_actions(gold_parses=get_gold_tuples(),
                                         min_freq=cfg.get('min_action_freq', 30))
        previous_labels = dict(self.moves.labels)
        self.moves.initialize_actions(actions)
        for action, label_freqs in previous_labels.items():
            for label in label_freqs:
                self.moves.add_action(action, label)
        cfg.setdefault('token_vector_width', 128)
        if self.model is True:
            self.model, cfg = self.Model(self.moves.n_moves, **cfg)
            if sgd is None:
                sgd = self.create_optimizer()
            doc_sample = []
            gold_sample = []
            for raw_text, annots_brackets in cytoolz.take(1000, get_gold_tuples()):
                for annots, brackets in annots_brackets:
                    ids, words, tags, heads, deps, ents = annots
                    doc_sample.append(Doc(self.vocab, words=words))
                    gold_sample.append(GoldParse(doc_sample[-1], words=words, tags=tags,
                                                 heads=heads, deps=deps, ents=ents))
            self.model.begin_training(doc_sample, gold_sample)
            if pipeline is not None:
                self.init_multitask_objectives(get_gold_tuples, pipeline, sgd=sgd, **cfg)
            link_vectors_to_models(self.vocab)
        else:
            if sgd is None:
                sgd = self.create_optimizer()
            self.model.begin_training([])
        self.cfg.update(cfg)
        return sgd
    
    def to_disk(self, path, **exclude):
        serializers = {
            'model': lambda p: (self.model.to_disk(p) if self.model is not True else True),
            'vocab': lambda p: self.vocab.to_disk(p),
            'moves': lambda p: self.moves.to_disk(p, strings=False),
            'cfg': lambda p: p.open('w').write(json_dumps(self.cfg))
        }
        util.to_disk(path, serializers, exclude)

    def from_disk(self, path, **exclude):
        deserializers = {
            'vocab': lambda p: self.vocab.from_disk(p),
            'moves': lambda p: self.moves.from_disk(p, strings=False),
            'cfg': lambda p: self.cfg.update(util.read_json(p)),
            'model': lambda p: None
        }
        util.from_disk(path, deserializers, exclude)
        if 'model' not in exclude:
            path = util.ensure_path(path)
            if self.model is True:
                self.model, cfg = self.Model(**self.cfg)
            else:
                cfg = {}
            with (path / 'model').open('rb') as file_:
                bytes_data = file_.read()
            self.model.from_bytes(bytes_data)
            self.cfg.update(cfg)
        return self

    def to_bytes(self, **exclude):
        serializers = OrderedDict((
            ('model', lambda: (self.model.to_bytes() if self.model is not True else True)),
            ('vocab', lambda: self.vocab.to_bytes()),
            ('moves', lambda: self.moves.to_bytes(strings=False)),
            ('cfg', lambda: json.dumps(self.cfg, indent=2, sort_keys=True))
        ))
        return util.to_bytes(serializers, exclude)

    def from_bytes(self, bytes_data, **exclude):
        deserializers = OrderedDict((
            ('vocab', lambda b: self.vocab.from_bytes(b)),
            ('moves', lambda b: self.moves.from_bytes(b, strings=False)),
            ('cfg', lambda b: self.cfg.update(json.loads(b))),
            ('model', lambda b: None)
        ))
        msg = util.from_bytes(bytes_data, deserializers, exclude)
        if 'model' not in exclude:
            # TODO: Remove this once we don't have to handle previous models
            if self.cfg.get('pretrained_dims') and 'pretrained_vectors' not in self.cfg:
                self.cfg['pretrained_vectors'] = self.vocab.vectors.name
            if self.model is True:
                self.model, cfg = self.Model(**self.cfg)
            else:
                cfg = {}
            if 'model' in msg:
                self.model.from_bytes(msg['model'])
            self.cfg.update(cfg)
        return self<|MERGE_RESOLUTION|>--- conflicted
+++ resolved
@@ -125,7 +125,7 @@
 
     def __reduce__(self):
         return (Parser, (self.vocab, self.moves, self.model), None, None)
-    
+
     @property
     def tok2vec(self):
         return self.model.tok2vec
@@ -139,7 +139,7 @@
         return names
 
     nr_feature = 8
-   
+
     @property
     def labels(self):
         class_names = [self.moves.get_class_name(i) for i in range(self.moves.n_moves)]
@@ -154,7 +154,7 @@
     def postprocesses(self):
         # Available for subclasses, e.g. to deprojectivize
         return []
-    
+
     def add_label(self, label):
         resized = False
         for action in self.moves.action_types:
@@ -163,11 +163,11 @@
                 resized = True
         if self.model not in (True, False, None) and resized:
             self.model.resize_output(self.moves.n_moves)
-    
+
     def add_multitask_objective(self, target):
         # Defined in subclasses, to avoid circular import
         raise NotImplementedError
-    
+
     def init_multitask_objectives(self, get_gold_tuples, pipeline, **cfg):
         '''Setup models for secondary objectives, to benefit from multi-task
         learning. This method is intended to be overridden by subclasses.
@@ -250,7 +250,7 @@
             self._parseC(&states[0],
                 weights, sizes)
         return batch
-    
+
     def beam_parse(self, docs, int beam_width, float drop=0., beam_density=0.):
         cdef Beam beam
         cdef Doc doc
@@ -283,7 +283,7 @@
             scores = model.vec2scores(vectors)
             todo = self.transition_beams(todo, scores)
         return beams
- 
+
     cdef void _parseC(self, StateC** states,
             WeightsC weights, SizesC sizes) nogil:
         cdef int i, j
@@ -303,7 +303,7 @@
                 states[i] = unfinished[i]
             sizes.states = unfinished.size()
             unfinished.clear()
-    
+
     def set_annotations(self, docs, states_or_beams, tensors=None):
         cdef StateClass state
         cdef Beam beam
@@ -327,14 +327,14 @@
                 hook(doc)
         for beam in beams:
             _beam_utils.cleanup_beam(beam)
-     
+
     def transition_states(self, states, float[:, ::1] scores):
         cdef StateClass state
         cdef float* c_scores = &scores[0, 0]
         cdef vector[StateC*] c_states
         for state in states:
             c_states.push_back(state.c)
-        self.c_transition_batch(&c_states[0], c_scores, scores.shape[1], scores.shape[0]) 
+        self.c_transition_batch(&c_states[0], c_scores, scores.shape[1], scores.shape[0])
         return [state for state in states if not state.c.is_final()]
 
     cdef void c_transition_batch(self, StateC** states, const float* scores,
@@ -362,7 +362,7 @@
             beam.advance(_beam_utils.transition_state, NULL, <void*>self.moves.c)
             beam.check_done(_beam_utils.check_final_state, NULL)
         return [b for b in beams if not b.is_done]
- 
+
     def update(self, docs, golds, drop=0., sgd=None, losses=None):
         if isinstance(docs, Doc) and isinstance(golds, GoldParse):
             docs = [docs]
@@ -430,7 +430,7 @@
         cdef Beam beam
         for beam in beams:
             _beam_utils.cleanup_beam(beam)
-    
+
     def _init_gold_batch(self, whole_docs, whole_golds, min_length=5, max_length=500):
         """Make a square batch, of length equal to the shortest doc. A long
         doc will get multiple states. Let's say we have a doc of length 2*N,
@@ -468,68 +468,7 @@
             max_moves = max(max_moves, len(oracle_actions))
         return states, golds, max_moves
 
-<<<<<<< HEAD
     def get_batch_loss(self, states, golds, float[:, ::1] scores, losses):
-=======
-    def _make_updates(self, d_tokvecs, bp_tokvecs, backprops, sgd, cuda_stream=None):
-        # Tells CUDA to block, so our async copies complete.
-        if cuda_stream is not None:
-            cuda_stream.synchronize()
-        xp = get_array_module(d_tokvecs)
-        for ids, d_vector, bp_vector in backprops:
-            d_state_features = bp_vector((d_vector, ids), sgd=sgd)
-            ids = ids.flatten()
-            d_state_features = d_state_features.reshape(
-                (ids.size, d_state_features.shape[2]))
-            self.model[0].ops.scatter_add(d_tokvecs, ids,
-                d_state_features)
-        # Padded -- see update()
-        bp_tokvecs(d_tokvecs[:-1], sgd=sgd)
-
-    @property
-    def move_names(self):
-        names = []
-        for i in range(self.moves.n_moves):
-            name = self.moves.move_name(self.moves.c[i].move, self.moves.c[i].label)
-            names.append(name)
-        return names
-
-    def get_batch_model(self, docs, stream, dropout):
-        tok2vec, lower, upper = self.model
-        tokvecs, bp_tokvecs = tok2vec.begin_update(docs, drop=dropout)
-        state2vec = precompute_hiddens(len(docs), tokvecs,
-                                       lower, stream, drop=0.0)
-        return (tokvecs, bp_tokvecs), state2vec, upper
-
-    nr_feature = 13
-
-    def get_token_ids(self, states):
-        cdef StateClass state
-        cdef int n_tokens = self.nr_feature
-        cdef np.ndarray ids = numpy.zeros((len(states), n_tokens),
-                                          dtype='i', order='C')
-        c_ids = <int*>ids.data
-        for i, state in enumerate(states):
-            if not state.is_final():
-                state.c.set_context_tokens(c_ids, n_tokens)
-            c_ids += ids.shape[1]
-        return ids
-
-    def transition_batch(self, states, float[:, ::1] scores):
-        cdef StateClass state
-        cdef Pool mem = Pool()
-        is_valid = <int*>mem.alloc(self.moves.n_moves, sizeof(int))
-        cdef float* c_scores = &scores[0, 0]
-        for state in states:
-            self.moves.set_valid(is_valid, state.c)
-            guess = arg_max_if_valid(c_scores, is_valid, scores.shape[1])
-            action = self.moves.c[guess]
-            action.do(state.c, action.label)
-            c_scores += scores.shape[1]
-            state.c.push_hist(guess)
-
-    def get_batch_loss(self, states, golds, float[:, ::1] scores):
->>>>>>> 00566949
         cdef StateClass state
         cdef GoldParse gold
         cdef Pool mem = Pool()
@@ -550,11 +489,11 @@
             losses.setdefault(self.name, 0.)
             losses[self.name] += (d_scores**2).sum()
         return d_scores
-     
+
     def create_optimizer(self):
         return create_default_optimizer(self.model.ops,
                                         **self.cfg.get('optimizer', {}))
-   
+
     def begin_training(self, get_gold_tuples, pipeline=None, sgd=None, **cfg):
         if 'model' in cfg:
             self.model = cfg['model']
@@ -592,7 +531,7 @@
             self.model.begin_training([])
         self.cfg.update(cfg)
         return sgd
-    
+
     def to_disk(self, path, **exclude):
         serializers = {
             'model': lambda p: (self.model.to_disk(p) if self.model is not True else True),

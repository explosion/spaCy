--- conflicted
+++ resolved
@@ -45,71 +45,6 @@
     """
     Base class of the DependencyParser and EntityRecognizer.
     """
-<<<<<<< HEAD
-=======
-    @classmethod
-    def Model(cls, nr_class, **cfg):
-        depth = util.env_opt('parser_hidden_depth', cfg.get('hidden_depth', 1))
-        subword_features = util.env_opt('subword_features',
-                            cfg.get('subword_features', True))
-        conv_depth = util.env_opt('conv_depth', cfg.get('conv_depth', 4))
-        conv_window = util.env_opt('conv_window', cfg.get('conv_window', 1))
-        t2v_pieces = util.env_opt('cnn_maxout_pieces', cfg.get('cnn_maxout_pieces', 3))
-        bilstm_depth = util.env_opt('bilstm_depth', cfg.get('bilstm_depth', 0))
-        self_attn_depth = util.env_opt('self_attn_depth', cfg.get('self_attn_depth', 0))
-        nr_feature_tokens = cfg.get("nr_feature_tokens", cls.nr_feature)
-        if depth not in (0, 1):
-            raise ValueError(TempErrors.T004.format(value=depth))
-        parser_maxout_pieces = util.env_opt('parser_maxout_pieces',
-                                            cfg.get('maxout_pieces', 2))
-        token_vector_width = util.env_opt('token_vector_width',
-                                           cfg.get('token_vector_width', 96))
-        hidden_width = util.env_opt('hidden_width', cfg.get('hidden_width', 64))
-        if depth == 0:
-            hidden_width = nr_class
-            parser_maxout_pieces = 1
-        embed_size = util.env_opt('embed_size', cfg.get('embed_size', 2000))
-        pretrained_vectors = cfg.get('pretrained_vectors', None)
-        tok2vec = Tok2Vec(width=token_vector_width,
-                          embed_size=embed_size,
-                          conv_depth=conv_depth,
-                          window_size=conv_window,
-                          cnn_maxout_pieces=t2v_pieces,
-                          subword_features=subword_features,
-                          pretrained_vectors=pretrained_vectors,
-                          bilstm_depth=bilstm_depth)
-        tok2vec = chain(tok2vec, list2array())
-        tok2vec.set_dim("nO", token_vector_width)
-        lower = PrecomputableAffine(hidden_width,
-                    nF=nr_feature_tokens, nI=token_vector_width,
-                    nP=parser_maxout_pieces)
-        lower.set_dim("nP", parser_maxout_pieces)
-        if depth == 1:
-            with use_ops('numpy'):
-                upper = Linear(nr_class, hidden_width, init_W=zero_init)
-        else:
-            upper = None
-
-        cfg = {
-            'nr_class': nr_class,
-            'nr_feature_tokens': nr_feature_tokens,
-            'hidden_depth': depth,
-            'token_vector_width': token_vector_width,
-            'hidden_width': hidden_width,
-            'maxout_pieces': parser_maxout_pieces,
-            'pretrained_vectors': pretrained_vectors,
-            'bilstm_depth': bilstm_depth,
-            'self_attn_depth': self_attn_depth,
-            'conv_depth': conv_depth,
-            'window_size': conv_window,
-            'embed_size': embed_size,
-            'cnn_maxout_pieces': t2v_pieces
-        }
-        model = ParserModel(tok2vec, lower, upper)
-        model.initialize()
-        return model, cfg
-
->>>>>>> 192b8d45
     name = 'base_parser'
 
     def Model(self):
@@ -130,7 +65,6 @@
         # removing this as nO of the upper layer can change dynamically and then cfg would be out-of-sync
         del self.cfg["model"]["nO"]
         return model
-
 
     def __init__(self, Vocab vocab, **cfg):
         """Create a Parser.

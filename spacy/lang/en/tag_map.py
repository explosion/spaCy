# coding: utf8
from __future__ import unicode_literals

from ...symbols import POS, PUNCT, SYM, ADJ, CCONJ, NUM, DET, ADV, ADP, X, VERB
from ...symbols import NOUN, PROPN, PART, INTJ, SPACE, PRON, AUX


TAG_MAP = {
    ".": {POS: PUNCT, "PunctType": "peri"},
    ",": {POS: PUNCT, "PunctType": "comm"},
    "-LRB-": {POS: PUNCT, "PunctType": "brck", "PunctSide": "ini"},
    "-RRB-": {POS: PUNCT, "PunctType": "brck", "PunctSide": "fin"},
    "``": {POS: PUNCT, "PunctType": "quot", "PunctSide": "ini"},
    '""': {POS: PUNCT, "PunctType": "quot", "PunctSide": "fin"},
    "''": {POS: PUNCT, "PunctType": "quot", "PunctSide": "fin"},
    ":": {POS: PUNCT},
    "$": {POS: SYM, "Other": {"SymType": "currency"}},
    "#": {POS: SYM, "Other": {"SymType": "numbersign"}},
    "AFX": {POS: ADJ, "Hyph": "yes"},
    "CC": {POS: CCONJ, "ConjType": "comp"},
    "CD": {POS: NUM, "NumType": "card"},
    "DT": {POS: DET},
    "EX": {POS: PRON, "AdvType": "ex"},
    "FW": {POS: X, "Foreign": "yes"},
    "HYPH": {POS: PUNCT, "PunctType": "dash"},
    "IN": {POS: ADP},
    "JJ": {POS: ADJ, "Degree": "pos"},
    "JJR": {POS: ADJ, "Degree": "comp"},
    "JJS": {POS: ADJ, "Degree": "sup"},
    "LS": {POS: X, "NumType": "ord"},
    "MD": {POS: AUX, "VerbType": "mod"},
    "NIL": {POS: ""},
    "NN": {POS: NOUN, "Number": "sing"},
    "NNP": {POS: PROPN, "NounType": "prop", "Number": "sing"},
    "NNPS": {POS: PROPN, "NounType": "prop", "Number": "plur"},
    "NNS": {POS: NOUN, "Number": "plur"},
    "PDT": {POS: DET, "AdjType": "pdt", "PronType": "prn"},
    "POS": {POS: PART, "Poss": "yes"},
    "PRP": {POS: PRON, "PronType": "prs"},
    "PRP$": {POS: PRON, "PronType": "prs", "Poss": "yes"},
    "RB": {POS: ADV, "Degree": "pos"},
    "RBR": {POS: ADV, "Degree": "comp"},
    "RBS": {POS: ADV, "Degree": "sup"},
    "RP": {POS: ADP},
    "SP": {POS: SPACE},
    "SYM": {POS: SYM},
    "TO": {POS: PART, "PartType": "inf", "VerbForm": "inf"},
    "UH": {POS: INTJ},
    "VB": {POS: VERB, "VerbForm": "inf"},
    "VBD": {POS: VERB, "VerbForm": "fin", "Tense": "past"},
    "VBG": {POS: VERB, "VerbForm": "part", "Tense": "pres", "Aspect": "prog"},
    "VBN": {POS: VERB, "VerbForm": "part", "Tense": "past", "Aspect": "perf"},
    "VBP": {POS: VERB, "VerbForm": "fin", "Tense": "pres"},
    "VBZ": {
        POS: VERB,
        "VerbForm": "fin",
        "Tense": "pres",
        "Number": "sing",
        "Person": "three",
    },
<<<<<<< HEAD
    "WDT": {POS: ADJ, "PronType": "rel"},
    "WP": {POS: NOUN, "PronType": "rel"},
    "WP$": {POS: ADJ, "Poss": "yes", "PronType": "rel"},
    "WRB": {POS: ADV, "PronType": "rel"},
=======
    "WDT": {POS: PRON, "PronType": "int|rel"},
    "WP": {POS: PRON, "PronType": "int|rel"},
    "WP$": {POS: PRON, "Poss": "yes", "PronType": "int|rel"},
    "WRB": {POS: ADV, "PronType": "int|rel"},
>>>>>>> 04113a84
    "ADD": {POS: X},
    "NFP": {POS: PUNCT},
    "GW": {POS: X},
    "XX": {POS: X},
    "BES": {POS: VERB},
    "HVS": {POS: VERB},
    "_SP": {POS: SPACE},
}<|MERGE_RESOLUTION|>--- conflicted
+++ resolved
@@ -58,17 +58,10 @@
         "Number": "sing",
         "Person": "three",
     },
-<<<<<<< HEAD
-    "WDT": {POS: ADJ, "PronType": "rel"},
-    "WP": {POS: NOUN, "PronType": "rel"},
-    "WP$": {POS: ADJ, "Poss": "yes", "PronType": "rel"},
-    "WRB": {POS: ADV, "PronType": "rel"},
-=======
     "WDT": {POS: PRON, "PronType": "int|rel"},
     "WP": {POS: PRON, "PronType": "int|rel"},
     "WP$": {POS: PRON, "Poss": "yes", "PronType": "int|rel"},
     "WRB": {POS: ADV, "PronType": "int|rel"},
->>>>>>> 04113a84
     "ADD": {POS: X},
     "NFP": {POS: PUNCT},
     "GW": {POS: X},

--- conflicted
+++ resolved
@@ -468,11 +468,6 @@
 які
 якій
 якого
-<<<<<<< HEAD
-якщо
-""".split()
-)
-=======
 якої
-якщо""".split())
->>>>>>> f1c3108d
+якщо""".split()
+)
from typing import Optional

from thinc.api import Model

from ..ru.lemmatizer import RussianLemmatizer
from ...lookups import Lookups
from ...vocab import Vocab


class UkrainianLemmatizer(RussianLemmatizer):
    def __init__(
        self,
        vocab: Vocab,
        model: Optional[Model],
        name: str = "lemmatizer",
        *,
        mode: str = "pymorphy2",
        lookups: Optional[Lookups] = None,
    ) -> None:
        super().__init__(vocab, model, name, mode=mode, lookups=lookups)
        try:
            from pymorphy2 import MorphAnalyzer
        except ImportError:
            raise ImportError(
                "The Ukrainian lemmatizer requires the pymorphy2 library and "
                'dictionaries: try to fix it with "pip uninstall pymorphy2" and'
                '"pip install git+https://github.com/kmike/pymorphy2.git pymorphy2-dicts-uk"'
<<<<<<< HEAD
            )
        if UkrainianLemmatizer._morph is None:
            UkrainianLemmatizer._morph = MorphAnalyzer(lang="uk")
=======
            ) from None

    def __call__(
        self, string: str, univ_pos: str, morphology: Optional[dict] = None
    ) -> List[str]:
        univ_pos = self.normalize_univ_pos(univ_pos)
        if univ_pos == "PUNCT":
            return [PUNCT_RULES.get(string, string)]
        if univ_pos not in ("ADJ", "DET", "NOUN", "NUM", "PRON", "PROPN", "VERB"):
            # Skip unchangeable pos
            return [string.lower()]
        analyses = self._morph.parse(string)
        filtered_analyses = []
        for analysis in analyses:
            if not analysis.is_known:
                # Skip suggested parse variant for unknown word for pymorphy
                continue
            analysis_pos, _ = oc2ud(str(analysis.tag))
            if analysis_pos == univ_pos or (
                analysis_pos in ("NOUN", "PROPN") and univ_pos in ("NOUN", "PROPN")
            ):
                filtered_analyses.append(analysis)
        if not len(filtered_analyses):
            return [string.lower()]
        if morphology is None or (len(morphology) == 1 and POS in morphology):
            return list(set([analysis.normal_form for analysis in filtered_analyses]))
        if univ_pos in ("ADJ", "DET", "NOUN", "PROPN"):
            features_to_compare = ["Case", "Number", "Gender"]
        elif univ_pos == "NUM":
            features_to_compare = ["Case", "Gender"]
        elif univ_pos == "PRON":
            features_to_compare = ["Case", "Number", "Gender", "Person"]
        else:  # VERB
            features_to_compare = [
                "Aspect",
                "Gender",
                "Mood",
                "Number",
                "Tense",
                "VerbForm",
                "Voice",
            ]
        analyses, filtered_analyses = filtered_analyses, []
        for analysis in analyses:
            _, analysis_morph = oc2ud(str(analysis.tag))
            for feature in features_to_compare:
                if (
                    feature in morphology
                    and feature in analysis_morph
                    and morphology[feature].lower() != analysis_morph[feature].lower()
                ):
                    break
            else:
                filtered_analyses.append(analysis)
        if not len(filtered_analyses):
            return [string.lower()]
        return list(set([analysis.normal_form for analysis in filtered_analyses]))

    @staticmethod
    def normalize_univ_pos(univ_pos: str) -> Optional[str]:
        if isinstance(univ_pos, str):
            return univ_pos.upper()
        symbols_to_str = {
            ADJ: "ADJ",
            DET: "DET",
            NOUN: "NOUN",
            NUM: "NUM",
            PRON: "PRON",
            PROPN: "PROPN",
            PUNCT: "PUNCT",
            VERB: "VERB",
        }
        if univ_pos in symbols_to_str:
            return symbols_to_str[univ_pos]
        return None

    def lookup(self, string: str, orth: Optional[int] = None) -> str:
        analyses = self._morph.parse(string)
        if len(analyses) == 1:
            return analyses[0].normal_form
        return string


def oc2ud(oc_tag: str) -> Tuple[str, Dict[str, str]]:
    gram_map = {
        "_POS": {
            "ADJF": "ADJ",
            "ADJS": "ADJ",
            "ADVB": "ADV",
            "Apro": "DET",
            "COMP": "ADJ",  # Can also be an ADV - unchangeable
            "CONJ": "CCONJ",  # Can also be a SCONJ - both unchangeable ones
            "GRND": "VERB",
            "INFN": "VERB",
            "INTJ": "INTJ",
            "NOUN": "NOUN",
            "NPRO": "PRON",
            "NUMR": "NUM",
            "NUMB": "NUM",
            "PNCT": "PUNCT",
            "PRCL": "PART",
            "PREP": "ADP",
            "PRTF": "VERB",
            "PRTS": "VERB",
            "VERB": "VERB",
        },
        "Animacy": {"anim": "Anim", "inan": "Inan"},
        "Aspect": {"impf": "Imp", "perf": "Perf"},
        "Case": {
            "ablt": "Ins",
            "accs": "Acc",
            "datv": "Dat",
            "gen1": "Gen",
            "gen2": "Gen",
            "gent": "Gen",
            "loc2": "Loc",
            "loct": "Loc",
            "nomn": "Nom",
            "voct": "Voc",
        },
        "Degree": {"COMP": "Cmp", "Supr": "Sup"},
        "Gender": {"femn": "Fem", "masc": "Masc", "neut": "Neut"},
        "Mood": {"impr": "Imp", "indc": "Ind"},
        "Number": {"plur": "Plur", "sing": "Sing"},
        "NumForm": {"NUMB": "Digit"},
        "Person": {"1per": "1", "2per": "2", "3per": "3", "excl": "2", "incl": "1"},
        "Tense": {"futr": "Fut", "past": "Past", "pres": "Pres"},
        "Variant": {"ADJS": "Brev", "PRTS": "Brev"},
        "VerbForm": {
            "GRND": "Conv",
            "INFN": "Inf",
            "PRTF": "Part",
            "PRTS": "Part",
            "VERB": "Fin",
        },
        "Voice": {"actv": "Act", "pssv": "Pass"},
        "Abbr": {"Abbr": "Yes"},
    }
    pos = "X"
    morphology = dict()
    unmatched = set()
    grams = oc_tag.replace(" ", ",").split(",")
    for gram in grams:
        match = False
        for categ, gmap in sorted(gram_map.items()):
            if gram in gmap:
                match = True
                if categ == "_POS":
                    pos = gmap[gram]
                else:
                    morphology[categ] = gmap[gram]
        if not match:
            unmatched.add(gram)
    while len(unmatched) > 0:
        gram = unmatched.pop()
        if gram in ("Name", "Patr", "Surn", "Geox", "Orgn"):
            pos = "PROPN"
        elif gram == "Auxt":
            pos = "AUX"
        elif gram == "Pltm":
            morphology["Number"] = "Ptan"
    return pos, morphology
>>>>>>> 4d34efa6
<|MERGE_RESOLUTION|>--- conflicted
+++ resolved
@@ -25,171 +25,6 @@
                 "The Ukrainian lemmatizer requires the pymorphy2 library and "
                 'dictionaries: try to fix it with "pip uninstall pymorphy2" and'
                 '"pip install git+https://github.com/kmike/pymorphy2.git pymorphy2-dicts-uk"'
-<<<<<<< HEAD
-            )
+            ) from None
         if UkrainianLemmatizer._morph is None:
-            UkrainianLemmatizer._morph = MorphAnalyzer(lang="uk")
-=======
-            ) from None
-
-    def __call__(
-        self, string: str, univ_pos: str, morphology: Optional[dict] = None
-    ) -> List[str]:
-        univ_pos = self.normalize_univ_pos(univ_pos)
-        if univ_pos == "PUNCT":
-            return [PUNCT_RULES.get(string, string)]
-        if univ_pos not in ("ADJ", "DET", "NOUN", "NUM", "PRON", "PROPN", "VERB"):
-            # Skip unchangeable pos
-            return [string.lower()]
-        analyses = self._morph.parse(string)
-        filtered_analyses = []
-        for analysis in analyses:
-            if not analysis.is_known:
-                # Skip suggested parse variant for unknown word for pymorphy
-                continue
-            analysis_pos, _ = oc2ud(str(analysis.tag))
-            if analysis_pos == univ_pos or (
-                analysis_pos in ("NOUN", "PROPN") and univ_pos in ("NOUN", "PROPN")
-            ):
-                filtered_analyses.append(analysis)
-        if not len(filtered_analyses):
-            return [string.lower()]
-        if morphology is None or (len(morphology) == 1 and POS in morphology):
-            return list(set([analysis.normal_form for analysis in filtered_analyses]))
-        if univ_pos in ("ADJ", "DET", "NOUN", "PROPN"):
-            features_to_compare = ["Case", "Number", "Gender"]
-        elif univ_pos == "NUM":
-            features_to_compare = ["Case", "Gender"]
-        elif univ_pos == "PRON":
-            features_to_compare = ["Case", "Number", "Gender", "Person"]
-        else:  # VERB
-            features_to_compare = [
-                "Aspect",
-                "Gender",
-                "Mood",
-                "Number",
-                "Tense",
-                "VerbForm",
-                "Voice",
-            ]
-        analyses, filtered_analyses = filtered_analyses, []
-        for analysis in analyses:
-            _, analysis_morph = oc2ud(str(analysis.tag))
-            for feature in features_to_compare:
-                if (
-                    feature in morphology
-                    and feature in analysis_morph
-                    and morphology[feature].lower() != analysis_morph[feature].lower()
-                ):
-                    break
-            else:
-                filtered_analyses.append(analysis)
-        if not len(filtered_analyses):
-            return [string.lower()]
-        return list(set([analysis.normal_form for analysis in filtered_analyses]))
-
-    @staticmethod
-    def normalize_univ_pos(univ_pos: str) -> Optional[str]:
-        if isinstance(univ_pos, str):
-            return univ_pos.upper()
-        symbols_to_str = {
-            ADJ: "ADJ",
-            DET: "DET",
-            NOUN: "NOUN",
-            NUM: "NUM",
-            PRON: "PRON",
-            PROPN: "PROPN",
-            PUNCT: "PUNCT",
-            VERB: "VERB",
-        }
-        if univ_pos in symbols_to_str:
-            return symbols_to_str[univ_pos]
-        return None
-
-    def lookup(self, string: str, orth: Optional[int] = None) -> str:
-        analyses = self._morph.parse(string)
-        if len(analyses) == 1:
-            return analyses[0].normal_form
-        return string
-
-
-def oc2ud(oc_tag: str) -> Tuple[str, Dict[str, str]]:
-    gram_map = {
-        "_POS": {
-            "ADJF": "ADJ",
-            "ADJS": "ADJ",
-            "ADVB": "ADV",
-            "Apro": "DET",
-            "COMP": "ADJ",  # Can also be an ADV - unchangeable
-            "CONJ": "CCONJ",  # Can also be a SCONJ - both unchangeable ones
-            "GRND": "VERB",
-            "INFN": "VERB",
-            "INTJ": "INTJ",
-            "NOUN": "NOUN",
-            "NPRO": "PRON",
-            "NUMR": "NUM",
-            "NUMB": "NUM",
-            "PNCT": "PUNCT",
-            "PRCL": "PART",
-            "PREP": "ADP",
-            "PRTF": "VERB",
-            "PRTS": "VERB",
-            "VERB": "VERB",
-        },
-        "Animacy": {"anim": "Anim", "inan": "Inan"},
-        "Aspect": {"impf": "Imp", "perf": "Perf"},
-        "Case": {
-            "ablt": "Ins",
-            "accs": "Acc",
-            "datv": "Dat",
-            "gen1": "Gen",
-            "gen2": "Gen",
-            "gent": "Gen",
-            "loc2": "Loc",
-            "loct": "Loc",
-            "nomn": "Nom",
-            "voct": "Voc",
-        },
-        "Degree": {"COMP": "Cmp", "Supr": "Sup"},
-        "Gender": {"femn": "Fem", "masc": "Masc", "neut": "Neut"},
-        "Mood": {"impr": "Imp", "indc": "Ind"},
-        "Number": {"plur": "Plur", "sing": "Sing"},
-        "NumForm": {"NUMB": "Digit"},
-        "Person": {"1per": "1", "2per": "2", "3per": "3", "excl": "2", "incl": "1"},
-        "Tense": {"futr": "Fut", "past": "Past", "pres": "Pres"},
-        "Variant": {"ADJS": "Brev", "PRTS": "Brev"},
-        "VerbForm": {
-            "GRND": "Conv",
-            "INFN": "Inf",
-            "PRTF": "Part",
-            "PRTS": "Part",
-            "VERB": "Fin",
-        },
-        "Voice": {"actv": "Act", "pssv": "Pass"},
-        "Abbr": {"Abbr": "Yes"},
-    }
-    pos = "X"
-    morphology = dict()
-    unmatched = set()
-    grams = oc_tag.replace(" ", ",").split(",")
-    for gram in grams:
-        match = False
-        for categ, gmap in sorted(gram_map.items()):
-            if gram in gmap:
-                match = True
-                if categ == "_POS":
-                    pos = gmap[gram]
-                else:
-                    morphology[categ] = gmap[gram]
-        if not match:
-            unmatched.add(gram)
-    while len(unmatched) > 0:
-        gram = unmatched.pop()
-        if gram in ("Name", "Patr", "Surn", "Geox", "Orgn"):
-            pos = "PROPN"
-        elif gram == "Auxt":
-            pos = "AUX"
-        elif gram == "Pltm":
-            morphology["Number"] = "Ptan"
-    return pos, morphology
->>>>>>> 4d34efa6
+            UkrainianLemmatizer._morph = MorphAnalyzer(lang="uk")
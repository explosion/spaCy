--- conflicted
+++ resolved
@@ -1,9 +1,3 @@
-<<<<<<< HEAD
-# coding: utf8
-from __future__ import unicode_literals
-
-=======
->>>>>>> 65ebb2f7
 from ..char_classes import LIST_ELLIPSES, LIST_PUNCT, LIST_HYPHENS
 from ..char_classes import LIST_ICONS, LIST_QUOTES, CURRENCY, UNITS, PUNCT
 from ..char_classes import CONCAT_QUOTES, ALPHA, ALPHA_LOWER, ALPHA_UPPER
@@ -25,7 +19,6 @@
         r"(?<=[{a}])[:<>=\/](?=[{a}])".format(a=ALPHA),
         r"(?<=[{a}]),(?=[{a}])".format(a=ALPHA),
         r"(?<=[{a}])([{q}\)\]\(\[])(?=[\-{a}])".format(a=ALPHA, q=_quotes),
-<<<<<<< HEAD
     ]
 )
 
@@ -46,28 +39,6 @@
     ]
 )
 
-=======
-    ]
-)
-
-_suffixes = (
-    ["''", "’’", r"\.", "…"]
-    + LIST_PUNCT
-    + LIST_QUOTES
-    + LIST_ICONS
-    + [
-        r"(?<=[0-9])\+",
-        r"(?<=°[FfCcKk])\.",
-        r"(?<=[0-9])(?:{c})".format(c=CURRENCY),
-        r"(?<=[0-9])(?:{u})".format(u=UNITS),
-        r"(?<=[0-9{al}{e}{p}(?:{q})])\.".format(
-            al=ALPHA_LOWER, e=r"%²\-\+", q=CONCAT_QUOTES, p=PUNCT
-        ),
-        r"(?<=[{au}])\.".format(au=ALPHA_UPPER),
-    ]
-)
-
->>>>>>> 65ebb2f7
 
 TOKENIZER_PREFIXES = _prefixes
 TOKENIZER_INFIXES = _infixes

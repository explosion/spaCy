# coding: utf8
from __future__ import unicode_literals

from .tokenizer_exceptions import TOKENIZER_EXCEPTIONS
from .stop_words import STOP_WORDS
<<<<<<< HEAD
from .syntax_iterators import SYNTAX_ITERATORS
=======
from .lex_attrs import LEX_ATTRS
from .morph_rules import MORPH_RULES
>>>>>>> 2ce6fc26

from ..tokenizer_exceptions import BASE_EXCEPTIONS
from ..norm_exceptions import BASE_NORMS
from ...language import Language
from ...attrs import LANG, NORM
from ...util import update_exc, add_lookups


class TurkishDefaults(Language.Defaults):
    lex_attr_getters = dict(Language.Defaults.lex_attr_getters)
    lex_attr_getters.update(LEX_ATTRS)
    lex_attr_getters[LANG] = lambda text: "tr"
    lex_attr_getters[NORM] = add_lookups(
        Language.Defaults.lex_attr_getters[NORM], BASE_NORMS
    )
    tokenizer_exceptions = update_exc(BASE_EXCEPTIONS, TOKENIZER_EXCEPTIONS)
    stop_words = STOP_WORDS
<<<<<<< HEAD
    syntax_iterators = SYNTAX_ITERATORS
=======
    morph_rules = MORPH_RULES
>>>>>>> 2ce6fc26


class Turkish(Language):
    lang = "tr"
    Defaults = TurkishDefaults


__all__ = ["Turkish"]<|MERGE_RESOLUTION|>--- conflicted
+++ resolved
@@ -3,12 +3,10 @@
 
 from .tokenizer_exceptions import TOKENIZER_EXCEPTIONS
 from .stop_words import STOP_WORDS
-<<<<<<< HEAD
 from .syntax_iterators import SYNTAX_ITERATORS
-=======
 from .lex_attrs import LEX_ATTRS
 from .morph_rules import MORPH_RULES
->>>>>>> 2ce6fc26
+
 
 from ..tokenizer_exceptions import BASE_EXCEPTIONS
 from ..norm_exceptions import BASE_NORMS
@@ -26,11 +24,8 @@
     )
     tokenizer_exceptions = update_exc(BASE_EXCEPTIONS, TOKENIZER_EXCEPTIONS)
     stop_words = STOP_WORDS
-<<<<<<< HEAD
     syntax_iterators = SYNTAX_ITERATORS
-=======
     morph_rules = MORPH_RULES
->>>>>>> 2ce6fc26
 
 
 class Turkish(Language):

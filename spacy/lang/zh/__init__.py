--- conflicted
+++ resolved
@@ -1,9 +1,3 @@
-<<<<<<< HEAD
-# coding: utf8
-from __future__ import unicode_literals
-
-=======
->>>>>>> 65ebb2f7
 import tempfile
 import srsly
 from pathlib import Path
@@ -37,32 +31,6 @@
                 "`from spacy.lang.zh import ChineseDefaults; ChineseDefaults.use_jieba = False`, "
                 "or install it with `pip install jieba` or from "
                 "https://github.com/fxsjy/jieba"
-<<<<<<< HEAD
-            )
-            raise ImportError(msg)
-
-
-def try_pkuseg_import(use_pkuseg, pkuseg_model, pkuseg_user_dict):
-    try:
-        import pkuseg
-
-        if pkuseg_model:
-            return pkuseg.pkuseg(pkuseg_model, pkuseg_user_dict)
-        elif use_pkuseg:
-            msg = (
-                "Chinese.use_pkuseg is True but no pkuseg model was specified. "
-                "Please provide the name of a pretrained model "
-                "or the path to a model with "
-                '`Chinese(meta={"tokenizer": {"config": {"pkuseg_model": name_or_path}}}).'
-            )
-            raise ValueError(msg)
-    except ImportError:
-        if use_pkuseg:
-            msg = (
-                "pkuseg not installed. Either set Chinese.use_pkuseg = False, "
-                "or " + _PKUSEG_INSTALL_MSG
-=======
->>>>>>> 65ebb2f7
             )
             raise ImportError(msg)
     except FileNotFoundError:

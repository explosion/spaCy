from typing import Optional
import srsly
from collections import namedtuple, OrderedDict
from thinc.api import Config

from .stop_words import STOP_WORDS
from .syntax_iterators import SYNTAX_ITERATORS
from .tag_map import TAG_MAP
from .tag_orth_map import TAG_ORTH_MAP
from .tag_bigram_map import TAG_BIGRAM_MAP
from ...attrs import LANG
from ...compat import copy_reg
from ...errors import Errors
from ...language import Language
from ...symbols import POS
from ...tokens import Doc
from ...util import DummyTokenizer, registry
from ... import util


DEFAULT_CONFIG = """
[nlp]
lang = "ja"

[nlp.tokenizer]
@tokenizers = "spacy.JapaneseTokenizer.v1"
split_mode = null

[nlp.writing_system]
direction = "ltr"
has_case = false
has_letters = false
"""


@registry.tokenizers("spacy.JapaneseTokenizer.v1")
def create_japanese_tokenizer(split_mode: Optional[str] = None):
    def japanese_tokenizer_factory(nlp):
        return JapaneseTokenizer(nlp, split_mode=split_mode)

    return japanese_tokenizer_factory


class JapaneseTokenizer(DummyTokenizer):
    def __init__(self, nlp: Language, split_mode: Optional[str] = None) -> None:
        self.vocab = nlp.vocab
        self.split_mode = split_mode
        self.tokenizer = try_sudachi_import(self.split_mode)

    def __call__(self, text: str) -> Doc:
        dtokens = get_dtokens(self.tokenizer, text)
        words, lemmas, unidic_tags, spaces = get_words_lemmas_tags_spaces(dtokens, text)
        doc = Doc(self.vocab, words=words, spaces=spaces)
        next_pos = None
        for idx, (token, lemma, unidic_tag) in enumerate(zip(doc, lemmas, unidic_tags)):
            token.tag_ = unidic_tag[0]
            if next_pos:
                token.pos = next_pos
                next_pos = None
            else:
                token.pos, next_pos = resolve_pos(
                    token.orth_,
                    unidic_tag,
                    unidic_tags[idx + 1] if idx + 1 < len(unidic_tags) else None,
                )
            # if there's no lemma info (it's an unk) just use the surface
            token.lemma_ = lemma
        doc.user_data["unidic_tags"] = unidic_tags
        return doc

    def _get_config(self):
        config = OrderedDict((("split_mode", self.split_mode),))
        return config

    def _set_config(self, config={}):
        self.split_mode = config.get("split_mode", None)

    def to_bytes(self, **kwargs):
        serializers = OrderedDict(
            (("cfg", lambda: srsly.json_dumps(self._get_config())),)
        )
        return util.to_bytes(serializers, [])

    def from_bytes(self, data, **kwargs):
        deserializers = OrderedDict(
            (("cfg", lambda b: self._set_config(srsly.json_loads(b))),)
        )
        util.from_bytes(data, deserializers, [])
        self.tokenizer = try_sudachi_import(self.split_mode)
        return self

    def to_disk(self, path, **kwargs):
        path = util.ensure_path(path)
        serializers = OrderedDict(
            (("cfg", lambda p: srsly.write_json(p, self._get_config())),)
        )
        return util.to_disk(path, serializers, [])

    def from_disk(self, path, **kwargs):
        path = util.ensure_path(path)
        serializers = OrderedDict(
            (("cfg", lambda p: self._set_config(srsly.read_json(p))),)
        )
        util.from_disk(path, serializers, [])
        self.tokenizer = try_sudachi_import(self.split_mode)


class JapaneseDefaults(Language.Defaults):
    lex_attr_getters = dict(Language.Defaults.lex_attr_getters)
    lex_attr_getters[LANG] = lambda _text: "ja"
    stop_words = STOP_WORDS
    tag_map = TAG_MAP
    syntax_iterators = SYNTAX_ITERATORS


class Japanese(Language):
    lang = "ja"
    Defaults = JapaneseDefaults
    default_config = Config().from_str(DEFAULT_CONFIG)

    def make_doc(self, text):
        return self.tokenizer(text)


# Hold the attributes we need with convenient names
DetailedToken = namedtuple(
    "DetailedToken", ["surface", "tag", "inf", "lemma", "reading", "sub_tokens"]
)


def try_sudachi_import(split_mode="A"):
    """SudachiPy is required for Japanese support, so check for it.
    It it's not available blow up and explain how to fix it.
    split_mode should be one of these values: "A", "B", "C", None->"A"."""
    try:
        from sudachipy import dictionary, tokenizer

        split_mode = {
            None: tokenizer.Tokenizer.SplitMode.A,
            "A": tokenizer.Tokenizer.SplitMode.A,
            "B": tokenizer.Tokenizer.SplitMode.B,
            "C": tokenizer.Tokenizer.SplitMode.C,
        }[split_mode]
        tok = dictionary.Dictionary().create(mode=split_mode)
        return tok
    except ImportError:
        raise ImportError(
            "Japanese support requires SudachiPy and SudachiDict-core "
            "(https://github.com/WorksApplications/SudachiPy). "
            "Install with `pip install sudachipy sudachidict_core` or "
            "install spaCy with `pip install spacy[ja]`."
        )


def resolve_pos(orth, tag, next_tag):
    """If necessary, add a field to the POS tag for UD mapping.
    Under Universal Dependencies, sometimes the same Unidic POS tag can
    be mapped differently depending on the literal token or its context
    in the sentence. This function returns resolved POSs for both token
    and next_token by tuple.
    """

    # Some tokens have their UD tag decided based on the POS of the following
    # token.

    # apply orth based mapping
    if tag in TAG_ORTH_MAP:
        orth_map = TAG_ORTH_MAP[tag]
        if orth in orth_map:
            return orth_map[orth], None  # current_pos, next_pos

    # apply tag bi-gram mapping
    if next_tag:
        tag_bigram = tag, next_tag
        if tag_bigram in TAG_BIGRAM_MAP:
            current_pos, next_pos = TAG_BIGRAM_MAP[tag_bigram]
            if current_pos is None:  # apply tag uni-gram mapping for current_pos
                return (
                    TAG_MAP[tag][POS],
                    next_pos,
                )  # only next_pos is identified by tag bi-gram mapping
            else:
                return current_pos, next_pos

    # apply tag uni-gram mapping
    return TAG_MAP[tag][POS], None


def get_dtokens_and_spaces(dtokens, text, gap_tag="空白"):
    # Compare the content of tokens and text, first
    words = [x.surface for x in dtokens]
    if "".join("".join(words).split()) != "".join(text.split()):
        raise ValueError(Errors.E194.format(text=text, words=words))

    text_dtokens = []
    text_spaces = []
    text_pos = 0
    # handle empty and whitespace-only texts
    if len(words) == 0:
        return text_dtokens, text_spaces
    elif len([word for word in words if not word.isspace()]) == 0:
        assert text.isspace()
        text_dtokens = [DetailedToken(text, gap_tag, "", text, None, None)]
        text_spaces = [False]
        return text_dtokens, text_spaces

    # align words and dtokens by referring text, and insert gap tokens for the space char spans
    for word, dtoken in zip(words, dtokens):
        # skip all space tokens
        if word.isspace():
            continue
        try:
            word_start = text[text_pos:].index(word)
        except ValueError:
            raise ValueError(Errors.E194.format(text=text, words=words))

        # space token
        if word_start > 0:
            w = text[text_pos : text_pos + word_start]
            text_dtokens.append(DetailedToken(w, gap_tag, "", w, None, None))
            text_spaces.append(False)
            text_pos += word_start

        # content word
        text_dtokens.append(dtoken)
        text_spaces.append(False)
        text_pos += len(word)
        # poll a space char after the word
        if text_pos < len(text) and text[text_pos] == " ":
            text_spaces[-1] = True
            text_pos += 1

    # trailing space token
    if text_pos < len(text):
        w = text[text_pos:]
        text_dtokens.append(DetailedToken(w, gap_tag, "", w, None, None))
        text_spaces.append(False)

    return text_dtokens, text_spaces


<<<<<<< HEAD
=======
class JapaneseTokenizer(DummyTokenizer):
    def __init__(self, cls, nlp=None, config={}):
        self.vocab = nlp.vocab if nlp is not None else cls.create_vocab(nlp)
        self.split_mode = config.get("split_mode", None)
        self.tokenizer = try_sudachi_import(self.split_mode)

    def __call__(self, text):
        # convert sudachipy.morpheme.Morpheme to DetailedToken and merge continuous spaces
        sudachipy_tokens = self.tokenizer.tokenize(text)
        dtokens = self._get_dtokens(sudachipy_tokens)
        dtokens, spaces = get_dtokens_and_spaces(dtokens, text)

        # create Doc with tag bi-gram based part-of-speech identification rules
        words, tags, inflections, lemmas, readings, sub_tokens_list = (
            zip(*dtokens) if dtokens else [[]] * 6
        )
        sub_tokens_list = list(sub_tokens_list)
        doc = Doc(self.vocab, words=words, spaces=spaces)
        next_pos = None  # for bi-gram rules
        for idx, (token, dtoken) in enumerate(zip(doc, dtokens)):
            token.tag_ = dtoken.tag
            if next_pos:  # already identified in previous iteration
                token.pos = next_pos
                next_pos = None
            else:
                token.pos, next_pos = resolve_pos(
                    token.orth_,
                    dtoken.tag,
                    tags[idx + 1] if idx + 1 < len(tags) else None,
                )
            # if there's no lemma info (it's an unk) just use the surface
            token.lemma_ = dtoken.lemma if dtoken.lemma else dtoken.surface

        doc.user_data["inflections"] = inflections
        doc.user_data["reading_forms"] = readings
        doc.user_data["sub_tokens"] = sub_tokens_list

        return doc

    def _get_dtokens(self, sudachipy_tokens, need_sub_tokens=True):
        sub_tokens_list = (
            self._get_sub_tokens(sudachipy_tokens) if need_sub_tokens else None
        )
        dtokens = [
            DetailedToken(
                token.surface(),  # orth
                "-".join([xx for xx in token.part_of_speech()[:4] if xx != "*"]),  # tag
                ",".join([xx for xx in token.part_of_speech()[4:] if xx != "*"]),  # inf
                token.dictionary_form(),  # lemma
                token.reading_form(),  # user_data['reading_forms']
                sub_tokens_list[idx]
                if sub_tokens_list
                else None,  # user_data['sub_tokens']
            )
            for idx, token in enumerate(sudachipy_tokens)
            if len(token.surface()) > 0
            # remove empty tokens which can be produced with characters like … that
        ]
        # Sudachi normalizes internally and outputs each space char as a token.
        # This is the preparation for get_dtokens_and_spaces() to merge the continuous space tokens
        return [
            t
            for idx, t in enumerate(dtokens)
            if idx == 0
            or not t.surface.isspace()
            or t.tag != "空白"
            or not dtokens[idx - 1].surface.isspace()
            or dtokens[idx - 1].tag != "空白"
        ]

    def _get_sub_tokens(self, sudachipy_tokens):
        if (
            self.split_mode is None or self.split_mode == "A"
        ):  # do nothing for default split mode
            return None

        sub_tokens_list = []  # list of (list of list of DetailedToken | None)
        for token in sudachipy_tokens:
            sub_a = token.split(self.tokenizer.SplitMode.A)
            if len(sub_a) == 1:  # no sub tokens
                sub_tokens_list.append(None)
            elif self.split_mode == "B":
                sub_tokens_list.append([self._get_dtokens(sub_a, False)])
            else:  # "C"
                sub_b = token.split(self.tokenizer.SplitMode.B)
                if len(sub_a) == len(sub_b):
                    dtokens = self._get_dtokens(sub_a, False)
                    sub_tokens_list.append([dtokens, dtokens])
                else:
                    sub_tokens_list.append(
                        [
                            self._get_dtokens(sub_a, False),
                            self._get_dtokens(sub_b, False),
                        ]
                    )
        return sub_tokens_list

    def _get_config(self):
        config = OrderedDict((("split_mode", self.split_mode),))
        return config

    def _set_config(self, config={}):
        self.split_mode = config.get("split_mode", None)

    def to_bytes(self, **kwargs):
        serializers = OrderedDict(
            (("cfg", lambda: srsly.json_dumps(self._get_config())),)
        )
        return util.to_bytes(serializers, [])

    def from_bytes(self, data, **kwargs):
        deserializers = OrderedDict(
            (("cfg", lambda b: self._set_config(srsly.json_loads(b))),)
        )
        util.from_bytes(data, deserializers, [])
        self.tokenizer = try_sudachi_import(self.split_mode)
        return self

    def to_disk(self, path, **kwargs):
        path = util.ensure_path(path)
        serializers = OrderedDict(
            (("cfg", lambda p: srsly.write_json(p, self._get_config())),)
        )
        return util.to_disk(path, serializers, [])

    def from_disk(self, path, **kwargs):
        path = util.ensure_path(path)
        serializers = OrderedDict(
            (("cfg", lambda p: self._set_config(srsly.read_json(p))),)
        )
        util.from_disk(path, serializers, [])
        self.tokenizer = try_sudachi_import(self.split_mode)


class JapaneseDefaults(Language.Defaults):
    lex_attr_getters = dict(Language.Defaults.lex_attr_getters)
    lex_attr_getters[LANG] = lambda _text: "ja"
    stop_words = STOP_WORDS
    tag_map = TAG_MAP
    syntax_iterators = SYNTAX_ITERATORS
    writing_system = {"direction": "ltr", "has_case": False, "has_letters": False}

    @classmethod
    def create_tokenizer(cls, nlp=None, config={}):
        return JapaneseTokenizer(cls, nlp, config)


class Japanese(Language):
    lang = "ja"
    Defaults = JapaneseDefaults

    def make_doc(self, text):
        return self.tokenizer(text)


>>>>>>> 311d0bde
def pickle_japanese(instance):
    return Japanese, tuple()


copy_reg.pickle(Japanese, pickle_japanese)

__all__ = ["Japanese"]<|MERGE_RESOLUTION|>--- conflicted
+++ resolved
@@ -1,6 +1,7 @@
-from typing import Optional
+from typing import Optional, Union, Dict, Any
+from pathlib import Path
 import srsly
-from collections import namedtuple, OrderedDict
+from collections import namedtuple
 from thinc.api import Config
 
 from .stop_words import STOP_WORDS
@@ -48,206 +49,6 @@
         self.tokenizer = try_sudachi_import(self.split_mode)
 
     def __call__(self, text: str) -> Doc:
-        dtokens = get_dtokens(self.tokenizer, text)
-        words, lemmas, unidic_tags, spaces = get_words_lemmas_tags_spaces(dtokens, text)
-        doc = Doc(self.vocab, words=words, spaces=spaces)
-        next_pos = None
-        for idx, (token, lemma, unidic_tag) in enumerate(zip(doc, lemmas, unidic_tags)):
-            token.tag_ = unidic_tag[0]
-            if next_pos:
-                token.pos = next_pos
-                next_pos = None
-            else:
-                token.pos, next_pos = resolve_pos(
-                    token.orth_,
-                    unidic_tag,
-                    unidic_tags[idx + 1] if idx + 1 < len(unidic_tags) else None,
-                )
-            # if there's no lemma info (it's an unk) just use the surface
-            token.lemma_ = lemma
-        doc.user_data["unidic_tags"] = unidic_tags
-        return doc
-
-    def _get_config(self):
-        config = OrderedDict((("split_mode", self.split_mode),))
-        return config
-
-    def _set_config(self, config={}):
-        self.split_mode = config.get("split_mode", None)
-
-    def to_bytes(self, **kwargs):
-        serializers = OrderedDict(
-            (("cfg", lambda: srsly.json_dumps(self._get_config())),)
-        )
-        return util.to_bytes(serializers, [])
-
-    def from_bytes(self, data, **kwargs):
-        deserializers = OrderedDict(
-            (("cfg", lambda b: self._set_config(srsly.json_loads(b))),)
-        )
-        util.from_bytes(data, deserializers, [])
-        self.tokenizer = try_sudachi_import(self.split_mode)
-        return self
-
-    def to_disk(self, path, **kwargs):
-        path = util.ensure_path(path)
-        serializers = OrderedDict(
-            (("cfg", lambda p: srsly.write_json(p, self._get_config())),)
-        )
-        return util.to_disk(path, serializers, [])
-
-    def from_disk(self, path, **kwargs):
-        path = util.ensure_path(path)
-        serializers = OrderedDict(
-            (("cfg", lambda p: self._set_config(srsly.read_json(p))),)
-        )
-        util.from_disk(path, serializers, [])
-        self.tokenizer = try_sudachi_import(self.split_mode)
-
-
-class JapaneseDefaults(Language.Defaults):
-    lex_attr_getters = dict(Language.Defaults.lex_attr_getters)
-    lex_attr_getters[LANG] = lambda _text: "ja"
-    stop_words = STOP_WORDS
-    tag_map = TAG_MAP
-    syntax_iterators = SYNTAX_ITERATORS
-
-
-class Japanese(Language):
-    lang = "ja"
-    Defaults = JapaneseDefaults
-    default_config = Config().from_str(DEFAULT_CONFIG)
-
-    def make_doc(self, text):
-        return self.tokenizer(text)
-
-
-# Hold the attributes we need with convenient names
-DetailedToken = namedtuple(
-    "DetailedToken", ["surface", "tag", "inf", "lemma", "reading", "sub_tokens"]
-)
-
-
-def try_sudachi_import(split_mode="A"):
-    """SudachiPy is required for Japanese support, so check for it.
-    It it's not available blow up and explain how to fix it.
-    split_mode should be one of these values: "A", "B", "C", None->"A"."""
-    try:
-        from sudachipy import dictionary, tokenizer
-
-        split_mode = {
-            None: tokenizer.Tokenizer.SplitMode.A,
-            "A": tokenizer.Tokenizer.SplitMode.A,
-            "B": tokenizer.Tokenizer.SplitMode.B,
-            "C": tokenizer.Tokenizer.SplitMode.C,
-        }[split_mode]
-        tok = dictionary.Dictionary().create(mode=split_mode)
-        return tok
-    except ImportError:
-        raise ImportError(
-            "Japanese support requires SudachiPy and SudachiDict-core "
-            "(https://github.com/WorksApplications/SudachiPy). "
-            "Install with `pip install sudachipy sudachidict_core` or "
-            "install spaCy with `pip install spacy[ja]`."
-        )
-
-
-def resolve_pos(orth, tag, next_tag):
-    """If necessary, add a field to the POS tag for UD mapping.
-    Under Universal Dependencies, sometimes the same Unidic POS tag can
-    be mapped differently depending on the literal token or its context
-    in the sentence. This function returns resolved POSs for both token
-    and next_token by tuple.
-    """
-
-    # Some tokens have their UD tag decided based on the POS of the following
-    # token.
-
-    # apply orth based mapping
-    if tag in TAG_ORTH_MAP:
-        orth_map = TAG_ORTH_MAP[tag]
-        if orth in orth_map:
-            return orth_map[orth], None  # current_pos, next_pos
-
-    # apply tag bi-gram mapping
-    if next_tag:
-        tag_bigram = tag, next_tag
-        if tag_bigram in TAG_BIGRAM_MAP:
-            current_pos, next_pos = TAG_BIGRAM_MAP[tag_bigram]
-            if current_pos is None:  # apply tag uni-gram mapping for current_pos
-                return (
-                    TAG_MAP[tag][POS],
-                    next_pos,
-                )  # only next_pos is identified by tag bi-gram mapping
-            else:
-                return current_pos, next_pos
-
-    # apply tag uni-gram mapping
-    return TAG_MAP[tag][POS], None
-
-
-def get_dtokens_and_spaces(dtokens, text, gap_tag="空白"):
-    # Compare the content of tokens and text, first
-    words = [x.surface for x in dtokens]
-    if "".join("".join(words).split()) != "".join(text.split()):
-        raise ValueError(Errors.E194.format(text=text, words=words))
-
-    text_dtokens = []
-    text_spaces = []
-    text_pos = 0
-    # handle empty and whitespace-only texts
-    if len(words) == 0:
-        return text_dtokens, text_spaces
-    elif len([word for word in words if not word.isspace()]) == 0:
-        assert text.isspace()
-        text_dtokens = [DetailedToken(text, gap_tag, "", text, None, None)]
-        text_spaces = [False]
-        return text_dtokens, text_spaces
-
-    # align words and dtokens by referring text, and insert gap tokens for the space char spans
-    for word, dtoken in zip(words, dtokens):
-        # skip all space tokens
-        if word.isspace():
-            continue
-        try:
-            word_start = text[text_pos:].index(word)
-        except ValueError:
-            raise ValueError(Errors.E194.format(text=text, words=words))
-
-        # space token
-        if word_start > 0:
-            w = text[text_pos : text_pos + word_start]
-            text_dtokens.append(DetailedToken(w, gap_tag, "", w, None, None))
-            text_spaces.append(False)
-            text_pos += word_start
-
-        # content word
-        text_dtokens.append(dtoken)
-        text_spaces.append(False)
-        text_pos += len(word)
-        # poll a space char after the word
-        if text_pos < len(text) and text[text_pos] == " ":
-            text_spaces[-1] = True
-            text_pos += 1
-
-    # trailing space token
-    if text_pos < len(text):
-        w = text[text_pos:]
-        text_dtokens.append(DetailedToken(w, gap_tag, "", w, None, None))
-        text_spaces.append(False)
-
-    return text_dtokens, text_spaces
-
-
-<<<<<<< HEAD
-=======
-class JapaneseTokenizer(DummyTokenizer):
-    def __init__(self, cls, nlp=None, config={}):
-        self.vocab = nlp.vocab if nlp is not None else cls.create_vocab(nlp)
-        self.split_mode = config.get("split_mode", None)
-        self.tokenizer = try_sudachi_import(self.split_mode)
-
-    def __call__(self, text):
         # convert sudachipy.morpheme.Morpheme to DetailedToken and merge continuous spaces
         sudachipy_tokens = self.tokenizer.tokenize(text)
         dtokens = self._get_dtokens(sudachipy_tokens)
@@ -273,14 +74,12 @@
                 )
             # if there's no lemma info (it's an unk) just use the surface
             token.lemma_ = dtoken.lemma if dtoken.lemma else dtoken.surface
-
         doc.user_data["inflections"] = inflections
         doc.user_data["reading_forms"] = readings
         doc.user_data["sub_tokens"] = sub_tokens_list
-
         return doc
 
-    def _get_dtokens(self, sudachipy_tokens, need_sub_tokens=True):
+    def _get_dtokens(self, sudachipy_tokens, need_sub_tokens: bool = True):
         sub_tokens_list = (
             self._get_sub_tokens(sudachipy_tokens) if need_sub_tokens else None
         )
@@ -338,41 +137,33 @@
                     )
         return sub_tokens_list
 
-    def _get_config(self):
-        config = OrderedDict((("split_mode", self.split_mode),))
-        return config
-
-    def _set_config(self, config={}):
+    def _get_config(self) -> Dict[str, Any]:
+        return {"split_mode": self.split_mode}
+
+    def _set_config(self, config: Dict[str, Any] = {}) -> None:
         self.split_mode = config.get("split_mode", None)
 
-    def to_bytes(self, **kwargs):
-        serializers = OrderedDict(
-            (("cfg", lambda: srsly.json_dumps(self._get_config())),)
-        )
+    def to_bytes(self, **kwargs) -> bytes:
+        serializers = {"cfg": lambda: srsly.json_dumps(self._get_config())}
         return util.to_bytes(serializers, [])
 
-    def from_bytes(self, data, **kwargs):
-        deserializers = OrderedDict(
-            (("cfg", lambda b: self._set_config(srsly.json_loads(b))),)
-        )
+    def from_bytes(self, data: bytes, **kwargs) -> "JapaneseTokenizer":
+        deserializers = {"cfg": lambda b: self._set_config(srsly.json_loads(b))}
         util.from_bytes(data, deserializers, [])
         self.tokenizer = try_sudachi_import(self.split_mode)
         return self
 
-    def to_disk(self, path, **kwargs):
+    def to_disk(self, path: Union[str, Path], **kwargs) -> None:
         path = util.ensure_path(path)
-        serializers = OrderedDict(
-            (("cfg", lambda p: srsly.write_json(p, self._get_config())),)
-        )
+        serializers = {"cfg": lambda p: srsly.write_json(p, self._get_config())}
         return util.to_disk(path, serializers, [])
 
-    def from_disk(self, path, **kwargs):
+    def from_disk(self, path: Union[str, Path], **kwargs) -> "JapaneseTokenizer":
         path = util.ensure_path(path)
-        serializers = OrderedDict(
-            (("cfg", lambda p: self._set_config(srsly.read_json(p))),)
-        )
+        serializers = {"cfg": lambda p: self._set_config(srsly.read_json(p))}
         util.from_disk(path, serializers, [])
         self.tokenizer = try_sudachi_import(self.split_mode)
+        return self
 
 
 class JapaneseDefaults(Language.Defaults):
@@ -381,22 +172,134 @@
     stop_words = STOP_WORDS
     tag_map = TAG_MAP
     syntax_iterators = SYNTAX_ITERATORS
-    writing_system = {"direction": "ltr", "has_case": False, "has_letters": False}
-
-    @classmethod
-    def create_tokenizer(cls, nlp=None, config={}):
-        return JapaneseTokenizer(cls, nlp, config)
 
 
 class Japanese(Language):
     lang = "ja"
     Defaults = JapaneseDefaults
+    default_config = Config().from_str(DEFAULT_CONFIG)
 
     def make_doc(self, text):
         return self.tokenizer(text)
 
 
->>>>>>> 311d0bde
+# Hold the attributes we need with convenient names
+DetailedToken = namedtuple(
+    "DetailedToken", ["surface", "tag", "inf", "lemma", "reading", "sub_tokens"]
+)
+
+
+def try_sudachi_import(split_mode="A"):
+    """SudachiPy is required for Japanese support, so check for it.
+    It it's not available blow up and explain how to fix it.
+    split_mode should be one of these values: "A", "B", "C", None->"A"."""
+    try:
+        from sudachipy import dictionary, tokenizer
+
+        split_mode = {
+            None: tokenizer.Tokenizer.SplitMode.A,
+            "A": tokenizer.Tokenizer.SplitMode.A,
+            "B": tokenizer.Tokenizer.SplitMode.B,
+            "C": tokenizer.Tokenizer.SplitMode.C,
+        }[split_mode]
+        tok = dictionary.Dictionary().create(mode=split_mode)
+        return tok
+    except ImportError:
+        raise ImportError(
+            "Japanese support requires SudachiPy and SudachiDict-core "
+            "(https://github.com/WorksApplications/SudachiPy). "
+            "Install with `pip install sudachipy sudachidict_core` or "
+            "install spaCy with `pip install spacy[ja]`."
+        )
+
+
+def resolve_pos(orth, tag, next_tag):
+    """If necessary, add a field to the POS tag for UD mapping.
+    Under Universal Dependencies, sometimes the same Unidic POS tag can
+    be mapped differently depending on the literal token or its context
+    in the sentence. This function returns resolved POSs for both token
+    and next_token by tuple.
+    """
+
+    # Some tokens have their UD tag decided based on the POS of the following
+    # token.
+
+    # apply orth based mapping
+    if tag in TAG_ORTH_MAP:
+        orth_map = TAG_ORTH_MAP[tag]
+        if orth in orth_map:
+            return orth_map[orth], None  # current_pos, next_pos
+
+    # apply tag bi-gram mapping
+    if next_tag:
+        tag_bigram = tag, next_tag
+        if tag_bigram in TAG_BIGRAM_MAP:
+            current_pos, next_pos = TAG_BIGRAM_MAP[tag_bigram]
+            if current_pos is None:  # apply tag uni-gram mapping for current_pos
+                return (
+                    TAG_MAP[tag][POS],
+                    next_pos,
+                )  # only next_pos is identified by tag bi-gram mapping
+            else:
+                return current_pos, next_pos
+
+    # apply tag uni-gram mapping
+    return TAG_MAP[tag][POS], None
+
+
+def get_dtokens_and_spaces(dtokens, text, gap_tag="空白"):
+    # Compare the content of tokens and text, first
+    words = [x.surface for x in dtokens]
+    if "".join("".join(words).split()) != "".join(text.split()):
+        raise ValueError(Errors.E194.format(text=text, words=words))
+
+    text_dtokens = []
+    text_spaces = []
+    text_pos = 0
+    # handle empty and whitespace-only texts
+    if len(words) == 0:
+        return text_dtokens, text_spaces
+    elif len([word for word in words if not word.isspace()]) == 0:
+        assert text.isspace()
+        text_dtokens = [DetailedToken(text, gap_tag, "", text, None, None)]
+        text_spaces = [False]
+        return text_dtokens, text_spaces
+
+    # align words and dtokens by referring text, and insert gap tokens for the space char spans
+    for word, dtoken in zip(words, dtokens):
+        # skip all space tokens
+        if word.isspace():
+            continue
+        try:
+            word_start = text[text_pos:].index(word)
+        except ValueError:
+            raise ValueError(Errors.E194.format(text=text, words=words))
+
+        # space token
+        if word_start > 0:
+            w = text[text_pos : text_pos + word_start]
+            text_dtokens.append(DetailedToken(w, gap_tag, "", w, None, None))
+            text_spaces.append(False)
+            text_pos += word_start
+
+        # content word
+        text_dtokens.append(dtoken)
+        text_spaces.append(False)
+        text_pos += len(word)
+        # poll a space char after the word
+        if text_pos < len(text) and text[text_pos] == " ":
+            text_spaces[-1] = True
+            text_pos += 1
+
+    # trailing space token
+    if text_pos < len(text):
+        w = text[text_pos:]
+        text_dtokens.append(DetailedToken(w, gap_tag, "", w, None, None))
+        text_spaces.append(False)
+
+    return text_dtokens, text_spaces
+
+
 def pickle_japanese(instance):
     return Japanese, tuple()
 

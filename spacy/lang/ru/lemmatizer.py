<<<<<<< HEAD
from typing import Optional, List, Dict, Tuple, Callable
import re
=======
from typing import Callable, Dict, List, Optional, Tuple
>>>>>>> 0fe43f40

from thinc.api import Model

from ..char_classes import COMBINING_DIACRITICS
from ...pipeline import Lemmatizer
from ...pipeline.lemmatizer import lemmatizer_score
from ...symbols import POS
from ...tokens import Token
from ...vocab import Vocab

PUNCT_RULES = {"«": '"', "»": '"'}


class RussianLemmatizer(Lemmatizer):
    def __init__(
        self,
        vocab: Vocab,
        model: Optional[Model],
        name: str = "lemmatizer",
        *,
        mode: str = "pymorphy3",
        overwrite: bool = False,
        scorer: Optional[Callable] = lemmatizer_score,
    ) -> None:
        if mode in {"pymorphy2", "pymorphy2_lookup"}:
            try:
                from pymorphy2 import MorphAnalyzer
            except ImportError:
                raise ImportError(
                    "The lemmatizer mode 'pymorphy2' requires the "
                    "pymorphy2 library and dictionaries. Install them with: "
                    "pip install pymorphy2"
                    "# for Ukrainian dictionaries:"
                    "pip install pymorphy2-dicts-uk"
                ) from None
            if getattr(self, "_morph", None) is None:
                self._morph = MorphAnalyzer(lang="ru")
        elif mode in {"pymorphy3", "pymorphy3_lookup"}:
            try:
                from pymorphy3 import MorphAnalyzer
            except ImportError:
                raise ImportError(
                    "The lemmatizer mode 'pymorphy3' requires the "
                    "pymorphy3 library and dictionaries. Install them with: "
                    "pip install pymorphy3"
                    "# for Ukrainian dictionaries:"
                    "pip install pymorphy3-dicts-uk"
                ) from None
            if getattr(self, "_morph", None) is None:
                self._morph = MorphAnalyzer(lang="ru")
        super().__init__(
            vocab, model, name, mode=mode, overwrite=overwrite, scorer=scorer
        )
        self._diacritics_re = re.compile(f"[{COMBINING_DIACRITICS}]")

    def _pymorphy_lemmatize(self, token: Token) -> List[str]:
        string = self._diacritics_re.sub("", token.text)
        univ_pos = token.pos_
        morphology = token.morph.to_dict()
        if univ_pos == "PUNCT":
            return [PUNCT_RULES.get(string, string)]
        if univ_pos not in ("ADJ", "DET", "NOUN", "NUM", "PRON", "PROPN", "VERB"):
            return self._pymorphy_lookup_lemmatize(token)
        analyses = self._morph.parse(string)
        filtered_analyses = []
        for analysis in analyses:
            if not analysis.is_known:
                # Skip suggested parse variant for unknown word for pymorphy
                continue
            analysis_pos, _ = oc2ud(str(analysis.tag))
            if (
                analysis_pos == univ_pos
                or (analysis_pos in ("NOUN", "PROPN") and univ_pos in ("NOUN", "PROPN"))
                or ((analysis_pos == "PRON") and (univ_pos == "DET"))
            ):
                filtered_analyses.append(analysis)
        if not len(filtered_analyses):
            return [string.lower()]
        if morphology is None or (len(morphology) == 1 and POS in morphology):
            return list(
                dict.fromkeys([analysis.normal_form for analysis in filtered_analyses])
            )
        if univ_pos in ("ADJ", "DET", "NOUN", "PROPN"):
            features_to_compare = ["Case", "Number", "Gender"]
        elif univ_pos == "NUM":
            features_to_compare = ["Case", "Gender"]
        elif univ_pos == "PRON":
            features_to_compare = ["Case", "Number", "Gender", "Person"]
        else:  # VERB
            features_to_compare = [
                "Aspect",
                "Gender",
                "Mood",
                "Number",
                "Tense",
                "VerbForm",
                "Voice",
            ]
        analyses, filtered_analyses = filtered_analyses, []
        for analysis in analyses:
            _, analysis_morph = oc2ud(str(analysis.tag))
            for feature in features_to_compare:
                if (
                    feature in morphology
                    and feature in analysis_morph
                    and morphology[feature].lower() != analysis_morph[feature].lower()
                ):
                    break
            else:
                filtered_analyses.append(analysis)
        if not len(filtered_analyses):
            return [string.lower()]
        return list(
            dict.fromkeys([analysis.normal_form for analysis in filtered_analyses])
        )

    def _pymorphy_lookup_lemmatize(self, token: Token) -> List[str]:
        string = token.text
        analyses = self._morph.parse(string)
        # often multiple forms would derive from the same normal form
        # thus check _unique_ normal forms
        normal_forms = set([an.normal_form for an in analyses])
        if len(normal_forms) == 1:
            return [next(iter(normal_forms))]
        return [string]

    def pymorphy2_lemmatize(self, token: Token) -> List[str]:
        return self._pymorphy_lemmatize(token)

    def pymorphy2_lookup_lemmatize(self, token: Token) -> List[str]:
        return self._pymorphy_lookup_lemmatize(token)

    def pymorphy3_lemmatize(self, token: Token) -> List[str]:
        return self._pymorphy_lemmatize(token)

    def pymorphy3_lookup_lemmatize(self, token: Token) -> List[str]:
        return self._pymorphy_lookup_lemmatize(token)


def oc2ud(oc_tag: str) -> Tuple[str, Dict[str, str]]:
    gram_map = {
        "_POS": {
            "ADJF": "ADJ",
            "ADJS": "ADJ",
            "ADVB": "ADV",
            "Apro": "DET",
            "COMP": "ADJ",  # Can also be an ADV - unchangeable
            "CONJ": "CCONJ",  # Can also be a SCONJ - both unchangeable ones
            "GRND": "VERB",
            "INFN": "VERB",
            "INTJ": "INTJ",
            "NOUN": "NOUN",
            "NPRO": "PRON",
            "NUMR": "NUM",
            "NUMB": "NUM",
            "PNCT": "PUNCT",
            "PRCL": "PART",
            "PREP": "ADP",
            "PRTF": "VERB",
            "PRTS": "VERB",
            "VERB": "VERB",
        },
        "Animacy": {"anim": "Anim", "inan": "Inan"},
        "Aspect": {"impf": "Imp", "perf": "Perf"},
        "Case": {
            "ablt": "Ins",
            "accs": "Acc",
            "datv": "Dat",
            "gen1": "Gen",
            "gen2": "Gen",
            "gent": "Gen",
            "loc2": "Loc",
            "loct": "Loc",
            "nomn": "Nom",
            "voct": "Voc",
        },
        "Degree": {"COMP": "Cmp", "Supr": "Sup"},
        "Gender": {"femn": "Fem", "masc": "Masc", "neut": "Neut"},
        "Mood": {"impr": "Imp", "indc": "Ind"},
        "Number": {"plur": "Plur", "sing": "Sing"},
        "NumForm": {"NUMB": "Digit"},
        "Person": {"1per": "1", "2per": "2", "3per": "3", "excl": "2", "incl": "1"},
        "Tense": {"futr": "Fut", "past": "Past", "pres": "Pres"},
        "Variant": {"ADJS": "Brev", "PRTS": "Brev"},
        "VerbForm": {
            "GRND": "Conv",
            "INFN": "Inf",
            "PRTF": "Part",
            "PRTS": "Part",
            "VERB": "Fin",
        },
        "Voice": {"actv": "Act", "pssv": "Pass"},
        "Abbr": {"Abbr": "Yes"},
    }
    pos = "X"
    morphology = dict()
    unmatched = set()
    grams = oc_tag.replace(" ", ",").split(",")
    for gram in grams:
        match = False
        for categ, gmap in sorted(gram_map.items()):
            if gram in gmap:
                match = True
                if categ == "_POS":
                    pos = gmap[gram]
                else:
                    morphology[categ] = gmap[gram]
        if not match:
            unmatched.add(gram)
    while len(unmatched) > 0:
        gram = unmatched.pop()
        if gram in ("Name", "Patr", "Surn", "Geox", "Orgn"):
            pos = "PROPN"
        elif gram == "Auxt":
            pos = "AUX"
        elif gram == "Pltm":
            morphology["Number"] = "Ptan"
    return pos, morphology<|MERGE_RESOLUTION|>--- conflicted
+++ resolved
@@ -1,9 +1,5 @@
-<<<<<<< HEAD
-from typing import Optional, List, Dict, Tuple, Callable
+from typing import Callable, Dict, List, Optional, Tuple
 import re
-=======
-from typing import Callable, Dict, List, Optional, Tuple
->>>>>>> 0fe43f40
 
 from thinc.api import Model
 

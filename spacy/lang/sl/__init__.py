<<<<<<< HEAD
=======
from .lex_attrs import LEX_ATTRS
from .punctuation import TOKENIZER_INFIXES, TOKENIZER_SUFFIXES, TOKENIZER_PREFIXES
from .stop_words import STOP_WORDS
from .tokenizer_exceptions import TOKENIZER_EXCEPTIONS
>>>>>>> 1eb7ce5e
from ...language import Language, BaseDefaults


class SlovenianDefaults(BaseDefaults):
<<<<<<< HEAD
    pass
=======
    stop_words = STOP_WORDS
    tokenizer_exceptions = TOKENIZER_EXCEPTIONS
    prefixes = TOKENIZER_PREFIXES
    infixes = TOKENIZER_INFIXES
    suffixes = TOKENIZER_SUFFIXES
    lex_attr_getters = LEX_ATTRS
>>>>>>> 1eb7ce5e


class Slovenian(Language):
    lang = "sl"
    Defaults = SlovenianDefaults


__all__ = ["Slovenian"]<|MERGE_RESOLUTION|>--- conflicted
+++ resolved
@@ -1,24 +1,15 @@
-<<<<<<< HEAD
-=======
 from .lex_attrs import LEX_ATTRS
 from .punctuation import TOKENIZER_INFIXES, TOKENIZER_SUFFIXES, TOKENIZER_PREFIXES
-from .stop_words import STOP_WORDS
 from .tokenizer_exceptions import TOKENIZER_EXCEPTIONS
->>>>>>> 1eb7ce5e
 from ...language import Language, BaseDefaults
 
 
 class SlovenianDefaults(BaseDefaults):
-<<<<<<< HEAD
-    pass
-=======
-    stop_words = STOP_WORDS
     tokenizer_exceptions = TOKENIZER_EXCEPTIONS
     prefixes = TOKENIZER_PREFIXES
     infixes = TOKENIZER_INFIXES
     suffixes = TOKENIZER_SUFFIXES
     lex_attr_getters = LEX_ATTRS
->>>>>>> 1eb7ce5e
 
 
 class Slovenian(Language):

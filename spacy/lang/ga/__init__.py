from typing import Optional

from thinc.api import Model

from .tokenizer_exceptions import TOKENIZER_EXCEPTIONS
from .stop_words import STOP_WORDS
<<<<<<< HEAD
from ...language import Language
from .lemmatizer import IrishLemmatizer
=======
from ...language import Language, BaseDefaults
>>>>>>> fa70837f


class IrishDefaults(BaseDefaults):
    tokenizer_exceptions = TOKENIZER_EXCEPTIONS
    stop_words = STOP_WORDS


class Irish(Language):
    lang = "ga"
    Defaults = IrishDefaults


@Irish.factory(
    "lemmatizer",
    assigns=["token.lemma"],
    default_config={"model": None, "mode": "pos_lookup", "overwrite": False},
    default_score_weights={"lemma_acc": 1.0},
)
def make_lemmatizer(
    nlp: Language, model: Optional[Model], name: str, mode: str, overwrite: bool
):
    return IrishLemmatizer(nlp.vocab, model, name, mode=mode, overwrite=overwrite)


__all__ = ["Irish"]<|MERGE_RESOLUTION|>--- conflicted
+++ resolved
@@ -4,12 +4,8 @@
 
 from .tokenizer_exceptions import TOKENIZER_EXCEPTIONS
 from .stop_words import STOP_WORDS
-<<<<<<< HEAD
-from ...language import Language
+from ...language import Language, BaseDefaults
 from .lemmatizer import IrishLemmatizer
-=======
-from ...language import Language, BaseDefaults
->>>>>>> fa70837f
 
 
 class IrishDefaults(BaseDefaults):

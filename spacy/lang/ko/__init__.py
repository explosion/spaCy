--- conflicted
+++ resolved
@@ -32,19 +32,13 @@
 
 
 class KoreanTokenizer(DummyTokenizer):
-<<<<<<< HEAD
-    def __init__(self, nlp: Language) -> None:
+    def __init__(self, nlp=None):
         self.vocab = nlp.vocab
-        self.Tokenizer = try_mecab_import()
-=======
-    def __init__(self, cls, nlp=None):
-        self.vocab = nlp.vocab if nlp is not None else cls.create_vocab(nlp)
         MeCab = try_mecab_import()
         self.mecab_tokenizer = MeCab("-F%f[0],%f[7]")
 
     def __del__(self):
         self.mecab_tokenizer.__del__()
->>>>>>> 311d0bde
 
     def __call__(self, text: str) -> Doc:
         dtokens = list(self.detailed_tokens(text))

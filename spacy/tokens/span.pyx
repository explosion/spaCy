from __future__ import unicode_literals

cimport numpy as np
from libc.math cimport sqrt

import numpy
from thinc.api import get_array_module
import warnings

from .doc cimport token_by_start, token_by_end, get_token_attr, _get_lca_matrix
from ..structs cimport TokenC, LexemeC
from ..typedefs cimport flags_t, attr_t, hash_t
from ..attrs cimport attr_id_t
from ..parts_of_speech cimport univ_pos_t
from ..attrs cimport *
from ..lexeme cimport Lexeme
from ..symbols cimport dep

from ..util import normalize_slice
from ..errors import Errors, Warnings
from .underscore import Underscore, get_ext_args


cdef class Span:
    """A slice from a Doc object.

    DOCS: https://nightly.spacy.io/api/span
    """
    @classmethod
    def set_extension(cls, name, **kwargs):
        """Define a custom attribute which becomes available as `Span._`.

        name (str): Name of the attribute to set.
        default: Optional default value of the attribute.
        getter (callable): Optional getter function.
        setter (callable): Optional setter function.
        method (callable): Optional method for method extension.
        force (bool): Force overwriting existing attribute.

        DOCS: https://nightly.spacy.io/api/span#set_extension
        USAGE: https://nightly.spacy.io/usage/processing-pipelines#custom-components-attributes
        """
        if cls.has_extension(name) and not kwargs.get("force", False):
            raise ValueError(Errors.E090.format(name=name, obj="Span"))
        Underscore.span_extensions[name] = get_ext_args(**kwargs)

    @classmethod
    def get_extension(cls, name):
        """Look up a previously registered extension by name.

        name (str): Name of the extension.
        RETURNS (tuple): A `(default, method, getter, setter)` tuple.

        DOCS: https://nightly.spacy.io/api/span#get_extension
        """
        return Underscore.span_extensions.get(name)

    @classmethod
    def has_extension(cls, name):
        """Check whether an extension has been registered.

        name (str): Name of the extension.
        RETURNS (bool): Whether the extension has been registered.

        DOCS: https://nightly.spacy.io/api/span#has_extension
        """
        return name in Underscore.span_extensions

    @classmethod
    def remove_extension(cls, name):
        """Remove a previously registered extension.

        name (str): Name of the extension.
        RETURNS (tuple): A `(default, method, getter, setter)` tuple of the
            removed extension.

        DOCS: https://nightly.spacy.io/api/span#remove_extension
        """
        if not cls.has_extension(name):
            raise ValueError(Errors.E046.format(name=name))
        return Underscore.span_extensions.pop(name)

    def __cinit__(self, Doc doc, int start, int end, label=0, vector=None,
                  vector_norm=None, kb_id=0):
        """Create a `Span` object from the slice `doc[start : end]`.

        doc (Doc): The parent document.
        start (int): The index of the first token of the span.
        end (int): The index of the first token after the span.
        label (uint64): A label to attach to the Span, e.g. for named entities.
        kb_id (uint64): An identifier from a Knowledge Base to capture the meaning of a named entity.
        vector (ndarray[ndim=1, dtype='float32']): A meaning representation
            of the span.

        DOCS: https://nightly.spacy.io/api/span#init
        """
        if not (0 <= start <= end <= len(doc)):
            raise IndexError(Errors.E035.format(start=start, end=end, length=len(doc)))
        self.doc = doc
        if isinstance(label, str):
            label = doc.vocab.strings.add(label)
        if isinstance(kb_id, str):
            kb_id = doc.vocab.strings.add(kb_id)
        if label not in doc.vocab.strings:
            raise ValueError(Errors.E084.format(label=label))

        self.c = SpanC(
            label=label,
            kb_id=kb_id,
            start=start,
            end=end,
            start_char=doc[start].idx if start < doc.length else 0,
            end_char=doc[end - 1].idx + len(doc[end - 1]) if end >= 1 else 0,
        )
        self._vector = vector
        self._vector_norm = vector_norm

    def __richcmp__(self, Span other, int op):
        if other is None:
            if op == 0 or op == 1 or op == 2:
                return False
            else:
                return True
        # <
        if op == 0:
            return self.c.start_char < other.c.start_char
        # <=
        elif op == 1:
            return self.c.start_char <= other.c.start_char
        # ==
        elif op == 2:
            # Do the cheap comparisons first
            return (
                (self.c.start_char == other.c.start_char) and \
                (self.c.end_char == other.c.end_char) and \
                (self.c.label == other.c.label) and \
                (self.c.kb_id == other.c.kb_id) and \
                (self.doc == other.doc)
            )
        # !=
        elif op == 3:
            # Do the cheap comparisons first
            return not (
                (self.c.start_char == other.c.start_char) and \
                (self.c.end_char == other.c.end_char) and \
                (self.c.label == other.c.label) and \
                (self.c.kb_id == other.c.kb_id) and \
                (self.doc == other.doc)
            )
        # >
        elif op == 4:
            return self.c.start_char > other.c.start_char
        # >=
        elif op == 5:
            return self.c.start_char >= other.c.start_char

    def __hash__(self):
        return hash((self.doc, self.c.start_char, self.c.end_char, self.c.label, self.c.kb_id))

    def __len__(self):
        """Get the number of tokens in the span.

        RETURNS (int): The number of tokens in the span.

        DOCS: https://nightly.spacy.io/api/span#len
        """
<<<<<<< HEAD
        self._recalculate_indices()
        if self.c.end < self.c.start:
=======
        if self.end < self.start:
>>>>>>> 411c842a
            return 0
        return self.c.end - self.c.start

    def __repr__(self):
        return self.text

    def __getitem__(self, object i):
        """Get a `Token` or a `Span` object

        i (int or tuple): The index of the token within the span, or slice of
            the span to get.
        RETURNS (Token or Span): The token at `span[i]`.

        DOCS: https://nightly.spacy.io/api/span#getitem
        """
        if isinstance(i, slice):
            start, end = normalize_slice(len(self), i.start, i.stop, i.step)
            return Span(self.doc, start + self.start, end + self.start)
        else:
            if i < 0:
<<<<<<< HEAD
                return self.doc[self.c.end + i]
            else:
                return self.doc[self.c.start + i]
=======
                token_i = self.end + i
            else:
                token_i = self.start + i
            if self.start <= token_i < self.end:
                return self.doc[token_i]
            else:
                raise IndexError(Errors.E1002)
>>>>>>> 411c842a

    def __iter__(self):
        """Iterate over `Token` objects.

        YIELDS (Token): A `Token` object.

        DOCS: https://nightly.spacy.io/api/span#iter
        """
<<<<<<< HEAD
        self._recalculate_indices()
        for i in range(self.c.start, self.c.end):
=======
        for i in range(self.start, self.end):
>>>>>>> 411c842a
            yield self.doc[i]

    def __reduce__(self):
        raise NotImplementedError(Errors.E112)

    @property
    def _(self):
        """Custom extension attributes registered via `set_extension`."""
        return Underscore(Underscore.span_extensions, self,
                          start=self.c.start_char, end=self.c.end_char)

    def as_doc(self, *, bint copy_user_data=False):
        """Create a `Doc` object with a copy of the `Span`'s data.

        copy_user_data (bool): Whether or not to copy the original doc's user data.
        RETURNS (Doc): The `Doc` copy of the span.

        DOCS: https://nightly.spacy.io/api/span#as_doc
        """
        words = [t.text for t in self]
        spaces = [bool(t.whitespace_) for t in self]
        cdef Doc doc = Doc(self.doc.vocab, words=words, spaces=spaces)
        array_head = self.doc._get_array_attrs()
        array = self.doc.to_array(array_head)
        array = array[self.start : self.end]
        self._fix_dep_copy(array_head, array)
        doc.from_array(array_head, array)
        doc.noun_chunks_iterator = self.doc.noun_chunks_iterator
        doc.user_hooks = self.doc.user_hooks
        doc.user_span_hooks = self.doc.user_span_hooks
        doc.user_token_hooks = self.doc.user_token_hooks
        doc.vector = self.vector
        doc.vector_norm = self.vector_norm
        doc.tensor = self.doc.tensor[self.start : self.end]
        for key, value in self.doc.cats.items():
            if hasattr(key, "__len__") and len(key) == 3:
                cat_start, cat_end, cat_label = key
                if cat_start == self.start_char and cat_end == self.end_char:
                    doc.cats[cat_label] = value
        if copy_user_data:
            doc.user_data = self.doc.user_data
        return doc

    def _fix_dep_copy(self, attrs, array):
        """ Rewire dependency links to make sure their heads fall into the span
        while still keeping the correct number of sentences. """
        cdef int length = len(array)
        cdef attr_t value
        cdef int i, head_col, ancestor_i
        old_to_new_root = dict()
        if HEAD in attrs:
            head_col = attrs.index(HEAD)
            for i in range(length):
                # if the HEAD refers to a token outside this span, find a more appropriate ancestor
                token = self[i]
                ancestor_i = token.head.i - self.c.start   # span offset
                if ancestor_i not in range(length):
                    if DEP in attrs:
                        array[i, attrs.index(DEP)] = dep

                    # try finding an ancestor within this span
                    ancestors = token.ancestors
                    for ancestor in ancestors:
                        ancestor_i = ancestor.i - self.c.start
                        if ancestor_i in range(length):
                            array[i, head_col] = ancestor_i - i

                # if there is no appropriate ancestor, define a new artificial root
                value = array[i, head_col]
                if (i+value) not in range(length):
                    new_root = old_to_new_root.get(ancestor_i, None)
                    if new_root is not None:
                        # take the same artificial root as a previous token from the same sentence
                        array[i, head_col] = new_root - i
                    else:
                        # set this token as the new artificial root
                        array[i, head_col] = 0
                        old_to_new_root[ancestor_i] = i

        return array

<<<<<<< HEAD
    def merge(self, *args, **attributes):
        """Retokenize the document, such that the span is merged into a single
        token.

        **attributes: Attributes to assign to the merged token. By default,
            attributes are inherited from the syntactic root token of the span.
        RETURNS (Token): The newly merged token.
        """
        warnings.warn(Warnings.W013.format(obj="Span"), DeprecationWarning)
        return self.doc.merge(self.c.start_char, self.c.end_char, *args,
                              **attributes)

=======
>>>>>>> 411c842a
    def get_lca_matrix(self):
        """Calculates a matrix of Lowest Common Ancestors (LCA) for a given
        `Span`, where LCA[i, j] is the index of the lowest common ancestor among
        the tokens span[i] and span[j]. If they have no common ancestor within
        the span, LCA[i, j] will be -1.

        RETURNS (np.array[ndim=2, dtype=numpy.int32]): LCA matrix with shape
            (n, n), where n = len(self).

        DOCS: https://nightly.spacy.io/api/span#get_lca_matrix
        """
        return numpy.asarray(_get_lca_matrix(self.doc, self.c.start, self.c.end))

    def similarity(self, other):
        """Make a semantic similarity estimate. The default estimate is cosine
        similarity using an average of word vectors.

        other (object): The object to compare with. By default, accepts `Doc`,
            `Span`, `Token` and `Lexeme` objects.
        RETURNS (float): A scalar similarity score. Higher is more similar.

        DOCS: https://nightly.spacy.io/api/span#similarity
        """
        if "similarity" in self.doc.user_span_hooks:
            return self.doc.user_span_hooks["similarity"](self, other)
        if len(self) == 1 and hasattr(other, "orth"):
            if self[0].orth == other.orth:
                return 1.0
        elif isinstance(other, (Doc, Span)) and len(self) == len(other):
            similar = True
            for i in range(len(self)):
                if self[i].orth != getattr(other[i], "orth", None):
                    similar = False
                    break
            if similar:
                return 1.0
        if self.vocab.vectors.n_keys == 0:
            warnings.warn(Warnings.W007.format(obj="Span"))
        if self.vector_norm == 0.0 or other.vector_norm == 0.0:
            warnings.warn(Warnings.W008.format(obj="Span"))
            return 0.0
        vector = self.vector
        xp = get_array_module(vector)
        return xp.dot(vector, other.vector) / (self.vector_norm * other.vector_norm)

    cpdef np.ndarray to_array(self, object py_attr_ids):
        """Given a list of M attribute IDs, export the tokens to a numpy
        `ndarray` of shape `(N, M)`, where `N` is the length of the document.
        The values will be 32-bit integers.

        attr_ids (list[int]): A list of attribute ID ints.
        RETURNS (numpy.ndarray[long, ndim=2]): A feature matrix, with one row
            per word, and one column per attribute indicated in the input
            `attr_ids`.
        """
        cdef int i, j
        cdef attr_id_t feature
        cdef np.ndarray[attr_t, ndim=2] output
        # Make an array from the attributes - otherwise our inner loop is Python
        # dict iteration
        cdef np.ndarray[attr_t, ndim=1] attr_ids = numpy.asarray(py_attr_ids, dtype=numpy.uint64)
        cdef int length = self.end - self.start
        output = numpy.ndarray(shape=(length, len(attr_ids)), dtype=numpy.uint64)
        for i in range(self.start, self.end):
            for j, feature in enumerate(attr_ids):
                output[i-self.start, j] = get_token_attr(&self.doc.c[i], feature)
        return output

<<<<<<< HEAD
    cpdef int _recalculate_indices(self) except -1:
        if self.c.end > self.doc.length \
        or self.doc.c[self.c.start].idx != self.c.start_char \
        or (self.doc.c[self.c.end-1].idx + self.doc.c[self.c.end-1].lex.length) != self.c.end_char:
            start = token_by_start(self.doc.c, self.doc.length, self.c.start_char)
            if self.start == -1:
                raise IndexError(Errors.E036.format(start=self.start_char))
            end = token_by_end(self.doc.c, self.doc.length, self.c.end_char)
            if end == -1:
                raise IndexError(Errors.E037.format(end=self.end_char))
            self.c.start = start
            self.c.end = end + 1

=======
>>>>>>> 411c842a
    @property
    def vocab(self):
        """RETURNS (Vocab): The Span's Doc's vocab."""
        return self.doc.vocab

    @property
    def sent(self):
        """RETURNS (Span): The sentence span that the span is a part of."""
        if "sent" in self.doc.user_span_hooks:
            return self.doc.user_span_hooks["sent"](self)
        # Use `sent_start` token attribute to find sentence boundaries
        cdef int n = 0
        if self.doc.has_annotation("SENT_START"):
            # Find start of the sentence
            start = self.start
            while self.doc.c[start].sent_start != 1 and start > 0:
                start += -1
            # Find end of the sentence
            end = self.end
            while end < self.doc.length and self.doc.c[end].sent_start != 1:
                end += 1
                n += 1
                if n >= self.doc.length:
                    break
            return self.doc[start:end]
        else:
            raise ValueError(Errors.E030)

    @property
    def ents(self):
        """The named entities in the span. Returns a tuple of named entity
        `Span` objects, if the entity recognizer has been applied.

        RETURNS (tuple): Entities in the span, one `Span` per entity.

        DOCS: https://nightly.spacy.io/api/span#ents
        """
        cdef Span ent
        ents = []
        for ent in self.doc.ents:
            if ent.c.start >= self.c.start:
                if ent.c.end <= self.c.end:
                    ents.append(ent)
                else:
                    break
        return ents

    @property
    def has_vector(self):
        """A boolean value indicating whether a word vector is associated with
        the object.

        RETURNS (bool): Whether a word vector is associated with the object.

        DOCS: https://nightly.spacy.io/api/span#has_vector
        """
        if "has_vector" in self.doc.user_span_hooks:
            return self.doc.user_span_hooks["has_vector"](self)
        elif self.vocab.vectors.data.size > 0:
            return any(token.has_vector for token in self)
        elif self.doc.tensor.size > 0:
            return True
        else:
            return False

    @property
    def vector(self):
        """A real-valued meaning representation. Defaults to an average of the
        token vectors.

        RETURNS (numpy.ndarray[ndim=1, dtype='float32']): A 1D numpy array
            representing the span's semantics.

        DOCS: https://nightly.spacy.io/api/span#vector
        """
        if "vector" in self.doc.user_span_hooks:
            return self.doc.user_span_hooks["vector"](self)
        if self._vector is None:
            self._vector = sum(t.vector for t in self) / len(self)
        return self._vector

    @property
    def vector_norm(self):
        """The L2 norm of the span's vector representation.

        RETURNS (float): The L2 norm of the vector representation.

        DOCS: https://nightly.spacy.io/api/span#vector_norm
        """
        if "vector_norm" in self.doc.user_span_hooks:
            return self.doc.user_span_hooks["vector"](self)
        vector = self.vector
        xp = get_array_module(vector)
        if self._vector_norm is None:
            total = (vector*vector).sum()
            self._vector_norm = xp.sqrt(total) if total != 0. else 0.
        return self._vector_norm

    @property
    def tensor(self):
        """The span's slice of the doc's tensor.

        RETURNS (ndarray[ndim=2, dtype='float32']): A 2D numpy or cupy array
            representing the span's semantics.
        """
        if self.doc.tensor is None:
            return None
        return self.doc.tensor[self.start : self.end]

    @property
    def sentiment(self):
        """RETURNS (float): A scalar value indicating the positivity or
            negativity of the span.
        """
        if "sentiment" in self.doc.user_span_hooks:
            return self.doc.user_span_hooks["sentiment"](self)
        else:
            return sum([token.sentiment for token in self]) / len(self)

    @property
    def text(self):
        """RETURNS (str): The original verbatim text of the span."""
        text = self.text_with_ws
        if self[-1].whitespace_:
            text = text[:-1]
        return text

    @property
    def text_with_ws(self):
        """The text content of the span with a trailing whitespace character if
        the last token has one.

        RETURNS (str): The text content of the span (with trailing
            whitespace).
        """
        return "".join([t.text_with_ws for t in self])

    @property
    def noun_chunks(self):
        """Yields base noun-phrase `Span` objects, if the document has been
        syntactically parsed. A base noun phrase, or "NP chunk", is a noun
        phrase that does not permit other NPs to be nested within it – so no
        NP-level coordination, no prepositional phrases, and no relative
        clauses.

        YIELDS (Span): Base noun-phrase `Span` objects.

        DOCS: https://nightly.spacy.io/api/span#noun_chunks
        """
        # Accumulate the result before beginning to iterate over it. This
        # prevents the tokenisation from being changed out from under us
        # during the iteration. The tricky thing here is that Span accepts
        # its tokenisation changing, so it's okay once we have the Span
        # objects. See Issue #375
        spans = []
        cdef attr_t label
        if self.doc.noun_chunks_iterator is not None:
            for start, end, label in self.doc.noun_chunks_iterator(self):
                spans.append(Span(self.doc, start, end, label=label))
        for span in spans:
            yield span

    @property
    def root(self):
        """The token with the shortest path to the root of the
        sentence (or the root itself). If multiple tokens are equally
        high in the tree, the first token is taken.

        RETURNS (Token): The root token.

        DOCS: https://nightly.spacy.io/api/span#root
        """
        if "root" in self.doc.user_span_hooks:
            return self.doc.user_span_hooks["root"](self)
        # This should probably be called 'head', and the other one called
        # 'gov'. But we went with 'head' elsewhere, and now we're stuck =/
        cdef int i
        # First, we scan through the Span, and check whether there's a word
        # with head==0, i.e. a sentence root. If so, we can return it. The
        # longer the span, the more likely it contains a sentence root, and
        # in this case we return in linear time.
        for i in range(self.c.start, self.c.end):
            if self.doc.c[i].head == 0:
                return self.doc[i]
        # If we don't have a sentence root, we do something that's not so
        # algorithmically clever, but I think should be quite fast,
        # especially for short spans.
        # For each word, we count the path length, and arg min this measure.
        # We could use better tree logic to save steps here...But I
        # think this should be okay.
        cdef int current_best = self.doc.length
        cdef int root = -1
        for i in range(self.c.start, self.c.end):
            if self.c.start <= (i+self.doc.c[i].head) < self.c.end:
                continue
            words_to_root = _count_words_to_root(&self.doc.c[i], self.doc.length)
            if words_to_root < current_best:
                current_best = words_to_root
                root = i
        if root == -1:
            return self.doc[self.c.start]
        else:
            return self.doc[root]

    def char_span(self, int start_idx, int end_idx, label=0, kb_id=0, vector=None):
        """Create a `Span` object from the slice `span.text[start : end]`.

        start (int): The index of the first character of the span.
        end (int): The index of the first character after the span.
        label (uint64 or string): A label to attach to the Span, e.g. for
            named entities.
        kb_id (uint64 or string):  An ID from a KB to capture the meaning of a named entity.
        vector (ndarray[ndim=1, dtype='float32']): A meaning representation of
            the span.
        RETURNS (Span): The newly constructed object.
        """
        start_idx += self.c.start_char
        end_idx += self.c.start_char
        return self.doc.char_span(start_idx, end_idx)

    @property
    def conjuncts(self):
        """Tokens that are conjoined to the span's root.

        RETURNS (tuple): A tuple of Token objects.

        DOCS: https://nightly.spacy.io/api/span#lefts
        """
        return self.root.conjuncts

    @property
    def lefts(self):
        """Tokens that are to the left of the span, whose head is within the
        `Span`.

        YIELDS (Token):A left-child of a token of the span.

        DOCS: https://nightly.spacy.io/api/span#lefts
        """
        for token in reversed(self):  # Reverse, so we get tokens in order
            for left in token.lefts:
                if left.i < self.start:
                    yield left

    @property
    def rights(self):
        """Tokens that are to the right of the Span, whose head is within the
        `Span`.

        YIELDS (Token): A right-child of a token of the span.

        DOCS: https://nightly.spacy.io/api/span#rights
        """
        for token in self:
            for right in token.rights:
                if right.i >= self.end:
                    yield right

    @property
    def n_lefts(self):
        """The number of tokens that are to the left of the span, whose
        heads are within the span.

        RETURNS (int): The number of leftward immediate children of the
            span, in the syntactic dependency parse.

        DOCS: https://nightly.spacy.io/api/span#n_lefts
        """
        return len(list(self.lefts))

    @property
    def n_rights(self):
        """The number of tokens that are to the right of the span, whose
        heads are within the span.

        RETURNS (int): The number of rightward immediate children of the
            span, in the syntactic dependency parse.

        DOCS: https://nightly.spacy.io/api/span#n_rights
        """
        return len(list(self.rights))

    @property
    def subtree(self):
        """Tokens within the span and tokens which descend from them.

        YIELDS (Token): A token within the span, or a descendant from it.

        DOCS: https://nightly.spacy.io/api/span#subtree
        """
        for word in self.lefts:
            yield from word.subtree
        yield from self
        for word in self.rights:
            yield from word.subtree

    property start:
        def __get__(self):
            return self.c.start

        def __set__(self, int start):
            if start < 0:
                raise IndexError("TODO")
            self.c.start = start

    property end:
        def __get__(self):
            return self.c.end

        def __set__(self, int end):
            if end < 0:
                raise IndexError("TODO")
            self.c.end = end

    property start_char:
        def __get__(self):
            return self.c.start_char

        def __set__(self, int start_char):
            if start_char < 0:
                raise IndexError("TODO")
            self.c.start_char = start_char

    property end_char:
        def __get__(self):
            return self.c.end_char

        def __set__(self, int end_char):
            if end_char < 0:
                raise IndexError("TODO")
            self.c.end_char = end_char

    property label:
        def __get__(self):
            return self.c.label

        def __set__(self, attr_t label):
            self.c.label = label

    property kb_id:
        def __get__(self):
            return self.c.kb_id

        def __set__(self, attr_t kb_id):
            self.c.kb_id = kb_id

    property ent_id:
        """RETURNS (uint64): The entity ID."""
        def __get__(self):
            return self.root.ent_id

        def __set__(self, hash_t key):
            raise NotImplementedError(Errors.E200.format(attr="ent_id"))

    property ent_id_:
        """RETURNS (str): The (string) entity ID."""
        def __get__(self):
            return self.root.ent_id_

        def __set__(self, hash_t key):
            raise NotImplementedError(Errors.E200.format(attr="ent_id_"))

    @property
    def orth_(self):
        """Verbatim text content (identical to `Span.text`). Exists mostly for
        consistency with other attributes.

        RETURNS (str): The span's text."""
        return self.text

    @property
    def lemma_(self):
        """RETURNS (str): The span's lemma."""
        return " ".join([t.lemma_ for t in self]).strip()

    property label_:
        """RETURNS (str): The span's label."""
        def __get__(self):
            return self.doc.vocab.strings[self.label]

        def __set__(self, unicode label_):
            if not label_:
                label_ = ''
            raise NotImplementedError(Errors.E129.format(start=self.start, end=self.end, label=label_))

    property kb_id_:
        """RETURNS (str): The named entity's KB ID."""
        def __get__(self):
            return self.doc.vocab.strings[self.kb_id]

        def __set__(self, unicode kb_id_):
            if not kb_id_:
                kb_id_ = ''
            current_label = self.label_
            if not current_label:
                current_label = ''
            raise NotImplementedError(Errors.E131.format(start=self.start, end=self.end,
                                                         label=current_label, kb_id=kb_id_))


cdef int _count_words_to_root(const TokenC* token, int sent_length) except -1:
    # Don't allow spaces to be the root, if there are
    # better candidates
    if Lexeme.c_check_flag(token.lex, IS_SPACE) and token.l_kids == 0 and token.r_kids == 0:
        return sent_length-1
    if Lexeme.c_check_flag(token.lex, IS_PUNCT) and token.l_kids == 0 and token.r_kids == 0:
        return sent_length-1
    cdef int n = 0
    while token.head != 0:
        token += token.head
        n += 1
        if n >= sent_length:
            raise RuntimeError(Errors.E039)
    return n<|MERGE_RESOLUTION|>--- conflicted
+++ resolved
@@ -164,12 +164,7 @@
 
         DOCS: https://nightly.spacy.io/api/span#len
         """
-<<<<<<< HEAD
-        self._recalculate_indices()
         if self.c.end < self.c.start:
-=======
-        if self.end < self.start:
->>>>>>> 411c842a
             return 0
         return self.c.end - self.c.start
 
@@ -190,19 +185,13 @@
             return Span(self.doc, start + self.start, end + self.start)
         else:
             if i < 0:
-<<<<<<< HEAD
-                return self.doc[self.c.end + i]
+                token_i = self.c.end + i
             else:
-                return self.doc[self.c.start + i]
-=======
-                token_i = self.end + i
-            else:
-                token_i = self.start + i
-            if self.start <= token_i < self.end:
+                token_i = self.c.start + i
+            if self.c.start <= token_i < self.c.end:
                 return self.doc[token_i]
             else:
                 raise IndexError(Errors.E1002)
->>>>>>> 411c842a
 
     def __iter__(self):
         """Iterate over `Token` objects.
@@ -211,12 +200,7 @@
 
         DOCS: https://nightly.spacy.io/api/span#iter
         """
-<<<<<<< HEAD
-        self._recalculate_indices()
         for i in range(self.c.start, self.c.end):
-=======
-        for i in range(self.start, self.end):
->>>>>>> 411c842a
             yield self.doc[i]
 
     def __reduce__(self):
@@ -298,21 +282,6 @@
 
         return array
 
-<<<<<<< HEAD
-    def merge(self, *args, **attributes):
-        """Retokenize the document, such that the span is merged into a single
-        token.
-
-        **attributes: Attributes to assign to the merged token. By default,
-            attributes are inherited from the syntactic root token of the span.
-        RETURNS (Token): The newly merged token.
-        """
-        warnings.warn(Warnings.W013.format(obj="Span"), DeprecationWarning)
-        return self.doc.merge(self.c.start_char, self.c.end_char, *args,
-                              **attributes)
-
-=======
->>>>>>> 411c842a
     def get_lca_matrix(self):
         """Calculates a matrix of Lowest Common Ancestors (LCA) for a given
         `Span`, where LCA[i, j] is the index of the lowest common ancestor among
@@ -381,22 +350,6 @@
                 output[i-self.start, j] = get_token_attr(&self.doc.c[i], feature)
         return output
 
-<<<<<<< HEAD
-    cpdef int _recalculate_indices(self) except -1:
-        if self.c.end > self.doc.length \
-        or self.doc.c[self.c.start].idx != self.c.start_char \
-        or (self.doc.c[self.c.end-1].idx + self.doc.c[self.c.end-1].lex.length) != self.c.end_char:
-            start = token_by_start(self.doc.c, self.doc.length, self.c.start_char)
-            if self.start == -1:
-                raise IndexError(Errors.E036.format(start=self.start_char))
-            end = token_by_end(self.doc.c, self.doc.length, self.c.end_char)
-            if end == -1:
-                raise IndexError(Errors.E037.format(end=self.end_char))
-            self.c.start = start
-            self.c.end = end + 1
-
-=======
->>>>>>> 411c842a
     @property
     def vocab(self):
         """RETURNS (Vocab): The Span's Doc's vocab."""

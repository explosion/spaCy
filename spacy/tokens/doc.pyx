cimport cython
from libc.string cimport memcpy, memset
from libc.stdint cimport uint32_t

import numpy
import numpy.linalg
import struct
cimport numpy as np
import math
import six

from ..lexeme cimport Lexeme
from ..lexeme cimport EMPTY_LEXEME
from ..typedefs cimport attr_t, flags_t
from ..attrs cimport attr_id_t
from ..attrs cimport ID, ORTH, NORM, LOWER, SHAPE, PREFIX, SUFFIX, LENGTH, CLUSTER
from ..attrs cimport POS, LEMMA, TAG, DEP, HEAD, SPACY, ENT_IOB, ENT_TYPE
from ..parts_of_speech cimport CONJ, PUNCT, NOUN
from ..parts_of_speech cimport univ_pos_t
from ..lexeme cimport Lexeme
from .span cimport Span
from .token cimport Token
from ..serialize.bits cimport BitArray
from ..util import normalize_slice


DEF PADDING = 5


cdef int bounds_check(int i, int length, int padding) except -1:
    if (i + padding) < 0:
        raise IndexError
    if (i - padding) >= length:
        raise IndexError


cdef attr_t get_token_attr(const TokenC* token, attr_id_t feat_name) nogil:
    if feat_name == LEMMA:
        return token.lemma
    elif feat_name == POS:
        return token.pos
    elif feat_name == TAG:
        return token.tag
    elif feat_name == DEP:
        return token.dep
    elif feat_name == HEAD:
        return token.head
    elif feat_name == SPACY:
        return token.spacy
    elif feat_name == ENT_IOB:
        return token.ent_iob
    elif feat_name == ENT_TYPE:
        return token.ent_type
    else:
        return Lexeme.get_struct_attr(token.lex, feat_name)


cdef class Doc:
    """
    Container class for annotated text.  Constructed via English.__call__ or
    Tokenizer.__call__.
    """
    def __init__(self, Vocab vocab, orths_and_spaces=None):
        self.vocab = vocab
        size = 20
        self.mem = Pool()
        # Guarantee self.lex[i-x], for any i >= 0 and x < padding is in bounds
        # However, we need to remember the true starting places, so that we can
        # realloc.
        data_start = <TokenC*>self.mem.alloc(size + (PADDING*2), sizeof(TokenC))
        cdef int i
        for i in range(size + (PADDING*2)):
            data_start[i].lex = &EMPTY_LEXEME
            data_start[i].l_edge = i
            data_start[i].r_edge = i
        self.c = data_start + PADDING
        self.max_length = size
        self.length = 0
        self.is_tagged = False
        self.is_parsed = False
        self._py_tokens = []
        self._vector = None

    def __getitem__(self, object i):
        """Get a Token or a Span from the Doc.

        Returns:
            token (Token) or span (Span):
        """
        if isinstance(i, slice):
            start, stop = normalize_slice(len(self), i.start, i.stop, i.step)
            return Span(self, start, stop, label=0)

        if i < 0:
            i = self.length + i
        bounds_check(i, self.length, PADDING)
        if self._py_tokens[i] is not None:
            return self._py_tokens[i]
        else:
            return Token.cinit(self.vocab, &self.c[i], i, self)

    def __iter__(self):
        """Iterate over the tokens.

        Yields:
            token (Token):
        """
        cdef int i
        for i in range(self.length):
            if self._py_tokens[i] is not None:
                yield self._py_tokens[i]
            else:
                yield Token.cinit(self.vocab, &self.c[i], i, self)

    def __len__(self):
        return self.length

    def __unicode__(self):
        return u''.join([t.string for t in self])

    def __bytes__(self):
        return u''.join([t.string for t in self]).encode('utf-8')

    def __str__(self):
        if six.PY3:
            return self.__unicode__()
        return self.__bytes__()

    def __repr__(self):
        return self.__str__()

    def similarity(self, other):
        if self.vector_norm == 0 or other.vector_norm == 0:
            return 0.0
        return numpy.dot(self.vector, other.vector) / (self.vector_norm * other.vector_norm)

    property vector:
        def __get__(self):
            if self._vector is None:
                self._vector = sum(t.vector for t in self) / len(self)
            return self._vector

        def __set__(self, value):
            self._vector = value

    property vector_norm:
        def __get__(self):
            cdef float value
            if self._vector_norm is None:
                self._vector_norm = 1e-20
                for value in self.vector:
                    self._vector_norm += value * value
                self._vector_norm = math.sqrt(self._vector_norm)
            return self._vector_norm
        
        def __set__(self, value):
            self._vector_norm = value 

    @property
    def string(self):
        return u''.join([t.string for t in self])

    @property
    def text_wth_ws(self):
        return u''.join([t.text_with_ws for t in self])

    @property
    def text(self):
        return u' '.join(t.text for t in self)

    property ents:
        def __get__(self):
            """Yields named-entity Span objects.
        
            Iterate over the span to get individual Token objects, or access the label:

            >>> from spacy.en import English
            >>> nlp = English()
            >>> tokens = nlp(u'Mr. Best flew to New York on Saturday morning.')
            >>> ents = list(tokens.ents)
            >>> ents[0].label, ents[0].label_, ''.join(t.orth_ for t in ents[0])
            (112504, u'PERSON', u'Best ') 
            """
            cdef int i
            cdef const TokenC* token
            cdef int start = -1
            cdef int label = 0
            output = []
            for i in range(self.length):
                token = &self.c[i]
                if token.ent_iob == 1:
                    assert start != -1
                elif token.ent_iob == 2 or token.ent_iob == 0:
                    if start != -1:
                        output.append(Span(self, start, i, label=label))
                    start = -1
                    label = 0
                elif token.ent_iob == 3:
                    if start != -1:
                        output.append(Span(self, start, i, label=label))
                    start = i
                    label = token.ent_type
            if start != -1:
                output.append(Span(self, start, self.length, label=label))
            return tuple(output)

        def __set__(self, ents):
            # TODO:
            # 1. Allow negative matches
            # 2. Ensure pre-set NERs are not over-written during statistical prediction
            # 3. Test basic data-driven ORTH gazetteer
            # 4. Test more nuanced date and currency regex
            cdef int i
            for i in range(self.length):
                self.c[i].ent_type = 0
                self.c[i].ent_iob = 0
            cdef attr_t ent_type
            cdef int start, end
            for ent_type, start, end in ents:
                if ent_type is None or ent_type < 0:
                    # Mark as O
                    for i in range(start, end):
                        self.c[i].ent_type = 0
                        self.c[i].ent_iob = 2
                else:
                    # Mark (inside) as I
                    for i in range(start, end):
                        self.c[i].ent_type = ent_type
                        self.c[i].ent_iob = 1
                    # Set start as B
                    self.c[start].ent_iob = 3

    @property
    def noun_chunks(self):
        """Yield spans for base noun phrases."""
        if not self.is_parsed:
            raise ValueError(
                "noun_chunks requires the dependency parse, which "
                "requires data to be installed. If you haven't done so, run: "
                "\npython -m spacy.en.download all\n"
                "to install the data")
 
        cdef const TokenC* word
        labels = ['nsubj', 'dobj', 'nsubjpass', 'pcomp', 'pobj', 'attr', 'conj']
        np_deps = [self.vocab.strings[label] for label in labels]
        np_label = self.vocab.strings['NP']
        for i in range(self.length):
            word = &self.c[i]
            if word.pos == NOUN and word.dep in np_deps:
                yield Span(self, word.l_edge, i+1, label=np_label)

    @property
    def sents(self):
        """
        Yield a list of sentence Span objects, calculated from the dependency parse.
        """
        if not self.is_parsed:
            raise ValueError(
                "sentence boundary detection requires the dependency parse, which "
                "requires data to be installed. If you haven't done so, run: "
                "\npython -m spacy.en.download all\n"
                "to install the data")
        cdef int i
        start = 0
        for i in range(1, self.length):
            if self.c[i].sent_start:
                yield Span(self, start, i)
                start = i
        yield Span(self, start, self.length)

    cdef int push_back(self, LexemeOrToken lex_or_tok, bint has_space) except -1:
        if self.length == self.max_length:
            self._realloc(self.length * 2)
        cdef TokenC* t = &self.c[self.length]
        if LexemeOrToken is const_TokenC_ptr:
            t[0] = lex_or_tok[0]
        else:
            t.lex = lex_or_tok
        if self.length == 0:
            t.idx = 0
        else:
            t.idx = (t-1).idx + (t-1).lex.length + (t-1).spacy
        t.l_edge = self.length
        t.r_edge = self.length
        assert t.lex.orth != 0
        t.spacy = has_space
        self.length += 1
        self._py_tokens.append(None)
        return t.idx + t.lex.length + t.spacy

    @cython.boundscheck(False)
    cpdef np.ndarray to_array(self, object py_attr_ids):
        """Given a list of M attribute IDs, export the tokens to a numpy ndarray
        of shape N*M, where N is the length of the sentence.

        Arguments:
            attr_ids (list[int]): A list of attribute ID ints.

        Returns:
            feat_array (numpy.ndarray[long, ndim=2]):
              A feature matrix, with one row per word, and one column per attribute
              indicated in the input attr_ids.
        """
        cdef int i, j
        cdef attr_id_t feature
        cdef np.ndarray[attr_t, ndim=2] output
        # Make an array from the attributes --- otherwise our inner loop is Python
        # dict iteration.
        cdef np.ndarray[attr_t, ndim=1] attr_ids = numpy.asarray(py_attr_ids, dtype=numpy.int32)
        output = numpy.ndarray(shape=(self.length, len(attr_ids)), dtype=numpy.int32)
        for i in range(self.length):
            for j, feature in enumerate(attr_ids):
                output[i, j] = get_token_attr(&self.c[i], feature)
        return output

    def count_by(self, attr_id_t attr_id, exclude=None, PreshCounter counts=None):
        """Produce a dict of {attribute (int): count (ints)} frequencies, keyed
        by the values of the given attribute ID.

        >>> from spacy.en import English, attrs
        >>> nlp = English()
        >>> tokens = nlp(u'apple apple orange banana')
        >>> tokens.count_by(attrs.ORTH)
        {12800L: 1, 11880L: 2, 7561L: 1}
        >>> tokens.to_array([attrs.ORTH])
        array([[11880],
               [11880],
               [ 7561],
               [12800]])
        """
        cdef int i
        cdef attr_t attr
        cdef size_t count
        
        if counts is None:
            counts = PreshCounter()
            output_dict = True
        else:
            output_dict = False
        # Take this check out of the loop, for a bit of extra speed
        if exclude is None:
            for i in range(self.length):
                counts.inc(get_token_attr(&self.c[i], attr_id), 1)
        else:
            for i in range(self.length):
                if not exclude(self[i]):
                    attr = get_token_attr(&self.c[i], attr_id)
                    counts.inc(attr, 1)
        if output_dict:
            return dict(counts)

    def _realloc(self, new_size):
        self.max_length = new_size
        n = new_size + (PADDING * 2)
        # What we're storing is a "padded" array. We've jumped forward PADDING
        # places, and are storing the pointer to that. This way, we can access
        # words out-of-bounds, and get out-of-bounds markers.
        # Now that we want to realloc, we need the address of the true start,
        # so we jump the pointer back PADDING places.
        cdef TokenC* data_start = self.c - PADDING
        data_start = <TokenC*>self.mem.realloc(data_start, n * sizeof(TokenC))
        self.c = data_start + PADDING
        cdef int i
        for i in range(self.length, self.max_length + PADDING):
            self.c[i].lex = &EMPTY_LEXEME

    cdef int set_parse(self, const TokenC* parsed) except -1:
        # TODO: This method is fairly misleading atm. It's used by Parser
        # to actually apply the parse calculated. Need to rethink this.

        # Probably we should use from_array?
        self.is_parsed = True
        for i in range(self.length):
            self.c[i] = parsed[i]
            assert self.c[i].l_edge <= i
            assert self.c[i].r_edge >= i

    def from_array(self, attrs, array):
        cdef int i, col
        cdef attr_id_t attr_id
        cdef TokenC* tokens = self.c
        cdef int length = len(array)
        cdef attr_t[:] values
        for col, attr_id in enumerate(attrs): 
            values = array[:, col]
            if attr_id == HEAD:
                for i in range(length):
                    tokens[i].head = values[i]
                    if values[i] >= 1:
                        tokens[i + values[i]].l_kids += 1
                    elif values[i] < 0:
                        tokens[i + values[i]].r_kids += 1
                    if not self.is_parsed and tokens[i].head != 0:
                        self.is_parsed = True
            elif attr_id == TAG:
                for i in range(length):
                    self.vocab.morphology.assign_tag(&tokens[i],
                                self.vocab.morphology.reverse_index[values[i]])
                    if not self.is_tagged and tokens[i].tag != 0:
                        self.is_tagged = True
            elif attr_id == POS:
                for i in range(length):
                    tokens[i].pos = <univ_pos_t>values[i]
            elif attr_id == DEP:
                for i in range(length):
                    tokens[i].dep = values[i]
            elif attr_id == ENT_IOB:
                for i in range(length):
                    tokens[i].ent_iob = values[i]
            elif attr_id == ENT_TYPE:
                for i in range(length):
                    tokens[i].ent_type = values[i]
            else:
                raise ValueError("Unknown attribute ID: %d" % attr_id)
        set_children_from_heads(self.c, self.length)
        return self

    def to_bytes(self):
        byte_string = self.vocab.serializer.pack(self)
        cdef uint32_t length = len(byte_string)
        return struct.pack('I', length) + byte_string

    def from_bytes(self, data):
        self.vocab.serializer.unpack_into(data[4:], self)
        return self
    
    @staticmethod
    def read_bytes(file_):
        keep_reading = True
        while keep_reading:
            try:
                n_bytes_str = file_.read(4)
                if len(n_bytes_str) < 4:
                    break
                n_bytes = struct.unpack('I', n_bytes_str)[0]
                data = file_.read(n_bytes)
            except StopIteration:
                keep_reading = False
            yield n_bytes_str + data


    def token_index_start(self, int start_idx):
        """ Get index of token in doc that has character index start_idx """
        cdef int i
        for i in range(self.length):
            if self.data[i].idx == start_idx:
                return i
        return None

    def token_index_end(self, int end_idx):
        """ Get index+1 of token in doc ending with character index end_idx """
        cdef int i
        for i in range(self.length):
            if (self.data[i].idx + self.data[i].lex.length) == end_idx:
                return i + 1
        return None

    def range_from_indices(self, int start_idx, int end_idx):
        """ Get tuple - span of token indices which correspond to
            character indices (start_idx, end_idx) if such a span exists"""
        cdef int i
        cdef int start = -1
        cdef int end = -1
        for i in range(self.length):
            if self.c[i].idx == start_idx:
                start = i
            if (self.c[i].idx + self.c[i].lex.length) == end_idx:
                if start == -1:
                    return None
                end = i + 1
                return (start, end)
        return None

    # This function is terrible --- need to fix this.
    def merge(self, int start_idx, int end_idx, unicode tag, unicode lemma,
              unicode ent_type):
        """Merge a multi-word expression into a single token.  Currently
        experimental; API is likely to change."""
        start_end = self.range_from_indices(start_idx, end_idx)
        if start_end is None:
            return None
        start, end = start_end
        cdef Span span = self[start:end]
        # Get LexemeC for newly merged token
        new_orth = ''.join([t.text_with_ws for t in span])
        if span[-1].whitespace_:
            new_orth = new_orth[:-len(span[-1].whitespace_)]
        cdef const LexemeC* lex = self.vocab.get(self.mem, new_orth)
        # House the new merged token where it starts
<<<<<<< HEAD
        cdef TokenC* token = &self.data[start]
        token.spacy = self.data[end-1].spacy
        # What to do about morphology??
        # TODO: token.morph = ???
        token.tag = self.vocab.strings[tag]
=======
        cdef TokenC* token = &self.c[start]
        # Update fields
        token.lex = lex
        token.spacy = self.c[end-1].spacy
        if tag in self.vocab.morphology.tag_map:
            self.vocab.morphology.assign_tag(token, tag)
        else:
            token.tag = self.vocab.strings[tag]
>>>>>>> adc7bbd6
        token.lemma = self.vocab.strings[lemma]
        if ent_type == 'O':
            token.ent_iob = 2
            token.ent_type = 0
        else:
            token.ent_iob = 3
            token.ent_type = self.vocab.strings[ent_type]
        # Begin by setting all the head indices to absolute token positions
        # This is easier to work with for now than the offsets
        # Before thinking of something simpler, beware the case where a dependency
        # bridges over the entity. Here the alignment of the tokens changes.
        span_root = span.root.i
        token.dep = span.root.dep
        # We update token.lex after keeping span root and dep, since
        # setting token.lex will change span.start and span.end properties
        # as it modifies the character offsets in the doc
        token.lex = lex
        for i in range(self.length):
            self.c[i].head += i
        # Set the head of the merged token, and its dep relation, from the Span
        token.head = self.c[span_root].head
        # Adjust deps before shrinking tokens
        # Tokens which point into the merged token should now point to it
        # Subtract the offset from all tokens which point to >= end
        offset = (end - start) - 1
        for i in range(self.length):
            head_idx = self.c[i].head
            if start <= head_idx < end:
                self.c[i].head = start
            elif head_idx >= end:
                self.c[i].head -= offset
        # Now compress the token array
        for i in range(end, self.length):
            self.c[i - offset] = self.c[i]
        for i in range(self.length - offset, self.length):
            memset(&self.c[i], 0, sizeof(TokenC))
            self.c[i].lex = &EMPTY_LEXEME
        self.length -= offset
        for i in range(self.length):
            # ...And, set heads back to a relative position
            self.c[i].head -= i
        # Set the left/right children, left/right edges
        set_children_from_heads(self.c, self.length)
        # Clear the cached Python objects
        self._py_tokens = [None] * self.length
        # Return the merged Python object
        return self[start]


cdef int set_children_from_heads(TokenC* tokens, int length) except -1:
    cdef TokenC* head
    cdef TokenC* child
    cdef int i
    # Set number of left/right children to 0. We'll increment it in the loops.
    for i in range(length):
        tokens[i].l_kids = 0
        tokens[i].r_kids = 0
        tokens[i].l_edge = i
        tokens[i].r_edge = i
    # Set left edges
    for i in range(length):
        child = &tokens[i]
        head = &tokens[i + child.head]
        if child < head:
            if child.l_edge < head.l_edge:
                head.l_edge = child.l_edge
            head.l_kids += 1
        
    # Set right edges --- same as above, but iterate in reverse
    for i in range(length-1, -1, -1):
        child = &tokens[i]
        head = &tokens[i + child.head]
        if child > head:
            if child.r_edge > head.r_edge:
                head.r_edge = child.r_edge
            head.r_kids += 1

    # Set sentence starts
    for i in range(length):
        if tokens[i].head == 0 and tokens[i].dep != 0:
            tokens[tokens[i].l_edge].sent_start = True
            <|MERGE_RESOLUTION|>--- conflicted
+++ resolved
@@ -487,22 +487,12 @@
             new_orth = new_orth[:-len(span[-1].whitespace_)]
         cdef const LexemeC* lex = self.vocab.get(self.mem, new_orth)
         # House the new merged token where it starts
-<<<<<<< HEAD
-        cdef TokenC* token = &self.data[start]
-        token.spacy = self.data[end-1].spacy
-        # What to do about morphology??
-        # TODO: token.morph = ???
-        token.tag = self.vocab.strings[tag]
-=======
         cdef TokenC* token = &self.c[start]
-        # Update fields
-        token.lex = lex
         token.spacy = self.c[end-1].spacy
         if tag in self.vocab.morphology.tag_map:
             self.vocab.morphology.assign_tag(token, tag)
         else:
             token.tag = self.vocab.strings[tag]
->>>>>>> adc7bbd6
         token.lemma = self.vocab.strings[lemma]
         if ent_type == 'O':
             token.ent_iob = 2

# coding: utf8
# cython: infer_types=True
# cython: bounds_check=False
# cython: profile=True
from __future__ import unicode_literals

cimport cython
cimport numpy as np
import numpy
import numpy.linalg
import struct
import dill
import msgpack
from thinc.neural.util import get_array_module, copy_array

from libc.string cimport memcpy, memset
from libc.math cimport sqrt

from .span cimport Span
from .token cimport Token
from .span cimport Span
from .token cimport Token
from .printers import parse_tree
from ..lexeme cimport Lexeme, EMPTY_LEXEME
from ..typedefs cimport attr_t, flags_t
from ..attrs import intify_attrs, IDS
from ..attrs cimport attr_id_t
from ..attrs cimport ID, ORTH, NORM, LOWER, SHAPE, PREFIX, SUFFIX, CLUSTER
from ..attrs cimport LENGTH, POS, LEMMA, TAG, DEP, HEAD, SPACY, ENT_IOB
from ..attrs cimport ENT_TYPE, SENT_START
from ..parts_of_speech cimport CCONJ, PUNCT, NOUN, univ_pos_t
from ..util import normalize_slice
from ..compat import is_config, copy_reg, pickle, basestring_
from ..errors import Errors, Warnings, deprecation_warning
from .. import util
from .underscore import Underscore
from ._retokenize import Retokenizer

DEF PADDING = 5


cdef int bounds_check(int i, int length, int padding) except -1:
    if (i + padding) < 0:
        raise IndexError(Errors.E026.format(i=i, length=length))
    if (i - padding) >= length:
        raise IndexError(Errors.E026.format(i=i, length=length))


cdef attr_t get_token_attr(const TokenC* token, attr_id_t feat_name) nogil:
    if feat_name == LEMMA:
        return token.lemma
    elif feat_name == POS:
        return token.pos
    elif feat_name == TAG:
        return token.tag
    elif feat_name == DEP:
        return token.dep
    elif feat_name == HEAD:
        return token.head
    elif feat_name == SENT_START:
        return token.sent_start
    elif feat_name == SPACY:
        return token.spacy
    elif feat_name == ENT_IOB:
        return token.ent_iob
    elif feat_name == ENT_TYPE:
        return token.ent_type
    else:
        return Lexeme.get_struct_attr(token.lex, feat_name)


def _get_chunker(lang):
    try:
        cls = util.get_lang_class(lang)
    except ImportError:
        return None
    except KeyError:
        return None
    return cls.Defaults.syntax_iterators.get(u'noun_chunks')


cdef class Doc:
    """A sequence of Token objects. Access sentences and named entities, export
    annotations to numpy arrays, losslessly serialize to compressed binary
    strings. The `Doc` object holds an array of `TokenC` structs. The
    Python-level `Token` and `Span` objects are views of this array, i.e.
    they don't own the data themselves.

    EXAMPLE: Construction 1
        >>> doc = nlp(u'Some text')

        Construction 2
        >>> from spacy.tokens import Doc
        >>> doc = Doc(nlp.vocab, words=[u'hello', u'world', u'!'],
                      spaces=[True, False, False])
    """
    @classmethod
    def set_extension(cls, name, default=None, method=None,
                      getter=None, setter=None):
        nr_defined = sum(t is not None for t in (default, getter, setter, method))
        if nr_defined != 1:
            raise ValueError(Errors.E083.format(n_args=nr_defined))
        Underscore.doc_extensions[name] = (default, method, getter, setter)

    @classmethod
    def get_extension(cls, name):
        return Underscore.doc_extensions.get(name)

    @classmethod
    def has_extension(cls, name):
        return name in Underscore.doc_extensions

    def __init__(self, Vocab vocab, words=None, spaces=None, user_data=None,
                 orths_and_spaces=None):
        """Create a Doc object.

        vocab (Vocab): A vocabulary object, which must match any models you
            want to use (e.g. tokenizer, parser, entity recognizer).
        words (list or None): A list of unicode strings to add to the document
            as words. If `None`, defaults to empty list.
        spaces (list or None): A list of boolean values, of the same length as
            words. True means that the word is followed by a space, False means
            it is not. If `None`, defaults to `[True]*len(words)`
        user_data (dict or None): Optional extra data to attach to the Doc.
        RETURNS (Doc): The newly constructed object.
        """
        self.vocab = vocab
        size = 20
        self.mem = Pool()
        # Guarantee self.lex[i-x], for any i >= 0 and x < padding is in bounds
        # However, we need to remember the true starting places, so that we can
        # realloc.
        data_start = <TokenC*>self.mem.alloc(size + (PADDING*2), sizeof(TokenC))
        cdef int i
        for i in range(size + (PADDING*2)):
            data_start[i].lex = &EMPTY_LEXEME
            data_start[i].l_edge = i
            data_start[i].r_edge = i
        self.c = data_start + PADDING
        self.max_length = size
        self.length = 0
        self.is_tagged = False
        self.is_parsed = False
        self.sentiment = 0.0
        self.cats = {}
        self.user_hooks = {}
        self.user_token_hooks = {}
        self.user_span_hooks = {}
        self.tensor = numpy.zeros((0,), dtype='float32')
        self.user_data = {} if user_data is None else user_data
        self._vector = None
        self.noun_chunks_iterator = _get_chunker(self.vocab.lang)
        cdef unicode orth
        cdef bint has_space
        if orths_and_spaces is None and words is not None:
            if spaces is None:
                spaces = [True] * len(words)
            elif len(spaces) != len(words):
                raise ValueError(Errors.E027)
            orths_and_spaces = zip(words, spaces)
        if orths_and_spaces is not None:
            for orth_space in orths_and_spaces:
                if isinstance(orth_space, unicode):
                    orth = orth_space
                    has_space = True
                elif isinstance(orth_space, bytes):
                    raise ValueError(Errors.E028.format(value=orth_space))
                else:
                    orth, has_space = orth_space
                # Note that we pass self.mem here --- we have ownership, if LexemeC
                # must be created.
                self.push_back(
                    <const LexemeC*>self.vocab.get(self.mem, orth), has_space)
        # Tough to decide on policy for this. Is an empty doc tagged and parsed?
        # There's no information we'd like to add to it, so I guess so?
        if self.length == 0:
            self.is_tagged = True
            self.is_parsed = True

    @property
    def _(self):
        return Underscore(Underscore.doc_extensions, self)

    @property
    def is_sentenced(self):
        # Check if the document has sentence boundaries,
        # i.e at least one tok has the sent_start in (-1, 1)
        if 'sents' in self.user_hooks:
            return True
        if self.is_parsed:
            return True
        for i in range(self.length):
            if self.c[i].sent_start == -1 or self.c[i].sent_start == 1:
                return True
        else:
            return False

    def __getitem__(self, object i):
        """Get a `Token` or `Span` object.

        i (int or tuple) The index of the token, or the slice of the document
            to get.
        RETURNS (Token or Span): The token at `doc[i]]`, or the span at
            `doc[start : end]`.

        EXAMPLE:
            >>> doc[i]
            Get the `Token` object at position `i`, where `i` is an integer.
            Negative indexing is supported, and follows the usual Python
            semantics, i.e. `doc[-2]` is `doc[len(doc) - 2]`.

            >>> doc[start : end]]
            Get a `Span` object, starting at position `start` and ending at
            position `end`, where `start` and `end` are token indices. For
            instance, `doc[2:5]` produces a span consisting of tokens 2, 3 and
            4. Stepped slices (e.g. `doc[start : end : step]`) are not
            supported, as `Span` objects must be contiguous (cannot have gaps).
            You can use negative indices and open-ended ranges, which have
            their normal Python semantics.
        """
        if isinstance(i, slice):
            start, stop = normalize_slice(len(self), i.start, i.stop, i.step)
            return Span(self, start, stop, label=0)

        if i < 0:
            i = self.length + i
        bounds_check(i, self.length, PADDING)
        return Token.cinit(self.vocab, &self.c[i], i, self)

    def __iter__(self):
        """Iterate over `Token`  objects, from which the annotations can be
        easily accessed. This is the main way of accessing `Token` objects,
        which are the main way annotations are accessed from Python. If faster-
        than-Python speeds are required, you can instead access the annotations
        as a numpy array, or access the underlying C data directly from Cython.

        EXAMPLE:
            >>> for token in doc
        """
        cdef int i
        for i in range(self.length):
            yield Token.cinit(self.vocab, &self.c[i], i, self)

    def __len__(self):
        """The number of tokens in the document.

        RETURNS (int): The number of tokens in the document.

        EXAMPLE:
            >>> len(doc)
        """
        return self.length

    def __unicode__(self):
        return u''.join([t.text_with_ws for t in self])

    def __bytes__(self):
        return u''.join([t.text_with_ws for t in self]).encode('utf-8')

    def __str__(self):
        if is_config(python3=True):
            return self.__unicode__()
        return self.__bytes__()

    def __repr__(self):
        return self.__str__()

    @property
    def doc(self):
        return self

    def char_span(self, int start_idx, int end_idx, label=0, vector=None):
        """Create a `Span` object from the slice `doc.text[start : end]`.

        doc (Doc): The parent document.
        start (int): The index of the first character of the span.
        end (int): The index of the first character after the span.
        label (uint64 or string): A label to attach to the Span, e.g. for
            named entities.
        vector (ndarray[ndim=1, dtype='float32']): A meaning representation of
            the span.
        RETURNS (Span): The newly constructed object.
        """
        if not isinstance(label, int):
            label = self.vocab.strings.add(label)
        cdef int start = token_by_start(self.c, self.length, start_idx)
        if start == -1:
            return None
        cdef int end = token_by_end(self.c, self.length, end_idx)
        if end == -1:
            return None
        # Currently we have the token index, we want the range-end index
        end += 1
        cdef Span span = Span(self, start, end, label=label, vector=vector)
        return span

    def similarity(self, other):
        """Make a semantic similarity estimate. The default estimate is cosine
        similarity using an average of word vectors.

        other (object): The object to compare with. By default, accepts `Doc`,
            `Span`, `Token` and `Lexeme` objects.
        RETURNS (float): A scalar similarity score. Higher is more similar.
        """
        if 'similarity' in self.user_hooks:
            return self.user_hooks['similarity'](self, other)
        if isinstance(other, (Lexeme, Token)) and self.length == 1:
            if self.c[0].lex.orth == other.orth:
                return 1.0
        elif isinstance(other, (Span, Doc)):
            if len(self) == len(other):
                for i in range(self.length):
                    if self[i].orth != other[i].orth:
                        break
                else:
                    return 1.0
 
        if self.vector_norm == 0 or other.vector_norm == 0:
            return 0.0
        return numpy.dot(self.vector, other.vector) / (self.vector_norm * other.vector_norm)

    property has_vector:
        """A boolean value indicating whether a word vector is associated with
        the object.

        RETURNS (bool): Whether a word vector is associated with the object.
        """
        def __get__(self):
            if 'has_vector' in self.user_hooks:
                return self.user_hooks['has_vector'](self)
            elif self.vocab.vectors.data.size:
                return True
            elif self.tensor.size:
                return True
            else:
                return False

    property vector:
        """A real-valued meaning representation. Defaults to an average of the
        token vectors.

        RETURNS (numpy.ndarray[ndim=1, dtype='float32']): A 1D numpy array
            representing the document's semantics.
        """
        def __get__(self):
            if 'vector' in self.user_hooks:
                return self.user_hooks['vector'](self)
            if self._vector is not None:
                return self._vector
            elif not len(self):
                self._vector = numpy.zeros((self.vocab.vectors_length,),
                                           dtype='f')
                return self._vector
            elif self.vocab.vectors.data.size > 0:
                vector = numpy.zeros((self.vocab.vectors_length,), dtype='f')
                for token in self.c[:self.length]:
                    vector += self.vocab.get_vector(token.lex.orth)
                self._vector = vector / len(self)
                return self._vector
            elif self.tensor.size > 0:
                self._vector = self.tensor.mean(axis=0)
                return self._vector
            else:
                return numpy.zeros((self.vocab.vectors_length,),
                                   dtype='float32')

        def __set__(self, value):
            self._vector = value

    property vector_norm:
        """The L2 norm of the document's vector representation.

        RETURNS (float): The L2 norm of the vector representation.
        """
        def __get__(self):
            if 'vector_norm' in self.user_hooks:
                return self.user_hooks['vector_norm'](self)
            cdef float value
            cdef double norm = 0
            if self._vector_norm is None:
                norm = 0.0
                for value in self.vector:
                    norm += value * value
                self._vector_norm = sqrt(norm) if norm != 0 else 0
            return self._vector_norm

        def __set__(self, value):
            self._vector_norm = value

    property text:
        """A unicode representation of the document text.

        RETURNS (unicode): The original verbatim text of the document.
        """
        def __get__(self):
            return u''.join(t.text_with_ws for t in self)

    property text_with_ws:
        """An alias of `Doc.text`, provided for duck-type compatibility with
        `Span` and `Token`.

        RETURNS (unicode): The original verbatim text of the document.
        """
        def __get__(self):
            return self.text

    property ents:
        """Iterate over the entities in the document. Yields named-entity
        `Span` objects, if the entity recognizer has been applied to the
        document.

        YIELDS (Span): Entities in the document.

        EXAMPLE: Iterate over the span to get individual Token objects,
            or access the label:

            >>> tokens = nlp(u'Mr. Best flew to New York on Saturday morning.')
            >>> ents = list(tokens.ents)
            >>> assert ents[0].label == 346
            >>> assert ents[0].label_ == 'PERSON'
            >>> assert ents[0].orth_ == 'Best'
            >>> assert ents[0].text == 'Mr. Best'
        """
        def __get__(self):
            cdef int i
            cdef const TokenC* token
            cdef int start = -1
            cdef attr_t label = 0
            output = []
            for i in range(self.length):
                token = &self.c[i]
                if token.ent_iob == 1:
                    if start == -1:
                        seq = ['%s|%s' % (t.text, t.ent_iob_) for t in self[i-5:i+5]]
                        raise ValueError(
                            "token.ent_iob values make invalid sequence: "
                            "I without B\n"
                            "{seq}".format(seq=' '.join(seq)))
                elif token.ent_iob == 2 or token.ent_iob == 0:
                    if start != -1:
                        output.append(Span(self, start, i, label=label))
                    start = -1
                    label = 0
                elif token.ent_iob == 3:
                    if start != -1:
                        output.append(Span(self, start, i, label=label))
                    start = i
                    label = token.ent_type
            if start != -1:
                output.append(Span(self, start, self.length, label=label))
            return tuple(output)

        def __set__(self, ents):
            # TODO:
            # 1. Allow negative matches
            # 2. Ensure pre-set NERs are not over-written during statistical
            #    prediction
            # 3. Test basic data-driven ORTH gazetteer
            # 4. Test more nuanced date and currency regex
            cdef int i
            for i in range(self.length):
                self.c[i].ent_type = 0
                self.c[i].ent_iob = 0  # Means missing.
            cdef attr_t ent_type
            cdef int start, end
            for ent_info in ents:
                if isinstance(ent_info, Span):
                    ent_id = ent_info.ent_id
                    ent_type = ent_info.label
                    start = ent_info.start
                    end = ent_info.end
                elif len(ent_info) == 3:
                    ent_type, start, end = ent_info
                else:
                    ent_id, ent_type, start, end = ent_info
                if ent_type is None or ent_type < 0:
                    # Mark as O
                    for i in range(start, end):
                        self.c[i].ent_type = 0
                        self.c[i].ent_iob = 2
                else:
                    # Mark (inside) as I
                    for i in range(start, end):
                        self.c[i].ent_type = ent_type
                        self.c[i].ent_iob = 1
                    # Set start as B
                    self.c[start].ent_iob = 3

    property noun_chunks:
        """Iterate over the base noun phrases in the document. Yields base
        noun-phrase #[code Span] objects, if the document has been
        syntactically parsed. A base noun phrase, or "NP chunk", is a noun
        phrase that does not permit other NPs to be nested within it – so no
        NP-level coordination, no prepositional phrases, and no relative
        clauses.

        YIELDS (Span): Noun chunks in the document.
        """
        def __get__(self):
            if not self.is_parsed:
                raise ValueError(Errors.E029)
            # Accumulate the result before beginning to iterate over it. This
            # prevents the tokenisation from being changed out from under us
            # during the iteration. The tricky thing here is that Span accepts
            # its tokenisation changing, so it's okay once we have the Span
            # objects. See Issue #375.
            spans = []
            for start, end, label in self.noun_chunks_iterator(self):
                spans.append(Span(self, start, end, label=label))
            for span in spans:
                yield span

    property sents:
        """Iterate over the sentences in the document. Yields sentence `Span`
        objects. Sentence spans have no label. To improve accuracy on informal
        texts, spaCy calculates sentence boundaries from the syntactic
        dependency parse. If the parser is disabled, the `sents` iterator will
        be unavailable.

        EXAMPLE:
            >>> doc = nlp("This is a sentence. Here's another...")
            >>> assert [s.root.text for s in doc.sents] == ["is", "'s"]
        """
        def __get__(self):
            if not self.is_sentenced:
                raise ValueError(
                    "Sentence boundaries unset. You can add the 'sentencizer' "
                    "component to the pipeline with: "
                    "nlp.add_pipe(nlp.create_pipe('sentencizer')) "
                    "Alternatively, add the dependency parser, or set "
                    "sentence boundaries by setting doc[i].sent_start")
            if 'sents' in self.user_hooks:
                yield from self.user_hooks['sents'](self)
            else:
                start = 0
                for i in range(1, self.length):
<<<<<<< HEAD
                    if self.c[i].sent_start != 0:
                        break
                else:
                    raise ValueError(Errors.E030)
            start = 0
            for i in range(1, self.length):
                if self.c[i].sent_start == 1:
                    yield Span(self, start, i)
                    start = i
            if start != self.length:
                yield Span(self, start, self.length)
=======
                    if self.c[i].sent_start == 1:
                        yield Span(self, start, i)
                        start = i
                if start != self.length:
                    yield Span(self, start, self.length)
>>>>>>> abf8b16d

    cdef int push_back(self, LexemeOrToken lex_or_tok, bint has_space) except -1:
        if self.length == 0:
            # Flip these to false when we see the first token.
            self.is_tagged = False
            self.is_parsed = False
        if self.length == self.max_length:
            self._realloc(self.length * 2)
        cdef TokenC* t = &self.c[self.length]
        if LexemeOrToken is const_TokenC_ptr:
            t[0] = lex_or_tok[0]
        else:
            t.lex = lex_or_tok
        if self.length == 0:
            t.idx = 0
        else:
            t.idx = (t-1).idx + (t-1).lex.length + (t-1).spacy
        t.l_edge = self.length
        t.r_edge = self.length
<<<<<<< HEAD
        if t.lex.orth == 0:
            raise ValueError(Errors.E031.format(i=self.length))
=======
        assert t.lex.orth != 0
>>>>>>> abf8b16d
        t.spacy = has_space
        self.length += 1
        return t.idx + t.lex.length + t.spacy

    @cython.boundscheck(False)
    cpdef np.ndarray to_array(self, object py_attr_ids):
        """Export given token attributes to a numpy `ndarray`.
        If `attr_ids` is a sequence of M attributes, the output array will be
        of shape `(N, M)`, where N is the length of the `Doc` (in tokens). If
        `attr_ids` is a single attribute, the output shape will be (N,). You
        can specify attributes by integer ID (e.g. spacy.attrs.LEMMA) or
        string name (e.g. 'LEMMA' or 'lemma').

        attr_ids (list[]): A list of attributes (int IDs or string names).
        RETURNS (numpy.ndarray[long, ndim=2]): A feature matrix, with one row
            per word, and one column per attribute indicated in the input
            `attr_ids`.

        EXAMPLE:
            >>> from spacy.attrs import LOWER, POS, ENT_TYPE, IS_ALPHA
            >>> doc = nlp(text)
            >>> # All strings mapped to integers, for easy export to numpy
            >>> np_array = doc.to_array([LOWER, POS, ENT_TYPE, IS_ALPHA])
        """
        cdef int i, j
        cdef attr_id_t feature
        cdef np.ndarray[attr_t, ndim=2] output
        # Handle scalar/list inputs of strings/ints for py_attr_ids
        if not hasattr(py_attr_ids, '__iter__') \
        and not isinstance(py_attr_ids, basestring_):
            py_attr_ids = [py_attr_ids]

        # Allow strings, e.g. 'lemma' or 'LEMMA'
        py_attr_ids = [(IDS[id_.upper()] if hasattr(id_, 'upper') else id_)
                       for id_ in py_attr_ids]
        # Make an array from the attributes --- otherwise our inner loop is
        # Python dict iteration.
        cdef np.ndarray attr_ids = numpy.asarray(py_attr_ids, dtype='i')
        output = numpy.ndarray(shape=(self.length, len(attr_ids)),
                               dtype=numpy.uint64)
        c_output = <attr_t*>output.data
        c_attr_ids = <attr_id_t*>attr_ids.data
        cdef TokenC* token
        cdef int nr_attr = attr_ids.shape[0]
        for i in range(self.length):
            token = &self.c[i]
            for j in range(nr_attr):
                c_output[i*nr_attr + j] = get_token_attr(token, c_attr_ids[j])
        # Handle 1d case
        return output if len(attr_ids) >= 2 else output.reshape((self.length,))

    def count_by(self, attr_id_t attr_id, exclude=None,
                 PreshCounter counts=None):
        """Count the frequencies of a given attribute. Produces a dict of
        `{attribute (int): count (ints)}` frequencies, keyed by the values of
        the given attribute ID.

        attr_id (int): The attribute ID to key the counts.
        RETURNS (dict): A dictionary mapping attributes to integer counts.

        EXAMPLE:
            >>> from spacy import attrs
            >>> doc = nlp(u'apple apple orange banana')
            >>> tokens.count_by(attrs.ORTH)
            {12800L: 1, 11880L: 2, 7561L: 1}
            >>> tokens.to_array([attrs.ORTH])
            array([[11880], [11880], [7561], [12800]])
        """
        cdef int i
        cdef attr_t attr
        cdef size_t count

        if counts is None:
            counts = PreshCounter()
            output_dict = True
        else:
            output_dict = False
        # Take this check out of the loop, for a bit of extra speed
        if exclude is None:
            for i in range(self.length):
                counts.inc(get_token_attr(&self.c[i], attr_id), 1)
        else:
            for i in range(self.length):
                if not exclude(self[i]):
                    attr = get_token_attr(&self.c[i], attr_id)
                    counts.inc(attr, 1)
        if output_dict:
            return dict(counts)

    def _realloc(self, new_size):
        self.max_length = new_size
        n = new_size + (PADDING * 2)
        # What we're storing is a "padded" array. We've jumped forward PADDING
        # places, and are storing the pointer to that. This way, we can access
        # words out-of-bounds, and get out-of-bounds markers.
        # Now that we want to realloc, we need the address of the true start,
        # so we jump the pointer back PADDING places.
        cdef TokenC* data_start = self.c - PADDING
        data_start = <TokenC*>self.mem.realloc(data_start, n * sizeof(TokenC))
        self.c = data_start + PADDING
        cdef int i
        for i in range(self.length, self.max_length + PADDING):
            self.c[i].lex = &EMPTY_LEXEME

    cdef void set_parse(self, const TokenC* parsed) nogil:
        # TODO: This method is fairly misleading atm. It's used by Parser
        # to actually apply the parse calculated. Need to rethink this.

        # Probably we should use from_array?
        self.is_parsed = True
        for i in range(self.length):
            self.c[i] = parsed[i]

    def from_array(self, attrs, array):
        if SENT_START in attrs and HEAD in attrs:
            raise ValueError(Errors.E032)
        cdef int i, col
        cdef attr_id_t attr_id
        cdef TokenC* tokens = self.c
        cdef int length = len(array)
        # Get set up for fast loading
        cdef Pool mem = Pool()
        cdef int n_attrs = len(attrs)
        attr_ids = <attr_id_t*>mem.alloc(n_attrs, sizeof(attr_id_t))
        for i, attr_id in enumerate(attrs):
            attr_ids[i] = attr_id
        # Now load the data
        for i in range(self.length):
            token = &self.c[i]
            for j in range(n_attrs):
                Token.set_struct_attr(token, attr_ids[j], array[i, j])
        # Auxiliary loading logic
        for col, attr_id in enumerate(attrs):
            if attr_id == TAG:
                for i in range(length):
                    if array[i, col] != 0:
                        self.vocab.morphology.assign_tag(&tokens[i], array[i, col])
        # set flags
        self.is_parsed = bool(HEAD in attrs or DEP in attrs)
        self.is_tagged = bool(TAG in attrs or POS in attrs)
        # if document is parsed, set children
        if self.is_parsed:
            set_children_from_heads(self.c, self.length)
        return self

    def get_lca_matrix(self):
        """Calculates the lowest common ancestor matrix for a given `Doc`.
        Returns LCA matrix containing the integer index of the ancestor, or -1
        if no common ancestor is found (ex if span excludes a necessary
        ancestor). Apologies about the recursion, but the impact on
        performance is negligible given the natural limitations on the depth
        of a typical human sentence.
        """
        # Efficiency notes:
        # We can easily improve the performance here by iterating in Cython.
        # To loop over the tokens in Cython, the easiest way is:
        # for token in doc.c[:doc.c.length]:
        #     head = token + token.head
        # Both token and head will be TokenC* here. The token.head attribute
        # is an integer offset.
        def __pairwise_lca(token_j, token_k, lca_matrix):
            if lca_matrix[token_j.i][token_k.i] != -2:
                return lca_matrix[token_j.i][token_k.i]
            elif token_j == token_k:
                lca_index = token_j.i
            elif token_k.head == token_j:
                lca_index = token_j.i
            elif token_j.head == token_k:
                lca_index = token_k.i
            elif (token_j.head == token_j) and (token_k.head == token_k):
                lca_index = -1
            else:
                lca_index = __pairwise_lca(token_j.head, token_k.head,
                                           lca_matrix)
            lca_matrix[token_j.i][token_k.i] = lca_index
            lca_matrix[token_k.i][token_j.i] = lca_index

            return lca_index

        lca_matrix = numpy.empty((len(self), len(self)), dtype=numpy.int32)
        lca_matrix.fill(-2)
        for j in range(len(self)):
            token_j = self[j]
            for k in range(j, len(self)):
                token_k = self[k]
                lca_matrix[j][k] = __pairwise_lca(token_j, token_k, lca_matrix)
                lca_matrix[k][j] = lca_matrix[j][k]
        return lca_matrix

    def to_disk(self, path, **exclude):
        """Save the current state to a directory.

        path (unicode or Path): A path to a directory, which will be created if
            it doesn't exist. Paths may be either strings or Path-like objects.
        """
        path = util.ensure_path(path)
        with path.open('wb') as file_:
            file_.write(self.to_bytes(**exclude))

    def from_disk(self, path, **exclude):
        """Loads state from a directory. Modifies the object in place and
        returns it.

        path (unicode or Path): A path to a directory. Paths may be either
            strings or `Path`-like objects.
        RETURNS (Doc): The modified `Doc` object.
        """
        path = util.ensure_path(path)
        with path.open('rb') as file_:
            bytes_data = file_.read()
        return self.from_bytes(bytes_data, **exclude)

    def to_bytes(self, **exclude):
        """Serialize, i.e. export the document contents to a binary string.

        RETURNS (bytes): A losslessly serialized copy of the `Doc`, including
            all annotations.
        """
        array_head = [LENGTH, SPACY, LEMMA, ENT_IOB, ENT_TYPE]

        if self.is_tagged:
            array_head.append(TAG)
        # if doc parsed add head and dep attribute
        if self.is_parsed:
            array_head.extend([HEAD, DEP])
        # otherwise add sent_start
        else:
            array_head.append(SENT_START)
        # Msgpack doesn't distinguish between lists and tuples, which is
        # vexing for user data. As a best guess, we *know* that within
        # keys, we must have tuples. In values we just have to hope
        # users don't mind getting a list instead of a tuple.
        serializers = {
            'text': lambda: self.text,
            'array_head': lambda: array_head,
            'array_body': lambda: self.to_array(array_head),
            'sentiment': lambda: self.sentiment,
            'tensor': lambda: self.tensor,
        }
        if 'user_data' not in exclude and self.user_data:
            user_data_keys, user_data_values = list(zip(*self.user_data.items()))
            serializers['user_data_keys'] = lambda: msgpack.dumps(user_data_keys)
            serializers['user_data_values'] = lambda: msgpack.dumps(user_data_values)

        return util.to_bytes(serializers, exclude)

    def from_bytes(self, bytes_data, **exclude):
        """Deserialize, i.e. import the document contents from a binary string.

        data (bytes): The string to load from.
        RETURNS (Doc): Itself.
        """
        if self.length != 0:
            raise ValueError(Errors.E033.format(length=self.length))
        deserializers = {
            'text': lambda b: None,
            'array_head': lambda b: None,
            'array_body': lambda b: None,
            'sentiment': lambda b: None,
            'tensor': lambda b: None,
            'user_data_keys': lambda b: None,
            'user_data_values': lambda b: None,
        }

        msg = util.from_bytes(bytes_data, deserializers, exclude)
        # Msgpack doesn't distinguish between lists and tuples, which is
        # vexing for user data. As a best guess, we *know* that within
        # keys, we must have tuples. In values we just have to hope
        # users don't mind getting a list instead of a tuple.
        if 'user_data' not in exclude and 'user_data_keys' in msg:
            user_data_keys = msgpack.loads(msg['user_data_keys'],
                                           use_list=False)
            user_data_values = msgpack.loads(msg['user_data_values'])
            for key, value in zip(user_data_keys, user_data_values):
                self.user_data[key] = value

        cdef attr_t[:, :] attrs
        cdef int i, start, end, has_space
        self.sentiment = msg['sentiment']
        self.tensor = msg['tensor']

        start = 0
        cdef const LexemeC* lex
        cdef unicode orth_
        text = msg['text']
        attrs = msg['array_body']
        for i in range(attrs.shape[0]):
            end = start + attrs[i, 0]
            has_space = attrs[i, 1]
            orth_ = text[start:end]
            lex = self.vocab.get(self.mem, orth_)
            self.push_back(lex, has_space)
            start = end + has_space
        self.from_array(msg['array_head'][2:],
                        attrs[:, 2:])
        return self

    def extend_tensor(self, tensor):
        '''Concatenate a new tensor onto the doc.tensor object.

        The doc.tensor attribute holds dense feature vectors
        computed by the models in the pipeline. Let's say a
        document with 30 words has a tensor with 128 dimensions
        per word. doc.tensor.shape will be (30, 128). After
        calling doc.extend_tensor with an array of hape (30, 64),
        doc.tensor == (30, 192).
        '''
        xp = get_array_module(self.tensor)
        if self.tensor.size == 0:
            self.tensor.resize(tensor.shape)
            copy_array(self.tensor, tensor)
        else:
            self.tensor = xp.hstack((self.tensor, tensor))

    def retokenize(self):
        '''Context manager to handle retokenization of the Doc. 
        Modifications to the Doc's tokenization are stored, and then
        made all at once when the context manager exits. This is
        much more efficient, and less error-prone.

        All views of the Doc (Span and Token) created before the
        retokenization are invalidated, although they may accidentally
        continue to work.
        '''
        return Retokenizer(self)

    def merge(self, int start_idx, int end_idx, *args, **attributes):
        """Retokenize the document, such that the span at
        `doc.text[start_idx : end_idx]` is merged into a single token. If
        `start_idx` and `end_idx `do not mark start and end token boundaries,
        the document remains unchanged.

        start_idx (int): Character index of the start of the slice to merge.
        end_idx (int): Character index after the end of the slice to merge.
        **attributes: Attributes to assign to the merged token. By default,
            attributes are inherited from the syntactic root of the span.
        RETURNS (Token): The newly merged token, or `None` if the start and end
            indices did not fall at token boundaries.
        """
        cdef unicode tag, lemma, ent_type
        if len(args) == 3:
            deprecation_warning(Warnings.W003)
            tag, lemma, ent_type = args
            attributes[TAG] = tag
            attributes[LEMMA] = lemma
            attributes[ENT_TYPE] = ent_type
        elif not args:
            if 'label' in attributes and 'ent_type' not in attributes:
                if isinstance(attributes['label'], int):
                    attributes[ENT_TYPE] = attributes['label']
                else:
                    attributes[ENT_TYPE] = self.vocab.strings[attributes['label']]
            if 'ent_type' in attributes:
                attributes[ENT_TYPE] = attributes['ent_type']
        elif args:
            raise ValueError(Errors.E034.format(n_args=len(args),
                                                args=repr(args),
                                                kwargs=repr(attributes)))
        # More deprecated attribute handling =/
        if 'label' in attributes:
            attributes['ent_type'] = attributes.pop('label')

        attributes = intify_attrs(attributes, strings_map=self.vocab.strings)

        cdef int start = token_by_start(self.c, self.length, start_idx)
        if start == -1:
            return None
        cdef int end = token_by_end(self.c, self.length, end_idx)
        if end == -1:
            return None
        # Currently we have the token index, we want the range-end index
        end += 1
        with self.retokenize() as retokenizer:
            retokenizer.merge(self[start:end], attrs=attributes)
        return self[start]

    def print_tree(self, light=False, flat=False):
        """Returns the parse trees in JSON (dict) format.

        light (bool): Don't include lemmas or entities.
        flat (bool): Don't include arcs or modifiers.
        RETURNS (dict): Parse tree as dict.

        EXAMPLE:
            >>> doc = nlp('Bob brought Alice the pizza. Alice ate the pizza.')
            >>> trees = doc.print_tree()
            >>> trees[1]
            {'modifiers': [
                {'modifiers': [], 'NE': 'PERSON', 'word': 'Alice',
                'arc': 'nsubj', 'POS_coarse': 'PROPN', 'POS_fine': 'NNP',
                'lemma': 'Alice'},
                {'modifiers': [
                    {'modifiers': [], 'NE': '', 'word': 'the', 'arc': 'det',
                    'POS_coarse': 'DET', 'POS_fine': 'DT', 'lemma': 'the'}],
                'NE': '', 'word': 'pizza', 'arc': 'dobj', 'POS_coarse': 'NOUN',
                'POS_fine': 'NN', 'lemma': 'pizza'},
                {'modifiers': [], 'NE': '', 'word': '.', 'arc': 'punct',
                'POS_coarse': 'PUNCT', 'POS_fine': '.', 'lemma': '.'}],
                'NE': '', 'word': 'ate', 'arc': 'ROOT', 'POS_coarse': 'VERB',
                'POS_fine': 'VBD', 'lemma': 'eat'}
        """
        return parse_tree(self, light=light, flat=flat)


cdef int token_by_start(const TokenC* tokens, int length, int start_char) except -2:
    cdef int i
    for i in range(length):
        if tokens[i].idx == start_char:
            return i
    else:
        return -1


cdef int token_by_end(const TokenC* tokens, int length, int end_char) except -2:
    cdef int i
    for i in range(length):
        if tokens[i].idx + tokens[i].lex.length == end_char:
            return i
    else:
        return -1


cdef int set_children_from_heads(TokenC* tokens, int length) except -1:
    cdef TokenC* head
    cdef TokenC* child
    cdef int i
    # Set number of left/right children to 0. We'll increment it in the loops.
    for i in range(length):
        tokens[i].l_kids = 0
        tokens[i].r_kids = 0
        tokens[i].l_edge = i
        tokens[i].r_edge = i
    # Set left edges
    for i in range(length):
        child = &tokens[i]
        head = &tokens[i + child.head]
        if child < head:
            head.l_kids += 1
        if child.l_edge < head.l_edge:
            head.l_edge = child.l_edge

    # Set right edges --- same as above, but iterate in reverse
    for i in range(length-1, -1, -1):
        child = &tokens[i]
        head = &tokens[i + child.head]
        if child > head:
            head.r_kids += 1
        if child.r_edge > head.r_edge:
            head.r_edge = child.r_edge


    # Set sentence starts
    for i in range(length):
        if tokens[i].head == 0 and tokens[i].dep != 0:
            tokens[tokens[i].l_edge].sent_start = True


def pickle_doc(doc):
    bytes_data = doc.to_bytes(vocab=False, user_data=False)
    hooks_and_data = (doc.user_data, doc.user_hooks, doc.user_span_hooks,
                      doc.user_token_hooks)
    return (unpickle_doc, (doc.vocab, dill.dumps(hooks_and_data), bytes_data))


def unpickle_doc(vocab, hooks_and_data, bytes_data):
    user_data, doc_hooks, span_hooks, token_hooks = dill.loads(hooks_and_data)

    doc = Doc(vocab, user_data=user_data).from_bytes(bytes_data,
                                                     exclude='user_data')
    doc.user_hooks.update(doc_hooks)
    doc.user_span_hooks.update(span_hooks)
    doc.user_token_hooks.update(token_hooks)
    return doc


copy_reg.pickle(Doc, pickle_doc, unpickle_doc)<|MERGE_RESOLUTION|>--- conflicted
+++ resolved
@@ -523,36 +523,17 @@
         """
         def __get__(self):
             if not self.is_sentenced:
-                raise ValueError(
-                    "Sentence boundaries unset. You can add the 'sentencizer' "
-                    "component to the pipeline with: "
-                    "nlp.add_pipe(nlp.create_pipe('sentencizer')) "
-                    "Alternatively, add the dependency parser, or set "
-                    "sentence boundaries by setting doc[i].sent_start")
+                raise ValueError(Errors.E030)
             if 'sents' in self.user_hooks:
                 yield from self.user_hooks['sents'](self)
             else:
                 start = 0
                 for i in range(1, self.length):
-<<<<<<< HEAD
-                    if self.c[i].sent_start != 0:
-                        break
-                else:
-                    raise ValueError(Errors.E030)
-            start = 0
-            for i in range(1, self.length):
-                if self.c[i].sent_start == 1:
-                    yield Span(self, start, i)
-                    start = i
-            if start != self.length:
-                yield Span(self, start, self.length)
-=======
                     if self.c[i].sent_start == 1:
                         yield Span(self, start, i)
                         start = i
                 if start != self.length:
                     yield Span(self, start, self.length)
->>>>>>> abf8b16d
 
     cdef int push_back(self, LexemeOrToken lex_or_tok, bint has_space) except -1:
         if self.length == 0:
@@ -572,12 +553,8 @@
             t.idx = (t-1).idx + (t-1).lex.length + (t-1).spacy
         t.l_edge = self.length
         t.r_edge = self.length
-<<<<<<< HEAD
         if t.lex.orth == 0:
             raise ValueError(Errors.E031.format(i=self.length))
-=======
-        assert t.lex.orth != 0
->>>>>>> abf8b16d
         t.spacy = has_space
         self.length += 1
         return t.idx + t.lex.length + t.spacy

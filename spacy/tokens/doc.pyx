# cython: infer_types=True, bounds_check=False, profile=True
cimport cython
cimport numpy as np
from libc.string cimport memcpy, memset
from libc.math cimport sqrt

from collections import Counter
import numpy
import numpy.linalg
import struct
import srsly
from thinc.api import get_array_module
from thinc.util import copy_array
import warnings

from .span cimport Span
from .token cimport Token
from ..lexeme cimport Lexeme, EMPTY_LEXEME
from ..typedefs cimport attr_t, flags_t
from ..attrs cimport ID, ORTH, NORM, LOWER, SHAPE, PREFIX, SUFFIX, CLUSTER
from ..attrs cimport LENGTH, POS, LEMMA, TAG, DEP, HEAD, SPACY, ENT_IOB
from ..attrs cimport ENT_TYPE, ENT_ID, ENT_KB_ID, SENT_START, IDX, attr_id_t
from ..parts_of_speech cimport CCONJ, PUNCT, NOUN, univ_pos_t

from ..attrs import intify_attrs, IDS
from ..util import normalize_slice
from ..compat import copy_reg, pickle
from ..errors import Errors, Warnings
from .. import util
from .underscore import Underscore, get_ext_args
from ._retokenize import Retokenizer


DEF PADDING = 5


cdef int bounds_check(int i, int length, int padding) except -1:
    if (i + padding) < 0:
        raise IndexError(Errors.E026.format(i=i, length=length))
    if (i - padding) >= length:
        raise IndexError(Errors.E026.format(i=i, length=length))


cdef attr_t get_token_attr(const TokenC* token, attr_id_t feat_name) nogil:
    if feat_name == LEMMA:
        return token.lemma
    elif feat_name == NORM:
        if not token.norm:
            return token.lex.norm
        return token.norm
    elif feat_name == POS:
        return token.pos
    elif feat_name == TAG:
        return token.tag
    elif feat_name == DEP:
        return token.dep
    elif feat_name == HEAD:
        return token.head
    elif feat_name == SENT_START:
        return token.sent_start
    elif feat_name == SPACY:
        return token.spacy
    elif feat_name == ENT_IOB:
        return token.ent_iob
    elif feat_name == ENT_TYPE:
        return token.ent_type
    elif feat_name == ENT_ID:
        return token.ent_id
    elif feat_name == ENT_KB_ID:
        return token.ent_kb_id
    elif feat_name == IDX:
        return token.idx
    else:
        return Lexeme.get_struct_attr(token.lex, feat_name)


def _get_chunker(lang):
    try:
        cls = util.get_lang_class(lang)
    except ImportError:
        return None
    except KeyError:
        return None
    return cls.Defaults.syntax_iterators.get("noun_chunks")


cdef class Doc:
    """A sequence of Token objects. Access sentences and named entities, export
    annotations to numpy arrays, losslessly serialize to compressed binary
    strings. The `Doc` object holds an array of `TokenC` structs. The
    Python-level `Token` and `Span` objects are views of this array, i.e.
    they don't own the data themselves.

    EXAMPLE:
        Construction 1
        >>> doc = nlp(u'Some text')

        Construction 2
        >>> from spacy.tokens import Doc
        >>> doc = Doc(nlp.vocab, words=[u'hello', u'world', u'!'],
        >>>           spaces=[True, False, False])

    DOCS: https://spacy.io/api/doc
    """

    @classmethod
    def set_extension(cls, name, **kwargs):
        """Define a custom attribute which becomes available as `Doc._`.

        name (unicode): Name of the attribute to set.
        default: Optional default value of the attribute.
        getter (callable): Optional getter function.
        setter (callable): Optional setter function.
        method (callable): Optional method for method extension.
        force (bool): Force overwriting existing attribute.

        DOCS: https://spacy.io/api/doc#set_extension
        USAGE: https://spacy.io/usage/processing-pipelines#custom-components-attributes
        """
        if cls.has_extension(name) and not kwargs.get("force", False):
            raise ValueError(Errors.E090.format(name=name, obj="Doc"))
        Underscore.doc_extensions[name] = get_ext_args(**kwargs)

    @classmethod
    def get_extension(cls, name):
        """Look up a previously registered extension by name.

        name (unicode): Name of the extension.
        RETURNS (tuple): A `(default, method, getter, setter)` tuple.

        DOCS: https://spacy.io/api/doc#get_extension
        """
        return Underscore.doc_extensions.get(name)

    @classmethod
    def has_extension(cls, name):
        """Check whether an extension has been registered.

        name (unicode): Name of the extension.
        RETURNS (bool): Whether the extension has been registered.

        DOCS: https://spacy.io/api/doc#has_extension
        """
        return name in Underscore.doc_extensions

    @classmethod
    def remove_extension(cls, name):
        """Remove a previously registered extension.

        name (unicode): Name of the extension.
        RETURNS (tuple): A `(default, method, getter, setter)` tuple of the
            removed extension.

        DOCS: https://spacy.io/api/doc#remove_extension
        """
        if not cls.has_extension(name):
            raise ValueError(Errors.E046.format(name=name))
        return Underscore.doc_extensions.pop(name)

    def __init__(self, Vocab vocab, words=None, spaces=None, user_data=None,
                 orths_and_spaces=None):
        """Create a Doc object.

        vocab (Vocab): A vocabulary object, which must match any models you
            want to use (e.g. tokenizer, parser, entity recognizer).
        words (list or None): A list of unicode strings to add to the document
            as words. If `None`, defaults to empty list.
        spaces (list or None): A list of boolean values, of the same length as
            words. True means that the word is followed by a space, False means
            it is not. If `None`, defaults to `[True]*len(words)`
        user_data (dict or None): Optional extra data to attach to the Doc.
        RETURNS (Doc): The newly constructed object.

        DOCS: https://spacy.io/api/doc#init
        """
        self.vocab = vocab
        size = 20
        self.mem = Pool()
        # Guarantee self.lex[i-x], for any i >= 0 and x < padding is in bounds
        # However, we need to remember the true starting places, so that we can
        # realloc.
        data_start = <TokenC*>self.mem.alloc(size + (PADDING*2), sizeof(TokenC))
        cdef int i
        for i in range(size + (PADDING*2)):
            data_start[i].lex = &EMPTY_LEXEME
            data_start[i].l_edge = i
            data_start[i].r_edge = i
        self.c = data_start + PADDING
        self.max_length = size
        self.length = 0
        self.is_tagged = False
        self.is_parsed = False
        self.sentiment = 0.0
        self.cats = {}
        self.user_hooks = {}
        self.user_token_hooks = {}
        self.user_span_hooks = {}
        self.tensor = numpy.zeros((0,), dtype="float32")
        self.user_data = {} if user_data is None else user_data
        self._vector = None
        self.noun_chunks_iterator = _get_chunker(self.vocab.lang)
        cdef unicode orth
        cdef bint has_space
        if orths_and_spaces is None and words is not None:
            if spaces is None:
                spaces = [True] * len(words)
            elif len(spaces) != len(words):
                raise ValueError(Errors.E027)
            orths_and_spaces = zip(words, spaces)
        if orths_and_spaces is not None:
            for orth_space in orths_and_spaces:
                if isinstance(orth_space, unicode):
                    orth = orth_space
                    has_space = True
                elif isinstance(orth_space, bytes):
                    raise ValueError(Errors.E028.format(value=orth_space))
                else:
                    orth, has_space = orth_space
                # Note that we pass self.mem here --- we have ownership, if LexemeC
                # must be created.
                self.push_back(
                    <const LexemeC*>self.vocab.get(self.mem, orth), has_space)
        # Tough to decide on policy for this. Is an empty doc tagged and parsed?
        # There's no information we'd like to add to it, so I guess so?
        if self.length == 0:
            self.is_tagged = True
            self.is_parsed = True

    @property
    def _(self):
        """Custom extension attributes registered via `set_extension`."""
        return Underscore(Underscore.doc_extensions, self)

    @property
    def is_sentenced(self):
        """Check if the document has sentence boundaries assigned. This is
        defined as having at least one of the following:

        a) An entry "sents" in doc.user_hooks";
        b) Doc.is_parsed is set to True;
        c) At least one token other than the first where sent_start is not None.
        """
        if "sents" in self.user_hooks:
            return True
        if self.is_parsed:
            return True
        if len(self) < 2:
            return True
        for i in range(1, self.length):
            if self.c[i].sent_start == -1 or self.c[i].sent_start == 1:
                return True
        return False

    @property
    def is_nered(self):
        """Check if the document has named entities set. Will return True if
        *any* of the tokens has a named entity tag set (even if the others are
        unknown values), or if the document is empty.
        """
        if len(self) == 0:
            return True
        for i in range(self.length):
            if self.c[i].ent_iob != 0:
                return True
        return False

    def __getitem__(self, object i):
        """Get a `Token` or `Span` object.

        i (int or tuple) The index of the token, or the slice of the document
            to get.
        RETURNS (Token or Span): The token at `doc[i]]`, or the span at
            `doc[start : end]`.

        EXAMPLE:
            >>> doc[i]
            Get the `Token` object at position `i`, where `i` is an integer.
            Negative indexing is supported, and follows the usual Python
            semantics, i.e. `doc[-2]` is `doc[len(doc) - 2]`.

            >>> doc[start : end]]
            Get a `Span` object, starting at position `start` and ending at
            position `end`, where `start` and `end` are token indices. For
            instance, `doc[2:5]` produces a span consisting of tokens 2, 3 and
            4. Stepped slices (e.g. `doc[start : end : step]`) are not
            supported, as `Span` objects must be contiguous (cannot have gaps).
            You can use negative indices and open-ended ranges, which have
            their normal Python semantics.

        DOCS: https://spacy.io/api/doc#getitem
        """
        if isinstance(i, slice):
            start, stop = normalize_slice(len(self), i.start, i.stop, i.step)
            return Span(self, start, stop, label=0)
        if i < 0:
            i = self.length + i
        bounds_check(i, self.length, PADDING)
        return Token.cinit(self.vocab, &self.c[i], i, self)

    def __iter__(self):
        """Iterate over `Token`  objects, from which the annotations can be
        easily accessed. This is the main way of accessing `Token` objects,
        which are the main way annotations are accessed from Python. If faster-
        than-Python speeds are required, you can instead access the annotations
        as a numpy array, or access the underlying C data directly from Cython.

        DOCS: https://spacy.io/api/doc#iter
        """
        cdef int i
        for i in range(self.length):
            yield Token.cinit(self.vocab, &self.c[i], i, self)

    def __len__(self):
        """The number of tokens in the document.

        RETURNS (int): The number of tokens in the document.

        DOCS: https://spacy.io/api/doc#len
        """
        return self.length

    def __unicode__(self):
        return "".join([t.text_with_ws for t in self])

    def __bytes__(self):
        return "".join([t.text_with_ws for t in self]).encode("utf-8")

    def __str__(self):
        return self.__unicode__()

    def __repr__(self):
        return self.__str__()

    @property
    def doc(self):
        return self

    def char_span(self, int start_idx, int end_idx, label=0, kb_id=0, vector=None):
        """Create a `Span` object from the slice `doc.text[start : end]`.

        doc (Doc): The parent document.
        start (int): The index of the first character of the span.
        end (int): The index of the first character after the span.
        label (uint64 or string): A label to attach to the Span, e.g. for
            named entities.
        kb_id (uint64 or string):  An ID from a KB to capture the meaning of a named entity.
        vector (ndarray[ndim=1, dtype='float32']): A meaning representation of
            the span.
        RETURNS (Span): The newly constructed object.

        DOCS: https://spacy.io/api/doc#char_span
        """
        if not isinstance(label, int):
            label = self.vocab.strings.add(label)
        if not isinstance(kb_id, int):
            kb_id = self.vocab.strings.add(kb_id)
        cdef int start = token_by_start(self.c, self.length, start_idx)
        if start == -1:
            return None
        cdef int end = token_by_end(self.c, self.length, end_idx)
        if end == -1:
            return None
        # Currently we have the token index, we want the range-end index
        end += 1
        cdef Span span = Span(self, start, end, label=label, kb_id=kb_id, vector=vector)
        return span

    def similarity(self, other):
        """Make a semantic similarity estimate. The default estimate is cosine
        similarity using an average of word vectors.

        other (object): The object to compare with. By default, accepts `Doc`,
            `Span`, `Token` and `Lexeme` objects.
        RETURNS (float): A scalar similarity score. Higher is more similar.

        DOCS: https://spacy.io/api/doc#similarity
        """
        if "similarity" in self.user_hooks:
            return self.user_hooks["similarity"](self, other)
        if isinstance(other, (Lexeme, Token)) and self.length == 1:
            if self.c[0].lex.orth == other.orth:
                return 1.0
        elif isinstance(other, (Span, Doc)):
            if len(self) == len(other):
                for i in range(self.length):
                    if self[i].orth != other[i].orth:
                        break
                else:
                    return 1.0
        if self.vocab.vectors.n_keys == 0:
            warnings.warn(Warnings.W007.format(obj="Doc"))
        if self.vector_norm == 0 or other.vector_norm == 0:
            warnings.warn(Warnings.W008.format(obj="Doc"))
            return 0.0
        vector = self.vector
        xp = get_array_module(vector)
        result = xp.dot(vector, other.vector) / (self.vector_norm * other.vector_norm)
        # ensure we get a scalar back (numpy does this automatically but cupy doesn't)
        return result.item()

    @property
    def has_vector(self):
        """A boolean value indicating whether a word vector is associated with
        the object.

        RETURNS (bool): Whether a word vector is associated with the object.

        DOCS: https://spacy.io/api/doc#has_vector
        """
        if "has_vector" in self.user_hooks:
            return self.user_hooks["has_vector"](self)
        elif self.vocab.vectors.data.size:
            return True
        elif self.tensor.size:
            return True
        else:
            return False

    property vector:
        """A real-valued meaning representation. Defaults to an average of the
        token vectors.

        RETURNS (numpy.ndarray[ndim=1, dtype='float32']): A 1D numpy array
            representing the document's semantics.

        DOCS: https://spacy.io/api/doc#vector
        """
        def __get__(self):
            if "vector" in self.user_hooks:
                return self.user_hooks["vector"](self)
            if self._vector is not None:
                return self._vector
            xp = get_array_module(self.vocab.vectors.data)
            if not len(self):
                self._vector = xp.zeros((self.vocab.vectors_length,), dtype="f")
                return self._vector
            elif self.vocab.vectors.data.size > 0:
                self._vector = sum(t.vector for t in self) / len(self)
                return self._vector
            elif self.tensor.size > 0:
                self._vector = self.tensor.mean(axis=0)
                return self._vector
            else:
                return xp.zeros((self.vocab.vectors_length,), dtype="float32")

        def __set__(self, value):
            self._vector = value

    property vector_norm:
        """The L2 norm of the document's vector representation.

        RETURNS (float): The L2 norm of the vector representation.

        DOCS: https://spacy.io/api/doc#vector_norm
        """
        def __get__(self):
            if "vector_norm" in self.user_hooks:
                return self.user_hooks["vector_norm"](self)
            cdef float value
            cdef double norm = 0
            if self._vector_norm is None:
                norm = 0.0
                for value in self.vector:
                    norm += value * value
                self._vector_norm = sqrt(norm) if norm != 0 else 0
            return self._vector_norm

        def __set__(self, value):
            self._vector_norm = value

    @property
    def text(self):
        """A unicode representation of the document text.

        RETURNS (unicode): The original verbatim text of the document.
        """
        return "".join(t.text_with_ws for t in self)

    @property
    def text_with_ws(self):
        """An alias of `Doc.text`, provided for duck-type compatibility with
        `Span` and `Token`.

        RETURNS (unicode): The original verbatim text of the document.
        """
        return self.text

    property ents:
        """The named entities in the document. Returns a tuple of named entity
        `Span` objects, if the entity recognizer has been applied.

        RETURNS (tuple): Entities in the document, one `Span` per entity.

        DOCS: https://spacy.io/api/doc#ents
        """
        def __get__(self):
            cdef int i
            cdef const TokenC* token
            cdef int start = -1
            cdef attr_t label = 0
            cdef attr_t kb_id = 0
            output = []
            for i in range(self.length):
                token = &self.c[i]
                if token.ent_iob == 1:
                    if start == -1:
                        seq = [f"{t.text}|{t.ent_iob_}" for t in self[i-5:i+5]]
                        raise ValueError(Errors.E093.format(seq=" ".join(seq)))
                elif token.ent_iob == 2 or token.ent_iob == 0:
                    if start != -1:
                        output.append(Span(self, start, i, label=label, kb_id=kb_id))
                    start = -1
                    label = 0
                    kb_id = 0
                elif token.ent_iob == 3:
                    if start != -1:
                        output.append(Span(self, start, i, label=label, kb_id=kb_id))
                    start = i
                    label = token.ent_type
                    kb_id = token.ent_kb_id
            if start != -1:
                output.append(Span(self, start, self.length, label=label, kb_id=kb_id))
            return tuple(output)

        def __set__(self, ents):
            # TODO:
            # 1. Test basic data-driven ORTH gazetteer
            # 2. Test more nuanced date and currency regex
            tokens_in_ents = {}
            cdef attr_t entity_type
            cdef attr_t kb_id
            cdef int ent_start, ent_end
            for ent_info in ents:
                entity_type, kb_id, ent_start, ent_end = get_entity_info(ent_info)
                for token_index in range(ent_start, ent_end):
                    if token_index in tokens_in_ents.keys():
                        raise ValueError(Errors.E103.format(
                            span1=(tokens_in_ents[token_index][0],
                                   tokens_in_ents[token_index][1],
                                   self.vocab.strings[tokens_in_ents[token_index][2]]),
                            span2=(ent_start, ent_end, self.vocab.strings[entity_type])))
                    tokens_in_ents[token_index] = (ent_start, ent_end, entity_type, kb_id)
            cdef int i
            for i in range(self.length):
                # default values
                entity_type = 0
                kb_id = 0

                # Set ent_iob to Missing (0) bij default unless this token was nered before
                ent_iob = 0
                if self.c[i].ent_iob != 0:
                    ent_iob = 2

                # overwrite if the token was part of a specified entity
                if i in tokens_in_ents.keys():
                    ent_start, ent_end, entity_type, kb_id = tokens_in_ents[i]
                    if entity_type is None or entity_type <= 0:
                        # Blocking this token from being overwritten by downstream NER
                        ent_iob = 3
                    elif ent_start == i:
                        # Marking the start of an entity
                        ent_iob = 3
                    else:
                        # Marking the inside of an entity
                        ent_iob = 1

                self.c[i].ent_type = entity_type
                self.c[i].ent_kb_id = kb_id
                self.c[i].ent_iob = ent_iob

    @property
    def noun_chunks(self):
        """Iterate over the base noun phrases in the document. Yields base
        noun-phrase #[code Span] objects, if the document has been
        syntactically parsed. A base noun phrase, or "NP chunk", is a noun
        phrase that does not permit other NPs to be nested within it – so no
        NP-level coordination, no prepositional phrases, and no relative
        clauses.

        YIELDS (Span): Noun chunks in the document.

        DOCS: https://spacy.io/api/doc#noun_chunks
        """
        if not self.is_parsed:
            raise ValueError(Errors.E029)
        # Accumulate the result before beginning to iterate over it. This
        # prevents the tokenisation from being changed out from under us
        # during the iteration. The tricky thing here is that Span accepts
        # its tokenisation changing, so it's okay once we have the Span
        # objects. See Issue #375.
        spans = []
        if self.noun_chunks_iterator is not None:
            for start, end, label in self.noun_chunks_iterator(self):
                spans.append(Span(self, start, end, label=label))
        for span in spans:
            yield span

    @property
    def sents(self):
        """Iterate over the sentences in the document. Yields sentence `Span`
        objects. Sentence spans have no label. To improve accuracy on informal
        texts, spaCy calculates sentence boundaries from the syntactic
        dependency parse. If the parser is disabled, the `sents` iterator will
        be unavailable.

        YIELDS (Span): Sentences in the document.

        DOCS: https://spacy.io/api/doc#sents
        """
        if not self.is_sentenced:
            raise ValueError(Errors.E030)
        if "sents" in self.user_hooks:
            yield from self.user_hooks["sents"](self)
        else:
            start = 0
            for i in range(1, self.length):
                if self.c[i].sent_start == 1:
                    yield Span(self, start, i)
                    start = i
            if start != self.length:
                yield Span(self, start, self.length)

    @property
    def lang(self):
        """RETURNS (uint64): ID of the language of the doc's vocabulary."""
        return self.vocab.strings[self.vocab.lang]

    @property
    def lang_(self):
        """RETURNS (unicode): Language of the doc's vocabulary, e.g. 'en'."""
        return self.vocab.lang

    cdef int push_back(self, LexemeOrToken lex_or_tok, bint has_space) except -1:
        if self.length == 0:
            # Flip these to false when we see the first token.
            self.is_tagged = False
            self.is_parsed = False
        if self.length == self.max_length:
            self._realloc(self.length * 2)
        cdef TokenC* t = &self.c[self.length]
        if LexemeOrToken is const_TokenC_ptr:
            t[0] = lex_or_tok[0]
        else:
            t.lex = lex_or_tok
        if self.length == 0:
            t.idx = 0
        else:
            t.idx = (t-1).idx + (t-1).lex.length + (t-1).spacy
        t.l_edge = self.length
        t.r_edge = self.length
        if t.lex.orth == 0:
            raise ValueError(Errors.E031.format(i=self.length))
        t.spacy = has_space
        self.length += 1
        if self.length == 1:
            # Set token.sent_start to 1 for first token. See issue #2869
            self.c[0].sent_start = 1
        return t.idx + t.lex.length + t.spacy

    @cython.boundscheck(False)
    cpdef np.ndarray to_array(self, object py_attr_ids):
        """Export given token attributes to a numpy `ndarray`.
        If `attr_ids` is a sequence of M attributes, the output array will be
        of shape `(N, M)`, where N is the length of the `Doc` (in tokens). If
        `attr_ids` is a single attribute, the output shape will be (N,). You
        can specify attributes by integer ID (e.g. spacy.attrs.LEMMA) or
        string name (e.g. 'LEMMA' or 'lemma').

        attr_ids (list[]): A list of attributes (int IDs or string names).
        RETURNS (numpy.ndarray[long, ndim=2]): A feature matrix, with one row
            per word, and one column per attribute indicated in the input
            `attr_ids`.

        EXAMPLE:
            >>> from spacy.attrs import LOWER, POS, ENT_TYPE, IS_ALPHA
            >>> doc = nlp(text)
            >>> # All strings mapped to integers, for easy export to numpy
            >>> np_array = doc.to_array([LOWER, POS, ENT_TYPE, IS_ALPHA])
        """
        cdef int i, j
        cdef attr_id_t feature
        cdef np.ndarray[attr_t, ndim=2] output
        # Handle scalar/list inputs of strings/ints for py_attr_ids
        # See also #3064
        if isinstance(py_attr_ids, str):
            # Handle inputs like doc.to_array('ORTH')
            py_attr_ids = [py_attr_ids]
        elif not hasattr(py_attr_ids, "__iter__"):
            # Handle inputs like doc.to_array(ORTH)
            py_attr_ids = [py_attr_ids]
        # Allow strings, e.g. 'lemma' or 'LEMMA'
        py_attr_ids = [(IDS[id_.upper()] if hasattr(id_, "upper") else id_)
                       for id_ in py_attr_ids]
        # Make an array from the attributes --- otherwise our inner loop is
        # Python dict iteration.
        cdef np.ndarray attr_ids = numpy.asarray(py_attr_ids, dtype="i")
        output = numpy.ndarray(shape=(self.length, len(attr_ids)), dtype=numpy.uint64)
        c_output = <attr_t*>output.data
        c_attr_ids = <attr_id_t*>attr_ids.data
        cdef TokenC* token
        cdef int nr_attr = attr_ids.shape[0]
        for i in range(self.length):
            token = &self.c[i]
            for j in range(nr_attr):
                c_output[i*nr_attr + j] = get_token_attr(token, c_attr_ids[j])
        # Handle 1d case
        return output if len(attr_ids) >= 2 else output.reshape((self.length,))

    def count_by(self, attr_id_t attr_id, exclude=None, object counts=None):
        """Count the frequencies of a given attribute. Produces a dict of
        `{attribute (int): count (ints)}` frequencies, keyed by the values of
        the given attribute ID.

        attr_id (int): The attribute ID to key the counts.
        RETURNS (dict): A dictionary mapping attributes to integer counts.

        DOCS: https://spacy.io/api/doc#count_by
        """
        cdef int i
        cdef attr_t attr
        cdef size_t count

        if counts is None:
            counts = Counter()
            output_dict = True
        else:
            output_dict = False
        # Take this check out of the loop, for a bit of extra speed
        if exclude is None:
            for i in range(self.length):
                counts[get_token_attr(&self.c[i], attr_id)] += 1
        else:
            for i in range(self.length):
                if not exclude(self[i]):
                    counts[get_token_attr(&self.c[i], attr_id)] += 1
        if output_dict:
            return dict(counts)

    def _realloc(self, new_size):
        self.max_length = new_size
        n = new_size + (PADDING * 2)
        # What we're storing is a "padded" array. We've jumped forward PADDING
        # places, and are storing the pointer to that. This way, we can access
        # words out-of-bounds, and get out-of-bounds markers.
        # Now that we want to realloc, we need the address of the true start,
        # so we jump the pointer back PADDING places.
        cdef TokenC* data_start = self.c - PADDING
        data_start = <TokenC*>self.mem.realloc(data_start, n * sizeof(TokenC))
        self.c = data_start + PADDING
        cdef int i
        for i in range(self.length, self.max_length + PADDING):
            self.c[i].lex = &EMPTY_LEXEME

    cdef void set_parse(self, const TokenC* parsed) nogil:
        # TODO: This method is fairly misleading atm. It's used by Parser
        # to actually apply the parse calculated. Need to rethink this.
        # Probably we should use from_array?
        self.is_parsed = True
        for i in range(self.length):
            self.c[i] = parsed[i]

    def from_array(self, attrs, array):
        """Load attributes from a numpy array. Write to a `Doc` object, from an
        `(M, N)` array of attributes.

        attrs (list) A list of attribute ID ints.
        array (numpy.ndarray[ndim=2, dtype='int32']): The attribute values.
        RETURNS (Doc): Itself.

        DOCS: https://spacy.io/api/doc#from_array
        """
        # Handle scalar/list inputs of strings/ints for py_attr_ids
        # See also #3064
        if isinstance(attrs, str):
            # Handle inputs like doc.to_array('ORTH')
            attrs = [attrs]
        elif not hasattr(attrs, "__iter__"):
            # Handle inputs like doc.to_array(ORTH)
            attrs = [attrs]
        # Allow strings, e.g. 'lemma' or 'LEMMA'
        attrs = [(IDS[id_.upper()] if hasattr(id_, "upper") else id_)
                 for id_ in attrs]
        if array.dtype != numpy.uint64:
            user_warning(Warnings.W028.format(type=array.dtype))

        if SENT_START in attrs and HEAD in attrs:
            raise ValueError(Errors.E032)
        cdef int i, col, abs_head_index
        cdef attr_id_t attr_id
        cdef TokenC* tokens = self.c
        cdef int length = len(array)
        # Get set up for fast loading
        cdef Pool mem = Pool()
        cdef int n_attrs = len(attrs)
        # attrs should not be empty, but make sure to avoid zero-length mem alloc
        assert n_attrs > 0
        attr_ids = <attr_id_t*>mem.alloc(n_attrs, sizeof(attr_id_t))
        for i, attr_id in enumerate(attrs):
            attr_ids[i] = attr_id
        if len(array.shape) == 1:
            array = array.reshape((array.size, 1))
        # Check that all heads are within the document bounds
        if HEAD in attrs:
            col = attrs.index(HEAD)
            for i in range(length):
                # cast index to signed int
                abs_head_index = numpy.int32(array[i, col]) + i
                if abs_head_index < 0 or abs_head_index >= length:
                    raise ValueError(Errors.E190.format(index=i, value=array[i, col], rel_head_index=numpy.int32(array[i, col])))
        # Do TAG first. This lets subsequent loop override stuff like POS, LEMMA
        if TAG in attrs:
            col = attrs.index(TAG)
            for i in range(length):
                if array[i, col] != 0:
                    self.vocab.morphology.assign_tag(&tokens[i], array[i, col])
        # Now load the data
        for i in range(length):
            token = &self.c[i]
            for j in range(n_attrs):
                if attr_ids[j] != TAG:
                    Token.set_struct_attr(token, attr_ids[j], array[i, j])
        # Set flags
        self.is_parsed = bool(self.is_parsed or HEAD in attrs)
        self.is_tagged = bool(self.is_tagged or TAG in attrs or POS in attrs)
        # If document is parsed, set children
        if self.is_parsed:
            set_children_from_heads(self.c, length)
        return self

    def get_lca_matrix(self):
        """Calculates a matrix of Lowest Common Ancestors (LCA) for a given
        `Doc`, where LCA[i, j] is the index of the lowest common ancestor among
        token i and j.

        RETURNS (np.array[ndim=2, dtype=numpy.int32]): LCA matrix with shape
            (n, n), where n = len(self).

        DOCS: https://spacy.io/api/doc#get_lca_matrix
        """
        return numpy.asarray(_get_lca_matrix(self, 0, len(self)))

    def to_disk(self, path, **kwargs):
        """Save the current state to a directory.

        path (unicode or Path): A path to a directory, which will be created if
            it doesn't exist. Paths may be either strings or Path-like objects.
        exclude (list): String names of serialization fields to exclude.

        DOCS: https://spacy.io/api/doc#to_disk
        """
        path = util.ensure_path(path)
        with path.open("wb") as file_:
            file_.write(self.to_bytes(**kwargs))

    def from_disk(self, path, **kwargs):
        """Loads state from a directory. Modifies the object in place and
        returns it.

        path (unicode or Path): A path to a directory. Paths may be either
            strings or `Path`-like objects.
        exclude (list): String names of serialization fields to exclude.
        RETURNS (Doc): The modified `Doc` object.

        DOCS: https://spacy.io/api/doc#from_disk
        """
        path = util.ensure_path(path)
        with path.open("rb") as file_:
            bytes_data = file_.read()
        return self.from_bytes(bytes_data, **kwargs)

    def to_bytes(self, exclude=tuple(), **kwargs):
        """Serialize, i.e. export the document contents to a binary string.

        exclude (list): String names of serialization fields to exclude.
        RETURNS (bytes): A losslessly serialized copy of the `Doc`, including
            all annotations.

        DOCS: https://spacy.io/api/doc#to_bytes
        """
        array_head = [LENGTH, SPACY, LEMMA, ENT_IOB, ENT_TYPE, ENT_ID, NORM]  # TODO: ENT_KB_ID ?
        if self.is_tagged:
            array_head.extend([TAG, POS])
        # If doc parsed add head and dep attribute
        if self.is_parsed:
            array_head.extend([HEAD, DEP])
        # Otherwise add sent_start
        else:
            array_head.append(SENT_START)
        # Msgpack doesn't distinguish between lists and tuples, which is
        # vexing for user data. As a best guess, we *know* that within
        # keys, we must have tuples. In values we just have to hope
        # users don't mind getting a list instead of a tuple.
        serializers = {
            "text": lambda: self.text,
            "array_head": lambda: array_head,
            "array_body": lambda: self.to_array(array_head),
            "sentiment": lambda: self.sentiment,
            "tensor": lambda: self.tensor,
            "cats": lambda: self.cats,
        }
        for key in kwargs:
            if key in serializers or key in ("user_data", "user_data_keys", "user_data_values"):
                raise ValueError(Errors.E128.format(arg=key))
        if "user_data" not in exclude and self.user_data:
            user_data_keys, user_data_values = list(zip(*self.user_data.items()))
            if "user_data_keys" not in exclude:
                serializers["user_data_keys"] = lambda: srsly.msgpack_dumps(user_data_keys)
            if "user_data_values" not in exclude:
                serializers["user_data_values"] = lambda: srsly.msgpack_dumps(user_data_values)
        return util.to_bytes(serializers, exclude)

    def from_bytes(self, bytes_data, exclude=tuple(), **kwargs):
        """Deserialize, i.e. import the document contents from a binary string.

        data (bytes): The string to load from.
        exclude (list): String names of serialization fields to exclude.
        RETURNS (Doc): Itself.

        DOCS: https://spacy.io/api/doc#from_bytes
        """
        if self.length != 0:
            raise ValueError(Errors.E033.format(length=self.length))
        deserializers = {
            "text": lambda b: None,
            "array_head": lambda b: None,
            "array_body": lambda b: None,
            "sentiment": lambda b: None,
            "tensor": lambda b: None,
            "cats": lambda b: None,
            "user_data_keys": lambda b: None,
            "user_data_values": lambda b: None,
        }
        for key in kwargs:
            if key in deserializers or key in ("user_data",):
                raise ValueError(Errors.E128.format(arg=key))
        msg = util.from_bytes(bytes_data, deserializers, exclude)
        # Msgpack doesn't distinguish between lists and tuples, which is
        # vexing for user data. As a best guess, we *know* that within
        # keys, we must have tuples. In values we just have to hope
        # users don't mind getting a list instead of a tuple.
        if "user_data" not in exclude and "user_data_keys" in msg:
            user_data_keys = srsly.msgpack_loads(msg["user_data_keys"], use_list=False)
            user_data_values = srsly.msgpack_loads(msg["user_data_values"])
            for key, value in zip(user_data_keys, user_data_values):
                self.user_data[key] = value
        cdef int i, start, end, has_space
        if "sentiment" not in exclude and "sentiment" in msg:
            self.sentiment = msg["sentiment"]
        if "tensor" not in exclude and "tensor" in msg:
            self.tensor = msg["tensor"]
        if "cats" not in exclude and "cats" in msg:
            self.cats = msg["cats"]
        start = 0
        cdef const LexemeC* lex
        cdef unicode orth_
        text = msg["text"]
        attrs = msg["array_body"]
        for i in range(attrs.shape[0]):
            end = start + attrs[i, 0]
            has_space = attrs[i, 1]
            orth_ = text[start:end]
            lex = self.vocab.get(self.mem, orth_)
            self.push_back(lex, has_space)
            start = end + has_space
        self.from_array(msg["array_head"][2:], attrs[:, 2:])
        return self

    def extend_tensor(self, tensor):
        """Concatenate a new tensor onto the doc.tensor object.

        The doc.tensor attribute holds dense feature vectors
        computed by the models in the pipeline. Let's say a
        document with 30 words has a tensor with 128 dimensions
        per word. doc.tensor.shape will be (30, 128). After
        calling doc.extend_tensor with an array of shape (30, 64),
        doc.tensor == (30, 192).
        """
        xp = get_array_module(self.tensor)
        if self.tensor.size == 0:
            self.tensor.resize(tensor.shape, refcheck=False)
            copy_array(self.tensor, tensor)
        else:
            self.tensor = xp.hstack((self.tensor, tensor))

    def retokenize(self):
        """Context manager to handle retokenization of the Doc.
        Modifications to the Doc's tokenization are stored, and then
        made all at once when the context manager exits. This is
        much more efficient, and less error-prone.

        All views of the Doc (Span and Token) created before the
        retokenization are invalidated, although they may accidentally
        continue to work.

        DOCS: https://spacy.io/api/doc#retokenize
        USAGE: https://spacy.io/usage/linguistic-features#retokenization
        """
        return Retokenizer(self)

    def _bulk_merge(self, spans, attributes):
        """Retokenize the document, such that the spans given as arguments
         are merged into single tokens. The spans need to be in document
         order, and no span intersection is allowed.

        spans (Span[]): Spans to merge, in document order, with all span
            intersections empty. Cannot be empty.
        attributes (Dictionary[]): Attributes to assign to the merged tokens. By default,
            must be the same length as spans, empty dictionaries are allowed.
            attributes are inherited from the syntactic root of the span.
        RETURNS (Token): The first newly merged token.
        """
        cdef unicode tag, lemma, ent_type
        attr_len = len(attributes)
        span_len = len(spans)
        if not attr_len == span_len:
            raise ValueError(Errors.E121.format(attr_len=attr_len, span_len=span_len))
        with self.retokenize() as retokenizer:
            for i, span in enumerate(spans):
                fix_attributes(self, attributes[i])
                remove_label_if_necessary(attributes[i])
                retokenizer.merge(span, attributes[i])

    def merge(self, int start_idx, int end_idx, *args, **attributes):
        """Retokenize the document, such that the span at
        `doc.text[start_idx : end_idx]` is merged into a single token. If
        `start_idx` and `end_idx `do not mark start and end token boundaries,
        the document remains unchanged.

        start_idx (int): Character index of the start of the slice to merge.
        end_idx (int): Character index after the end of the slice to merge.
        **attributes: Attributes to assign to the merged token. By default,
            attributes are inherited from the syntactic root of the span.
        RETURNS (Token): The newly merged token, or `None` if the start and end
            indices did not fall at token boundaries.
        """
        cdef unicode tag, lemma, ent_type
        warnings.warn(Warnings.W013.format(obj="Doc"), DeprecationWarning)
        # TODO: ENT_KB_ID ?
        if len(args) == 3:
            warnings.warn(Warnings.W003, DeprecationWarning)
            tag, lemma, ent_type = args
            attributes[TAG] = tag
            attributes[LEMMA] = lemma
            attributes[ENT_TYPE] = ent_type
        elif not args:
            fix_attributes(self, attributes)
        elif args:
            raise ValueError(Errors.E034.format(n_args=len(args), args=repr(args),
                                                kwargs=repr(attributes)))
        remove_label_if_necessary(attributes)
        attributes = intify_attrs(attributes, strings_map=self.vocab.strings)
        cdef int start = token_by_start(self.c, self.length, start_idx)
        if start == -1:
            return None
        cdef int end = token_by_end(self.c, self.length, end_idx)
        if end == -1:
            return None
        # Currently we have the token index, we want the range-end index
        end += 1
        with self.retokenize() as retokenizer:
            retokenizer.merge(self[start:end], attrs=attributes)
        return self[start]

    def print_tree(self, light=False, flat=False):
        raise ValueError(Errors.E105)

    def to_json(self, underscore=None):
        """Convert a Doc to JSON. The format it produces will be the new format
        for the `spacy train` command (not implemented yet).

        underscore (list): Optional list of string names of custom doc._.
        attributes. Attribute values need to be JSON-serializable. Values will
        be added to an "_" key in the data, e.g. "_": {"foo": "bar"}.
        RETURNS (dict): The data in spaCy's JSON format.

        DOCS: https://spacy.io/api/doc#to_json
        """
        data = {"text": self.text}
        if self.is_nered:
            data["ents"] = [{"start": ent.start_char, "end": ent.end_char,
                            "label": ent.label_} for ent in self.ents]
        if self.is_sentenced:
            sents = list(self.sents)
            data["sents"] = [{"start": sent.start_char, "end": sent.end_char}
                             for sent in sents]
        if self.cats:
            data["cats"] = self.cats
        data["tokens"] = []
        for token in self:
            token_data = {"id": token.i, "start": token.idx, "end": token.idx + len(token)}
            if self.is_tagged:
                token_data["pos"] = token.pos_
                token_data["tag"] = token.tag_
            if self.is_parsed:
                token_data["dep"] = token.dep_
                token_data["head"] = token.head.i
            data["tokens"].append(token_data)
        if underscore:
            data["_"] = {}
            for attr in underscore:
                if not self.has_extension(attr):
                    raise ValueError(Errors.E106.format(attr=attr, opts=underscore))
                value = self._.get(attr)
                if not srsly.is_json_serializable(value):
                    raise ValueError(Errors.E107.format(attr=attr, value=repr(value)))
                data["_"][attr] = value
        return data

    def to_utf8_array(self, int nr_char=-1):
        """Encode word strings to utf8, and export to a fixed-width array
        of characters. Characters are placed into the array in the order:
            0, -1, 1, -2, etc
        For example, if the array is sliced array[:, :8], the array will
        contain the first 4 characters and last 4 characters of each word ---
        with the middle characters clipped out. The value 255 is used as a pad
        value.
        """
        byte_strings = [token.orth_.encode('utf8') for token in self]
        if nr_char == -1:
            nr_char = max(len(bs) for bs in byte_strings)
        cdef np.ndarray output = numpy.zeros((len(byte_strings), nr_char), dtype='uint8')
        output.fill(255)
        cdef int i, j, start_idx, end_idx
        cdef bytes byte_string
        cdef unsigned char utf8_char
        for i, byte_string in enumerate(byte_strings):
            j = 0
            start_idx = 0
            end_idx = len(byte_string) - 1
            while j < nr_char and start_idx <= end_idx:
                output[i, j] = <unsigned char>byte_string[start_idx]
                start_idx += 1
                j += 1
                if j < nr_char and start_idx <= end_idx:
                    output[i, j] = <unsigned char>byte_string[end_idx]
                    end_idx -= 1
                    j += 1
        return output


cdef int token_by_start(const TokenC* tokens, int length, int start_char) except -2:
    cdef int i
    for i in range(length):
        if tokens[i].idx == start_char:
            return i
    else:
        return -1


cdef int token_by_end(const TokenC* tokens, int length, int end_char) except -2:
    cdef int i
    for i in range(length):
        if tokens[i].idx + tokens[i].lex.length == end_char:
            return i
    else:
        return -1


cdef int set_children_from_heads(TokenC* tokens, int length) except -1:
    cdef TokenC* head
    cdef TokenC* child
    cdef int i
    # Set number of left/right children to 0. We'll increment it in the loops.
    for i in range(length):
        tokens[i].l_kids = 0
        tokens[i].r_kids = 0
        tokens[i].l_edge = i
        tokens[i].r_edge = i
    cdef int loop_count = 0
    cdef bint heads_within_sents = False
    # Try up to 10 iterations of adjusting lr_kids and lr_edges in order to
    # handle non-projective dependency parses, stopping when all heads are
    # within their respective sentence boundaries. We have documented cases
    # that need at least 4 iterations, so this is to be on the safe side
    # without risking getting stuck in an infinite loop if something is
    # terribly malformed.
    while not heads_within_sents:
        heads_within_sents = _set_lr_kids_and_edges(tokens, length, loop_count)
        if loop_count > 10:
<<<<<<< HEAD
            warnings.warn(Warnings.W026)
=======
            user_warning(Warnings.W026)
            break
>>>>>>> e5323253
        loop_count += 1
    # Set sentence starts
    for i in range(length):
        if tokens[i].head == 0 and tokens[i].dep != 0:
            tokens[tokens[i].l_edge].sent_start = True


cdef int _set_lr_kids_and_edges(TokenC* tokens, int length, int loop_count) except -1:
    # May be called multiple times due to non-projectivity. See issues #3170
    # and #4688.
    # Set left edges
    cdef TokenC* head
    cdef TokenC* child
    cdef int i, j
    for i in range(length):
        child = &tokens[i]
        head = &tokens[i + child.head]
        if child < head and loop_count == 0:
            head.l_kids += 1
        if child.l_edge < head.l_edge:
            head.l_edge = child.l_edge
        if child.r_edge > head.r_edge:
            head.r_edge = child.r_edge
    # Set right edges - same as above, but iterate in reverse
    for i in range(length-1, -1, -1):
        child = &tokens[i]
        head = &tokens[i + child.head]
        if child > head and loop_count == 0:
            head.r_kids += 1
        if child.r_edge > head.r_edge:
            head.r_edge = child.r_edge
        if child.l_edge < head.l_edge:
            head.l_edge = child.l_edge
    # Get sentence start positions according to current state
    sent_starts = set()
    for i in range(length):
        if tokens[i].head == 0 and tokens[i].dep != 0:
            sent_starts.add(tokens[i].l_edge)
    cdef int curr_sent_start = 0
    cdef int curr_sent_end = 0
    # Check whether any heads are not within the current sentence
    for i in range(length):
        if (i > 0 and i in sent_starts) or i == length - 1:
            curr_sent_end = i
            for j in range(curr_sent_start, curr_sent_end):
                if tokens[j].head + j < curr_sent_start or tokens[j].head + j >= curr_sent_end + 1:
                    return False
            curr_sent_start = i
    return True


cdef int _get_tokens_lca(Token token_j, Token token_k):
    """Given two tokens, returns the index of the lowest common ancestor
    (LCA) among the two. If they have no common ancestor, -1 is returned.

    token_j (Token): a token.
    token_k (Token): another token.
    RETURNS (int): index of lowest common ancestor, or -1 if the tokens
        have no common ancestor.
    """
    if token_j == token_k:
        return token_j.i
    elif token_j.head == token_k:
        return token_k.i
    elif token_k.head == token_j:
        return token_j.i
    token_j_ancestors = set(token_j.ancestors)
    if token_k in token_j_ancestors:
        return token_k.i
    for token_k_ancestor in token_k.ancestors:
        if token_k_ancestor == token_j:
            return token_j.i
        if token_k_ancestor in token_j_ancestors:
            return token_k_ancestor.i
    return -1


cdef int [:,:] _get_lca_matrix(Doc doc, int start, int end):
    """Given a doc and a start and end position defining a set of contiguous
    tokens within it, returns a matrix of Lowest Common Ancestors (LCA), where
    LCA[i, j] is the index of the lowest common ancestor among token i and j.
    If the tokens have no common ancestor within the specified span,
    LCA[i, j] will be -1.

    doc (Doc): The index of the token, or the slice of the document
    start (int): First token to be included in the LCA matrix.
    end (int): Position of next to last token included in the LCA matrix.
    RETURNS (int [:, :]): memoryview of numpy.array[ndim=2, dtype=numpy.int32],
        with shape (n, n), where n = len(doc).
    """
    cdef int [:,:] lca_matrix
    n_tokens= end - start
    lca_mat = numpy.empty((n_tokens, n_tokens), dtype=numpy.int32)
    lca_mat.fill(-1)
    lca_matrix = lca_mat
    for j in range(n_tokens):
        token_j = doc[start + j]
        # the common ancestor of token and itself is itself:
        lca_matrix[j, j] = j
        # we will only iterate through tokens in the same sentence
        sent = token_j.sent
        sent_start = sent.start
        j_idx_in_sent = start + j - sent_start
        n_missing_tokens_in_sent = len(sent) - j_idx_in_sent
        # make sure we do not go past `end`, in cases where `end` < sent.end
        max_range = min(j + n_missing_tokens_in_sent, end)
        for k in range(j + 1, max_range):
            lca = _get_tokens_lca(token_j, doc[start + k])
            # if lca is outside of span, we set it to -1
            if not start <= lca < end:
                lca_matrix[j, k] = -1
                lca_matrix[k, j] = -1
            else:
                lca_matrix[j, k] = lca - start
                lca_matrix[k, j] = lca - start
    return lca_matrix


def pickle_doc(doc):
    bytes_data = doc.to_bytes(exclude=["vocab", "user_data"])
    hooks_and_data = (doc.user_data, doc.user_hooks, doc.user_span_hooks,
                      doc.user_token_hooks)
    return (unpickle_doc, (doc.vocab, srsly.pickle_dumps(hooks_and_data), bytes_data))


def unpickle_doc(vocab, hooks_and_data, bytes_data):
    user_data, doc_hooks, span_hooks, token_hooks = srsly.pickle_loads(hooks_and_data)

    doc = Doc(vocab, user_data=user_data).from_bytes(bytes_data, exclude=["user_data"])
    doc.user_hooks.update(doc_hooks)
    doc.user_span_hooks.update(span_hooks)
    doc.user_token_hooks.update(token_hooks)
    return doc


copy_reg.pickle(Doc, pickle_doc, unpickle_doc)


def remove_label_if_necessary(attributes):
    # More deprecated attribute handling =/
    if "label" in attributes:
        attributes["ent_type"] = attributes.pop("label")


def fix_attributes(doc, attributes):
    if "label" in attributes and "ent_type" not in attributes:
        if isinstance(attributes["label"], int):
            attributes[ENT_TYPE] = attributes["label"]
        else:
            attributes[ENT_TYPE] = doc.vocab.strings[attributes["label"]]
    if "ent_type" in attributes:
        attributes[ENT_TYPE] = attributes["ent_type"]


def get_entity_info(ent_info):
    if isinstance(ent_info, Span):
        ent_type = ent_info.label
        ent_kb_id = ent_info.kb_id
        start = ent_info.start
        end = ent_info.end
    elif len(ent_info) == 3:
        ent_type, start, end = ent_info
        ent_kb_id = 0
    elif len(ent_info) == 4:
        ent_type, ent_kb_id, start, end = ent_info
    else:
        ent_id, ent_kb_id, ent_type, start, end = ent_info
    return ent_type, ent_kb_id, start, end<|MERGE_RESOLUTION|>--- conflicted
+++ resolved
@@ -1177,12 +1177,8 @@
     while not heads_within_sents:
         heads_within_sents = _set_lr_kids_and_edges(tokens, length, loop_count)
         if loop_count > 10:
-<<<<<<< HEAD
             warnings.warn(Warnings.W026)
-=======
-            user_warning(Warnings.W026)
             break
->>>>>>> e5323253
         loop_count += 1
     # Set sentence starts
     for i in range(length):

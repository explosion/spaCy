from typing import Optional, Iterable, Dict, Set, List, Any, Callable, Tuple
from typing import TYPE_CHECKING
import numpy as np
from collections import defaultdict

from .training import Example
from .tokens import Token, Doc, Span
from .errors import Errors
from .util import get_lang_class, SimpleFrozenList
from .morphology import Morphology

if TYPE_CHECKING:
    # This lets us add type hints for mypy etc. without causing circular imports
    from .language import Language  # noqa: F401


DEFAULT_PIPELINE = ("senter", "tagger", "morphologizer", "parser", "ner", "textcat")
MISSING_VALUES = frozenset([None, 0, ""])


class PRFScore:
    """A precision / recall / F score."""

    def __init__(
        self,
        *,
        tp: int = 0,
        fp: int = 0,
        fn: int = 0,
    ) -> None:
        self.tp = tp
        self.fp = fp
        self.fn = fn

    def __len__(self) -> int:
        return self.tp + self.fp + self.fn

    def __iadd__(self, other):
        self.tp += other.tp
        self.fp += other.fp
        self.fn += other.fn
        return self

    def __add__(self, other):
        return PRFScore(
            tp=self.tp + other.tp, fp=self.fp + other.fp, fn=self.fn + other.fn
        )

    def score_set(self, cand: set, gold: set) -> None:
        self.tp += len(cand.intersection(gold))
        self.fp += len(cand - gold)
        self.fn += len(gold - cand)

    @property
    def precision(self) -> float:
        return self.tp / (self.tp + self.fp + 1e-100)

    @property
    def recall(self) -> float:
        return self.tp / (self.tp + self.fn + 1e-100)

    @property
    def fscore(self) -> float:
        p = self.precision
        r = self.recall
        return 2 * ((p * r) / (p + r + 1e-100))

    def to_dict(self) -> Dict[str, float]:
        return {"p": self.precision, "r": self.recall, "f": self.fscore}


class ROCAUCScore:
    """An AUC ROC score. This is only defined for binary classification.
    Use the method is_binary before calculating the score, otherwise it
    may throw an error."""

    def __init__(self) -> None:
        self.golds: List[Any] = []
        self.cands: List[Any] = []
        self.saved_score = 0.0
        self.saved_score_at_len = 0

    def score_set(self, cand, gold) -> None:
        self.cands.append(cand)
        self.golds.append(gold)

    def is_binary(self):
        return len(np.unique(self.golds)) == 2

    @property
    def score(self):
        if not self.is_binary():
            raise ValueError(Errors.E165.format(label=set(self.golds)))
        if len(self.golds) == self.saved_score_at_len:
            return self.saved_score
        self.saved_score = _roc_auc_score(self.golds, self.cands)
        self.saved_score_at_len = len(self.golds)
        return self.saved_score


class Scorer:
    """Compute evaluation scores."""

    def __init__(
        self,
        nlp: Optional["Language"] = None,
        default_lang: str = "xx",
        default_pipeline: Iterable[str] = DEFAULT_PIPELINE,
        **cfg,
    ) -> None:
        """Initialize the Scorer.

        DOCS: https://spacy.io/api/scorer#init
        """
        self.cfg = cfg
        if nlp:
            self.nlp = nlp
        else:
            nlp = get_lang_class(default_lang)()
            for pipe in default_pipeline:
                nlp.add_pipe(pipe)
            self.nlp = nlp

    def score(self, examples: Iterable[Example]) -> Dict[str, Any]:
        """Evaluate a list of Examples.

        examples (Iterable[Example]): The predicted annotations + correct annotations.
        RETURNS (Dict): A dictionary of scores.

        DOCS: https://spacy.io/api/scorer#score
        """
        scores = {}
        if hasattr(self.nlp.tokenizer, "score"):
            scores.update(self.nlp.tokenizer.score(examples, **self.cfg))  # type: ignore
        for name, component in self.nlp.pipeline:
            if hasattr(component, "score"):
                scores.update(component.score(examples, **self.cfg))
        return scores

    @staticmethod
    def score_tokenization(examples: Iterable[Example], **cfg) -> Dict[str, Any]:
        """Returns accuracy and PRF scores for tokenization.
        * token_acc: # correct tokens / # gold tokens
        * token_p/r/f: PRF for token character spans

        examples (Iterable[Example]): Examples to score
        RETURNS (Dict[str, Any]): A dictionary containing the scores
            token_acc/p/r/f.

        DOCS: https://spacy.io/api/scorer#score_tokenization
        """
        acc_score = PRFScore()
        prf_score = PRFScore()
        for example in examples:
            gold_doc = example.reference
            pred_doc = example.predicted
            if gold_doc.has_unknown_spaces:
                continue
            align = example.alignment
            gold_spans = set()
            pred_spans = set()
            for token in gold_doc:
                if token.orth_.isspace():
                    continue
                gold_spans.add((token.idx, token.idx + len(token)))
            for token in pred_doc:
                if token.orth_.isspace():
                    continue
                pred_spans.add((token.idx, token.idx + len(token)))
                if align.x2y.lengths[token.i] != 1:
                    acc_score.fp += 1
                else:
                    acc_score.tp += 1
            prf_score.score_set(pred_spans, gold_spans)
        if len(acc_score) > 0:
            return {
                "token_acc": acc_score.fscore,
                "token_p": prf_score.precision,
                "token_r": prf_score.recall,
                "token_f": prf_score.fscore,
            }
        else:
            return {
                "token_acc": None,
                "token_p": None,
                "token_r": None,
                "token_f": None,
            }

    @staticmethod
    def score_token_attr(
        examples: Iterable[Example],
        attr: str,
        *,
        getter: Callable[[Token, str], Any] = getattr,
        missing_values: Set[Any] = MISSING_VALUES,  # type: ignore[assignment]
        **cfg,
    ) -> Dict[str, Any]:
        """Returns an accuracy score for a token-level attribute.

        examples (Iterable[Example]): Examples to score
        attr (str): The attribute to score.
        getter (Callable[[Token, str], Any]): Defaults to getattr. If provided,
            getter(token, attr) should return the value of the attribute for an
            individual token.
        missing_values (Set[Any]): Attribute values to treat as missing annotation
            in the reference annotation.
        RETURNS (Dict[str, Any]): A dictionary containing the accuracy score
            under the key attr_acc.

        DOCS: https://spacy.io/api/scorer#score_token_attr
        """
        tag_score = PRFScore()
        for example in examples:
            gold_doc = example.reference
            pred_doc = example.predicted
            align = example.alignment
            gold_tags = set()
            missing_indices = set()
            for gold_i, token in enumerate(gold_doc):
                value = getter(token, attr)
                if value not in missing_values:
                    gold_tags.add((gold_i, getter(token, attr)))
                else:
                    missing_indices.add(gold_i)
            pred_tags = set()
            for token in pred_doc:
                if token.orth_.isspace():
                    continue
                if align.x2y.lengths[token.i] == 1:
                    gold_i = align.x2y[token.i][0]
                    if gold_i not in missing_indices:
                        pred_tags.add((gold_i, getter(token, attr)))
            tag_score.score_set(pred_tags, gold_tags)
        score_key = f"{attr}_acc"
        if len(tag_score) == 0:
            return {score_key: None}
        else:
            return {score_key: tag_score.fscore}

    @staticmethod
    def score_token_attr_per_feat(
        examples: Iterable[Example],
        attr: str,
        *,
        getter: Callable[[Token, str], Any] = getattr,
        missing_values: Set[Any] = MISSING_VALUES,  # type: ignore[assignment]
        **cfg,
    ) -> Dict[str, Any]:
        """Return micro PRF and PRF scores per feat for a token attribute in
        UFEATS format.

        examples (Iterable[Example]): Examples to score
        attr (str): The attribute to score.
        getter (Callable[[Token, str], Any]): Defaults to getattr. If provided,
            getter(token, attr) should return the value of the attribute for an
            individual token.
        missing_values (Set[Any]): Attribute values to treat as missing
            annotation in the reference annotation.
        RETURNS (dict): A dictionary containing the micro PRF scores under the
            key attr_micro_p/r/f and the per-feat PRF scores under
            attr_per_feat.
        """
        micro_score = PRFScore()
        per_feat = {}
        for example in examples:
            pred_doc = example.predicted
            gold_doc = example.reference
            align = example.alignment
            gold_per_feat: Dict[str, Set] = {}
            missing_indices = set()
            for gold_i, token in enumerate(gold_doc):
                value = getter(token, attr)
                morph = gold_doc.vocab.strings[value]
                if value not in missing_values and morph != Morphology.EMPTY_MORPH:
                    for feat in morph.split(Morphology.FEATURE_SEP):
                        field, values = feat.split(Morphology.FIELD_SEP)
                        if field not in per_feat:
                            per_feat[field] = PRFScore()
                        if field not in gold_per_feat:
                            gold_per_feat[field] = set()
                        gold_per_feat[field].add((gold_i, feat))
                else:
                    missing_indices.add(gold_i)
            pred_per_feat: Dict[str, Set] = {}
            for token in pred_doc:
                if token.orth_.isspace():
                    continue
                if align.x2y.lengths[token.i] == 1:
                    gold_i = align.x2y[token.i][0]
                    if gold_i not in missing_indices:
                        value = getter(token, attr)
                        morph = gold_doc.vocab.strings[value]
                        if (
                            value not in missing_values
                            and morph != Morphology.EMPTY_MORPH
                        ):
                            for feat in morph.split(Morphology.FEATURE_SEP):
                                field, values = feat.split(Morphology.FIELD_SEP)
                                if field not in per_feat:
                                    per_feat[field] = PRFScore()
                                if field not in pred_per_feat:
                                    pred_per_feat[field] = set()
                                pred_per_feat[field].add((gold_i, feat))
            for field in per_feat:
                micro_score.score_set(
                    pred_per_feat.get(field, set()), gold_per_feat.get(field, set())
                )
                per_feat[field].score_set(
                    pred_per_feat.get(field, set()), gold_per_feat.get(field, set())
                )
        result: Dict[str, Any] = {}
        if len(micro_score) > 0:
            result[f"{attr}_micro_p"] = micro_score.precision
            result[f"{attr}_micro_r"] = micro_score.recall
            result[f"{attr}_micro_f"] = micro_score.fscore
            result[f"{attr}_per_feat"] = {k: v.to_dict() for k, v in per_feat.items()}
        else:
            result[f"{attr}_micro_p"] = None
            result[f"{attr}_micro_r"] = None
            result[f"{attr}_micro_f"] = None
            result[f"{attr}_per_feat"] = None
        return result

    @staticmethod
    def score_spans(
        examples: Iterable[Example],
        attr: str,
        *,
        getter: Callable[[Doc, str], Iterable[Span]] = getattr,
        has_annotation: Optional[Callable[[Doc], bool]] = None,
        labeled: bool = True,
        allow_overlap: bool = False,
        **cfg,
    ) -> Dict[str, Any]:
        """Returns PRF scores for labeled spans.

        examples (Iterable[Example]): Examples to score
        attr (str): The attribute to score.
        getter (Callable[[Doc, str], Iterable[Span]]): Defaults to getattr. If
            provided, getter(doc, attr) should return the spans for the
            individual doc.
        has_annotation (Optional[Callable[[Doc], bool]]) should return whether a `Doc`
            has annotation for this `attr`. Docs without annotation are skipped for
            scoring purposes.
        labeled (bool): Whether or not to include label information in
            the evaluation. If set to 'False', two spans will be considered
            equal if their start and end match, irrespective of their label.
        allow_overlap (bool): Whether or not to allow overlapping spans.
            If set to 'False', the alignment will automatically resolve conflicts.
        RETURNS (Dict[str, Any]): A dictionary containing the PRF scores under
            the keys attr_p/r/f and the per-type PRF scores under attr_per_type.

        DOCS: https://spacy.io/api/scorer#score_spans
        """
        score = PRFScore()
        score_per_type = dict()
        for example in examples:
            pred_doc = example.predicted
            gold_doc = example.reference
            # Option to handle docs without annotation for this attribute
            if has_annotation is not None and not has_annotation(gold_doc):
                continue
            # Find all labels in gold
            labels = set([k.label_ for k in getter(gold_doc, attr)])
            # If labeled, find all labels in pred
            if has_annotation is None or (
                has_annotation is not None and has_annotation(pred_doc)
            ):
                labels |= set([k.label_ for k in getter(pred_doc, attr)])
            # Set up all labels for per type scoring and prepare gold per type
            gold_per_type: Dict[str, Set] = {label: set() for label in labels}
            for label in labels:
                if label not in score_per_type:
                    score_per_type[label] = PRFScore()
            # Find all instances, for all and per type
            gold_spans = set()
            pred_spans = set()
            for span in getter(gold_doc, attr):
                gold_span: Tuple
                if labeled:
                    gold_span = (span.label_, span.start, span.end - 1)
                else:
                    gold_span = (span.start, span.end - 1)
                gold_spans.add(gold_span)
                gold_per_type[span.label_].add(gold_span)
            pred_per_type: Dict[str, Set] = {label: set() for label in labels}
            if has_annotation is None or (
                has_annotation is not None and has_annotation(pred_doc)
            ):
                for span in example.get_aligned_spans_x2y(
                    getter(pred_doc, attr), allow_overlap
                ):
                    pred_span: Tuple
                    if labeled:
                        pred_span = (span.label_, span.start, span.end - 1)
                    else:
                        pred_span = (span.start, span.end - 1)
                    pred_spans.add(pred_span)
                    pred_per_type[span.label_].add(pred_span)
            # Scores per label
            if labeled:
                for k, v in score_per_type.items():
                    if k in pred_per_type:
                        v.score_set(pred_per_type[k], gold_per_type[k])
            # Score for all labels
            score.score_set(pred_spans, gold_spans)
        # Assemble final result
        final_scores: Dict[str, Any] = {
            f"{attr}_p": None,
            f"{attr}_r": None,
            f"{attr}_f": None,
        }
        if labeled:
            final_scores[f"{attr}_per_type"] = None
        if len(score) > 0:
            final_scores[f"{attr}_p"] = score.precision
            final_scores[f"{attr}_r"] = score.recall
            final_scores[f"{attr}_f"] = score.fscore
            if labeled:
                final_scores[f"{attr}_per_type"] = {
                    k: v.to_dict() for k, v in score_per_type.items()
                }
        return final_scores

    @staticmethod
    def score_clusters(
        examples: Iterable[Example],
        attr: str,
        *,
        getter: Callable[[Doc, str], Iterable[Iterable[Span]]] = getattr,
        has_annotation: Optional[Callable[[Doc], bool]] = None,
        include_label: bool = True,
        **cfg,
    ) -> Dict[str, Any]:
        """Returns PRF scores for clustered spans.

        examples (Iterable[Example]): Examples to score
        attr (str): The attribute to score.
        getter (Callable[[Doc, str], Iterable[Iterable[Span]]]): Defaults to getattr.
            If provided, getter(doc, attr) should return the lists of spans for the
            individual doc.
        has_annotation (Optional[Callable[[Doc], bool]]) should return whether a `Doc`
            has annotation for this `attr`. Docs without annotation are skipped for
            scoring purposes.
        include_label (bool): Whether or not to include label information in
            the evaluation. If set to 'False', two spans will be considered
            equal if their start and end match, irrespective of their label.

        RETURNS (Dict[str, Any]): A dictionary containing the PRF scores under
            the keys attr_p/r/f and the per-type PRF scores under attr_per_type.

        DOCS: https://spacy.io/api/scorer#score_clusters (TODO)
        """
        # Note: the current implementation just scores binary pairs on whether they
        # are in the same cluster or not.
        # TODO: look at different cluster/coreference scoring techniques.
        score = PRFScore()
        score_per_type = dict()
        for example in examples:
            pred_doc = example.predicted
            gold_doc = example.reference
            # Option to handle docs without sents
            if has_annotation is not None:
                if not has_annotation(gold_doc):
                    continue
            # Find all labels in gold and doc
            gold_clusters = list(getter(gold_doc, attr))
            pred_clusters = list(getter(pred_doc, attr))
            labels = set(
                [span.label_ for span_list in gold_clusters for span in span_list]
                + [span.label_ for span_list in pred_clusters for span in span_list]
            )
            # Set up all labels for per type scoring and prepare gold per type
            for label in labels:
                if label not in score_per_type:
                    score_per_type[label] = PRFScore()
            # Find all instances, for all and per type
            gold_instances = set()
            gold_per_type: Dict[str, Set] = {label: set() for label in labels}
            for gold_cluster in gold_clusters:
                for span1 in gold_cluster:
                    for span2 in gold_cluster:
                        # only record pairs where span1 comes before span2
                        if (span1.start < span2.start) or (
                            span1.start == span2.start and span1.end < span2.end
                        ):
                            if include_label:
<<<<<<< HEAD
                                gold_rel = (
=======
                                gold_rel: Tuple = (
>>>>>>> aa2eb278
                                    span1.label_,
                                    span1.start,
                                    span1.end - 1,
                                    span2.label_,
                                    span2.start,
                                    span2.end - 1,
                                )
                            else:
                                gold_rel = (
                                    span1.start,
                                    span1.end - 1,
                                    span2.start,
                                    span2.end - 1,
                                )
                            gold_instances.add(gold_rel)
                            if span1.label_ == span2.label_:
                                gold_per_type[span1.label_].add(gold_rel)
            pred_instances = set()
            pred_per_type: Dict[str, Set] = {label: set() for label in labels}
            for pred_cluster in pred_clusters:
                for span1 in pred_cluster:
                    for span2 in pred_cluster:
                        if (span1.start < span2.start) or (
                            span1.start == span2.start and span1.end < span2.end
                        ):
                            if include_label:
<<<<<<< HEAD
                                pred_rel = (
=======
                                pred_rel: Tuple = (
>>>>>>> aa2eb278
                                    span1.label_,
                                    span1.start,
                                    span1.end - 1,
                                    span2.label_,
                                    span2.start,
                                    span2.end - 1,
                                )
                            else:
                                pred_rel = (
                                    span1.start,
                                    span1.end - 1,
                                    span2.start,
                                    span2.end - 1,
                                )
                            pred_instances.add(pred_rel)
                            if span1.label_ == span2.label_:
                                pred_per_type[span1.label_].add(pred_rel)
            # Scores per label
            if include_label:
                for k, v in score_per_type.items():
                    if k in pred_per_type:
                        v.score_set(pred_per_type[k], gold_per_type[k])
            # Score for all labels
            score.score_set(pred_instances, gold_instances)
        # Assemble final result
        final_scores: Dict[str, Optional[float]] = {
            f"{attr}_p": None,
            f"{attr}_r": None,
            f"{attr}_f": None,
        }
        if include_label:
            final_scores[f"{attr}_per_type"] = None
        if len(score) > 0:
            final_scores[f"{attr}_p"] = score.precision
            final_scores[f"{attr}_r"] = score.recall
            final_scores[f"{attr}_f"] = score.fscore
            return {
                f"{attr}_p": None,
                f"{attr}_r": None,
                f"{attr}_f": None,
                f"{attr}_per_type": None,
            }
        return final_scores

    @staticmethod
    def score_cats(
        examples: Iterable[Example],
        attr: str,
        *,
        getter: Callable[[Doc, str], Any] = getattr,
        labels: Iterable[str] = SimpleFrozenList(),
        multi_label: bool = True,
        positive_label: Optional[str] = None,
        threshold: Optional[float] = None,
        **cfg,
    ) -> Dict[str, Any]:
        """Returns PRF and ROC AUC scores for a doc-level attribute with a
        dict with scores for each label like Doc.cats. The reported overall
        score depends on the scorer settings.

        examples (Iterable[Example]): Examples to score
        attr (str): The attribute to score.
        getter (Callable[[Doc, str], Any]): Defaults to getattr. If provided,
            getter(doc, attr) should return the values for the individual doc.
        labels (Iterable[str]): The set of possible labels. Defaults to [].
        multi_label (bool): Whether the attribute allows multiple labels.
            Defaults to True. When set to False (exclusive labels), missing
            gold labels are interpreted as 0.0.
        positive_label (str): The positive label for a binary task with
            exclusive classes. Defaults to None.
        threshold (float): Cutoff to consider a prediction "positive". Defaults
            to 0.5 for multi-label, and 0.0 (i.e. whatever's highest scoring)
            otherwise.
        RETURNS (Dict[str, Any]): A dictionary containing the scores, with
            inapplicable scores as None:
            for all:
                attr_score (one of attr_micro_f / attr_macro_f / attr_macro_auc),
                attr_score_desc (text description of the overall score),
                attr_micro_p,
                attr_micro_r,
                attr_micro_f,
                attr_macro_p,
                attr_macro_r,
                attr_macro_f,
                attr_macro_auc,
                attr_f_per_type,
                attr_auc_per_type

        DOCS: https://spacy.io/api/scorer#score_cats
        """
        if threshold is None:
            threshold = 0.5 if multi_label else 0.0
        f_per_type = {label: PRFScore() for label in labels}
        auc_per_type = {label: ROCAUCScore() for label in labels}
        labels = set(labels)
        if labels:
            for eg in examples:
                labels.update(eg.predicted.cats.keys())
                labels.update(eg.reference.cats.keys())
        for example in examples:
            # Through this loop, None in the gold_cats indicates missing label.
            pred_cats = getter(example.predicted, attr)
            gold_cats = getter(example.reference, attr)

            for label in labels:
                pred_score = pred_cats.get(label, 0.0)
                gold_score = gold_cats.get(label)
                if not gold_score and not multi_label:
                    gold_score = 0.0
                if gold_score is not None:
                    auc_per_type[label].score_set(pred_score, gold_score)
            if multi_label:
                for label in labels:
                    pred_score = pred_cats.get(label, 0.0)
                    gold_score = gold_cats.get(label)
                    if gold_score is not None:
                        if pred_score >= threshold and gold_score > 0:
                            f_per_type[label].tp += 1
                        elif pred_score >= threshold and gold_score == 0:
                            f_per_type[label].fp += 1
                        elif pred_score < threshold and gold_score > 0:
                            f_per_type[label].fn += 1
            elif pred_cats and gold_cats:
                # Get the highest-scoring for each.
                pred_label, pred_score = max(pred_cats.items(), key=lambda it: it[1])
                gold_label, gold_score = max(gold_cats.items(), key=lambda it: it[1])
                if pred_label == gold_label and pred_score >= threshold:
                    f_per_type[pred_label].tp += 1
                else:
                    f_per_type[gold_label].fn += 1
                    if pred_score >= threshold:
                        f_per_type[pred_label].fp += 1
            elif gold_cats:
                gold_label, gold_score = max(gold_cats, key=lambda it: it[1])
                if gold_score > 0:
                    f_per_type[gold_label].fn += 1
            elif pred_cats:
                pred_label, pred_score = max(pred_cats.items(), key=lambda it: it[1])
                if pred_score >= threshold:
                    f_per_type[pred_label].fp += 1
        micro_prf = PRFScore()
        for label_prf in f_per_type.values():
            micro_prf.tp += label_prf.tp
            micro_prf.fn += label_prf.fn
            micro_prf.fp += label_prf.fp
        n_cats = len(f_per_type) + 1e-100
        macro_p = sum(prf.precision for prf in f_per_type.values()) / n_cats
        macro_r = sum(prf.recall for prf in f_per_type.values()) / n_cats
        macro_f = sum(prf.fscore for prf in f_per_type.values()) / n_cats
        # Limit macro_auc to those labels with gold annotations,
        # but still divide by all cats to avoid artificial boosting of datasets with missing labels
        macro_auc = (
            sum(auc.score if auc.is_binary() else 0.0 for auc in auc_per_type.values())
            / n_cats
        )
        results: Dict[str, Any] = {
            f"{attr}_score": None,
            f"{attr}_score_desc": None,
            f"{attr}_micro_p": micro_prf.precision,
            f"{attr}_micro_r": micro_prf.recall,
            f"{attr}_micro_f": micro_prf.fscore,
            f"{attr}_macro_p": macro_p,
            f"{attr}_macro_r": macro_r,
            f"{attr}_macro_f": macro_f,
            f"{attr}_macro_auc": macro_auc,
            f"{attr}_f_per_type": {k: v.to_dict() for k, v in f_per_type.items()},
            f"{attr}_auc_per_type": {
                k: v.score if v.is_binary() else None for k, v in auc_per_type.items()
            },
        }
        if len(labels) == 2 and not multi_label and positive_label:
            positive_label_f = results[f"{attr}_f_per_type"][positive_label]["f"]
            results[f"{attr}_score"] = positive_label_f
            results[f"{attr}_score_desc"] = f"F ({positive_label})"
        elif not multi_label:
            results[f"{attr}_score"] = results[f"{attr}_macro_f"]
            results[f"{attr}_score_desc"] = "macro F"
        else:
            results[f"{attr}_score"] = results[f"{attr}_macro_auc"]
            results[f"{attr}_score_desc"] = "macro AUC"
        return results

    @staticmethod
    def score_links(
        examples: Iterable[Example], *, negative_labels: Iterable[str], **cfg
    ) -> Dict[str, Any]:
        """Returns PRF for predicted links on the entity level.
        To disentangle the performance of the NEL from the NER,
        this method only evaluates NEL links for entities that overlap
        between the gold reference and the predictions.

        examples (Iterable[Example]): Examples to score
        negative_labels (Iterable[str]): The string values that refer to no annotation (e.g. "NIL")
        RETURNS (Dict[str, Any]): A dictionary containing the scores.

        DOCS: https://spacy.io/api/scorer#score_links
        """
        f_per_type = {}
        for example in examples:
            gold_ent_by_offset = {}
            for gold_ent in example.reference.ents:
                gold_ent_by_offset[(gold_ent.start_char, gold_ent.end_char)] = gold_ent

            for pred_ent in example.predicted.ents:
                gold_span = gold_ent_by_offset.get(
                    (pred_ent.start_char, pred_ent.end_char), None
                )
                if gold_span is not None:
                    label = gold_span.label_
                    if label not in f_per_type:
                        f_per_type[label] = PRFScore()
                    gold = gold_span.kb_id_
                    # only evaluating entities that overlap between gold and pred,
                    # to disentangle the performance of the NEL from the NER
                    if gold is not None:
                        pred = pred_ent.kb_id_
                        if gold in negative_labels and pred in negative_labels:
                            # ignore true negatives
                            pass
                        elif gold == pred:
                            f_per_type[label].tp += 1
                        elif gold in negative_labels:
                            f_per_type[label].fp += 1
                        elif pred in negative_labels:
                            f_per_type[label].fn += 1
                        else:
                            # a wrong prediction (e.g. Q42 != Q3) counts as both a FP as well as a FN
                            f_per_type[label].fp += 1
                            f_per_type[label].fn += 1
        micro_prf = PRFScore()
        for label_prf in f_per_type.values():
            micro_prf.tp += label_prf.tp
            micro_prf.fn += label_prf.fn
            micro_prf.fp += label_prf.fp
        n_labels = len(f_per_type) + 1e-100
        macro_p = sum(prf.precision for prf in f_per_type.values()) / n_labels
        macro_r = sum(prf.recall for prf in f_per_type.values()) / n_labels
        macro_f = sum(prf.fscore for prf in f_per_type.values()) / n_labels
        results = {
            f"nel_score": micro_prf.fscore,
            f"nel_score_desc": "micro F",
            f"nel_micro_p": micro_prf.precision,
            f"nel_micro_r": micro_prf.recall,
            f"nel_micro_f": micro_prf.fscore,
            f"nel_macro_p": macro_p,
            f"nel_macro_r": macro_r,
            f"nel_macro_f": macro_f,
            f"nel_f_per_type": {k: v.to_dict() for k, v in f_per_type.items()},
        }
        return results

    @staticmethod
    def score_deps(
        examples: Iterable[Example],
        attr: str,
        *,
        getter: Callable[[Token, str], Any] = getattr,
        head_attr: str = "head",
        head_getter: Callable[[Token, str], Token] = getattr,
        ignore_labels: Iterable[str] = SimpleFrozenList(),
        missing_values: Set[Any] = MISSING_VALUES,  # type: ignore[assignment]
        **cfg,
    ) -> Dict[str, Any]:
        """Returns the UAS, LAS, and LAS per type scores for dependency
        parses.

        examples (Iterable[Example]): Examples to score
        attr (str): The attribute containing the dependency label.
        getter (Callable[[Token, str], Any]): Defaults to getattr. If provided,
            getter(token, attr) should return the value of the attribute for an
            individual token.
        head_attr (str): The attribute containing the head token. Defaults to
            'head'.
        head_getter (Callable[[Token, str], Token]): Defaults to getattr. If provided,
            head_getter(token, attr) should return the value of the head for an
            individual token.
        ignore_labels (Tuple): Labels to ignore while scoring (e.g., punct).
        missing_values (Set[Any]): Attribute values to treat as missing annotation
            in the reference annotation.
        RETURNS (Dict[str, Any]): A dictionary containing the scores:
            attr_uas, attr_las, and attr_las_per_type.

        DOCS: https://spacy.io/api/scorer#score_deps
        """
        unlabelled = PRFScore()
        labelled = PRFScore()
        labelled_per_dep = dict()
        missing_indices = set()
        for example in examples:
            gold_doc = example.reference
            pred_doc = example.predicted
            align = example.alignment
            gold_deps = set()
            gold_deps_per_dep: Dict[str, Set] = {}
            for gold_i, token in enumerate(gold_doc):
                dep = getter(token, attr)
                head = head_getter(token, head_attr)
                if dep not in missing_values:
                    if dep not in ignore_labels:
                        gold_deps.add((gold_i, head.i, dep))
                        if dep not in labelled_per_dep:
                            labelled_per_dep[dep] = PRFScore()
                        if dep not in gold_deps_per_dep:
                            gold_deps_per_dep[dep] = set()
                        gold_deps_per_dep[dep].add((gold_i, head.i, dep))
                else:
                    missing_indices.add(gold_i)
            pred_deps = set()
            pred_deps_per_dep: Dict[str, Set] = {}
            for token in pred_doc:
                if token.orth_.isspace():
                    continue
                if align.x2y.lengths[token.i] != 1:
                    gold_i = None  # type: ignore
                else:
                    gold_i = align.x2y[token.i][0]
                if gold_i not in missing_indices:
                    dep = getter(token, attr)
                    head = head_getter(token, head_attr)
                    if dep not in ignore_labels and token.orth_.strip():
                        if align.x2y.lengths[head.i] == 1:
                            gold_head = align.x2y[head.i][0]
                        else:
                            gold_head = None
                        # None is indistinct, so we can't just add it to the set
                        # Multiple (None, None) deps are possible
                        if gold_i is None or gold_head is None:
                            unlabelled.fp += 1
                            labelled.fp += 1
                        else:
                            pred_deps.add((gold_i, gold_head, dep))
                            if dep not in labelled_per_dep:
                                labelled_per_dep[dep] = PRFScore()
                            if dep not in pred_deps_per_dep:
                                pred_deps_per_dep[dep] = set()
                            pred_deps_per_dep[dep].add((gold_i, gold_head, dep))
            labelled.score_set(pred_deps, gold_deps)
            for dep in labelled_per_dep:
                labelled_per_dep[dep].score_set(
                    pred_deps_per_dep.get(dep, set()), gold_deps_per_dep.get(dep, set())
                )
            unlabelled.score_set(
                set(item[:2] for item in pred_deps), set(item[:2] for item in gold_deps)
            )
        if len(unlabelled) > 0:
            return {
                f"{attr}_uas": unlabelled.fscore,
                f"{attr}_las": labelled.fscore,
                f"{attr}_las_per_type": {
                    k: v.to_dict() for k, v in labelled_per_dep.items()
                },
            }
        else:
            return {
                f"{attr}_uas": None,
                f"{attr}_las": None,
                f"{attr}_las_per_type": None,
            }


def get_ner_prf(examples: Iterable[Example], **kwargs) -> Dict[str, Any]:
    """Compute micro-PRF and per-entity PRF scores for a sequence of examples."""
    score_per_type = defaultdict(PRFScore)
    for eg in examples:
        if not eg.y.has_annotation("ENT_IOB"):
            continue
        golds = {(e.label_, e.start, e.end) for e in eg.y.ents}
        align_x2y = eg.alignment.x2y
        for pred_ent in eg.x.ents:
            if pred_ent.label_ not in score_per_type:
                score_per_type[pred_ent.label_] = PRFScore()
            indices = align_x2y[pred_ent.start : pred_ent.end]
            if len(indices):
                g_span = eg.y[indices[0] : indices[-1] + 1]
                # Check we aren't missing annotation on this span. If so,
                # our prediction is neither right nor wrong, we just
                # ignore it.
                if all(token.ent_iob != 0 for token in g_span):
                    key = (pred_ent.label_, indices[0], indices[-1] + 1)
                    if key in golds:
                        score_per_type[pred_ent.label_].tp += 1
                        golds.remove(key)
                    else:
                        score_per_type[pred_ent.label_].fp += 1
        for label, start, end in golds:
            score_per_type[label].fn += 1
    totals = PRFScore()
    for prf in score_per_type.values():
        totals += prf
    if len(totals) > 0:
        return {
            "ents_p": totals.precision,
            "ents_r": totals.recall,
            "ents_f": totals.fscore,
            "ents_per_type": {k: v.to_dict() for k, v in score_per_type.items()},
        }
    else:
        return {"ents_p": None, "ents_r": None, "ents_f": None, "ents_per_type": None}


# The following implementation of roc_auc_score() is adapted from
# scikit-learn, which is distributed under the New BSD License.
# Copyright (c) 2007–2019 The scikit-learn developers.
# See licenses/3rd_party_licenses.txt
def _roc_auc_score(y_true, y_score):
    """Compute Area Under the Receiver Operating Characteristic Curve (ROC AUC)
    from prediction scores.

    Note: this implementation is restricted to the binary classification task

    Parameters
    ----------
    y_true : array, shape = [n_samples] or [n_samples, n_classes]
        True binary labels or binary label indicators.
        The multiclass case expects shape = [n_samples] and labels
        with values in ``range(n_classes)``.

    y_score : array, shape = [n_samples] or [n_samples, n_classes]
        Target scores, can either be probability estimates of the positive
        class, confidence values, or non-thresholded measure of decisions
        (as returned by "decision_function" on some classifiers). For binary
        y_true, y_score is supposed to be the score of the class with greater
        label. The multiclass case expects shape = [n_samples, n_classes]
        where the scores correspond to probability estimates.

    Returns
    -------
    auc : float

    References
    ----------
    .. [1] `Wikipedia entry for the Receiver operating characteristic
            <https://en.wikipedia.org/wiki/Receiver_operating_characteristic>`_

    .. [2] Fawcett T. An introduction to ROC analysis[J]. Pattern Recognition
           Letters, 2006, 27(8):861-874.

    .. [3] `Analyzing a portion of the ROC curve. McClish, 1989
            <https://www.ncbi.nlm.nih.gov/pubmed/2668680>`_
    """
    if len(np.unique(y_true)) != 2:
        raise ValueError(Errors.E165.format(label=np.unique(y_true)))
    fpr, tpr, _ = _roc_curve(y_true, y_score)
    return _auc(fpr, tpr)


def _roc_curve(y_true, y_score):
    """Compute Receiver operating characteristic (ROC)

    Note: this implementation is restricted to the binary classification task.

    Parameters
    ----------

    y_true : array, shape = [n_samples]
        True binary labels. If labels are not either {-1, 1} or {0, 1}, then
        pos_label should be explicitly given.

    y_score : array, shape = [n_samples]
        Target scores, can either be probability estimates of the positive
        class, confidence values, or non-thresholded measure of decisions
        (as returned by "decision_function" on some classifiers).

    Returns
    -------
    fpr : array, shape = [>2]
        Increasing false positive rates such that element i is the false
        positive rate of predictions with score >= thresholds[i].

    tpr : array, shape = [>2]
        Increasing true positive rates such that element i is the true
        positive rate of predictions with score >= thresholds[i].

    thresholds : array, shape = [n_thresholds]
        Decreasing thresholds on the decision function used to compute
        fpr and tpr. `thresholds[0]` represents no instances being predicted
        and is arbitrarily set to `max(y_score) + 1`.

    Notes
    -----
    Since the thresholds are sorted from low to high values, they
    are reversed upon returning them to ensure they correspond to both ``fpr``
    and ``tpr``, which are sorted in reversed order during their calculation.

    References
    ----------
    .. [1] `Wikipedia entry for the Receiver operating characteristic
            <https://en.wikipedia.org/wiki/Receiver_operating_characteristic>`_

    .. [2] Fawcett T. An introduction to ROC analysis[J]. Pattern Recognition
           Letters, 2006, 27(8):861-874.
    """
    fps, tps, thresholds = _binary_clf_curve(y_true, y_score)

    # Add an extra threshold position
    # to make sure that the curve starts at (0, 0)
    tps = np.r_[0, tps]
    fps = np.r_[0, fps]
    thresholds = np.r_[thresholds[0] + 1, thresholds]

    if fps[-1] <= 0:
        fpr = np.repeat(np.nan, fps.shape)
    else:
        fpr = fps / fps[-1]

    if tps[-1] <= 0:
        tpr = np.repeat(np.nan, tps.shape)
    else:
        tpr = tps / tps[-1]

    return fpr, tpr, thresholds


def _binary_clf_curve(y_true, y_score):
    """Calculate true and false positives per binary classification threshold.

    Parameters
    ----------
    y_true : array, shape = [n_samples]
        True targets of binary classification

    y_score : array, shape = [n_samples]
        Estimated probabilities or decision function

    Returns
    -------
    fps : array, shape = [n_thresholds]
        A count of false positives, at index i being the number of negative
        samples assigned a score >= thresholds[i]. The total number of
        negative samples is equal to fps[-1] (thus true negatives are given by
        fps[-1] - fps).

    tps : array, shape = [n_thresholds <= len(np.unique(y_score))]
        An increasing count of true positives, at index i being the number
        of positive samples assigned a score >= thresholds[i]. The total
        number of positive samples is equal to tps[-1] (thus false negatives
        are given by tps[-1] - tps).

    thresholds : array, shape = [n_thresholds]
        Decreasing score values.
    """
    pos_label = 1.0

    y_true = np.ravel(y_true)
    y_score = np.ravel(y_score)

    # make y_true a boolean vector
    y_true = y_true == pos_label

    # sort scores and corresponding truth values
    desc_score_indices = np.argsort(y_score, kind="mergesort")[::-1]
    y_score = y_score[desc_score_indices]
    y_true = y_true[desc_score_indices]
    weight = 1.0

    # y_score typically has many tied values. Here we extract
    # the indices associated with the distinct values. We also
    # concatenate a value for the end of the curve.
    distinct_value_indices = np.where(np.diff(y_score))[0]
    threshold_idxs = np.r_[distinct_value_indices, y_true.size - 1]

    # accumulate the true positives with decreasing threshold
    tps = _stable_cumsum(y_true * weight)[threshold_idxs]
    fps = 1 + threshold_idxs - tps
    return fps, tps, y_score[threshold_idxs]


def _stable_cumsum(arr, axis=None, rtol=1e-05, atol=1e-08):
    """Use high precision for cumsum and check that final value matches sum

    Parameters
    ----------
    arr : array-like
        To be cumulatively summed as flat
    axis : int, optional
        Axis along which the cumulative sum is computed.
        The default (None) is to compute the cumsum over the flattened array.
    rtol : float
        Relative tolerance, see ``np.allclose``
    atol : float
        Absolute tolerance, see ``np.allclose``
    """
    out = np.cumsum(arr, axis=axis, dtype=np.float64)
    expected = np.sum(arr, axis=axis, dtype=np.float64)
    if not np.all(
        np.isclose(
            out.take(-1, axis=axis), expected, rtol=rtol, atol=atol, equal_nan=True
        )
    ):
        raise ValueError(Errors.E163)
    return out


def _auc(x, y):
    """Compute Area Under the Curve (AUC) using the trapezoidal rule

    This is a general function, given points on a curve.  For computing the
    area under the ROC-curve, see :func:`roc_auc_score`.

    Parameters
    ----------
    x : array, shape = [n]
        x coordinates. These must be either monotonic increasing or monotonic
        decreasing.
    y : array, shape = [n]
        y coordinates.

    Returns
    -------
    auc : float
    """
    x = np.ravel(x)
    y = np.ravel(y)

    direction = 1
    dx = np.diff(x)
    if np.any(dx < 0):
        if np.all(dx <= 0):
            direction = -1
        else:
            raise ValueError(Errors.E164.format(x=x))

    area = direction * np.trapz(y, x)
    if isinstance(area, np.memmap):
        # Reductions such as .sum used internally in np.trapz do not return a
        # scalar by default for numpy.memmap instances contrary to
        # regular numpy.ndarray instances.
        area = area.dtype.type(area)
    return area


def get_cluster_info(predicted_clusters, gold_clusters):
    p2g = get_markable_assignments(predicted_clusters, gold_clusters)
    g2p = get_markable_assignments(gold_clusters, predicted_clusters)
    # this is the data format used as input by the evaluator
    return (gold_clusters, predicted_clusters, g2p, p2g)


def get_markable_assignments(in_clusters, out_clusters):
    markable_cluster_ids = {}
    out_dic = {}
    for cluster_id, cluster in enumerate(out_clusters):
        for m in cluster:
            out_dic[m] = cluster_id

    for cluster in in_clusters:
        for im in cluster:
            for om in out_dic:
                if im == om:
                    markable_cluster_ids[im] = out_dic[om]
                    break

    return markable_cluster_ids


class ClusterEvaluator:
    def __init__(self, metric, beta=1, keep_aggregated_values=False):
        self.p_num = 0
        self.p_den = 0
        self.r_num = 0
        self.r_den = 0
        self.metric = metric
        self.beta = beta
        self.keep_aggregated_values = keep_aggregated_values

        if keep_aggregated_values:
            self.aggregated_p_num = []
            self.aggregated_p_den = []
            self.aggregated_r_num = []
            self.aggregated_r_den = []

    def update(self, coref_info):
        (
            key_clusters,
            sys_clusters,
            key_mention_sys_cluster,
            sys_mention_key_cluster,
        ) = coref_info

        pn, pd = self.metric(sys_clusters, key_clusters, sys_mention_key_cluster)
        rn, rd = self.metric(key_clusters, sys_clusters, key_mention_sys_cluster)
        self.p_num += pn
        self.p_den += pd
        self.r_num += rn
        self.r_den += rd

        if self.keep_aggregated_values:
            self.aggregated_p_num.append(pn)
            self.aggregated_p_den.append(pd)
            self.aggregated_r_num.append(rn)
            self.aggregated_r_den.append(rd)

    def f1(self, p_num, p_den, r_num, r_den, beta=1):
        p = 0
        if p_den != 0:
            p = p_num / float(p_den)
        r = 0
        if r_den != 0:
            r = r_num / float(r_den)

        if p + r == 0:
            return 0

        return (1 + beta * beta) * p * r / (beta * beta * p + r)

    def get_f1(self):
        return self.f1(self.p_num, self.p_den, self.r_num, self.r_den, beta=self.beta)

    def get_recall(self):
        if self.r_num == 0:
            return 0

        return self.r_num / float(self.r_den)

    def get_precision(self):
        if self.p_num == 0:
            return 0

        return self.p_num / float(self.p_den)

    def get_prf(self):
        return self.get_precision(), self.get_recall(), self.get_f1()

    def get_counts(self):
        return self.p_num, self.p_den, self.r_num, self.r_den

    def get_aggregated_values(self):
        return (
            self.aggregated_p_num,
            self.aggregated_p_den,
            self.aggregated_r_num,
            self.aggregated_r_den,
        )


def lea(input_clusters, output_clusters, mention_to_gold):
    """
    LEA is a metric for scoring coref clusters design to avoid pitfals of prior
    methods. Proposed in Moosavi and Strube 2016.

    https://api.semanticscholar.org/CorpusID:17606580
    """
    num, den = 0, 0

    for c in input_clusters:
        if len(c) == 1:
            all_links = 1
            if (
                c[0] in mention_to_gold
                and len(output_clusters[mention_to_gold[c[0]]]) == 1
            ):
                common_links = 1
            else:
                common_links = 0
        else:
            common_links = 0
            all_links = len(c) * (len(c) - 1) / 2.0
            for i, m in enumerate(c):
                if m in mention_to_gold:
                    for m2 in c[i + 1 :]:
                        if (
                            m2 in mention_to_gold
                            and mention_to_gold[m] == mention_to_gold[m2]
                        ):
                            common_links += 1

        num += len(c) * common_links / float(all_links)
        den += len(c)

    return num, den<|MERGE_RESOLUTION|>--- conflicted
+++ resolved
@@ -486,11 +486,7 @@
                             span1.start == span2.start and span1.end < span2.end
                         ):
                             if include_label:
-<<<<<<< HEAD
-                                gold_rel = (
-=======
                                 gold_rel: Tuple = (
->>>>>>> aa2eb278
                                     span1.label_,
                                     span1.start,
                                     span1.end - 1,
@@ -517,11 +513,7 @@
                             span1.start == span2.start and span1.end < span2.end
                         ):
                             if include_label:
-<<<<<<< HEAD
-                                pred_rel = (
-=======
                                 pred_rel: Tuple = (
->>>>>>> aa2eb278
                                     span1.label_,
                                     span1.start,
                                     span1.end - 1,

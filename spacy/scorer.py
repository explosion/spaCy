from typing import Optional, Iterable, Dict, Set, Any, Callable, TYPE_CHECKING
import numpy as np
from collections import defaultdict

from .training import Example
from .tokens import Token, Doc, Span
from .errors import Errors
from .util import get_lang_class, SimpleFrozenList
from .morphology import Morphology

if TYPE_CHECKING:
    # This lets us add type hints for mypy etc. without causing circular imports
    from .language import Language  # noqa: F401


DEFAULT_PIPELINE = ("senter", "tagger", "morphologizer", "parser", "ner", "textcat")
MISSING_VALUES = frozenset([None, 0, ""])


class PRFScore:
    """A precision / recall / F score."""

    def __init__(self) -> None:
        self.tp = 0
        self.fp = 0
        self.fn = 0

    def __len__(self) -> int:
        return self.tp + self.fp + self.fn

    def __iadd__(self, other):
        self.tp += other.tp
        self.fp += other.fp
        self.fn += other.fn
        return self

    def __add__(self, other):
        return PRFScore(
            tp=self.tp + other.tp, fp=self.fp + other.fp, fn=self.fn + other.fn
        )

    def score_set(self, cand: set, gold: set) -> None:
        self.tp += len(cand.intersection(gold))
        self.fp += len(cand - gold)
        self.fn += len(gold - cand)

    @property
    def precision(self) -> float:
        return self.tp / (self.tp + self.fp + 1e-100)

    @property
    def recall(self) -> float:
        return self.tp / (self.tp + self.fn + 1e-100)

    @property
    def fscore(self) -> float:
        p = self.precision
        r = self.recall
        return 2 * ((p * r) / (p + r + 1e-100))

    def to_dict(self) -> Dict[str, float]:
        return {"p": self.precision, "r": self.recall, "f": self.fscore}


class ROCAUCScore:
    """An AUC ROC score. This is only defined for binary classification.
    Use the method is_binary before calculating the score, otherwise it
    may throw an error."""

    def __init__(self) -> None:
        self.golds = []
        self.cands = []
        self.saved_score = 0.0
        self.saved_score_at_len = 0

    def score_set(self, cand, gold) -> None:
        self.cands.append(cand)
        self.golds.append(gold)

    def is_binary(self):
        return len(np.unique(self.golds)) == 2

    @property
    def score(self):
        if not self.is_binary():
            raise ValueError(Errors.E165.format(label=set(self.golds)))
        if len(self.golds) == self.saved_score_at_len:
            return self.saved_score
        self.saved_score = _roc_auc_score(self.golds, self.cands)
        self.saved_score_at_len = len(self.golds)
        return self.saved_score


class Scorer:
    """Compute evaluation scores."""

    def __init__(
        self,
        nlp: Optional["Language"] = None,
        default_lang: str = "xx",
        default_pipeline: Iterable[str] = DEFAULT_PIPELINE,
        **cfg,
    ) -> None:
        """Initialize the Scorer.

        DOCS: https://spacy.io/api/scorer#init
        """
        self.nlp = nlp
        self.cfg = cfg
        if not nlp:
            nlp = get_lang_class(default_lang)()
            for pipe in default_pipeline:
                nlp.add_pipe(pipe)
            self.nlp = nlp

    def score(self, examples: Iterable[Example]) -> Dict[str, Any]:
        """Evaluate a list of Examples.

        examples (Iterable[Example]): The predicted annotations + correct annotations.
        RETURNS (Dict): A dictionary of scores.

        DOCS: https://spacy.io/api/scorer#score
        """
        scores = {}
        if hasattr(self.nlp.tokenizer, "score"):
            scores.update(self.nlp.tokenizer.score(examples, **self.cfg))
        for name, component in self.nlp.pipeline:
            if hasattr(component, "score"):
                scores.update(component.score(examples, **self.cfg))
        return scores

    @staticmethod
    def score_tokenization(examples: Iterable[Example], **cfg) -> Dict[str, Any]:
        """Returns accuracy and PRF scores for tokenization.
        * token_acc: # correct tokens / # gold tokens
        * token_p/r/f: PRF for token character spans

        examples (Iterable[Example]): Examples to score
        RETURNS (Dict[str, Any]): A dictionary containing the scores
            token_acc/p/r/f.

        DOCS: https://spacy.io/api/scorer#score_tokenization
        """
        acc_score = PRFScore()
        prf_score = PRFScore()
        for example in examples:
            gold_doc = example.reference
            pred_doc = example.predicted
            if gold_doc.has_unknown_spaces:
                continue
            align = example.alignment
            gold_spans = set()
            pred_spans = set()
            for token in gold_doc:
                if token.orth_.isspace():
                    continue
                gold_spans.add((token.idx, token.idx + len(token)))
            for token in pred_doc:
                if token.orth_.isspace():
                    continue
                pred_spans.add((token.idx, token.idx + len(token)))
                if align.x2y.lengths[token.i] != 1:
                    acc_score.fp += 1
                else:
                    acc_score.tp += 1
            prf_score.score_set(pred_spans, gold_spans)
        if len(acc_score) > 0:
            return {
                "token_acc": acc_score.fscore,
                "token_p": prf_score.precision,
                "token_r": prf_score.recall,
                "token_f": prf_score.fscore,
            }
        else:
            return {
                "token_acc": None,
                "token_p": None,
                "token_r": None,
                "token_f": None,
            }

    @staticmethod
    def score_token_attr(
        examples: Iterable[Example],
        attr: str,
        *,
        getter: Callable[[Token, str], Any] = getattr,
        missing_values: Set[Any] = MISSING_VALUES,
        **cfg,
    ) -> Dict[str, Any]:
        """Returns an accuracy score for a token-level attribute.

        examples (Iterable[Example]): Examples to score
        attr (str): The attribute to score.
        getter (Callable[[Token, str], Any]): Defaults to getattr. If provided,
            getter(token, attr) should return the value of the attribute for an
            individual token.
        RETURNS (Dict[str, Any]): A dictionary containing the accuracy score
            under the key attr_acc.

        DOCS: https://spacy.io/api/scorer#score_token_attr
        """
        tag_score = PRFScore()
        for example in examples:
            gold_doc = example.reference
            pred_doc = example.predicted
            align = example.alignment
            gold_tags = set()
            missing_indices = set()
            for gold_i, token in enumerate(gold_doc):
                value = getter(token, attr)
                if value not in missing_values:
                    gold_tags.add((gold_i, getter(token, attr)))
                else:
                    missing_indices.add(gold_i)
            pred_tags = set()
            for token in pred_doc:
                if token.orth_.isspace():
                    continue
                if align.x2y.lengths[token.i] == 1:
                    gold_i = align.x2y[token.i].dataXd[0, 0]
                    if gold_i not in missing_indices:
                        pred_tags.add((gold_i, getter(token, attr)))
            tag_score.score_set(pred_tags, gold_tags)
        score_key = f"{attr}_acc"
        if len(tag_score) == 0:
            return {score_key: None}
        else:
            return {score_key: tag_score.fscore}

    @staticmethod
    def score_token_attr_per_feat(
        examples: Iterable[Example],
        attr: str,
        *,
        getter: Callable[[Token, str], Any] = getattr,
        missing_values: Set[Any] = MISSING_VALUES,
        **cfg,
    ) -> Dict[str, Any]:
        """Return PRF scores per feat for a token attribute in UFEATS format.

        examples (Iterable[Example]): Examples to score
        attr (str): The attribute to score.
        getter (Callable[[Token, str], Any]): Defaults to getattr. If provided,
            getter(token, attr) should return the value of the attribute for an
            individual token.
        RETURNS (dict): A dictionary containing the per-feat PRF scores under
            the key attr_per_feat.
        """
        per_feat = {}
        for example in examples:
            pred_doc = example.predicted
            gold_doc = example.reference
            align = example.alignment
            gold_per_feat = {}
            missing_indices = set()
            for gold_i, token in enumerate(gold_doc):
                value = getter(token, attr)
                morph = gold_doc.vocab.strings[value]
                if value not in missing_values and morph != Morphology.EMPTY_MORPH:
                    for feat in morph.split(Morphology.FEATURE_SEP):
                        field, values = feat.split(Morphology.FIELD_SEP)
                        if field not in per_feat:
                            per_feat[field] = PRFScore()
                        if field not in gold_per_feat:
                            gold_per_feat[field] = set()
                        gold_per_feat[field].add((gold_i, feat))
                else:
                    missing_indices.add(gold_i)
            pred_per_feat = {}
            for token in pred_doc:
                if token.orth_.isspace():
                    continue
                if align.x2y.lengths[token.i] == 1:
                    gold_i = align.x2y[token.i].dataXd[0, 0]
                    if gold_i not in missing_indices:
                        value = getter(token, attr)
                        morph = gold_doc.vocab.strings[value]
                        if (
                            value not in missing_values
                            and morph != Morphology.EMPTY_MORPH
                        ):
                            for feat in morph.split(Morphology.FEATURE_SEP):
                                field, values = feat.split(Morphology.FIELD_SEP)
                                if field not in per_feat:
                                    per_feat[field] = PRFScore()
                                if field not in pred_per_feat:
                                    pred_per_feat[field] = set()
                                pred_per_feat[field].add((gold_i, feat))
            for field in per_feat:
                per_feat[field].score_set(
                    pred_per_feat.get(field, set()), gold_per_feat.get(field, set())
                )
        score_key = f"{attr}_per_feat"
        if any([len(v) for v in per_feat.values()]):
            result = {k: v.to_dict() for k, v in per_feat.items()}
            return {score_key: result}
        else:
            return {score_key: None}

    @staticmethod
    def score_spans(
        examples: Iterable[Example],
        attr: str,
        *,
        getter: Callable[[Doc, str], Iterable[Span]] = getattr,
        has_annotation: Optional[Callable[[Doc], bool]] = None,
        include_label: bool = True,
        allow_overlap: bool = False,
        **cfg,
    ) -> Dict[str, Any]:
        """Returns PRF scores for labeled spans.

        examples (Iterable[Example]): Examples to score
        attr (str): The attribute to score.
        getter (Callable[[Doc, str], Iterable[Span]]): Defaults to getattr. If
            provided, getter(doc, attr) should return the spans for the
            individual doc.
<<<<<<< HEAD
        include_label (bool): Whether or not to include label information in
            the evaluation. If set to 'False', two spans will be considered
            equal if their start and end match, irrespective of their label.
        allow_overlap (bool): Whether or not to allow overlapping spans.
            If set to 'False', the alignment will automatically resolve conflicts.
=======
        has_annotation (Optional[Callable[[Doc], bool]]) should return whether a `Doc`
            has annotation for this `attr`. Docs without annotation are skipped for
            scoring purposes.
>>>>>>> dd99872b
        RETURNS (Dict[str, Any]): A dictionary containing the PRF scores under
            the keys attr_p/r/f and the per-type PRF scores under attr_per_type.

        DOCS: https://spacy.io/api/scorer#score_spans
        """
        score = PRFScore()
        score_per_type = dict()
        for example in examples:
            pred_doc = example.predicted
            gold_doc = example.reference
            # Option to handle docs without annotation for this attribute
            if has_annotation is not None:
                if not has_annotation(gold_doc):
                    continue
            # Find all labels in gold and doc
            labels = set(
                [k.label_ for k in getter(gold_doc, attr)]
                + [k.label_ for k in getter(pred_doc, attr)]
            )
            # Set up all labels for per type scoring and prepare gold per type
            gold_per_type = {label: set() for label in labels}
            for label in labels:
                if label not in score_per_type:
                    score_per_type[label] = PRFScore()
            # Find all predidate labels, for all and per type
            gold_spans = set()
            pred_spans = set()
            for span in getter(gold_doc, attr):
                if include_label:
                    gold_span = (span.label_, span.start, span.end - 1)
                else:
                    gold_span = (span.start, span.end - 1)
                gold_spans.add(gold_span)
                gold_per_type[span.label_].add(gold_span)
            pred_per_type = {label: set() for label in labels}
            for span in example.get_aligned_spans_x2y(getter(pred_doc, attr), allow_overlap):
                if include_label:
                    pred_span = (span.label_, span.start, span.end - 1)
                else:
                    pred_span = (span.start, span.end - 1)
                pred_spans.add(pred_span)
                pred_per_type[span.label_].add(pred_span)
            # Scores per label
            if include_label:
                for k, v in score_per_type.items():
                    if k in pred_per_type:
                        v.score_set(pred_per_type[k], gold_per_type[k])
            # Score for all labels
            score.score_set(pred_spans, gold_spans)
        # Assemble final result
        final_scores = {
                f"{attr}_p": None,
                f"{attr}_r": None,
                f"{attr}_f": None,
            }
        if include_label:
            final_scores[f"{attr}_per_type"] = None
        if len(score) > 0:
            final_scores[f"{attr}_p"] = score.precision
            final_scores[f"{attr}_r"] = score.recall
            final_scores[f"{attr}_f"] = score.fscore
            if include_label:
                final_scores[f"{attr}_per_type"] = {k: v.to_dict() for k, v in score_per_type.items()}
        return final_scores

    @staticmethod
    def score_cats(
        examples: Iterable[Example],
        attr: str,
        *,
        getter: Callable[[Doc, str], Any] = getattr,
        labels: Iterable[str] = SimpleFrozenList(),
        multi_label: bool = True,
        positive_label: Optional[str] = None,
        threshold: Optional[float] = None,
        **cfg,
    ) -> Dict[str, Any]:
        """Returns PRF and ROC AUC scores for a doc-level attribute with a
        dict with scores for each label like Doc.cats. The reported overall
        score depends on the scorer settings.

        examples (Iterable[Example]): Examples to score
        attr (str): The attribute to score.
        getter (Callable[[Doc, str], Any]): Defaults to getattr. If provided,
            getter(doc, attr) should return the values for the individual doc.
        labels (Iterable[str]): The set of possible labels. Defaults to [].
        multi_label (bool): Whether the attribute allows multiple labels.
            Defaults to True.
        positive_label (str): The positive label for a binary task with
            exclusive classes. Defaults to None.
        threshold (float): Cutoff to consider a prediction "positive". Defaults
            to 0.5 for multi-label, and 0.0 (i.e. whatever's highest scoring)
            otherwise.
        RETURNS (Dict[str, Any]): A dictionary containing the scores, with
            inapplicable scores as None:
            for all:
                attr_score (one of attr_micro_f / attr_macro_f / attr_macro_auc),
                attr_score_desc (text description of the overall score),
                attr_micro_p,
                attr_micro_r,
                attr_micro_f,
                attr_macro_p,
                attr_macro_r,
                attr_macro_f,
                attr_macro_auc,
                attr_f_per_type,
                attr_auc_per_type

        DOCS: https://spacy.io/api/scorer#score_cats
        """
        if threshold is None:
            threshold = 0.5 if multi_label else 0.0
        f_per_type = {label: PRFScore() for label in labels}
        auc_per_type = {label: ROCAUCScore() for label in labels}
        labels = set(labels)
        if labels:
            for eg in examples:
                labels.update(eg.predicted.cats.keys())
                labels.update(eg.reference.cats.keys())
        for example in examples:
            # Through this loop, None in the gold_cats indicates missing label.
            pred_cats = getter(example.predicted, attr)
            gold_cats = getter(example.reference, attr)

            for label in labels:
                pred_score = pred_cats.get(label, 0.0)
                gold_score = gold_cats.get(label, 0.0)
                if gold_score is not None:
                    auc_per_type[label].score_set(pred_score, gold_score)
            if multi_label:
                for label in labels:
                    pred_score = pred_cats.get(label, 0.0)
                    gold_score = gold_cats.get(label, 0.0)
                    if gold_score is not None:
                        if pred_score >= threshold and gold_score > 0:
                            f_per_type[label].tp += 1
                        elif pred_score >= threshold and gold_score == 0:
                            f_per_type[label].fp += 1
                        elif pred_score < threshold and gold_score > 0:
                            f_per_type[label].fn += 1
            elif pred_cats and gold_cats:
                # Get the highest-scoring for each.
                pred_label, pred_score = max(pred_cats.items(), key=lambda it: it[1])
                gold_label, gold_score = max(gold_cats.items(), key=lambda it: it[1])
                if gold_score is not None:
                    if pred_label == gold_label and pred_score >= threshold:
                        f_per_type[pred_label].tp += 1
                    else:
                        f_per_type[gold_label].fn += 1
                        if pred_score >= threshold:
                            f_per_type[pred_label].fp += 1
            elif gold_cats:
                gold_label, gold_score = max(gold_cats, key=lambda it: it[1])
                if gold_score is not None and gold_score > 0:
                    f_per_type[gold_label].fn += 1
            elif pred_cats:
                pred_label, pred_score = max(pred_cats.items(), key=lambda it: it[1])
                if pred_score >= threshold:
                    f_per_type[pred_label].fp += 1
        micro_prf = PRFScore()
        for label_prf in f_per_type.values():
            micro_prf.tp += label_prf.tp
            micro_prf.fn += label_prf.fn
            micro_prf.fp += label_prf.fp
        n_cats = len(f_per_type) + 1e-100
        macro_p = sum(prf.precision for prf in f_per_type.values()) / n_cats
        macro_r = sum(prf.recall for prf in f_per_type.values()) / n_cats
        macro_f = sum(prf.fscore for prf in f_per_type.values()) / n_cats
        # Limit macro_auc to those labels with gold annotations,
        # but still divide by all cats to avoid artificial boosting of datasets with missing labels
        macro_auc = (
            sum(auc.score if auc.is_binary() else 0.0 for auc in auc_per_type.values())
            / n_cats
        )
        results = {
            f"{attr}_score": None,
            f"{attr}_score_desc": None,
            f"{attr}_micro_p": micro_prf.precision,
            f"{attr}_micro_r": micro_prf.recall,
            f"{attr}_micro_f": micro_prf.fscore,
            f"{attr}_macro_p": macro_p,
            f"{attr}_macro_r": macro_r,
            f"{attr}_macro_f": macro_f,
            f"{attr}_macro_auc": macro_auc,
            f"{attr}_f_per_type": {k: v.to_dict() for k, v in f_per_type.items()},
            f"{attr}_auc_per_type": {
                k: v.score if v.is_binary() else None for k, v in auc_per_type.items()
            },
        }
        if len(labels) == 2 and not multi_label and positive_label:
            positive_label_f = results[f"{attr}_f_per_type"][positive_label]["f"]
            results[f"{attr}_score"] = positive_label_f
            results[f"{attr}_score_desc"] = f"F ({positive_label})"
        elif not multi_label:
            results[f"{attr}_score"] = results[f"{attr}_macro_f"]
            results[f"{attr}_score_desc"] = "macro F"
        else:
            results[f"{attr}_score"] = results[f"{attr}_macro_auc"]
            results[f"{attr}_score_desc"] = "macro AUC"
        return results

    @staticmethod
    def score_links(
        examples: Iterable[Example], *, negative_labels: Iterable[str]
    ) -> Dict[str, Any]:
        """Returns PRF for predicted links on the entity level.
        To disentangle the performance of the NEL from the NER,
        this method only evaluates NEL links for entities that overlap
        between the gold reference and the predictions.

        examples (Iterable[Example]): Examples to score
        negative_labels (Iterable[str]): The string values that refer to no annotation (e.g. "NIL")
        RETURNS (Dict[str, Any]): A dictionary containing the scores.

        DOCS: https://spacy.io/api/scorer#score_links
        """
        f_per_type = {}
        for example in examples:
            gold_ent_by_offset = {}
            for gold_ent in example.reference.ents:
                gold_ent_by_offset[(gold_ent.start_char, gold_ent.end_char)] = gold_ent

            for pred_ent in example.predicted.ents:
                gold_span = gold_ent_by_offset.get(
                    (pred_ent.start_char, pred_ent.end_char), None
                )
                if gold_span is not None:
                    label = gold_span.label_
                    if label not in f_per_type:
                        f_per_type[label] = PRFScore()
                    gold = gold_span.kb_id_
                    # only evaluating entities that overlap between gold and pred,
                    # to disentangle the performance of the NEL from the NER
                    if gold is not None:
                        pred = pred_ent.kb_id_
                        if gold in negative_labels and pred in negative_labels:
                            # ignore true negatives
                            pass
                        elif gold == pred:
                            f_per_type[label].tp += 1
                        elif gold in negative_labels:
                            f_per_type[label].fp += 1
                        elif pred in negative_labels:
                            f_per_type[label].fn += 1
                        else:
                            # a wrong prediction (e.g. Q42 != Q3) counts as both a FP as well as a FN
                            f_per_type[label].fp += 1
                            f_per_type[label].fn += 1
        micro_prf = PRFScore()
        for label_prf in f_per_type.values():
            micro_prf.tp += label_prf.tp
            micro_prf.fn += label_prf.fn
            micro_prf.fp += label_prf.fp
        n_labels = len(f_per_type) + 1e-100
        macro_p = sum(prf.precision for prf in f_per_type.values()) / n_labels
        macro_r = sum(prf.recall for prf in f_per_type.values()) / n_labels
        macro_f = sum(prf.fscore for prf in f_per_type.values()) / n_labels
        results = {
            f"nel_score": micro_prf.fscore,
            f"nel_score_desc": "micro F",
            f"nel_micro_p": micro_prf.precision,
            f"nel_micro_r": micro_prf.recall,
            f"nel_micro_f": micro_prf.fscore,
            f"nel_macro_p": macro_p,
            f"nel_macro_r": macro_r,
            f"nel_macro_f": macro_f,
            f"nel_f_per_type": {k: v.to_dict() for k, v in f_per_type.items()},
        }
        return results

    @staticmethod
    def score_deps(
        examples: Iterable[Example],
        attr: str,
        *,
        getter: Callable[[Token, str], Any] = getattr,
        head_attr: str = "head",
        head_getter: Callable[[Token, str], Token] = getattr,
        ignore_labels: Iterable[str] = SimpleFrozenList(),
        missing_values: Set[Any] = MISSING_VALUES,
        **cfg,
    ) -> Dict[str, Any]:
        """Returns the UAS, LAS, and LAS per type scores for dependency
        parses.

        examples (Iterable[Example]): Examples to score
        attr (str): The attribute containing the dependency label.
        getter (Callable[[Token, str], Any]): Defaults to getattr. If provided,
            getter(token, attr) should return the value of the attribute for an
            individual token.
        head_attr (str): The attribute containing the head token. Defaults to
            'head'.
        head_getter (Callable[[Token, str], Token]): Defaults to getattr. If provided,
            head_getter(token, attr) should return the value of the head for an
            individual token.
        ignore_labels (Tuple): Labels to ignore while scoring (e.g., punct).
        RETURNS (Dict[str, Any]): A dictionary containing the scores:
            attr_uas, attr_las, and attr_las_per_type.

        DOCS: https://spacy.io/api/scorer#score_deps
        """
        unlabelled = PRFScore()
        labelled = PRFScore()
        labelled_per_dep = dict()
        missing_indices = set()
        for example in examples:
            gold_doc = example.reference
            pred_doc = example.predicted
            align = example.alignment
            gold_deps = set()
            gold_deps_per_dep = {}
            for gold_i, token in enumerate(gold_doc):
                dep = getter(token, attr)
                head = head_getter(token, head_attr)
                if dep not in missing_values:
                    if dep not in ignore_labels:
                        gold_deps.add((gold_i, head.i, dep))
                        if dep not in labelled_per_dep:
                            labelled_per_dep[dep] = PRFScore()
                        if dep not in gold_deps_per_dep:
                            gold_deps_per_dep[dep] = set()
                        gold_deps_per_dep[dep].add((gold_i, head.i, dep))
                else:
                    missing_indices.add(gold_i)
            pred_deps = set()
            pred_deps_per_dep = {}
            for token in pred_doc:
                if token.orth_.isspace():
                    continue
                if align.x2y.lengths[token.i] != 1:
                    gold_i = None
                else:
                    gold_i = align.x2y[token.i].dataXd[0, 0]
                if gold_i not in missing_indices:
                    dep = getter(token, attr)
                    head = head_getter(token, head_attr)
                    if dep not in ignore_labels and token.orth_.strip():
                        if align.x2y.lengths[head.i] == 1:
                            gold_head = align.x2y[head.i].dataXd[0, 0]
                        else:
                            gold_head = None
                        # None is indistinct, so we can't just add it to the set
                        # Multiple (None, None) deps are possible
                        if gold_i is None or gold_head is None:
                            unlabelled.fp += 1
                            labelled.fp += 1
                        else:
                            pred_deps.add((gold_i, gold_head, dep))
                            if dep not in labelled_per_dep:
                                labelled_per_dep[dep] = PRFScore()
                            if dep not in pred_deps_per_dep:
                                pred_deps_per_dep[dep] = set()
                            pred_deps_per_dep[dep].add((gold_i, gold_head, dep))
            labelled.score_set(pred_deps, gold_deps)
            for dep in labelled_per_dep:
                labelled_per_dep[dep].score_set(
                    pred_deps_per_dep.get(dep, set()), gold_deps_per_dep.get(dep, set())
                )
            unlabelled.score_set(
                set(item[:2] for item in pred_deps), set(item[:2] for item in gold_deps)
            )
        if len(unlabelled) > 0:
            return {
                f"{attr}_uas": unlabelled.fscore,
                f"{attr}_las": labelled.fscore,
                f"{attr}_las_per_type": {
                    k: v.to_dict() for k, v in labelled_per_dep.items()
                },
            }
        else:
            return {
                f"{attr}_uas": None,
                f"{attr}_las": None,
                f"{attr}_las_per_type": None,
            }


def get_ner_prf(examples: Iterable[Example]) -> Dict[str, Any]:
    """Compute micro-PRF and per-entity PRF scores for a sequence of examples."""
    score_per_type = defaultdict(PRFScore)
    for eg in examples:
        if not eg.y.has_annotation("ENT_IOB"):
            continue
        golds = {(e.label_, e.start, e.end) for e in eg.y.ents}
        align_x2y = eg.alignment.x2y
        for pred_ent in eg.x.ents:
            if pred_ent.label_ not in score_per_type:
                score_per_type[pred_ent.label_] = PRFScore()
            indices = align_x2y[pred_ent.start : pred_ent.end].dataXd.ravel()
            if len(indices):
                g_span = eg.y[indices[0] : indices[-1] + 1]
                # Check we aren't missing annotation on this span. If so,
                # our prediction is neither right nor wrong, we just
                # ignore it.
                if all(token.ent_iob != 0 for token in g_span):
                    key = (pred_ent.label_, indices[0], indices[-1] + 1)
                    if key in golds:
                        score_per_type[pred_ent.label_].tp += 1
                        golds.remove(key)
                    else:
                        score_per_type[pred_ent.label_].fp += 1
        for label, start, end in golds:
            score_per_type[label].fn += 1
    totals = PRFScore()
    for prf in score_per_type.values():
        totals += prf
    if len(totals) > 0:
        return {
            "ents_p": totals.precision,
            "ents_r": totals.recall,
            "ents_f": totals.fscore,
            "ents_per_type": {k: v.to_dict() for k, v in score_per_type.items()},
        }
    else:
        return {
            "ents_p": None,
            "ents_r": None,
            "ents_f": None,
            "ents_per_type": None,
        }


# The following implementation of roc_auc_score() is adapted from
# scikit-learn, which is distributed under the New BSD License.
# Copyright (c) 2007–2019 The scikit-learn developers.
# See licenses/3rd_party_licenses.txt
def _roc_auc_score(y_true, y_score):
    """Compute Area Under the Receiver Operating Characteristic Curve (ROC AUC)
    from prediction scores.

    Note: this implementation is restricted to the binary classification task

    Parameters
    ----------
    y_true : array, shape = [n_samples] or [n_samples, n_classes]
        True binary labels or binary label indicators.
        The multiclass case expects shape = [n_samples] and labels
        with values in ``range(n_classes)``.

    y_score : array, shape = [n_samples] or [n_samples, n_classes]
        Target scores, can either be probability estimates of the positive
        class, confidence values, or non-thresholded measure of decisions
        (as returned by "decision_function" on some classifiers). For binary
        y_true, y_score is supposed to be the score of the class with greater
        label. The multiclass case expects shape = [n_samples, n_classes]
        where the scores correspond to probability estimates.

    Returns
    -------
    auc : float

    References
    ----------
    .. [1] `Wikipedia entry for the Receiver operating characteristic
            <https://en.wikipedia.org/wiki/Receiver_operating_characteristic>`_

    .. [2] Fawcett T. An introduction to ROC analysis[J]. Pattern Recognition
           Letters, 2006, 27(8):861-874.

    .. [3] `Analyzing a portion of the ROC curve. McClish, 1989
            <https://www.ncbi.nlm.nih.gov/pubmed/2668680>`_
    """
    if len(np.unique(y_true)) != 2:
        raise ValueError(Errors.E165.format(label=np.unique(y_true)))
    fpr, tpr, _ = _roc_curve(y_true, y_score)
    return _auc(fpr, tpr)


def _roc_curve(y_true, y_score):
    """Compute Receiver operating characteristic (ROC)

    Note: this implementation is restricted to the binary classification task.

    Parameters
    ----------

    y_true : array, shape = [n_samples]
        True binary labels. If labels are not either {-1, 1} or {0, 1}, then
        pos_label should be explicitly given.

    y_score : array, shape = [n_samples]
        Target scores, can either be probability estimates of the positive
        class, confidence values, or non-thresholded measure of decisions
        (as returned by "decision_function" on some classifiers).

    Returns
    -------
    fpr : array, shape = [>2]
        Increasing false positive rates such that element i is the false
        positive rate of predictions with score >= thresholds[i].

    tpr : array, shape = [>2]
        Increasing true positive rates such that element i is the true
        positive rate of predictions with score >= thresholds[i].

    thresholds : array, shape = [n_thresholds]
        Decreasing thresholds on the decision function used to compute
        fpr and tpr. `thresholds[0]` represents no instances being predicted
        and is arbitrarily set to `max(y_score) + 1`.

    Notes
    -----
    Since the thresholds are sorted from low to high values, they
    are reversed upon returning them to ensure they correspond to both ``fpr``
    and ``tpr``, which are sorted in reversed order during their calculation.

    References
    ----------
    .. [1] `Wikipedia entry for the Receiver operating characteristic
            <https://en.wikipedia.org/wiki/Receiver_operating_characteristic>`_

    .. [2] Fawcett T. An introduction to ROC analysis[J]. Pattern Recognition
           Letters, 2006, 27(8):861-874.
    """
    fps, tps, thresholds = _binary_clf_curve(y_true, y_score)

    # Add an extra threshold position
    # to make sure that the curve starts at (0, 0)
    tps = np.r_[0, tps]
    fps = np.r_[0, fps]
    thresholds = np.r_[thresholds[0] + 1, thresholds]

    if fps[-1] <= 0:
        fpr = np.repeat(np.nan, fps.shape)
    else:
        fpr = fps / fps[-1]

    if tps[-1] <= 0:
        tpr = np.repeat(np.nan, tps.shape)
    else:
        tpr = tps / tps[-1]

    return fpr, tpr, thresholds


def _binary_clf_curve(y_true, y_score):
    """Calculate true and false positives per binary classification threshold.

    Parameters
    ----------
    y_true : array, shape = [n_samples]
        True targets of binary classification

    y_score : array, shape = [n_samples]
        Estimated probabilities or decision function

    Returns
    -------
    fps : array, shape = [n_thresholds]
        A count of false positives, at index i being the number of negative
        samples assigned a score >= thresholds[i]. The total number of
        negative samples is equal to fps[-1] (thus true negatives are given by
        fps[-1] - fps).

    tps : array, shape = [n_thresholds <= len(np.unique(y_score))]
        An increasing count of true positives, at index i being the number
        of positive samples assigned a score >= thresholds[i]. The total
        number of positive samples is equal to tps[-1] (thus false negatives
        are given by tps[-1] - tps).

    thresholds : array, shape = [n_thresholds]
        Decreasing score values.
    """
    pos_label = 1.0

    y_true = np.ravel(y_true)
    y_score = np.ravel(y_score)

    # make y_true a boolean vector
    y_true = y_true == pos_label

    # sort scores and corresponding truth values
    desc_score_indices = np.argsort(y_score, kind="mergesort")[::-1]
    y_score = y_score[desc_score_indices]
    y_true = y_true[desc_score_indices]
    weight = 1.0

    # y_score typically has many tied values. Here we extract
    # the indices associated with the distinct values. We also
    # concatenate a value for the end of the curve.
    distinct_value_indices = np.where(np.diff(y_score))[0]
    threshold_idxs = np.r_[distinct_value_indices, y_true.size - 1]

    # accumulate the true positives with decreasing threshold
    tps = _stable_cumsum(y_true * weight)[threshold_idxs]
    fps = 1 + threshold_idxs - tps
    return fps, tps, y_score[threshold_idxs]


def _stable_cumsum(arr, axis=None, rtol=1e-05, atol=1e-08):
    """Use high precision for cumsum and check that final value matches sum

    Parameters
    ----------
    arr : array-like
        To be cumulatively summed as flat
    axis : int, optional
        Axis along which the cumulative sum is computed.
        The default (None) is to compute the cumsum over the flattened array.
    rtol : float
        Relative tolerance, see ``np.allclose``
    atol : float
        Absolute tolerance, see ``np.allclose``
    """
    out = np.cumsum(arr, axis=axis, dtype=np.float64)
    expected = np.sum(arr, axis=axis, dtype=np.float64)
    if not np.all(
        np.isclose(
            out.take(-1, axis=axis), expected, rtol=rtol, atol=atol, equal_nan=True
        )
    ):
        raise ValueError(Errors.E163)
    return out


def _auc(x, y):
    """Compute Area Under the Curve (AUC) using the trapezoidal rule

    This is a general function, given points on a curve.  For computing the
    area under the ROC-curve, see :func:`roc_auc_score`.

    Parameters
    ----------
    x : array, shape = [n]
        x coordinates. These must be either monotonic increasing or monotonic
        decreasing.
    y : array, shape = [n]
        y coordinates.

    Returns
    -------
    auc : float
    """
    x = np.ravel(x)
    y = np.ravel(y)

    direction = 1
    dx = np.diff(x)
    if np.any(dx < 0):
        if np.all(dx <= 0):
            direction = -1
        else:
            raise ValueError(Errors.E164.format(x=x))

    area = direction * np.trapz(y, x)
    if isinstance(area, np.memmap):
        # Reductions such as .sum used internally in np.trapz do not return a
        # scalar by default for numpy.memmap instances contrary to
        # regular numpy.ndarray instances.
        area = area.dtype.type(area)
    return area<|MERGE_RESOLUTION|>--- conflicted
+++ resolved
@@ -316,17 +316,14 @@
         getter (Callable[[Doc, str], Iterable[Span]]): Defaults to getattr. If
             provided, getter(doc, attr) should return the spans for the
             individual doc.
-<<<<<<< HEAD
+        has_annotation (Optional[Callable[[Doc], bool]]) should return whether a `Doc`
+            has annotation for this `attr`. Docs without annotation are skipped for
+            scoring purposes.
         include_label (bool): Whether or not to include label information in
             the evaluation. If set to 'False', two spans will be considered
             equal if their start and end match, irrespective of their label.
         allow_overlap (bool): Whether or not to allow overlapping spans.
             If set to 'False', the alignment will automatically resolve conflicts.
-=======
-        has_annotation (Optional[Callable[[Doc], bool]]) should return whether a `Doc`
-            has annotation for this `attr`. Docs without annotation are skipped for
-            scoring purposes.
->>>>>>> dd99872b
         RETURNS (Dict[str, Any]): A dictionary containing the PRF scores under
             the keys attr_p/r/f and the per-type PRF scores under attr_per_type.
 

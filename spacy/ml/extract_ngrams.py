--- conflicted
+++ resolved
@@ -23,12 +23,6 @@
         keys, vals = model.ops.xp.unique(keys, return_counts=True)
         batch_keys.append(keys)
         batch_vals.append(vals)
-<<<<<<< HEAD
-    # The dtype here matches what thinc is expecting -- which differs per
-    # platform (by int definition). This should be fixed once the problem
-    # is fixed on Thinc's side.
-=======
->>>>>>> e09588e6
     lengths = model.ops.asarray([arr.shape[0] for arr in batch_keys], dtype="int32")
     batch_keys = model.ops.xp.concatenate(batch_keys)
     batch_vals = model.ops.asarray(model.ops.xp.concatenate(batch_vals), dtype="f")

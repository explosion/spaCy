--- conflicted
+++ resolved
@@ -3,7 +3,7 @@
 
 from thinc.api import Model, chain
 from thinc.api import PyTorchWrapper, ArgsKwargs
-from thinc.types import Floats2d, Ints2d
+from thinc.types import Floats2d, Ints2d, Ints1d
 from thinc.util import xp2torch, torch2xp
 
 from ...tokens import Doc
@@ -33,10 +33,6 @@
         dim = 768
 
     with Model.define_operators({">>": chain}):
-<<<<<<< HEAD
-=======
-        # TODO chain tok2vec with these models
->>>>>>> 6aedd98d
         coref_scorer = PyTorchWrapper(
             CorefScorer(
                 dim,
@@ -51,39 +47,7 @@
             convert_outputs=convert_coref_scorer_outputs,
         )
         coref_model = tok2vec >> coref_scorer
-<<<<<<< HEAD
-=======
-        # XXX just ignore this until the coref scorer is integrated
-        # span_predictor = PyTorchWrapper(
-        #    SpanPredictor(
-        # TODO this was hardcoded to 1024, check
-        #        hidden_size,
-        #        sp_embedding_size,
-        #    ),
-        #    convert_inputs=convert_span_predictor_inputs
-        # )
-    # TODO combine models so output is uniform (just one forward pass)
-    # It may be reasonable to have an option to disable span prediction,
-    # and just return words as spans.
->>>>>>> 6aedd98d
     return coref_model
-
-
-<<<<<<< HEAD
-def convert_coref_scorer_inputs(model: Model, X: List[Floats2d], is_train: bool):
-=======
-    with Model.define_operators({">>": chain, "&": tuplify}):
-        span_predictor = PyTorchWrapper(
-            SpanPredictor(dim, hidden_size, dist_emb_size),
-            convert_inputs=convert_span_predictor_inputs
-        )
-        # TODO use proper parameter for prefix
-        head_info = build_get_head_metadata(
-            "coref_head_clusters"
-        )
-        model = (tok2vec & head_info) >> span_predictor
-
-    return model
 
 
 def convert_coref_scorer_inputs(
@@ -91,7 +55,6 @@
     X: List[Floats2d],
     is_train: bool
 ):
->>>>>>> 6aedd98d
     # The input here is List[Floats2d], one for each doc
     # just use the first
     # TODO real batching
@@ -102,13 +65,8 @@
         # convert to xp and wrap in list
         gradients = torch2xp(args.args[0])
         return [gradients]
-<<<<<<< HEAD
-=======
 
     return ArgsKwargs(args=(word_features, ), kwargs={}), backprop
->>>>>>> 6aedd98d
-
-    return ArgsKwargs(args=(word_features,), kwargs={}), backprop
 
 
 def convert_coref_scorer_outputs(model: Model, inputs_outputs, is_train: bool):
@@ -126,134 +84,6 @@
     indices_xp = torch2xp(indices)
     return (scores_xp, indices_xp), convert_for_torch_backward
 
-<<<<<<< HEAD
-=======
-
-def convert_span_predictor_inputs(
-    model: Model,
-    X: Tuple[Ints1d, Floats2d, Ints1d],
-    is_train: bool
-):
-    tok2vec, (sent_ids, head_ids) = X
-    # Normally we shoudl use the input is_train, but for these two it's not relevant
-
-    def backprop(args: ArgsKwargs) -> List[Floats2d]:
-        # convert to xp and wrap in list
-        gradients = torch2xp(args.args[1])
-        return [[gradients], None]
-
-    word_features = xp2torch(tok2vec[0], requires_grad=is_train)
-    sent_ids = xp2torch(sent_ids[0], requires_grad=False)
-    if not head_ids[0].size:
-        head_ids = torch.empty(size=(0,))
-    else:
-        head_ids = xp2torch(head_ids[0], requires_grad=False)
-
-    argskwargs = ArgsKwargs(args=(sent_ids, word_features, head_ids), kwargs={})
-    # TODO actually support backprop
-    return argskwargs, backprop
-
-
-# TODO This probably belongs in the component, not the model.
-def predict_span_clusters(span_predictor: Model,
-                          sent_ids: Ints1d,
-                          words: Floats2d,
-                          clusters: List[Ints1d]):
-    """
-    Predicts span clusters based on the word clusters.
-
-    Args:
-        doc (Doc): the document data
-        words (torch.Tensor): [n_words, emb_size] matrix containing
-            embeddings for each of the words in the text
-        clusters (List[List[int]]): a list of clusters where each cluster
-            is a list of word indices
-
-    Returns:
-        List[List[Span]]: span clusters
-    """
-    if not clusters:
-        return []
-
-    xp = span_predictor.ops.xp
-    heads_ids = xp.asarray(sorted(i for cluster in clusters for i in cluster))
-    scores = span_predictor.predict((sent_ids, words, heads_ids))
-    starts = scores[:, :, 0].argmax(axis=1).tolist()
-    ends = (scores[:, :, 1].argmax(axis=1) + 1).tolist()
-
-    head2span = {
-        head: (start, end)
-        for head, start, end in zip(heads_ids.tolist(), starts, ends)
-    }
-
-    return [[head2span[head] for head in cluster]
-            for cluster in clusters]
-
-# TODO add docstring for this, maybe move to utils.
-# This might belong in the component.
-def _clusterize(
-        model,
-        scores: Floats2d,
-        top_indices: Ints2d
-):
-    xp = model.ops.xp
-    antecedents = scores.argmax(axis=1) - 1
-    not_dummy = antecedents >= 0
-    coref_span_heads = xp.arange(0, len(scores))[not_dummy]
-    antecedents = top_indices[coref_span_heads, antecedents[not_dummy]]
-    n_words = scores.shape[0]
-    nodes = [GraphNode(i) for i in range(n_words)]
-    for i, j in zip(coref_span_heads.tolist(), antecedents.tolist()):
-        nodes[i].link(nodes[j])
-        assert nodes[i] is not nodes[j]
-
-    clusters = []
-    for node in nodes:
-        if len(node.links) > 0 and not node.visited:
-            cluster = []
-            stack = [node]
-            while stack:
-                current_node = stack.pop()
-                current_node.visited = True
-                cluster.append(current_node.id)
-                stack.extend(link for link in current_node.links if not link.visited)
-            assert len(cluster) > 1
-            clusters.append(sorted(cluster))
-    return sorted(clusters)
-
-
-def build_get_head_metadata(prefix):
-    # TODO this name is awful, fix it
-    model = Model("HeadDataProvider",
-                  attrs={'prefix': prefix},
-                  forward=head_data_forward)
-    return model
-
-
-def head_data_forward(model, docs, is_train):
-    """A layer to generate the extra data needed for the span predictor.
-    """
-    sent_ids = []
-    head_ids = []
-    prefix = model.attrs["prefix"]
-    for doc in docs:
-        sids = model.ops.asarray2i(get_sentence_ids(doc))
-        sent_ids.append(sids)
-        heads = []
-        for key, sg in doc.spans.items():
-            if not key.startswith(prefix):
-                continue
-            for span in sg:
-                # TODO warn if spans are more than one token
-                heads.append(span[0].i)
-        heads = model.ops.asarray2i(heads)
-        head_ids.append(heads)
-    # each of these is a list with one entry per doc
-    # backprop is just a placeholder
-    # TODO it would probably be better to have a list of tuples than two lists of arrays
-    return (sent_ids, head_ids), lambda x: []
-
->>>>>>> 6aedd98d
 
 class CorefScorer(torch.nn.Module):
     """
@@ -266,11 +96,7 @@
 
     def __init__(
         self,
-<<<<<<< HEAD
         dim: int,  # tok2vec size
-=======
-        dim: int, # tok2vec size
->>>>>>> 6aedd98d
         dist_emb_size: int,
         hidden_size: int,
         n_layers: int,
@@ -286,51 +112,38 @@
         n_layers: Numbers of layers in the AnaphoricityScorer.
         dropout_rate: Dropout probability to apply across all modules.
         roughk: Number of candidates the RoughScorer returns.
-        batch_size: Internal batch-size for the more expensive AnaphoricityScorer.
-        """
-<<<<<<< HEAD
+        batch_size: Internal batch-size for the more expensive scorer.
+        """
         self.dropout = torch.nn.Dropout(dropout_rate)
         self.batch_size = batch_size
         # Modules
-=======
         self.pw = DistancePairwiseEncoder(dist_emb_size, dropout_rate)
-        #TODO clean this up
-        bert_emb = dim
-        pair_emb = bert_emb * 3 + self.pw.shape
+        pair_emb = dim * 3 + self.pw.shape
         self.a_scorer = AnaphoricityScorer(
             pair_emb,
             hidden_size,
             n_layers,
             dropout_rate
         )
->>>>>>> 6aedd98d
         self.lstm = torch.nn.LSTM(
             input_size=dim,
             hidden_size=dim,
             batch_first=True,
         )
-<<<<<<< HEAD
         self.rough_scorer = RoughScorer(dim, dropout_rate, roughk)
         self.pw = DistancePairwiseEncoder(dist_emb_size, dropout_rate)
         pair_emb = dim * 3 + self.pw.shape
         self.a_scorer = AnaphoricityScorer(
             pair_emb, hidden_size, n_layers, dropout_rate
         )
-=======
-        self.dropout = torch.nn.Dropout(dropout_rate)
-        self.rough_scorer = RoughScorer(
-            bert_emb,
-            dropout_rate,
-            roughk
-        )
-        self.batch_size = batch_size
->>>>>>> 6aedd98d
-
-    def forward(self, word_features: torch.Tensor) -> Tuple[torch.Tensor, torch.Tensor]:
+
+    def forward(
+        self, word_features: torch.Tensor
+    ) -> Tuple[torch.Tensor, torch.Tensor]:
         """
         1. LSTM encodes the incoming word_features.
         2. The RoughScorer scores and prunes the candidates.
-        3. The DistancePairwiseEncoder embeds the distance between remaning pairs.
+        3. The DistancePairwiseEncoder embeds the distances between pairs.
         4. The AnaphoricityScorer scores all pairs in mini-batches.
 
         word_features: torch.Tensor containing word encodings
@@ -497,108 +310,13 @@
         pair_mask = torch.log((pair_mask > 0).to(torch.float))
         bilinear_scores = self.dropout(self.bilinear(mentions)).mm(mentions.T)
         rough_scores = pair_mask + bilinear_scores
-<<<<<<< HEAD
         top_scores, indices = torch.topk(
             rough_scores, k=min(self.k, len(rough_scores)), dim=1, sorted=False
-=======
-
-        return self._prune(rough_scores)
-
-    def _prune(self,
-               rough_scores: torch.Tensor
-               ) -> Tuple[torch.Tensor, torch.Tensor]:
-        """
-        Selects top-k rough antecedent scores for each mention.
-
-        Args:
-            rough_scores: tensor of shape [n_mentions, n_mentions], containing
-                rough antecedent scores of each mention-antecedent pair.
-
-        Returns:
-            FloatTensor of shape [n_mentions, k], top rough scores
-            LongTensor of shape [n_mentions, k], top indices
-        """
-        top_scores, indices = torch.topk(rough_scores,
-                                         k=min(self.k, len(rough_scores)),
-                                         dim=1, sorted=False)
+        )
+
         return top_scores, indices
 
 
-class SpanPredictor(torch.nn.Module):
-    def __init__(self, input_size: int, hidden_size: int, dist_emb_size: int):
-        super().__init__()
-        # input size = single token size
-        # 64 = probably distance emb size
-        # TODO check that dist_emb_size use is correct
-        self.ffnn = torch.nn.Sequential(
-            torch.nn.Linear(input_size * 2 + dist_emb_size, hidden_size),
-            torch.nn.ReLU(),
-            torch.nn.Dropout(0.3),
-            #TODO seems weird the 256 isn't a parameter???
-            torch.nn.Linear(hidden_size, 256),
-            torch.nn.ReLU(),
-            torch.nn.Dropout(0.3),
-            # this use of dist_emb_size looks wrong but it was 64...?
-            torch.nn.Linear(256, dist_emb_size),
-        )
-        self.conv = torch.nn.Sequential(
-            torch.nn.Conv1d(64, 4, 3, 1, 1),
-            torch.nn.Conv1d(4, 2, 3, 1, 1)
->>>>>>> 6aedd98d
-        )
-        return top_scores, indices
-
-
-<<<<<<< HEAD
-=======
-        Returns:
-            torch.Tensor: span start/end scores, [n_heads, n_words, 2]
-        """
-        # If we don't receive heads, return empty
-        if heads_ids.nelement() == 0:
-            return torch.empty(size=(0,))
-        # Obtain distance embedding indices, [n_heads, n_words]
-        relative_positions = (heads_ids.unsqueeze(1) - torch.arange(words.shape[0]).unsqueeze(0))
-        # make all valid distances positive
-        emb_ids = relative_positions + 63
-        # "too_far"
-        emb_ids[(emb_ids < 0) + (emb_ids > 126)] = 127
-        # Obtain "same sentence" boolean mask, [n_heads, n_words]
-        heads_ids = heads_ids.long()
-        same_sent = (sent_id[heads_ids].unsqueeze(1) == sent_id.unsqueeze(0))
-        # To save memory, only pass candidates from one sentence for each head
-        # pair_matrix contains concatenated span_head_emb + candidate_emb + distance_emb
-        # for each candidate among the words in the same sentence as span_head
-        # [n_heads, input_size * 2 + distance_emb_size]
-        rows, cols = same_sent.nonzero(as_tuple=True)
-        pair_matrix = torch.cat((
-            words[heads_ids[rows]],
-            words[cols],
-            self.emb(emb_ids[rows, cols]),
-        ), dim=1)
-        lengths = same_sent.sum(dim=1)
-        padding_mask = torch.arange(0, lengths.max().item()).unsqueeze(0)
-        padding_mask = (padding_mask < lengths.unsqueeze(1))  # [n_heads, max_sent_len]
-        # [n_heads, max_sent_len, input_size * 2 + distance_emb_size]
-        # This is necessary to allow the convolution layer to look at several
-        # word scores
-        padded_pairs = torch.zeros(*padding_mask.shape, pair_matrix.shape[-1])
-        padded_pairs[padding_mask] = pair_matrix
-
-        res = self.ffnn(padded_pairs) # [n_heads, n_candidates, last_layer_output]
-        res = self.conv(res.permute(0, 2, 1)).permute(0, 2, 1) # [n_heads, n_candidates, 2]
-
-        scores = torch.full((heads_ids.shape[0], words.shape[0], 2), float('-inf'))
-        scores[rows, cols] = res[padding_mask]
-        # Make sure that start <= head <= end during inference
-        if not self.training:
-            valid_starts = torch.log((relative_positions >= 0).to(torch.float))
-            valid_ends = torch.log((relative_positions <= 0).to(torch.float))
-            valid_positions = torch.stack((valid_starts, valid_ends), dim=2)
-            return scores + valid_positions
-        return scores
-
->>>>>>> 6aedd98d
 class DistancePairwiseEncoder(torch.nn.Module):
     def __init__(self, embedding_size, dropout_rate):
         """
@@ -619,21 +337,13 @@
         self.dropout = torch.nn.Dropout(dropout_rate)
         self.shape = emb_size
 
-<<<<<<< HEAD
     def forward(
         self,
-        top_indices: torch.Tensor,
+        top_indices: torch.Tensor
     ) -> torch.Tensor:
-        word_ids = torch.arange(0, top_indices.size(0))
-        distance = (word_ids.unsqueeze(1) - word_ids[top_indices]).clamp_min_(min=1)
-=======
-    def forward(self,  # type: ignore  # pylint: disable=arguments-differ  #35566 in pytorch
-                top_indices: torch.Tensor
-        ) -> torch.Tensor:
         word_ids = torch.arange(0, top_indices.size(0))
         distance = (word_ids.unsqueeze(1) - word_ids[top_indices]
                     ).clamp_min_(min=1)
->>>>>>> 6aedd98d
         log_distance = distance.to(torch.float).log2().floor_()
         log_distance = log_distance.clamp_max_(max=6).to(torch.long)
         distance = torch.where(distance < 5, distance - 1, log_distance + 2)

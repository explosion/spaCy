--- conflicted
+++ resolved
@@ -1,19 +1,5 @@
-<<<<<<< HEAD
-import functools
-from typing import List, Tuple, Dict, Optional
-from thinc.api import (
-    Ops,
-    Model,
-    Linear,
-    Softmax,
-    with_array,
-    softmax_activation,
-    padded2list,
-)
-=======
 from typing import List
 from thinc.api import Model, Linear, with_array, softmax_activation, padded2list
->>>>>>> 34d59b49
 from thinc.api import chain, list2padded, configure_normal_init
 from thinc.api import Dropout
 from thinc.types import Floats2d

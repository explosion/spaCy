<<<<<<< HEAD
from thinc.api import (
    Model,
    reduce_mean,
    Linear,
    list2ragged,
    Logistic,
    ParametricAttention,
)
from thinc.api import chain, concatenate, clone, Dropout
from thinc.api import (
    SparseLinear,
    Softmax,
    softmax_activation,
    Maxout,
    reduce_sum,
    Relu,
    residual,
    expand_window,
)
from thinc.api import (
    HashEmbed,
    with_ragged,
    with_array,
    with_cpu,
    uniqued,
    FeatureExtractor,
)
=======
from thinc.api import Model, reduce_mean, Linear, list2ragged, Logistic
from thinc.api import ParametricAttention, chain, concatenate, clone, Dropout
from thinc.api import SparseLinear, Softmax, softmax_activation, Maxout
from thinc.api import reduce_sum, Relu, residual, expand_window, HashEmbed
from thinc.api import with_ragged, with_array, with_cpu, uniqued, FeatureExtractor
>>>>>>> 34d59b49

from ..spacy_vectors import SpacyVectors
from ... import util
from ...attrs import ID, ORTH, PREFIX, SUFFIX, SHAPE, LOWER
from ...util import registry
from ..extract_ngrams import extract_ngrams


@registry.architectures.register("spacy.TextCatCNN.v1")
def build_simple_cnn_text_classifier(tok2vec, exclusive_classes, nO=None):
    """
    Build a simple CNN text classifier, given a token-to-vector model as inputs.
    If exclusive_classes=True, a softmax non-linearity is applied, so that the
    outputs sum to 1. If exclusive_classes=False, a logistic non-linearity
    is applied instead, so that outputs are in the range [0, 1].
    """
    with Model.define_operators({">>": chain}):
        if exclusive_classes:
            output_layer = Softmax(nO=nO, nI=tok2vec.get_dim("nO"))
            model = tok2vec >> list2ragged() >> reduce_mean() >> output_layer
            model.set_ref("output_layer", output_layer)
        else:
            linear_layer = Linear(nO=nO, nI=tok2vec.get_dim("nO"))
            model = (
                tok2vec >> list2ragged() >> reduce_mean() >> linear_layer >> Logistic()
            )
            model.set_ref("output_layer", linear_layer)
    model.set_ref("tok2vec", tok2vec)
    model.set_dim("nO", nO)
    model.attrs["multi_label"] = not exclusive_classes
    return model


@registry.architectures.register("spacy.TextCatBOW.v1")
def build_bow_text_classifier(exclusive_classes, ngram_size, no_output_layer, nO=None):
    with Model.define_operators({">>": chain}):
        sparse_linear = SparseLinear(nO)
        model = extract_ngrams(ngram_size, attr=ORTH) >> sparse_linear
        model = with_cpu(model, model.ops)
        if not no_output_layer:
            output_layer = softmax_activation() if exclusive_classes else Logistic()
            model = model >> with_cpu(output_layer, output_layer.ops)
    model.set_ref("output_layer", sparse_linear)
    model.attrs["multi_label"] = not exclusive_classes
    return model


@registry.architectures.register("spacy.TextCat.v1")
def build_text_classifier(
    width,
    embed_size,
    pretrained_vectors,
    exclusive_classes,
    ngram_size,
    window_size,
    conv_depth,
    dropout,
    nO=None,
):
    cols = [ORTH, LOWER, PREFIX, SUFFIX, SHAPE, ID]
    with Model.define_operators({">>": chain, "|": concatenate, "**": clone}):
        lower = HashEmbed(
            nO=width, nV=embed_size, column=cols.index(LOWER), dropout=dropout
        )
        prefix = HashEmbed(
            nO=width // 2, nV=embed_size, column=cols.index(PREFIX), dropout=dropout
        )
        suffix = HashEmbed(
            nO=width // 2, nV=embed_size, column=cols.index(SUFFIX), dropout=dropout
        )
        shape = HashEmbed(
            nO=width // 2, nV=embed_size, column=cols.index(SHAPE), dropout=dropout
        )

        width_nI = sum(layer.get_dim("nO") for layer in [lower, prefix, suffix, shape])
        trained_vectors = FeatureExtractor(cols) >> with_array(
            uniqued(
                (lower | prefix | suffix | shape)
                >> Maxout(nO=width, nI=width_nI, normalize=True),
                column=cols.index(ORTH),
            )
        )

        if pretrained_vectors:
            nlp = util.load_model(pretrained_vectors)
            vectors = nlp.vocab.vectors
            vector_dim = vectors.data.shape[1]

            static_vectors = SpacyVectors(vectors) >> with_array(
                Linear(width, vector_dim)
            )
            vector_layer = trained_vectors | static_vectors
            vectors_width = width * 2
        else:
            vector_layer = trained_vectors
            vectors_width = width
        tok2vec = vector_layer >> with_array(
            Maxout(width, vectors_width, normalize=True)
            >> residual(
                (
                    expand_window(window_size=window_size)
                    >> Maxout(
                        nO=width, nI=width * ((window_size * 2) + 1), normalize=True
                    )
                )
            )
            ** conv_depth,
            pad=conv_depth,
        )
        cnn_model = (
            tok2vec
            >> list2ragged()
            >> ParametricAttention(width)
            >> reduce_sum()
            >> residual(Maxout(nO=width, nI=width))
            >> Linear(nO=nO, nI=width)
            >> Dropout(0.0)
        )

        linear_model = build_bow_text_classifier(
            nO=nO,
            ngram_size=ngram_size,
            exclusive_classes=exclusive_classes,
            no_output_layer=False,
        )
        nO_double = nO * 2 if nO else None
        if exclusive_classes:
            output_layer = Softmax(nO=nO, nI=nO_double)
        else:
            output_layer = Linear(nO=nO, nI=nO_double) >> Dropout(0.0) >> Logistic()
        model = (linear_model | cnn_model) >> output_layer
        model.set_ref("tok2vec", tok2vec)
    if model.has_dim("nO") is not False:
        model.set_dim("nO", nO)
    model.set_ref("output_layer", linear_model.get_ref("output_layer"))
    model.attrs["multi_label"] = not exclusive_classes
    return model


@registry.architectures.register("spacy.TextCatLowData.v1")
def build_text_classifier_lowdata(width, pretrained_vectors, dropout, nO=None):
    nlp = util.load_model(pretrained_vectors)
    vectors = nlp.vocab.vectors
    vector_dim = vectors.data.shape[1]

    # Note, before v.3, this was the default if setting "low_data" and "pretrained_dims"
    with Model.define_operators({">>": chain, "**": clone}):
        model = (
            SpacyVectors(vectors)
            >> list2ragged()
            >> with_ragged(0, Linear(width, vector_dim))
            >> ParametricAttention(width)
            >> reduce_sum()
            >> residual(Relu(width, width)) ** 2
            >> Linear(nO, width)
        )
        if dropout:
            model = model >> Dropout(dropout)
        model = model >> Logistic()
    return model<|MERGE_RESOLUTION|>--- conflicted
+++ resolved
@@ -1,4 +1,3 @@
-<<<<<<< HEAD
 from thinc.api import (
     Model,
     reduce_mean,
@@ -26,13 +25,6 @@
     uniqued,
     FeatureExtractor,
 )
-=======
-from thinc.api import Model, reduce_mean, Linear, list2ragged, Logistic
-from thinc.api import ParametricAttention, chain, concatenate, clone, Dropout
-from thinc.api import SparseLinear, Softmax, softmax_activation, Maxout
-from thinc.api import reduce_sum, Relu, residual, expand_window, HashEmbed
-from thinc.api import with_ragged, with_array, with_cpu, uniqued, FeatureExtractor
->>>>>>> 34d59b49
 
 from ..spacy_vectors import SpacyVectors
 from ... import util

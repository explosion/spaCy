from pathlib import Path
from typing import Optional, Callable, Iterable, List, Tuple
from thinc.types import Floats2d
from thinc.api import chain, list2ragged, reduce_mean, residual
from thinc.api import Model, Maxout, Linear, tuplify, Ragged

from ...util import registry
from ...kb import KnowledgeBase, InMemoryLookupKB
from ...kb import Candidate
from ...vocab import Vocab
from ...tokens import Doc, Span, SpanGroup
from ..extract_spans import extract_spans
from ...errors import Errors


@registry.architectures("spacy.EntityLinker.v2")
def build_nel_encoder(
    tok2vec: Model, nO: Optional[int] = None
) -> Model[List[Doc], Floats2d]:
    with Model.define_operators({">>": chain, "&": tuplify}):
        token_width = tok2vec.maybe_get_dim("nO")
        output_layer = Linear(nO=nO, nI=token_width)
        model = (
            ((tok2vec >> list2ragged()) & build_span_maker())
            >> extract_spans()
            >> reduce_mean()
            >> residual(Maxout(nO=token_width, nI=token_width, nP=2, dropout=0.0))  # type: ignore
            >> output_layer
        )
        model.set_ref("output_layer", output_layer)
        model.set_ref("tok2vec", tok2vec)
    # flag to show this isn't legacy
    model.attrs["include_span_maker"] = True
    return model


def build_span_maker(n_sents: int = 0) -> Model:
    model: Model = Model("span_maker", forward=span_maker_forward)
    model.attrs["n_sents"] = n_sents
    return model


def span_maker_forward(model, docs: List[Doc], is_train) -> Tuple[Ragged, Callable]:
    ops = model.ops
    n_sents = model.attrs["n_sents"]
    candidates = []
    for doc in docs:
        cands = []
        try:
            sentences = [s for s in doc.sents]
        except ValueError:
            # no sentence info, normal in initialization
            for tok in doc:
                tok.is_sent_start = tok.i == 0
            sentences = [doc[:]]
        for ent in doc.ents:
            try:
                # find the sentence in the list of sentences.
                sent_index = sentences.index(ent.sent)
            except AttributeError:
                # Catch the exception when ent.sent is None and provide a user-friendly warning
                raise RuntimeError(Errors.E030) from None
            # get n previous sentences, if there are any
            start_sentence = max(0, sent_index - n_sents)
            # get n posterior sentences, or as many < n as there are
            end_sentence = min(len(sentences) - 1, sent_index + n_sents)
            # get token positions
            start_token = sentences[start_sentence].start
            end_token = sentences[end_sentence].end
            # save positions for extraction
            cands.append((start_token, end_token))

        candidates.append(ops.asarray2i(cands))
    lengths = model.ops.asarray1i([len(cands) for cands in candidates])
    out = Ragged(model.ops.flatten(candidates), lengths)
    # because this is just rearranging docs, the backprop does nothing
    return out, lambda x: []


@registry.misc("spacy.KBFromFile.v1")
def load_kb(
    kb_path: Path,
) -> Callable[[Vocab], KnowledgeBase]:
    def kb_from_file(vocab: Vocab):
        kb = InMemoryLookupKB(vocab, entity_vector_length=1)
        kb.from_disk(kb_path)
        return kb

    return kb_from_file


@registry.misc("spacy.EmptyKB.v2")
def empty_kb_for_config() -> Callable[[Vocab, int], KnowledgeBase]:
    def empty_kb_factory(vocab: Vocab, entity_vector_length: int):
        return InMemoryLookupKB(vocab=vocab, entity_vector_length=entity_vector_length)

    return empty_kb_factory


@registry.misc("spacy.EmptyKB.v1")
def empty_kb(
    entity_vector_length: int,
) -> Callable[[Vocab], KnowledgeBase]:
    def empty_kb_factory(vocab: Vocab):
        return InMemoryLookupKB(vocab=vocab, entity_vector_length=entity_vector_length)

    return empty_kb_factory


@registry.misc("spacy.CandidateGenerator.v1")
def create_candidates() -> Callable[[KnowledgeBase, Span], Iterable[Candidate]]:
    return get_candidates


@registry.misc("spacy.CandidateBatchGenerator.v1")
def create_candidates_batch() -> Callable[
    [KnowledgeBase, SpanGroup], Iterable[Iterable[Candidate]]
]:
    return get_candidates_batch


def get_candidates(kb: KnowledgeBase, mention: Span) -> Iterable[Candidate]:
    """
    Return candidate entities for a given mention and fetching appropriate entries from the index.
    kb (KnowledgeBase): Knowledge base to query.
    mention (Span): Entity mention for which to identify candidates.
<<<<<<< HEAD
    RETURNS (Iterable[InMemoryCandidate]): Identified candidates.
=======
    RETURNS (Iterable[Candidate]): Identified candidates.
>>>>>>> 9340eb8a
    """
    return kb.get_candidates(mention)


def get_candidates_batch(
<<<<<<< HEAD
    kb: KnowledgeBase, mentions: SpanGroup
=======
    kb: KnowledgeBase, mentions: Iterable[Span]
>>>>>>> 9340eb8a
) -> Iterable[Iterable[Candidate]]:
    """
    Return candidate entities for the given mentions and fetching appropriate entries from the index.
    kb (KnowledgeBase): Knowledge base to query.
<<<<<<< HEAD
    mention (SpanGroup): Entity mentions for which to identify candidates.
    RETURNS (Iterable[Iterable[InMemoryCandidate]]): Identified candidates.
=======
    mentions (Iterable[Span]): Entity mentions for which to identify candidates.
    RETURNS (Iterable[Iterable[Candidate]]): Identified candidates.
>>>>>>> 9340eb8a
    """
    return kb.get_candidates_batch(mentions)<|MERGE_RESOLUTION|>--- conflicted
+++ resolved
@@ -124,31 +124,18 @@
     Return candidate entities for a given mention and fetching appropriate entries from the index.
     kb (KnowledgeBase): Knowledge base to query.
     mention (Span): Entity mention for which to identify candidates.
-<<<<<<< HEAD
-    RETURNS (Iterable[InMemoryCandidate]): Identified candidates.
-=======
     RETURNS (Iterable[Candidate]): Identified candidates.
->>>>>>> 9340eb8a
     """
     return kb.get_candidates(mention)
 
 
 def get_candidates_batch(
-<<<<<<< HEAD
-    kb: KnowledgeBase, mentions: SpanGroup
-=======
-    kb: KnowledgeBase, mentions: Iterable[Span]
->>>>>>> 9340eb8a
+    kb: KnowledgeBase, mentions: Iterable[SpanGroup]
 ) -> Iterable[Iterable[Candidate]]:
     """
     Return candidate entities for the given mentions and fetching appropriate entries from the index.
     kb (KnowledgeBase): Knowledge base to query.
-<<<<<<< HEAD
-    mention (SpanGroup): Entity mentions for which to identify candidates.
-    RETURNS (Iterable[Iterable[InMemoryCandidate]]): Identified candidates.
-=======
-    mentions (Iterable[Span]): Entity mentions for which to identify candidates.
+    mentions (SpanGroup): Entity mentions for which to identify candidates.
     RETURNS (Iterable[Iterable[Candidate]]): Identified candidates.
->>>>>>> 9340eb8a
     """
     return kb.get_candidates_batch(mentions)
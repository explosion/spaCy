--- conflicted
+++ resolved
@@ -1,14 +1,8 @@
 from pathlib import Path
 from typing import Optional, Callable, Iterable, List, Tuple
-<<<<<<< HEAD
-from thinc.types import Floats2d, Ints2d
-from thinc.api import chain, clone, list2ragged, reduce_mean, residual
-from thinc.api import Model, Maxout, Linear, noop, tuplify, Ragged
-=======
 from thinc.types import Floats2d
 from thinc.api import chain, list2ragged, reduce_mean, residual
 from thinc.api import Model, Maxout, Linear, tuplify, Ragged
->>>>>>> 84d9cb6b
 
 from ...util import registry
 from ...kb import KnowledgeBase, InMemoryLookupKB

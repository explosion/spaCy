--- conflicted
+++ resolved
@@ -108,14 +108,13 @@
 
 
 @registry.misc("spacy.CandidateGenerator.v1")
-def create_candidates_all() -> Callable[
+def create_get_candidates() -> Callable[
     [KnowledgeBase, Iterator[SpanGroup]],
     Iterator[Iterable[Iterable[Candidate]]],
 ]:
     return get_candidates
 
 
-<<<<<<< HEAD
 def get_candidates(
     kb: KnowledgeBase, mentions: Iterator[SpanGroup]
 ) -> Iterator[Iterable[Iterable[Candidate]]]:
@@ -125,33 +124,4 @@
     mentions (Iterator[SpanGroup]): Mentions per doc as SpanGroup instance.
     RETURNS (Iterator[Iterable[Iterable[Candidate]]]): Identified candidates per document.
     """
-    return kb.get_candidates(mentions)
-=======
-@registry.misc("spacy.CandidateBatchGenerator.v1")
-def create_candidates_batch() -> Callable[
-    [KnowledgeBase, Iterable[Span]], Iterable[Iterable[Candidate]]
-]:
-    return get_candidates_batch
-
-
-def get_candidates(kb: KnowledgeBase, mention: Span) -> Iterable[Candidate]:
-    """
-    Return candidate entities for a given mention and fetching appropriate entries from the index.
-    kb (KnowledgeBase): Knowledge base to query.
-    mention (Span): Entity mention for which to identify candidates.
-    RETURNS (Iterable[Candidate]): Identified candidates.
-    """
-    return kb.get_candidates(mention)
-
-
-def get_candidates_batch(
-    kb: KnowledgeBase, mentions: Iterable[Span]
-) -> Iterable[Iterable[Candidate]]:
-    """
-    Return candidate entities for the given mentions and fetching appropriate entries from the index.
-    kb (KnowledgeBase): Knowledge base to query.
-    mentions (Iterable[Span]): Entity mentions for which to identify candidates.
-    RETURNS (Iterable[Iterable[Candidate]]): Identified candidates.
-    """
-    return kb.get_candidates_batch(mentions)
->>>>>>> b8340738
+    return kb.get_candidates(mentions)
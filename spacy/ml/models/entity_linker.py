--- conflicted
+++ resolved
@@ -5,8 +5,7 @@
 from thinc.api import Model, Maxout, Linear, tuplify, Ragged
 
 from ...util import registry
-from ...kb import KnowledgeBase, InMemoryLookupKB
-from ...kb import Candidate
+from ...kb import KnowledgeBase, InMemoryLookupKB, Candidate
 from ...vocab import Vocab
 from ...tokens import Doc, Span, SpanGroup
 from ..extract_spans import extract_spans
@@ -115,7 +114,6 @@
     return get_candidates
 
 
-<<<<<<< HEAD
 def get_candidates(
     kb: KnowledgeBase, mentions: Iterator[SpanGroup]
 ) -> Iterator[Iterable[Iterable[Candidate]]]:
@@ -125,33 +123,4 @@
     mentions (Iterator[SpanGroup]): Mentions per doc as SpanGroup instance.
     RETURNS (Iterator[Iterable[Iterable[Candidate]]]): Identified candidates per document.
     """
-    return kb.get_candidates(mentions)
-=======
-@registry.misc("spacy.CandidateBatchGenerator.v1")
-def create_candidates_batch() -> Callable[
-    [KnowledgeBase, Iterable[Span]], Iterable[Iterable[Candidate]]
-]:
-    return get_candidates_batch
-
-
-def get_candidates(kb: KnowledgeBase, mention: Span) -> Iterable[Candidate]:
-    """
-    Return candidate entities for a given mention and fetching appropriate entries from the index.
-    kb (KnowledgeBase): Knowledge base to query.
-    mention (Span): Entity mention for which to identify candidates.
-    RETURNS (Iterable[Candidate]): Identified candidates.
-    """
-    return kb.get_candidates(mention)
-
-
-def get_candidates_batch(
-    kb: KnowledgeBase, mentions: Iterable[Span]
-) -> Iterable[Iterable[Candidate]]:
-    """
-    Return candidate entities for the given mentions and fetching appropriate entries from the index.
-    kb (KnowledgeBase): Knowledge base to query.
-    mentions (Iterable[Span]): Entity mentions for which to identify candidates.
-    RETURNS (Iterable[Iterable[Candidate]]): Identified candidates.
-    """
-    return kb.get_candidates_batch(mentions)
->>>>>>> 9340eb8a
+    return kb.get_candidates(mentions)
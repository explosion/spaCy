--- conflicted
+++ resolved
@@ -178,16 +178,6 @@
     return embed_layer
 
 
-<<<<<<< HEAD
-def _set_dims(model, name, value):
-    # Loop through the model to set a specific dimension if its unset on any layer.
-    for node in model.walk():
-        if node.has_dim(name) is None:
-            node.set_dim(name, value)
-
-
-=======
->>>>>>> ab59f312
 @registry.architectures.register("spacy.CharacterEmbed.v1")
 def CharacterEmbed(columns, width, rows, nM, nC, features):
     norm = HashEmbed(nO=width, nV=rows, column=columns.index("NORM"))

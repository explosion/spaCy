<<<<<<< HEAD
from typing import Optional, List, Union
=======
from typing import Optional, List
from thinc.types import Floats2d
>>>>>>> da30701c
from thinc.api import chain, clone, concatenate, with_array, with_padded
from thinc.api import Model, noop, list2ragged, ragged2list, HashEmbed
from thinc.api import expand_window, residual, Maxout, Mish, PyTorchLSTM

from ...tokens import Doc
from ...util import registry
from ...ml import _character_embed
from ..staticvectors import StaticVectors
from ..featureextractor import FeatureExtractor
from ...pipeline.tok2vec import Tok2VecListener
from ...attrs import ORTH, NORM, PREFIX, SUFFIX, SHAPE


@registry.architectures.register("spacy.Tok2VecListener.v1")
def tok2vec_listener_v1(width: int, upstream: str = "*"):
    tok2vec = Tok2VecListener(upstream_name=upstream, width=width)
    return tok2vec


@registry.architectures.register("spacy.HashEmbedCNN.v1")
def build_hash_embed_cnn_tok2vec(
    *,
    width: int,
    depth: int,
    embed_size: int,
    window_size: int,
    maxout_pieces: int,
    subword_features: bool,
    pretrained_vectors: Optional[bool]
) -> Model[List[Doc], List[Floats2d]]:
    """Build spaCy's 'standard' tok2vec layer, which uses hash embedding
    with subword features and a CNN with layer-normalized maxout.

    width (int): The width of the input and output. These are required to be the
        same, so that residual connections can be used. Recommended values are
        96, 128 or 300.
    depth (int): The number of convolutional layers to use. Recommended values
        are between 2 and 8.
    window_size (int): The number of tokens on either side to concatenate during
        the convolutions. The receptive field of the CNN will be
        depth * (window_size * 2 + 1), so a 4-layer network with window_size of
        2 will be sensitive to 17 words at a time. Recommended value is 1.
    embed_size (int): The number of rows in the hash embedding tables. This can
        be surprisingly small, due to the use of the hash embeddings. Recommended
        values are between 2000 and 10000.
    maxout_pieces (int): The number of pieces to use in the maxout non-linearity.
        If 1, the Mish non-linearity is used instead. Recommended values are 1-3.
    subword_features (bool): Whether to also embed subword features, specifically
        the prefix, suffix and word shape. This is recommended for alphabetic
        languages like English, but not if single-character tokens are used for
        a language such as Chinese.
    pretrained_vectors (bool): Whether to also use static vectors.
    """
    return build_Tok2Vec_model(
        embed=MultiHashEmbed(
            width=width,
            rows=embed_size,
            also_embed_subwords=subword_features,
            also_use_static_vectors=bool(pretrained_vectors),
        ),
        encode=MaxoutWindowEncoder(
            width=width,
            depth=depth,
            window_size=window_size,
            maxout_pieces=maxout_pieces,
        ),
    )


@registry.architectures.register("spacy.Tok2Vec.v1")
def build_Tok2Vec_model(
    embed: Model[List[Doc], List[Floats2d]],
    encode: Model[List[Floats2d], List[Floats2d]],
) -> Model[List[Doc], List[Floats2d]]:
    """Construct a tok2vec model out of embedding and encoding subnetworks.
    See https://explosion.ai/blog/deep-learning-formula-nlp

    embed (Model[List[Doc], List[Floats2d]]): Embed tokens into context-independent
        word vector representations.
    encode (Model[List[Floats2d], List[Floats2d]]): Encode context into the
        embeddings, using an architecture such as a CNN, BiLSTM or transformer.
    """
    receptive_field = encode.attrs.get("receptive_field", 0)
    tok2vec = chain(embed, with_array(encode, pad=receptive_field))
    tok2vec.set_dim("nO", encode.get_dim("nO"))
    tok2vec.set_ref("embed", embed)
    tok2vec.set_ref("encode", encode)
    return tok2vec


@registry.architectures.register("spacy.MultiHashEmbed.v1")
def MultiHashEmbed(
    width: int, rows: int, also_embed_subwords: bool, also_use_static_vectors: bool
):
    """Construct an embedding layer that separately embeds a number of lexical
    attributes using hash embedding, concatenates the results, and passes it
    through a feed-forward subnetwork to build a mixed representations.

    The features used are the NORM, PREFIX, SUFFIX and SHAPE, which can have
    varying definitions depending on the Vocab of the Doc object passed in.
    Vectors from pretrained static vectors can also be incorporated into the
    concatenated representation.

    width (int): The output width. Also used as the width of the embedding tables.
        Recommended values are between 64 and 300.
    rows (int): The number of rows for the embedding tables. Can be low, due
        to the hashing trick. Embeddings for prefix, suffix and word shape
        use half as many rows. Recommended values are between 2000 and 10000.
    also_embed_subwords (bool): Whether to use the PREFIX, SUFFIX and SHAPE
        features in the embeddings. If not using these, you may need more
        rows in your hash embeddings, as there will be increased chance of
        collisions.
    also_use_static_vectors (bool): Whether to also use static word vectors.
        Requires a vectors table to be loaded in the Doc objects' vocab.
    """
    cols = [NORM, PREFIX, SUFFIX, SHAPE, ORTH]
    seed = 7

    def make_hash_embed(feature):
        nonlocal seed
        seed += 1
        return HashEmbed(
            width,
            rows if feature == NORM else rows // 2,
            column=cols.index(feature),
            seed=seed,
            dropout=0.0,
        )

    if also_embed_subwords:
        embeddings = [
            make_hash_embed(NORM),
            make_hash_embed(PREFIX),
            make_hash_embed(SUFFIX),
            make_hash_embed(SHAPE),
        ]
    else:
        embeddings = [make_hash_embed(NORM)]
    concat_size = width * (len(embeddings) + also_use_static_vectors)
    if also_use_static_vectors:
        model = chain(
            concatenate(
                chain(
                    FeatureExtractor(cols),
                    list2ragged(),
                    with_array(concatenate(*embeddings)),
                ),
                StaticVectors(width, dropout=0.0),
            ),
            with_array(Maxout(width, concat_size, nP=3, dropout=0.0, normalize=True)),
            ragged2list(),
        )
    else:
        model = chain(
            FeatureExtractor(cols),
            list2ragged(),
            with_array(concatenate(*embeddings)),
            with_array(Maxout(width, concat_size, nP=3, dropout=0.0, normalize=True)),
            ragged2list(),
        )
    return model


@registry.architectures.register("spacy.CharacterEmbed.v1")
def CharacterEmbed(
    width: int, rows: int, nM: int, nC: int, also_use_static_vectors: bool,
    feature: Union[int, str]="LOWER"
):
    """Construct an embedded representation based on character embeddings, using
    a feed-forward network. A fixed number of UTF-8 byte characters are used for
    each word, taken from the beginning and end of the word equally. Padding is
    used in the centre for words that are too short.

    For instance, let's say nC=4, and the word is "jumping". The characters
    used will be jung (two from the start, two from the end). If we had nC=8,
    the characters would be "jumpping": 4 from the start, 4 from the end. This
    ensures that the final character is always in the last position, instead
    of being in an arbitrary position depending on the word length.

    The characters are embedded in a embedding table with a given number of rows,
    and the vectors concatenated. A hash-embedded vector of the NORM of the word is
    also concatenated on, and the result is then passed through a feed-forward
    network to construct a single vector to represent the information.

    feature (int or str): An attribute to embed, to concatenate with the characters.
    width (int): The width of the output vector and the feature embedding.
    rows (int): The number of rows in the NORM hash embedding table.
    nM (int): The dimensionality of the character embeddings. Recommended values
        are between 16 and 64.
    nC (int): The number of UTF-8 bytes to embed per word. Recommended values
        are between 3 and 8, although it may depend on the length of words in the
        language.
    also_use_static_vectors (bool): Whether to also use static word vectors.
        Requires a vectors table to be loaded in the Doc objects' vocab.
    """
    feature = intify_attr(feature)
    if feature is None:
        raise ValueError("Invalid feature: Must be a token attribute.")
    if also_use_static_vectors:
        model = chain(
            concatenate(
                chain(_character_embed.CharacterEmbed(nM=nM, nC=nC), list2ragged()),
                chain(
                    FeatureExtractor([feature]),
                    list2ragged(),
                    with_array(HashEmbed(nO=width, nV=rows, column=0, seed=5)),
                ),
                StaticVectors(width, dropout=0.0),
            ),
            with_array(
                Maxout(width, nM * nC + (2 * width), nP=3, normalize=True, dropout=0.0)
            ),
            ragged2list(),
        )
    else:
        model = chain(
            concatenate(
                chain(_character_embed.CharacterEmbed(nM=nM, nC=nC), list2ragged()),
                chain(
                    FeatureExtractor([feature]),
                    list2ragged(),
                    with_array(HashEmbed(nO=width, nV=rows, column=0, seed=5)),
                ),
            ),
            with_array(
                Maxout(width, nM * nC + width, nP=3, normalize=True, dropout=0.0)
            ),
            ragged2list(),
        )
    return model


@registry.architectures.register("spacy.MaxoutWindowEncoder.v1")
def MaxoutWindowEncoder(
    width: int, window_size: int, maxout_pieces: int, depth: int
) -> Model[List[Floats2d], List[Floats2d]]:
    """Encode context using convolutions with maxout activation, layer
    normalization and residual connections.

    width (int): The input and output width. These are required to be the same,
        to allow residual connections. This value will be determined by the
        width of the inputs. Recommended values are between 64 and 300.
    window_size (int): The number of words to concatenate around each token
        to construct the convolution. Recommended value is 1.
    maxout_pieces (int): The number of maxout pieces to use. Recommended
        values are 2 or 3.
    depth (int): The number of convolutional layers. Recommended value is 4.
    """
    cnn = chain(
        expand_window(window_size=window_size),
        Maxout(
            nO=width,
            nI=width * ((window_size * 2) + 1),
            nP=maxout_pieces,
            dropout=0.0,
            normalize=True,
        ),
    )
    model = clone(residual(cnn), depth)
    model.set_dim("nO", width)
    model.attrs["receptive_field"] = window_size * depth
    return model


@registry.architectures.register("spacy.MishWindowEncoder.v1")
def MishWindowEncoder(
    width: int, window_size: int, depth: int
) -> Model[List[Floats2d], List[Floats2d]]:
    """Encode context using convolutions with mish activation, layer
    normalization and residual connections.

    width (int): The input and output width. These are required to be the same,
        to allow residual connections. This value will be determined by the
        width of the inputs. Recommended values are between 64 and 300.
    window_size (int): The number of words to concatenate around each token
        to construct the convolution. Recommended value is 1.
    depth (int): The number of convolutional layers. Recommended value is 4.
    """
    cnn = chain(
        expand_window(window_size=window_size),
        Mish(nO=width, nI=width * ((window_size * 2) + 1), dropout=0.0, normalize=True),
    )
    model = clone(residual(cnn), depth)
    model.set_dim("nO", width)
    return model


@registry.architectures.register("spacy.TorchBiLSTMEncoder.v1")
def BiLSTMEncoder(
    width: int, depth: int, dropout: float
) -> Model[List[Floats2d], List[Floats2d]]:
    """Encode context using bidirectonal LSTM layers. Requires PyTorch.

    width (int): The input and output width. These are required to be the same,
        to allow residual connections. This value will be determined by the
        width of the inputs. Recommended values are between 64 and 300.
    window_size (int): The number of words to concatenate around each token
        to construct the convolution. Recommended value is 1.
    depth (int): The number of convolutional layers. Recommended value is 4.
    """
    if depth == 0:
        return noop()
    return with_padded(PyTorchLSTM(width, width, bi=True, depth=depth, dropout=dropout))<|MERGE_RESOLUTION|>--- conflicted
+++ resolved
@@ -1,9 +1,5 @@
-<<<<<<< HEAD
 from typing import Optional, List, Union
-=======
-from typing import Optional, List
 from thinc.types import Floats2d
->>>>>>> da30701c
 from thinc.api import chain, clone, concatenate, with_array, with_padded
 from thinc.api import Model, noop, list2ragged, ragged2list, HashEmbed
 from thinc.api import expand_window, residual, Maxout, Mish, PyTorchLSTM

--- conflicted
+++ resolved
@@ -39,12 +39,8 @@
 
 def init(model, X=None, Y=None):
     model.get_ref("tok2vec").initialize(X=X)
-<<<<<<< HEAD
-    lower = model.get_ref("lower").initialize()
-=======
     lower = model.get_ref("lower")
     lower.initialize()
->>>>>>> 28ad71c1
     if model.attrs["has_upper"]:
         statevecs = model.ops.alloc2f(2, lower.get_dim("nO"))
         model.get_ref("upper").initialize(X=statevecs)

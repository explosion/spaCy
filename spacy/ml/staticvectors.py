--- conflicted
+++ resolved
@@ -1,24 +1,14 @@
-<<<<<<< HEAD
-from typing import List, Tuple, Callable, Optional, cast
 import warnings
-
-=======
 from typing import Callable, List, Optional, Sequence, Tuple, cast
 
 from thinc.api import Model, Ops, registry
->>>>>>> c067b526
 from thinc.initializers import glorot_uniform_init
 from thinc.types import Floats1d, Floats2d, Ints1d, Ragged
 from thinc.util import partial
 
-<<<<<<< HEAD
 from ..attrs import ORTH
+from ..errors import Errors, Warnings
 from ..tokens import Doc
-from ..errors import Errors, Warnings
-=======
-from ..errors import Errors
-from ..tokens import Doc
->>>>>>> c067b526
 from ..vectors import Mode
 from ..vocab import Vocab
 

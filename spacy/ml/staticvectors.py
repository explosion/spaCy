--- conflicted
+++ resolved
@@ -9,12 +9,7 @@
 from ..attrs import ORTH
 from ..errors import Errors, Warnings
 from ..tokens import Doc
-<<<<<<< HEAD
-from ..errors import Errors
 from ..vectors import Vectors, Mode
-=======
-from ..vectors import Mode
->>>>>>> 5888afa8
 from ..vocab import Vocab
 
 

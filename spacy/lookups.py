# coding: utf-8
from __future__ import unicode_literals

import srsly
from collections import OrderedDict

from .errors import Errors
from .util import SimpleFrozenDict, ensure_path

from . import util

import srsly
from preshed.bloom import BloomFilter

class Lookups(object):
<<<<<<< HEAD
    """Lookup tables for language data such as lemmas.

    This is a thin wrapper around a dictionary of names to Tables, where a
    Table is itself just a dictionary with a bloom filter for faster miss
    handling.
    """
=======
    """Container for large lookup tables and dictionaries, e.g. lemmatization
    data or tokenizer exception lists. Lookups are available via vocab.lookups,
    so they can be accessed before the pipeline components are applied (e.g.
    in the tokenizer and lemmatizer), as well as within the pipeline components
    via doc.vocab.lookups.

    Important note: At the moment, this class only performs a very basic
    dictionary lookup. We're planning to replace this with a more efficient
    implementation. See #3971 for details.
    """

>>>>>>> 37f395fb
    def __init__(self):
        """Initialize the Lookups object.

        RETURNS (Lookups): The newly created object.
        """
        self._tables = OrderedDict()

    def __contains__(self, name):
        """Check if the lookups contain a table of a given name. Delegates to
        Lookups.has_table.

        name (unicode): Name of the table.
        RETURNS (bool): Whether a table of that name exists.
        """
        return self.has_table(name)

    def __len__(self):
        """RETURNS (int): The number of tables in the lookups."""
        return len(self._tables)

    @property
    def tables(self):
        """RETURNS (list): Names of all tables in the lookups."""
        return list(self._tables.keys())

    def add_table(self, name, data=SimpleFrozenDict()):
        """Add a new table to the lookups. Raises an error if the table exists.

        name (unicode): Unique name of table.
        data (dict): Optional data to add to the table.
        RETURNS (Table): The newly added table.
        """
        if name in self.tables:
<<<<<<< HEAD
            raise ValueError("Table '{}' already exists".format(name))
        table = Table(name=name, data=data)
=======
            raise ValueError(Errors.E158.format(name=name))
        table = Table(name=name)
        table.update(data)
>>>>>>> 37f395fb
        self._tables[name] = table
        return table

    def get_table(self, name):
        """Get a table. Raises an error if the table doesn't exist.

        name (unicode): Name of the table.
        RETURNS (Table): The table.
        """
        if name not in self._tables:
            raise KeyError(Errors.E159.format(name=name, tables=self.tables))
        return self._tables[name]

    def remove_table(self, name):
        """Remove a table. Raises an error if the table doesn't exist.

        name (unicode): The name to remove.
        RETURNS (Table): The removed table.
        """
        if name not in self._tables:
            raise KeyError(Errors.E159.format(name=name, tables=self.tables))
        return self._tables.pop(name)

    def has_table(self, name):
        """Check if the lookups contain a table of a given name.

        name (unicode): Name of the table.
        RETURNS (bool): Whether a table of that name exists.
        """
        return name in self._tables

    def to_bytes(self, exclude=tuple(), **kwargs):
<<<<<<< HEAD
        serializers = dict(
            ( (key, val.to_bytes) for key, val in self._tables.items() )
        )
            
        return util.to_bytes(serializers, [])

    def from_bytes(self, bytes_data, exclude=tuple(), **kwargs):
        msg = srsly.msgpack_loads(bytes_data)
        for name, val in msg.items():
            table = Table(name=name)
            table.from_bytes(val)
            self._tables[name] = table
        return self

    def to_disk(self, path, exclude=tuple(), **kwargs):
        path = util.ensure_path(path)

        with path.open('wb') as file_:
            file_.write(self.to_bytes())

    def from_disk(self, path, exclude=tuple(), **kwargs):
        path = util.ensure_path(path)
        with path.open('rb') as file_:
            self.from_bytes(file_.read())
        return self

class Table(dict):
    """A dict with a bloom filter to check for misses.

    The main use case for this is checking for specific terms, so the miss rate
    will be high. Since bloom filter access is fast and gives no false
    negatives this should be faster than just using a dict."""

    def __init__(self, name, data=None):
=======
        """Serialize the lookups to a bytestring.

        exclude (list): String names of serialization fields to exclude.
        RETURNS (bytes): The serialized Lookups.
        """
        return srsly.msgpack_dumps(self._tables)

    def from_bytes(self, bytes_data, exclude=tuple(), **kwargs):
        """Load the lookups from a bytestring.

        exclude (list): String names of serialization fields to exclude.
        RETURNS (bytes): The loaded Lookups.
        """
        self._tables = srsly.msgpack_loads(bytes_data)
        return self

    def to_disk(self, path, **kwargs):
        """Save the lookups to a directory as lookups.bin.

        path (unicode / Path): The file path.
        """
        if len(self._tables):
            path = ensure_path(path)
            filepath = path / "lookups.bin"
            srsly.write_msgpack(filepath, self._tables)

    def from_disk(self, path, **kwargs):
        """Load lookups from a directory containing a lookups.bin.

        path (unicode / Path): The file path.
        RETURNS (Lookups): The loaded lookups.
        """
        path = ensure_path(path)
        filepath = path / "lookups.bin"
        if filepath.exists():
            data = srsly.read_msgpack(filepath)
            self._tables = OrderedDict(data)
        return self


class Table(OrderedDict):
    """A table in the lookups. Subclass of builtin dict that implements a
    slightly more consistent and unified API.
    """

    def __init__(self, name=None):
        """Initialize a new table.

        name (unicode): Optional table name for reference.
        RETURNS (Table): The newly created object.
        """
>>>>>>> 37f395fb
        self.name = name
        # assume a default size of 1M items
        datacount = 1E6
        if data:
            datacount = len(data)
        self.bloom = BloomFilter.from_error_rate(len(data))
        self.update(data)

    def set(self, key, value):
<<<<<<< HEAD
        self[key] = value
        self.bloom.add(key)

    def update(self, data):
        for key, val in data.items():
            self.set(key, val)

    def __contains__(self, key):
        # This can give a false positive, so we need to check it after
        if key not in self.bloom: 
            return False
        return self[key]

    def to_bytes(self):
        # TODO: serialize bloom too. For now just reconstruct it.
        return srsly.msgpack_dumps({'name': self.name, 'dict': dict(self)})

    def from_bytes(self, data):
        loaded = srsly.msgpack_loads(data)
        self.name = loaded['name']
        for key, val in loaded['dict'].items():
            self[key] = val
            self.bloom.add(key)

        return self
=======
        """Set new key/value pair. Same as table[key] = value."""
        self[key] = value
>>>>>>> 37f395fb
<|MERGE_RESOLUTION|>--- conflicted
+++ resolved
@@ -13,26 +13,14 @@
 from preshed.bloom import BloomFilter
 
 class Lookups(object):
-<<<<<<< HEAD
-    """Lookup tables for language data such as lemmas.
-
-    This is a thin wrapper around a dictionary of names to Tables, where a
-    Table is itself just a dictionary with a bloom filter for faster miss
-    handling.
-    """
-=======
     """Container for large lookup tables and dictionaries, e.g. lemmatization
     data or tokenizer exception lists. Lookups are available via vocab.lookups,
     so they can be accessed before the pipeline components are applied (e.g.
     in the tokenizer and lemmatizer), as well as within the pipeline components
     via doc.vocab.lookups.
 
-    Important note: At the moment, this class only performs a very basic
-    dictionary lookup. We're planning to replace this with a more efficient
-    implementation. See #3971 for details.
     """
 
->>>>>>> 37f395fb
     def __init__(self):
         """Initialize the Lookups object.
 
@@ -66,14 +54,8 @@
         RETURNS (Table): The newly added table.
         """
         if name in self.tables:
-<<<<<<< HEAD
-            raise ValueError("Table '{}' already exists".format(name))
+            raise ValueError(Errors.E158.format(name=name))
         table = Table(name=name, data=data)
-=======
-            raise ValueError(Errors.E158.format(name=name))
-        table = Table(name=name)
-        table.update(data)
->>>>>>> 37f395fb
         self._tables[name] = table
         return table
 
@@ -106,42 +88,6 @@
         return name in self._tables
 
     def to_bytes(self, exclude=tuple(), **kwargs):
-<<<<<<< HEAD
-        serializers = dict(
-            ( (key, val.to_bytes) for key, val in self._tables.items() )
-        )
-            
-        return util.to_bytes(serializers, [])
-
-    def from_bytes(self, bytes_data, exclude=tuple(), **kwargs):
-        msg = srsly.msgpack_loads(bytes_data)
-        for name, val in msg.items():
-            table = Table(name=name)
-            table.from_bytes(val)
-            self._tables[name] = table
-        return self
-
-    def to_disk(self, path, exclude=tuple(), **kwargs):
-        path = util.ensure_path(path)
-
-        with path.open('wb') as file_:
-            file_.write(self.to_bytes())
-
-    def from_disk(self, path, exclude=tuple(), **kwargs):
-        path = util.ensure_path(path)
-        with path.open('rb') as file_:
-            self.from_bytes(file_.read())
-        return self
-
-class Table(dict):
-    """A dict with a bloom filter to check for misses.
-
-    The main use case for this is checking for specific terms, so the miss rate
-    will be high. Since bloom filter access is fast and gives no false
-    negatives this should be faster than just using a dict."""
-
-    def __init__(self, name, data=None):
-=======
         """Serialize the lookups to a bytestring.
 
         exclude (list): String names of serialization fields to exclude.
@@ -184,26 +130,26 @@
 
 class Table(OrderedDict):
     """A table in the lookups. Subclass of builtin dict that implements a
-    slightly more consistent and unified API.
+    slightly more consistent and unified API. 
     """
 
-    def __init__(self, name=None):
+    def __init__(self, name=None, data=None):
         """Initialize a new table.
 
         name (unicode): Optional table name for reference.
+        data (dict): Initial data, used to hint Bloom Filter.
         RETURNS (Table): The newly created object.
         """
->>>>>>> 37f395fb
         self.name = name
         # assume a default size of 1M items
-        datacount = 1E6
-        if data:
-            datacount = len(data)
-        self.bloom = BloomFilter.from_error_rate(len(data))
+        size = 1E6
+        if data and len(data) > 0:
+            size = len(data)
+        self.bloom = BloomFilter.from_error_rate(size)
         self.update(data)
 
     def set(self, key, value):
-<<<<<<< HEAD
+        """Set new key/value pair. Same as table[key] = value."""
         self[key] = value
         self.bloom.add(key)
 
@@ -229,7 +175,3 @@
             self.bloom.add(key)
 
         return self
-=======
-        """Set new key/value pair. Same as table[key] = value."""
-        self[key] = value
->>>>>>> 37f395fb

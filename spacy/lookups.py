# coding: utf-8
from __future__ import unicode_literals

import srsly
from collections import OrderedDict

from .errors import Errors
from .util import SimpleFrozenDict, ensure_path
from .strings import hash_string

from . import util

import srsly
from preshed.bloom import BloomFilter

class Lookups(object):
    """Container for large lookup tables and dictionaries, e.g. lemmatization
    data or tokenizer exception lists. Lookups are available via vocab.lookups,
    so they can be accessed before the pipeline components are applied (e.g.
    in the tokenizer and lemmatizer), as well as within the pipeline components
    via doc.vocab.lookups.
    """

    def __init__(self):
        """Initialize the Lookups object.

        RETURNS (Lookups): The newly created object.
        """
        self._tables = OrderedDict()

    def __contains__(self, name):
        """Check if the lookups contain a table of a given name. Delegates to
        Lookups.has_table.

        name (unicode): Name of the table.
        RETURNS (bool): Whether a table of that name exists.
        """
        return self.has_table(name)

    def __len__(self):
        """RETURNS (int): The number of tables in the lookups."""
        return len(self._tables)

    @property
    def tables(self):
        """RETURNS (list): Names of all tables in the lookups."""
        return list(self._tables.keys())

    def add_table(self, name, data=SimpleFrozenDict()):
        """Add a new table to the lookups. Raises an error if the table exists.

        name (unicode): Unique name of table.
        data (dict): Optional data to add to the table.
        RETURNS (Table): The newly added table.
        """
        if name in self.tables:
            raise ValueError(Errors.E158.format(name=name))
        table = Table(name=name, data=data)
        self._tables[name] = table
        return table

    def get_table(self, name):
        """Get a table. Raises an error if the table doesn't exist.

        name (unicode): Name of the table.
        RETURNS (Table): The table.
        """
        if name not in self._tables:
            raise KeyError(Errors.E159.format(name=name, tables=self.tables))
        return self._tables[name]

    def remove_table(self, name):
        """Remove a table. Raises an error if the table doesn't exist.

        name (unicode): The name to remove.
        RETURNS (Table): The removed table.
        """
        if name not in self._tables:
            raise KeyError(Errors.E159.format(name=name, tables=self.tables))
        return self._tables.pop(name)

    def has_table(self, name):
        """Check if the lookups contain a table of a given name.

        name (unicode): Name of the table.
        RETURNS (bool): Whether a table of that name exists.
        """
        return name in self._tables

    def to_bytes(self, exclude=tuple(), **kwargs):
        """Serialize the lookups to a bytestring.

        exclude (list): String names of serialization fields to exclude.
        RETURNS (bytes): The serialized Lookups.
        """
        return srsly.msgpack_dumps(self._tables)

    def from_bytes(self, bytes_data, exclude=tuple(), **kwargs):
        """Load the lookups from a bytestring.

        exclude (list): String names of serialization fields to exclude.
        RETURNS (bytes): The loaded Lookups.
        """
        for key, value in srsly.msgpack_loads(bytes_data).items():
            self._tables[key] = Table(key)
            self._tables[key].update_raw(value)
        return self

    def to_disk(self, path, **kwargs):
        """Save the lookups to a directory as lookups.bin.

        path (unicode / Path): The file path.
        """
        if len(self._tables):
            path = ensure_path(path)
            filepath = path / "lookups.bin"
            with filepath.open("wb") as file_:
                file_.write(self.to_bytes())

    def from_disk(self, path, **kwargs):
        """Load lookups from a directory containing a lookups.bin.

        path (unicode / Path): The file path.
        RETURNS (Lookups): The loaded lookups.
        """
        path = ensure_path(path)
        filepath = path / "lookups.bin"
        if filepath.exists():
            with filepath.open("rb") as file_:
                data = file_.read()
            return self.from_bytes(data)
        return self


class Table(OrderedDict):
    """A table in the lookups. Subclass of builtin dict that implements a
    slightly more consistent and unified API. 

    Includes a Bloom filter to speed up missed lookups.
    """
<<<<<<< HEAD
=======

    @classmethod
    def from_dict(cls, data, name=None):
        self = cls(name=name)
        self.update(data)
        return self
>>>>>>> c47c0269

    def __init__(self, name=None, data=None):
        """Initialize a new table.

        name (unicode): Optional table name for reference.
        data (dict): Initial data, used to hint Bloom Filter.
        RETURNS (Table): The newly created object.
        """
        OrderedDict.__init__(self)
        self.name = name
        # assume a default size of 1M items
        size = 1E6
        if data and len(data) > 0:
            size = len(data)

        self.bloom = BloomFilter.from_error_rate(size)

        if data:
            self.update(data)

    def set(self, key, value): 
        """Set new key/value pair, where key is an integer. Same as
        table[key] = value.
        """
        self[key] = value

    def __setitem__(self, key, value):
        OrderedDict.__setitem__(self, key, value)
        self.bloom.add(key)

    def set_string(self, key, value):
        """Set new key/value pair, where key is a string to be hashed.
        """
        hkey = hash_string(key)
        self.set(hkey, value)

    def update(self, data):
        """Add entries in a dict-like to the table, where keys are strings to
        be hashed.
        """
        for key, val in data.items():
            self.set_string(key, val)

    def update_raw(self, data):
        """Add entries in a dict-like to the table, where keys are ints.
        """
        for key, val in data.items():
            self.set(key, val)

    def get(self, key, default=None):
        return OrderedDict.get(self, key, default)

    def get_string(self, key, default=None):
        hkey = hash_string(key)
        return OrderedDict.get(self, hkey, default)

    def __contains__(self, key):
        # This can give a false positive, so we need to check it after
        if key not in self.bloom: 
            return False
        return OrderedDict.__contains__(self, key)

    def contains_string(self, key):
        hkey = hash_string(key)
        return self.__contains__(hkey)

    def to_bytes(self):
        # TODO: serialize bloom too. For now just reconstruct it.
        return srsly.msgpack_dumps({'name': self.name, 'dict': dict(self.items())})

    def from_bytes(self, data):
        loaded = srsly.msgpack_loads(data)
        self.name = loaded['name']
        for key, val in loaded['dict'].items():
            self[key] = val
            self.bloom.add(key)

        return self
<|MERGE_RESOLUTION|>--- conflicted
+++ resolved
@@ -138,15 +138,12 @@
 
     Includes a Bloom filter to speed up missed lookups.
     """
-<<<<<<< HEAD
-=======
 
     @classmethod
     def from_dict(cls, data, name=None):
         self = cls(name=name)
         self.update(data)
         return self
->>>>>>> c47c0269
 
     def __init__(self, name=None, data=None):
         """Initialize a new table.

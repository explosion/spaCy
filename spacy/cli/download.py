# coding: utf8
from __future__ import unicode_literals

import plac
import requests
import os
import subprocess
import sys

from .link import link
from ..util import prints, get_package_path
from .. import about


@plac.annotations(
    model=("model to download, shortcut or name)", "positional", None, str),
    direct=("force direct download. Needs model name with version and won't "
            "perform compatibility check", "flag", "d", bool))
def download(model, direct=False):
    """
    Download compatible model from default download path using pip. Model
    can be shortcut, model name or, if --direct flag is set, full model name
    with version.
    """
    if direct:
        dl = download_model('{m}/{m}.tar.gz'.format(m=model))
    else:
        shortcuts = get_json(about.__shortcuts__, "available shortcuts")
        model_name = shortcuts.get(model, model)
        compatibility = get_compatibility()
        version = get_version(model_name, compatibility)
        dl = download_model('{m}-{v}/{m}-{v}.tar.gz'.format(m=model_name,
                                                            v=version))
<<<<<<< HEAD
        if dl != 0:
            # if download subprocess doesn't return 0, exit with the respective
            # exit code before doing anything else
            sys.exit(dl)
        try:
            # Get package path here because link uses
            # pip.get_installed_distributions() to check if model is a
            # package, which fails if model was just installed via
            # subprocess
            package_path = get_package_path(model_name)
            link(None, model_name, model, force=True,
                    model_path=package_path)
        except:
            # Dirty, but since spacy.download and the auto-linking is
            # mostly a convenience wrapper, it's best to show a success
            # message and loading instructions, even if linking fails.
            prints(
                "Creating a shortcut link for 'en' didn't work (maybe "
                "you don't have admin permissions?), but you can still "
                "load the model via its full package name:",
                "nlp = spacy.load('%s')" % model_name,
                title="Download successful but linking failed")
=======
        if dl == 0:
            try:
                # Get package path here because link uses
                # pip.get_installed_distributions() to check if model is a
                # package, which fails if model was just installed via
                # subprocess
                package_path = get_package_path(model_name)
                link(model_name, model, force=True, model_path=package_path)
            except:
                # Dirty, but since spacy.download and the auto-linking is
                # mostly a convenience wrapper, it's best to show a success
                # message and loading instructions, even if linking fails.
                prints(
                    "Creating a shortcut link for 'en' didn't work (maybe "
                    "you don't have admin permissions?), but you can still "
                    "load the model via its full package name:",
                    "nlp = spacy.load('%s')" % model_name,
                    title="Download successful")
>>>>>>> f246fab0


def get_json(url, desc):
    r = requests.get(url)
    if r.status_code != 200:
        msg = ("Couldn't fetch %s. Please find a model for your spaCy "
               "installation (v%s), and download it manually.")
        prints(msg % (desc, about.__version__), about.__docs_models__,
               title="Server error (%d)" % r.status_code, exits=1)
    return r.json()


def get_compatibility():
    version = about.__version__
    version = version.rsplit('.dev', 1)[0]
    comp_table = get_json(about.__compatibility__, "compatibility table")
    comp = comp_table['spacy']
    if version not in comp:
        prints("No compatible models found for v%s of spaCy." % version,
               title="Compatibility error", exits=1)
    return comp[version]


def get_version(model, comp):
    model = model.rsplit('.dev', 1)[0]
    if model not in comp:
        version = about.__version__
        msg = "No compatible model found for '%s' (spaCy v%s)."
        prints(msg % (model, version), title="Compatibility error", exits=1)
    return comp[model][0]


def download_model(filename):
    download_url = about.__download_url__ + '/' + filename
    return subprocess.call(
        [sys.executable, '-m', 'pip', 'install', '--no-cache-dir', '--no-deps',
         download_url], env=os.environ.copy())<|MERGE_RESOLUTION|>--- conflicted
+++ resolved
@@ -31,7 +31,6 @@
         version = get_version(model_name, compatibility)
         dl = download_model('{m}-{v}/{m}-{v}.tar.gz'.format(m=model_name,
                                                             v=version))
-<<<<<<< HEAD
         if dl != 0:
             # if download subprocess doesn't return 0, exit with the respective
             # exit code before doing anything else
@@ -54,26 +53,6 @@
                 "load the model via its full package name:",
                 "nlp = spacy.load('%s')" % model_name,
                 title="Download successful but linking failed")
-=======
-        if dl == 0:
-            try:
-                # Get package path here because link uses
-                # pip.get_installed_distributions() to check if model is a
-                # package, which fails if model was just installed via
-                # subprocess
-                package_path = get_package_path(model_name)
-                link(model_name, model, force=True, model_path=package_path)
-            except:
-                # Dirty, but since spacy.download and the auto-linking is
-                # mostly a convenience wrapper, it's best to show a success
-                # message and loading instructions, even if linking fails.
-                prints(
-                    "Creating a shortcut link for 'en' didn't work (maybe "
-                    "you don't have admin permissions?), but you can still "
-                    "load the model via its full package name:",
-                    "nlp = spacy.load('%s')" % model_name,
-                    title="Download successful")
->>>>>>> f246fab0
 
 
 def get_json(url, desc):

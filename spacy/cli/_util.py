--- conflicted
+++ resolved
@@ -575,7 +575,6 @@
             local_msg.info("To switch to GPU 0, use the option: --gpu-id 0")
 
 
-<<<<<<< HEAD
 def walk_directory(path: Path, suffix: Optional[str] = None) -> List[Path]:
     if not path.is_dir():
         return [path]
@@ -597,12 +596,12 @@
     # It's good to sort these, in case the ordering messes up cache.
     locs.sort()
     return locs
-=======
+
+
 def _format_number(number: Union[int, float], ndigits: int = 2) -> str:
     """Formats a number (float or int) rounding to `ndigits`, without truncating trailing 0s,
     as happens with `round(number, ndigits)`"""
     if isinstance(number, float):
         return f"{number:.{ndigits}f}"
     else:
-        return str(number)
->>>>>>> 865691d1
+        return str(number)
--- conflicted
+++ resolved
@@ -617,8 +617,7 @@
         require_gpu(use_gpu)
     else:
         local_msg.info("Using CPU")
-<<<<<<< HEAD
-        if has_cupy and gpu_is_available():
+        if gpu_is_available():
             local_msg.info("To switch to GPU 0, use the option: --gpu-id 0")
 
 
@@ -737,8 +736,4 @@
         file_path = project_dir / path
         md5 = get_checksum(file_path) if file_path.exists() else None
         data.append({"path": path, "md5": md5})
-    return data
-=======
-        if gpu_is_available():
-            local_msg.info("To switch to GPU 0, use the option: --gpu-id 0")
->>>>>>> 1caa2d1d
+    return data
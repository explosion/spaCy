from typing import Optional, List, Dict, Sequence, Any, Iterable, Tuple
import sys
import os.path
from pathlib import Path
import pkg_resources
from wasabi import msg
from wasabi.util import locale_escape
import typer


from .parallel import project_run_parallel_group
from ...util import working_dir, run_command, split_command, is_cwd, join_command
from ...util import SimpleFrozenList, ENV_VARS
from ...util import check_bool_env_var, SimpleFrozenDict
from .._util import PROJECT_FILE, load_project_config, check_rerun, update_lockfile
from .._util import project_cli, Arg, Opt, COMMAND, parse_config_overrides, check_deps


@project_cli.command(
    "run", context_settings={"allow_extra_args": True, "ignore_unknown_options": True}
)
def project_run_cli(
    # fmt: off
    ctx: typer.Context,  # This is only used to read additional arguments
    subcommand: str = Arg(None, help=f"Name of command defined in the {PROJECT_FILE}"),
    project_dir: Path = Arg(Path.cwd(), help="Location of project directory. Defaults to current working directory.", exists=True, file_okay=False),
    force: bool = Opt(False, "--force", "-F", help="Force re-running steps, even if nothing changed"),
    dry: bool = Opt(False, "--dry", "-D", help="Perform a dry run and don't execute scripts"),
    show_help: bool = Opt(False, "--help", help="Show help message and available subcommands")
    # fmt: on
):
    """Run a named command or workflow defined in the project.yml. If a workflow
    name is specified, all commands in the workflow are run, in order. If
    commands define dependencies and/or outputs, they will only be re-run if
    state has changed.

    DOCS: https://spacy.io/api/cli#project-run
    """
    if show_help or not subcommand:
        print_run_help(project_dir, subcommand)
    else:
        overrides = parse_config_overrides(ctx.args)
        project_run(project_dir, subcommand, overrides=overrides, force=force, dry=dry)


def project_run(
    project_dir: Path,
    subcommand: str,
    *,
    overrides: Dict[str, Any] = SimpleFrozenDict(),
    force: bool = False,
    dry: bool = False,
    capture: bool = False,
    skip_requirements_check: bool = False,
) -> None:
    """Run a named script defined in the project.yml. If the script is part
    of the default pipeline (defined in the "run" section), DVC is used to
    execute the command, so it can determine whether to rerun it. It then
    calls into "exec" to execute it.

    project_dir (Path): Path to project directory.
    subcommand (str): Name of command to run.
    overrides (Dict[str, Any]): Optional config overrides.
    force (bool): Force re-running, even if nothing changed.
    dry (bool): Perform a dry run and don't execute commands.
    capture (bool): Whether to capture the output and errors of individual commands.
        If False, the stdout and stderr will not be redirected, and if there's an error,
        sys.exit will be called with the return code. You should use capture=False
        when you want to turn over execution to the command, and capture=True
        when you want to run the command more like a function.
    skip_requirements_check (bool): Whether to skip the requirements check.
    """
    config = load_project_config(project_dir, overrides=overrides)
    commands = {cmd["name"]: cmd for cmd in config.get("commands", [])}
    workflows = config.get("workflows", {})
    validate_subcommand(list(commands.keys()), list(workflows.keys()), subcommand)

    req_path = project_dir / "requirements.txt"
    if not skip_requirements_check:
        if config.get("check_requirements", True) and os.path.exists(req_path):
            with req_path.open() as requirements_file:
                _check_requirements([req.strip() for req in requirements_file])

    if subcommand in workflows:
        msg.info(f"Running workflow '{subcommand}'")
<<<<<<< HEAD
        for workflow_item in workflows[subcommand]:
            if isinstance(workflow_item, str):
                project_run(
                    project_dir,
                    workflow_item,
                    overrides=overrides,
                    force=force,
                    dry=dry,
                    capture=capture,
                )
            else:
                assert isinstance(workflow_item, dict)
                assert len(workflow_item) == 1
                cmds = workflow_item["parallel"]
                assert isinstance(cmds[0], str)
                project_run_parallel_group(
                    project_dir,
                    cmds,
                    overrides=overrides,
                    force=force,
                    dry=dry,
                )
    else:
        cmd = commands[subcommand]
        check_deps(cmd, subcommand, project_dir, dry)
=======
        for cmd in workflows[subcommand]:
            project_run(
                project_dir,
                cmd,
                overrides=overrides,
                force=force,
                dry=dry,
                capture=capture,
                skip_requirements_check=True,
            )
    else:
        cmd = commands[subcommand]
        for dep in cmd.get("deps", []):
            if not (project_dir / dep).exists():
                err = f"Missing dependency specified by command '{subcommand}': {dep}"
                err_help = "Maybe you forgot to run the 'project assets' command or a previous step?"
                err_exits = 1 if not dry else None
                msg.fail(err, err_help, exits=err_exits)
>>>>>>> f9e020dd
        check_spacy_commit = check_bool_env_var(ENV_VARS.PROJECT_USE_GIT_VERSION)
        with working_dir(project_dir) as current_dir:
            msg.divider(subcommand)
            rerun = check_rerun(
                current_dir,
                cmd,
                check_spacy_commit=check_spacy_commit,
            )
            if not rerun and not force:
                msg.info(f"Skipping '{cmd['name']}': nothing changed")
            else:
                run_commands(
                    cmd["script"],
                    dry=dry,
                    capture=capture,
                )
                if not dry:
                    update_lockfile(current_dir, cmd)


def print_run_help(project_dir: Path, subcommand: Optional[str] = None) -> None:
    """Simulate a CLI help prompt using the info available in the project.yml.

    project_dir (Path): The project directory.
    subcommand (Optional[str]): The subcommand or None. If a subcommand is
        provided, the subcommand help is shown. Otherwise, the top-level help
        and a list of available commands is printed.
    """
    config = load_project_config(project_dir)
    config_commands = config.get("commands", [])
    commands = {cmd["name"]: cmd for cmd in config_commands}
    workflows = config.get("workflows", {})
    project_loc = "" if is_cwd(project_dir) else project_dir
    if subcommand:
        validate_subcommand(list(commands.keys()), list(workflows.keys()), subcommand)
        print(f"Usage: {COMMAND} project run {subcommand} {project_loc}")
        if subcommand in commands:
            help_text = commands[subcommand].get("help")
            if help_text:
                print(f"\n{help_text}\n")
        elif subcommand in workflows:
            steps: List[Tuple[str, str]] = []
            contains_parallel = False
            for workflow_item in workflows[subcommand]:
                if isinstance(workflow_item, str):
                    steps.append((" ", workflow_item))
                else:
                    contains_parallel = True
                    assert isinstance(workflow_item, dict)
                    assert len(workflow_item) == 1
                    steps_list = workflow_item["parallel"]
                    assert isinstance(steps_list[0], str)
                    for i, step in enumerate(steps_list):
                        if i == 0:
                            parallel_char = "╔"
                        elif i + 1 == len(steps_list):
                            parallel_char = "╚"
                        else:
                            parallel_char = "║"
                        steps.append((parallel_char, step))
            print(f"\nWorkflow consisting of {len(steps)} commands:")
            if contains_parallel:
                parallel_steps_data = [
                    (
                        f"{i + 1}.",
                        f"{step[0]} {step[1]}",
                        commands[step[1]].get("help", ""),
                    )
                    for i, step in enumerate(steps)
                ]
                msg.table(parallel_steps_data)
            else:
                steps_data = [
                    (f"{i + 1}. {step[1]}", commands[step[1]].get("help", ""))
                    for i, step in enumerate(steps)
                ]
                msg.table(steps_data)
            help_cmd = f"{COMMAND} project run [COMMAND] {project_loc} --help"
            print(f"For command details, run: {help_cmd}")
    else:
        print("")
        title = config.get("title")
        if title:
            print(f"{locale_escape(title)}\n")
        if config_commands:
            print(f"Available commands in {PROJECT_FILE}")
            print(f"Usage: {COMMAND} project run [COMMAND] {project_loc}")
            msg.table([(cmd["name"], cmd.get("help", "")) for cmd in config_commands])
        if workflows:
            print(f"Available workflows in {PROJECT_FILE}")
            print(f"Usage: {COMMAND} project run [WORKFLOW] {project_loc}")
            table_entries: List[Tuple[str, str]] = []
            for name, workflow_items in workflows.items():
                descriptions: List[str] = []
                for workflow_item in workflow_items:
                    if isinstance(workflow_item, str):
                        descriptions.append(workflow_item)
                    else:
                        assert isinstance(workflow_item, dict)
                        assert len(workflow_item) == 1
                        steps_list = workflow_item["parallel"]
                        descriptions.append("parallel[" + ", ".join(steps_list) + "]")
                table_entries.append((name, " -> ".join(descriptions)))
            msg.table(table_entries)


def run_commands(
    commands: Iterable[str] = SimpleFrozenList(),
    silent: bool = False,
    dry: bool = False,
    capture: bool = False,
) -> None:
    """Run a sequence of commands in a subprocess, in order.

    commands (List[str]): The string commands.
    silent (bool): Don't print the commands.
    dry (bool): Perform a dry run and don't execute anything.
    capture (bool): Whether to capture the output and errors of individual commands.
        If False, the stdout and stderr will not be redirected, and if there's an error,
        sys.exit will be called with the return code. You should use capture=False
        when you want to turn over execution to the command, and capture=True
        when you want to run the command more like a function.
    """
    for c in commands:
        command = split_command(c)
        # Not sure if this is needed or a good idea. Motivation: users may often
        # use commands in their config that reference "python" and we want to
        # make sure that it's always executing the same Python that spaCy is
        # executed with and the pip in the same env, not some other Python/pip.
        # Also ensures cross-compatibility if user 1 writes "python3" (because
        # that's how it's set up on their system), and user 2 without the
        # shortcut tries to re-run the command.
        if len(command) and command[0] in ("python", "python3"):
            command[0] = sys.executable
        elif len(command) and command[0] in ("pip", "pip3"):
            command = [sys.executable, "-m", "pip", *command[1:]]
        if not silent:
            print(f"Running command: {join_command(command)}")
        if not dry:
            run_command(command, capture=capture)


def validate_subcommand(
    commands: Sequence[str], workflows: Sequence[str], subcommand: str
) -> None:
    """Check that a subcommand is valid and defined. Raises an error otherwise.

    commands (Sequence[str]): The available commands.
    subcommand (str): The subcommand.
    """
    if not commands and not workflows:
        msg.fail(f"No commands or workflows defined in {PROJECT_FILE}", exits=1)
    if subcommand not in commands and subcommand not in workflows:
        help_msg = []
        if subcommand in ["assets", "asset"]:
            help_msg.append("Did you mean to run: python -m spacy project assets?")
        if commands:
            help_msg.append(f"Available commands: {', '.join(commands)}")
        if workflows:
            help_msg.append(f"Available workflows: {', '.join(workflows)}")
        msg.fail(
            f"Can't find command or workflow '{subcommand}' in {PROJECT_FILE}",
            ". ".join(help_msg),
            exits=1,
        )


def _check_requirements(requirements: List[str]) -> Tuple[bool, bool]:
    """Checks whether requirements are installed and free of version conflicts.
    requirements (List[str]): List of requirements.
    RETURNS (Tuple[bool, bool]): Whether (1) any packages couldn't be imported, (2) any packages with version conflicts
        exist.
    """

    failed_pkgs_msgs: List[str] = []
    conflicting_pkgs_msgs: List[str] = []

    for req in requirements:
        try:
            pkg_resources.require(req)
        except pkg_resources.DistributionNotFound as dnf:
            failed_pkgs_msgs.append(dnf.report())
        except pkg_resources.VersionConflict as vc:
            conflicting_pkgs_msgs.append(vc.report())
        except Exception:
            msg.warn(
                f"Unable to check requirement: {req} "
                "Checks are currently limited to requirement specifiers "
                "(PEP 508)"
            )

    if len(failed_pkgs_msgs) or len(conflicting_pkgs_msgs):
        msg.warn(
            title="Missing requirements or requirement conflicts detected. Make sure your Python environment is set up "
            "correctly and you installed all requirements specified in your project's requirements.txt: "
        )
        for pgk_msg in failed_pkgs_msgs + conflicting_pkgs_msgs:
            msg.text(pgk_msg)

    return len(failed_pkgs_msgs) > 0, len(conflicting_pkgs_msgs) > 0<|MERGE_RESOLUTION|>--- conflicted
+++ resolved
@@ -83,21 +83,21 @@
 
     if subcommand in workflows:
         msg.info(f"Running workflow '{subcommand}'")
-<<<<<<< HEAD
-        for workflow_item in workflows[subcommand]:
-            if isinstance(workflow_item, str):
+        for cmd in workflows[subcommand]:
+            if isinstance(cmd, str):
                 project_run(
                     project_dir,
-                    workflow_item,
+                    cmd,
                     overrides=overrides,
                     force=force,
                     dry=dry,
                     capture=capture,
+                    skip_requirements_check=True,
                 )
             else:
-                assert isinstance(workflow_item, dict)
-                assert len(workflow_item) == 1
-                cmds = workflow_item["parallel"]
+                assert isinstance(cmd, dict)
+                assert len(cmd) == 1
+                cmds = cmd["parallel"]
                 assert isinstance(cmds[0], str)
                 project_run_parallel_group(
                     project_dir,
@@ -109,26 +109,6 @@
     else:
         cmd = commands[subcommand]
         check_deps(cmd, subcommand, project_dir, dry)
-=======
-        for cmd in workflows[subcommand]:
-            project_run(
-                project_dir,
-                cmd,
-                overrides=overrides,
-                force=force,
-                dry=dry,
-                capture=capture,
-                skip_requirements_check=True,
-            )
-    else:
-        cmd = commands[subcommand]
-        for dep in cmd.get("deps", []):
-            if not (project_dir / dep).exists():
-                err = f"Missing dependency specified by command '{subcommand}': {dep}"
-                err_help = "Maybe you forgot to run the 'project assets' command or a previous step?"
-                err_exits = 1 if not dry else None
-                msg.fail(err, err_help, exits=err_exits)
->>>>>>> f9e020dd
         check_spacy_commit = check_bool_env_var(ENV_VARS.PROJECT_USE_GIT_VERSION)
         with working_dir(project_dir) as current_dir:
             msg.divider(subcommand)

from typing import Optional, Dict, Any, Tuple, Union, Callable, List
from timeit import default_timer as timer
import srsly
import tqdm
from pathlib import Path
from wasabi import msg
import thinc
import thinc.schedules
from thinc.api import use_pytorch_for_gpu_memory, require_gpu, fix_random_seed
from thinc.api import Config, Optimizer
import random
import typer

from ._util import app, Arg, Opt, parse_config_overrides, show_validation_error
from ._util import import_code
from ..gold import Corpus, Example
from ..lookups import Lookups
from ..language import Language
from .. import util
from ..errors import Errors


# Don't remove - required to load the built-in architectures
from ..ml import models  # noqa: F401


@app.command(
    "train", context_settings={"allow_extra_args": True, "ignore_unknown_options": True}
)
def train_cli(
    # fmt: off
    ctx: typer.Context,  # This is only used to read additional arguments
    train_path: Path = Arg(..., help="Location of training data", exists=True),
    dev_path: Path = Arg(..., help="Location of development data", exists=True),
    config_path: Path = Arg(..., help="Path to config file", exists=True),
    output_path: Optional[Path] = Opt(None, "--output", "--output-path", "-o", help="Output directory to store model in"),
    code_path: Optional[Path] = Opt(None, "--code-path", "-c", help="Path to Python file with additional code (registered functions) to be imported"),
    verbose: bool = Opt(False, "--verbose", "-V", "-VV", help="Display more information for debugging purposes"),
    # fmt: on
):
    """
    Train or update a spaCy model. Requires data in spaCy's binary format. To
    convert data from other formats, use the `spacy convert` command. The
    config file includes all settings and hyperparameters used during traing.
    To override settings in the config, e.g. settings that point to local
    paths or that you want to experiment with, you can override them as
    command line options. For instance, --training.batch_size 128 overrides
    the value of "batch_size" in the block "[training]". The --code argument
    lets you pass in a Python file that's imported before training. It can be
    used to register custom functions and architectures that can then be
    referenced in the config.
    """
    util.set_env_log(verbose)
    verify_cli_args(train_path, dev_path, config_path)
    overrides = parse_config_overrides(ctx.args)
    import_code(code_path)
    train(
        config_path,
        {"train": train_path, "dev": dev_path},
        output_path=output_path,
        config_overrides=overrides,
    )


def train(
    config_path: Path,
    data_paths: Dict[str, Path],
    raw_text: Optional[Path] = None,
    output_path: Optional[Path] = None,
    config_overrides: Dict[str, Any] = {},
) -> None:
    msg.info(f"Loading config and nlp from: {config_path}")
    config = Config().from_disk(config_path)
    with show_validation_error():
        nlp, config = util.load_model_from_config(config, overrides=config_overrides)
    if config["training"]["base_model"]:
        base_nlp = util.load_model(config["training"]["base_model"])
        # TODO: do something to check base_nlp against regular nlp described in config?
        nlp = base_nlp
    verify_config(nlp)
    use_gpu = config["training"]["use_gpu"]
    if use_gpu >= 0:
        msg.info(f"Using GPU: {use_gpu}")
        require_gpu(use_gpu)
    else:
        msg.info("Using CPU")
    raw_text, tag_map, weights_data = load_from_paths(config)
    if config["training"]["seed"] is not None:
        fix_random_seed(config["training"]["seed"])
    if config["training"]["use_pytorch_for_gpu_memory"]:
        # It feels kind of weird to not have a default for this.
        use_pytorch_for_gpu_memory()
    training = config["training"]
    optimizer = training["optimizer"]
    limit = training["limit"]
    corpus = Corpus(data_paths["train"], data_paths["dev"], limit=limit)
    if training["resume"]:
        msg.info("Resuming training")
        nlp.resume_training()
    else:
        msg.info(f"Initializing the nlp pipeline: {nlp.pipe_names}")
        train_examples = corpus.train_dataset(
            nlp,
            shuffle=False,
            gold_preproc=training["gold_preproc"],
            max_length=training["max_length"],
        )
        train_examples = list(train_examples)
        nlp.begin_training(lambda: train_examples)

<<<<<<< HEAD
    # Update tag map with provided mapping
    nlp.vocab.morphology.tag_map.update(tag_map)
=======
    # Replace tag map with provided mapping
    nlp.vocab.morphology.load_tag_map(tag_map)

>>>>>>> 9ee1c54f
    # Create empty extra lexeme tables so the data from spacy-lookups-data
    # isn't loaded if these features are accessed
    if config["training"]["omit_extra_lookups"]:
        nlp.vocab.lookups_extra = Lookups()
        nlp.vocab.lookups_extra.add_table("lexeme_cluster")
        nlp.vocab.lookups_extra.add_table("lexeme_prob")
        nlp.vocab.lookups_extra.add_table("lexeme_settings")

    # Load a pretrained tok2vec model - cf. CLI command 'pretrain'
    if weights_data is not None:
        tok2vec_path = config.get("pretraining", {}).get("tok2vec_model", None)
        if tok2vec_path is None:
            msg.fail(
                f"To use a pretrained tok2vec model, the config needs to specify which "
                f"tok2vec layer to load in the setting [pretraining.tok2vec_model].",
                exits=1,
            )
        tok2vec = config
        for subpath in tok2vec_path.split("."):
            tok2vec = tok2vec.get(subpath)
        if not tok2vec:
            err = f"Could not locate the tok2vec model at {tok2vec_path}"
            msg.fail(err, exits=1)
        tok2vec.from_bytes(weights_data)

    msg.info("Loading training corpus")
    train_batches = create_train_batches(nlp, corpus, training)
    evaluate = create_evaluation_callback(nlp, optimizer, corpus, training)

    # Create iterator, which yields out info after each optimization step.
    msg.info("Start training")
    training_step_iterator = train_while_improving(
        nlp,
        optimizer,
        train_batches,
        evaluate,
        dropout=training["dropout"],
        accumulate_gradient=training["accumulate_gradient"],
        patience=training["patience"],
        max_steps=training["max_steps"],
        eval_frequency=training["eval_frequency"],
        raw_text=raw_text,
    )
    msg.info(f"Training. Initial learn rate: {optimizer.learn_rate}")
    print_row = setup_printer(training, nlp)

    try:
        progress = tqdm.tqdm(total=training["eval_frequency"], leave=False)
        for batch, info, is_best_checkpoint in training_step_iterator:
            progress.update(1)
            if is_best_checkpoint is not None:
                progress.close()
                print_row(info)
                if is_best_checkpoint and output_path is not None:
                    update_meta(training, nlp, info)
                    nlp.to_disk(output_path / "model-best")
                progress = tqdm.tqdm(total=training["eval_frequency"], leave=False)
    except Exception as e:
        if output_path is not None:
            msg.warn(
                f"Aborting and saving the final best model. "
                f"Encountered exception: {str(e)}",
                exits=1,
            )
        else:
            raise e
    finally:
        if output_path is not None:
            final_model_path = output_path / "model-final"
            if optimizer.averages:
                with nlp.use_params(optimizer.averages):
                    nlp.to_disk(final_model_path)
            else:
                nlp.to_disk(final_model_path)
            msg.good(f"Saved model to output directory {final_model_path}")


def create_train_batches(
    nlp: Language, corpus: Corpus, cfg: Union[Config, Dict[str, Any]]
):
    max_epochs = cfg["max_epochs"]
    train_examples = list(
        corpus.train_dataset(
            nlp,
            shuffle=True,
            gold_preproc=cfg["gold_preproc"],
            max_length=cfg["max_length"],
        )
    )
    epoch = 0
    batch_strategy = cfg["batch_by"]
    while True:
        if len(train_examples) == 0:
            raise ValueError(Errors.E988)
        epoch += 1
        if batch_strategy == "padded":
            batches = util.minibatch_by_padded_size(
                train_examples,
                size=cfg["batch_size"],
                buffer=256,
                discard_oversize=cfg["discard_oversize"],
            )
        elif batch_strategy == "words":
            batches = util.minibatch_by_words(
                train_examples,
                size=cfg["batch_size"],
                discard_oversize=cfg["discard_oversize"],
            )
        else:
            batches = util.minibatch(train_examples, size=cfg["batch_size"])
        # make sure the minibatch_by_words result is not empty, or we'll have an infinite training loop
        try:
            first = next(batches)
            yield epoch, first
        except StopIteration:
            raise ValueError(Errors.E986)
        for batch in batches:
            yield epoch, batch
        if max_epochs >= 1 and epoch >= max_epochs:
            break
        random.shuffle(train_examples)


def create_evaluation_callback(
    nlp: Language,
    optimizer: Optimizer,
    corpus: Corpus,
    cfg: Union[Config, Dict[str, Any]],
) -> Callable[[], Tuple[float, Dict[str, float]]]:
    def evaluate() -> Tuple[float, Dict[str, float]]:
        dev_examples = corpus.dev_dataset(
            nlp, gold_preproc=cfg["gold_preproc"], ignore_misaligned=True
        )
        dev_examples = list(dev_examples)
        n_words = sum(len(ex.predicted) for ex in dev_examples)
        batch_size = cfg["eval_batch_size"]
        start_time = timer()
        if optimizer.averages:
            with nlp.use_params(optimizer.averages):
                scorer = nlp.evaluate(dev_examples, batch_size=batch_size)
        else:
            scorer = nlp.evaluate(dev_examples, batch_size=batch_size)
        end_time = timer()
        wps = n_words / (end_time - start_time)
        scores = scorer.scores
        # Calculate a weighted sum based on score_weights for the main score
        weights = cfg["score_weights"]
        try:
            weighted_score = sum(scores[s] * weights.get(s, 0.0) for s in weights)
        except KeyError as e:
            keys = list(scores.keys())
            err = Errors.E983.format(dict="score_weights", key=str(e), keys=keys)
            raise KeyError(err)
        scores["speed"] = wps
        return weighted_score, scores

    return evaluate


def train_while_improving(
    nlp: Language,
    optimizer: Optimizer,
    train_data,
    evaluate,
    *,
    dropout: float,
    eval_frequency: int,
    accumulate_gradient: int,
    patience: int,
    max_steps: int,
    raw_text: List[Dict[str, str]],
):
    """Train until an evaluation stops improving. Works as a generator,
    with each iteration yielding a tuple `(batch, info, is_best_checkpoint)`,
    where info is a dict, and is_best_checkpoint is in [True, False, None] --
    None indicating that the iteration was not evaluated as a checkpoint.
    The evaluation is conducted by calling the evaluate callback, which should

    Positional arguments:
        nlp: The spaCy pipeline to evaluate.
        optimizer: The optimizer callable.
        train_data (Iterable[Batch]): A generator of batches, with the training
            data. Each batch should be a Sized[Tuple[Input, Annot]]. The training
            data iterable needs to take care of iterating over the epochs and
            shuffling.
        evaluate (Callable[[], Tuple[float, Any]]): A callback to perform evaluation.
            The callback should take no arguments and return a tuple
            `(main_score, other_scores)`. The main_score should be a float where
            higher is better. other_scores can be any object.

    Every iteration, the function yields out a tuple with:

    * batch: A list of Example objects.
    * info: A dict with various information about the last update (see below).
    * is_best_checkpoint: A value in None, False, True, indicating whether this
        was the best evaluation so far. You should use this to save the model
        checkpoints during training. If None, evaluation was not conducted on
        that iteration. False means evaluation was conducted, but a previous
        evaluation was better.

    The info dict provides the following information:

        epoch (int): How many passes over the data have been completed.
        step (int): How many steps have been completed.
        score (float): The main score form the last evaluation.
        other_scores: : The other scores from the last evaluation.
        loss: The accumulated losses throughout training.
        checkpoints: A list of previous results, where each result is a
            (score, step, epoch) tuple.
    """
    if isinstance(dropout, float):
        dropouts = thinc.schedules.constant(dropout)
    else:
        dropouts = dropout
    results = []
    losses = {}
    to_enable = [name for name, proc in nlp.pipeline if hasattr(proc, "model")]

    if raw_text:
        random.shuffle(raw_text)
        raw_examples = [
            Example.from_dict(nlp.make_doc(rt["text"]), {}) for rt in raw_text
        ]
        raw_batches = util.minibatch(raw_examples, size=8)

    for step, (epoch, batch) in enumerate(train_data):
        dropout = next(dropouts)
        with nlp.select_pipes(enable=to_enable):
            for subbatch in subdivide_batch(batch, accumulate_gradient):
                nlp.update(subbatch, drop=dropout, losses=losses, sgd=False)
                if raw_text:
                    # If raw text is available, perform 'rehearsal' updates,
                    # which use unlabelled data to reduce overfitting.
                    raw_batch = list(next(raw_batches))
                    nlp.rehearse(raw_batch, sgd=optimizer, losses=losses)
            for name, proc in nlp.pipeline:
                if hasattr(proc, "model"):
                    proc.model.finish_update(optimizer)
        optimizer.step_schedules()
        if not (step % eval_frequency):
            score, other_scores = evaluate()
            results.append((score, step))
            is_best_checkpoint = score == max(results)[0]
        else:
            score, other_scores = (None, None)
            is_best_checkpoint = None
        info = {
            "epoch": epoch,
            "step": step,
            "score": score,
            "other_scores": other_scores,
            "losses": losses,
            "checkpoints": results,
        }
        yield batch, info, is_best_checkpoint
        if is_best_checkpoint is not None:
            losses = {}
        # Stop if no improvement in `patience` updates (if specified)
        best_score, best_step = max(results)
        if patience and (step - best_step) >= patience:
            break
        # Stop if we've exhausted our max steps (if specified)
        if max_steps and step >= max_steps:
            break


def subdivide_batch(batch, accumulate_gradient):
    batch = list(batch)
    batch.sort(key=lambda eg: len(eg.predicted))
    sub_len = len(batch) // accumulate_gradient
    start = 0
    for i in range(accumulate_gradient):
        subbatch = batch[start : start + sub_len]
        if subbatch:
            yield subbatch
        start += len(subbatch)
    subbatch = batch[start:]
    if subbatch:
        yield subbatch


def setup_printer(
    training: Union[Dict[str, Any], Config], nlp: Language
) -> Callable[[Dict[str, Any]], None]:
    score_cols = training["scores"]
    score_widths = [max(len(col), 6) for col in score_cols]
    loss_cols = [f"Loss {pipe}" for pipe in nlp.pipe_names]
    loss_widths = [max(len(col), 8) for col in loss_cols]
    table_header = ["E", "#"] + loss_cols + score_cols + ["Score"]
    table_header = [col.upper() for col in table_header]
    table_widths = [3, 6] + loss_widths + score_widths + [6]
    table_aligns = ["r" for _ in table_widths]
    msg.row(table_header, widths=table_widths)
    msg.row(["-" * width for width in table_widths])

    def print_row(info: Dict[str, Any]) -> None:
        try:
            losses = [
                "{0:.2f}".format(float(info["losses"][pipe_name]))
                for pipe_name in nlp.pipe_names
            ]
        except KeyError as e:
            raise KeyError(
                Errors.E983.format(
                    dict="scores (losses)", key=str(e), keys=list(info["losses"].keys())
                )
            )

        try:
            scores = [
                "{0:.2f}".format(float(info["other_scores"][col])) for col in score_cols
            ]
        except KeyError as e:
            raise KeyError(
                Errors.E983.format(
                    dict="scores (other)",
                    key=str(e),
                    keys=list(info["other_scores"].keys()),
                )
            )
        data = (
            [info["epoch"], info["step"]]
            + losses
            + scores
            + ["{0:.2f}".format(float(info["score"]))]
        )
        msg.row(data, widths=table_widths, aligns=table_aligns)

    return print_row


def update_meta(
    training: Union[Dict[str, Any], Config], nlp: Language, info: Dict[str, Any]
) -> None:
    score_cols = training["scores"]
    nlp.meta["performance"] = {}
    for metric in score_cols:
        nlp.meta["performance"][metric] = info["other_scores"][metric]
    for pipe_name in nlp.pipe_names:
        nlp.meta["performance"][f"{pipe_name}_loss"] = info["losses"][pipe_name]


def load_from_paths(
    config: Config,
) -> Tuple[List[Dict[str, str]], Dict[str, dict], bytes]:
    # TODO: separate checks from loading
    raw_text = util.ensure_path(config["training"]["raw_text"])
    if raw_text is not None:
        if not raw_text.exists():
            msg.fail("Can't find raw text", raw_text, exits=1)
        raw_text = list(srsly.read_jsonl(config["training"]["raw_text"]))
    tag_map = {}
    tag_map_path = util.ensure_path(config["training"]["tag_map"])
    if tag_map_path is not None:
        if not tag_map_path.exists():
            msg.fail("Can't find tag map path", tag_map_path, exits=1)
        tag_map = srsly.read_json(config["training"]["tag_map"])
    weights_data = None
    init_tok2vec = util.ensure_path(config["training"]["init_tok2vec"])
    if init_tok2vec is not None:
        if not init_tok2vec.exists():
            msg.fail("Can't find pretrained tok2vec", init_tok2vec, exits=1)
        with init_tok2vec.open("rb") as file_:
            weights_data = file_.read()
    return raw_text, tag_map, weights_data


def verify_cli_args(
    train_path: Path,
    dev_path: Path,
    config_path: Path,
    output_path: Optional[Path] = None,
) -> None:
    # Make sure all files and paths exists if they are needed
    if not config_path or not config_path.exists():
        msg.fail("Config file not found", config_path, exits=1)
    if not train_path or not train_path.exists():
        msg.fail("Training data not found", train_path, exits=1)
    if not dev_path or not dev_path.exists():
        msg.fail("Development data not found", dev_path, exits=1)
    if output_path is not None:
        if not output_path.exists():
            output_path.mkdir()
            msg.good(f"Created output directory: {output_path}")
        elif output_path.exists() and [p for p in output_path.iterdir() if p.is_dir()]:
            msg.warn(
                "Output directory is not empty.",
                "This can lead to unintended side effects when saving the model. "
                "Please use an empty directory or a different path instead. If "
                "the specified output path doesn't exist, the directory will be "
                "created for you.",
            )


def verify_config(nlp: Language) -> None:
    """Perform additional checks based on the config and loaded nlp object."""
    nlp_config = nlp.config["nlp"]
    for pipe_config in nlp_config["pipeline"].values():
        # We can't assume that the component name == the factory
        factory = pipe_config["@factories"]
        if factory == "textcat":
            verify_textcat_config(nlp, pipe_config)


def verify_textcat_config(nlp: Language, pipe_config: Dict[str, Any]) -> None:
    # if 'positive_label' is provided: double check whether it's in the data and
    # the task is binary
    if pipe_config.get("positive_label"):
        textcat_labels = nlp.get_pipe("textcat").cfg.get("labels", [])
        pos_label = pipe_config.get("positive_label")
        if pos_label not in textcat_labels:
            msg.fail(
                f"The textcat's 'positive_label' config setting '{pos_label}' "
                f"does not match any label in the training data.",
                exits=1,
            )
        if len(textcat_labels) != 2:
            msg.fail(
                f"A textcat 'positive_label' '{pos_label}' was "
                f"provided for training data that does not appear to be a "
                f"binary classification problem with two labels.",
                exits=1,
            )<|MERGE_RESOLUTION|>--- conflicted
+++ resolved
@@ -108,14 +108,9 @@
         train_examples = list(train_examples)
         nlp.begin_training(lambda: train_examples)
 
-<<<<<<< HEAD
-    # Update tag map with provided mapping
-    nlp.vocab.morphology.tag_map.update(tag_map)
-=======
     # Replace tag map with provided mapping
     nlp.vocab.morphology.load_tag_map(tag_map)
 
->>>>>>> 9ee1c54f
     # Create empty extra lexeme tables so the data from spacy-lookups-data
     # isn't loaded if these features are accessed
     if config["training"]["omit_extra_lookups"]:

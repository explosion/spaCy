--- conflicted
+++ resolved
@@ -9,11 +9,7 @@
 import shutil
 import srsly
 from wasabi import Printer
-<<<<<<< HEAD
 import random
-=======
-from thinc.rates import slanted_triangular
->>>>>>> 4405b5c8
 
 from .._ml import create_default_optimizer
 from ..attrs import PROB, IS_OOV, CLUSTER, LANG

import os
import tqdm
from pathlib import Path
from thinc.api import use_ops
from timeit import default_timer as timer
import shutil
import srsly
from wasabi import msg
import contextlib
import random

from ..ml.models import default_tok2vec_config
from ..util import create_default_optimizer
from ..util import use_gpu as set_gpu
from ..attrs import PROB, IS_OOV, CLUSTER, LANG
from ..gold import GoldCorpus
from .. import util
from .. import about


def train(
    # fmt: off
    lang: ("Model language", "positional", None, str),
    output_path: ("Output directory to store model in", "positional", None, Path),
    train_path: ("Location of JSON-formatted training data", "positional", None, Path),
    dev_path: ("Location of JSON-formatted development data", "positional", None, Path),
    raw_text: ("Path to jsonl file with unlabelled text documents.", "option", "rt", Path) = None,
    base_model: ("Name of model to update (optional)", "option", "b", str) = None,
    pipeline: ("Comma-separated names of pipeline components", "option", "p", str) = "tagger,parser,ner",
    vectors: ("Model to load vectors from", "option", "v", str) = None,
    replace_components: ("Replace components from base model", "flag", "R", bool) = False,
    width: ("Width of CNN layers of Tok2Vec component", "option", "cw", int) = 96,
    conv_depth: ("Depth of CNN layers of Tok2Vec component", "option", "cd", int) = 4,
    cnn_window: ("Window size for CNN layers of Tok2Vec component", "option", "cW", int) = 1,
    cnn_pieces: ("Maxout size for CNN layers of Tok2Vec component. 1 for Mish", "option", "cP", int) = 3,
    use_chars: ("Whether to use character-based embedding of Tok2Vec component", "flag", "chr", bool) = False,
    bilstm_depth: ("Depth of BiLSTM layers of Tok2Vec component (requires PyTorch)", "option", "lstm", int) = 0,
    embed_rows: ("Number of embedding rows of Tok2Vec component", "option", "er", int) = 2000,
    n_iter: ("Number of iterations", "option", "n", int) = 30,
    n_early_stopping: ("Maximum number of training epochs without dev accuracy improvement", "option", "ne", int) = None,
    n_examples: ("Number of examples", "option", "ns", int) = 0,
    use_gpu: ("Use GPU", "option", "g", int) = -1,
    version: ("Model version", "option", "V", str) = "0.0.0",
    meta_path: ("Optional path to meta.json to use as base.", "option", "m", Path) = None,
    init_tok2vec: ("Path to pretrained weights for the token-to-vector parts of the models. See 'spacy pretrain'. Experimental.", "option", "t2v", Path) = None,
    parser_multitasks: ("Side objectives for parser CNN, e.g. 'dep' or 'dep,tag'", "option", "pt", str) = "",
    entity_multitasks: ("Side objectives for NER CNN, e.g. 'dep' or 'dep,tag'", "option", "et", str) = "",
    noise_level: ("Amount of corruption for data augmentation", "option", "nl", float) = 0.0,
    orth_variant_level: ("Amount of orthography variation for data augmentation", "option", "ovl", float) = 0.0,
    eval_beam_widths: ("Beam widths to evaluate, e.g. 4,8", "option", "bw", str) = "",
    gold_preproc: ("Use gold preprocessing", "flag", "G", bool) = False,
    learn_tokens: ("Make parser learn gold-standard tokenization", "flag", "T", bool) = False,
    textcat_multilabel: ("Textcat classes aren't mutually exclusive (multilabel)", "flag", "TML", bool) = False,
    textcat_arch: ("Textcat model architecture", "option", "ta", str) = "bow",
    textcat_positive_label: ("Textcat positive label for binary classes with two labels", "option", "tpl", str) = None,
    tag_map_path: ("Location of JSON-formatted tag map", "option", "tm", Path) = None,
    verbose: ("Display more information for debug", "flag", "VV", bool) = False,
    debug: ("Run data diagnostics before training", "flag", "D", bool) = False,
    # fmt: on
):
    """
    Train or update a spaCy model. Requires data to be formatted in spaCy's
    JSON format. To convert data from other formats, use the `spacy convert`
    command.
    """
    util.fix_random_seed()
    util.set_env_log(verbose)

    # Make sure all files and paths exists if they are needed
    train_path = util.ensure_path(train_path)
    dev_path = util.ensure_path(dev_path)
    meta_path = util.ensure_path(meta_path)
    output_path = util.ensure_path(output_path)
    if raw_text is not None:
        raw_text = list(srsly.read_jsonl(raw_text))
    if not train_path or not train_path.exists():
        msg.fail("Training data not found", train_path, exits=1)
    if not dev_path or not dev_path.exists():
        msg.fail("Development data not found", dev_path, exits=1)
    if meta_path is not None and not meta_path.exists():
        msg.fail("Can't find model meta.json", meta_path, exits=1)
    meta = srsly.read_json(meta_path) if meta_path else {}
    if output_path.exists() and [p for p in output_path.iterdir() if p.is_dir()]:
        msg.warn(
            "Output directory is not empty",
            "This can lead to unintended side effects when saving the model. "
            "Please use an empty directory or a different path instead. If "
            "the specified output path doesn't exist, the directory will be "
            "created for you.",
        )
    if not output_path.exists():
        output_path.mkdir()
        msg.good(f"Created output directory: {output_path}")

    tag_map = {}
    if tag_map_path is not None:
        tag_map = srsly.read_json(tag_map_path)
    # Take dropout and batch size as generators of values -- dropout
    # starts high and decays sharply, to force the optimizer to explore.
    # Batch size starts at 1 and grows, so that we make updates quickly
    # at the beginning of training.
    dropout_rates = util.decaying(
        util.env_opt("dropout_from", 0.2),
        util.env_opt("dropout_to", 0.2),
        util.env_opt("dropout_decay", 0.0),
    )
    batch_sizes = util.compounding(
        util.env_opt("batch_from", 100.0),
        util.env_opt("batch_to", 1000.0),
        util.env_opt("batch_compound", 1.001),
    )

    if not eval_beam_widths:
        eval_beam_widths = [1]
    else:
        eval_beam_widths = [int(bw) for bw in eval_beam_widths.split(",")]
        if 1 not in eval_beam_widths:
            eval_beam_widths.append(1)
        eval_beam_widths.sort()
    has_beam_widths = eval_beam_widths != [1]

    # Set up the base model and pipeline. If a base model is specified, load
    # the model and make sure the pipeline matches the pipeline setting. If
    # training starts from a blank model, intitalize the language class.
    pipeline = [p.strip() for p in pipeline.split(",")]
    msg.text(f"Training pipeline: {pipeline}")
    disabled_pipes = None
    pipes_added = False
    msg.text(f"Training pipeline: {pipeline}")
    if use_gpu >= 0:
        activated_gpu = None
        try:
            activated_gpu = set_gpu(use_gpu)
        except Exception as e:
            msg.warn(f"Exception: {e}")
        if activated_gpu is not None:
            msg.text(f"Using GPU: {use_gpu}")
        else:
            msg.warn(f"Unable to activate GPU: {use_gpu}")
            msg.text("Using CPU only")
            use_gpu = -1
    if base_model:
        msg.text(f"Starting with base model '{base_model}'")
        nlp = util.load_model(base_model)
        if nlp.lang != lang:
            msg.fail(
                f"Model language ('{nlp.lang}') doesn't match language "
                f"specified as `lang` argument ('{lang}') ",
                exits=1,
            )
<<<<<<< HEAD
        tok2vec_config = None
        if vectors:
            msg.text(f"Loading vector from model '{vectors}'")
            tok2vec_config = default_tok2vec_config()["model"]
            # temporary hack - this should really be done with a proper config file
            pretrained_dict = {"@architectures": "spacy.VocabVectors.v1", "name": vectors}
            tok2vec_config["pretrained_vectors"] = pretrained_dict

        nlp.disable_pipes([p for p in nlp.pipe_names if p not in pipeline])
=======
>>>>>>> 192b8d45
        for pipe in pipeline:
            pipe_cfg = {}
            if pipe == "parser":
                pipe_cfg = {"learn_tokens": learn_tokens}
            elif pipe == "textcat":
                pipe_cfg = {
                    "exclusive_classes": not textcat_multilabel,
                    "architecture": textcat_arch,
                    "positive_label": textcat_positive_label,
                }
            if pipe not in nlp.pipe_names:
<<<<<<< HEAD
                if pipe == "parser":
                    pipe_cfg = {"learn_tokens": learn_tokens}
                elif pipe == "textcat":
                    pipe_cfg = {
                        "exclusive_classes": not textcat_multilabel,
                        "architecture": textcat_arch,
                        "positive_label": textcat_positive_label,
                    }
                else:
                    pipe_cfg = {}
                if tok2vec_config:
                    pipe_cfg["tok2vec"] = tok2vec_config
=======
                msg.text(f"Adding component to base model '{pipe}'")
>>>>>>> 192b8d45
                nlp.add_pipe(nlp.create_pipe(pipe, config=pipe_cfg))
                pipes_added = True
            elif replace_components:
                msg.text(f"Replacing component from base model '{pipe}'")
                nlp.replace_pipe(pipe, nlp.create_pipe(pipe, config=pipe_cfg))
                pipes_added = True
            else:
                if pipe == "textcat":
                    textcat_cfg = nlp.get_pipe("textcat").cfg
                    base_cfg = {
                        "exclusive_classes": textcat_cfg["exclusive_classes"],
                        "architecture": textcat_cfg["architecture"],
                        "positive_label": textcat_cfg["positive_label"],
                    }
                    if base_cfg != pipe_cfg:
                        msg.fail(
                            f"The base textcat model configuration does"
                            f"not match the provided training options. "
                            f"Existing cfg: {base_cfg}, provided cfg: {pipe_cfg}",
                            exits=1,
                        )
                msg.text(f"Extending component from base model '{pipe}'")
        disabled_pipes = nlp.disable_pipes(
            [p for p in nlp.pipe_names if p not in pipeline]
        )
    else:
        msg.text(f"Starting with blank model '{lang}'")
        lang_cls = util.get_lang_class(lang)
        nlp = lang_cls()
        
        tok2vec_config = None
        if vectors:
            msg.text(f"Loading vector from model '{vectors}'")
            tok2vec_config = default_tok2vec_config()["model"]
            # temporary hack - this should really be done with a proper config file
            pretrained_dict = {"@architectures": "spacy.VocabVectors.v1", "name": vectors}
            tok2vec_config["pretrained_vectors"] = pretrained_dict

        for pipe in pipeline:
            if pipe == "parser":
                pipe_cfg = {"learn_tokens": learn_tokens}
            elif pipe == "textcat":
                pipe_cfg = {
                    "exclusive_classes": not textcat_multilabel,
                    "architecture": textcat_arch,
                    "positive_label": textcat_positive_label,
                }
            else:
                pipe_cfg = {}
            if tok2vec_config:
                pipe_cfg["tok2vec"] = tok2vec_config
            nlp.add_pipe(nlp.create_pipe(pipe, config=pipe_cfg))

    # Update tag map with provided mapping
    nlp.vocab.morphology.tag_map.update(tag_map)

    # Multitask objectives
    multitask_options = [("parser", parser_multitasks), ("ner", entity_multitasks)]
    for pipe_name, multitasks in multitask_options:
        if multitasks:
            if pipe_name not in pipeline:
                msg.fail(
                    f"Can't use multitask objective without '{pipe_name}' in "
                    f"the pipeline"
                )
            pipe = nlp.get_pipe(pipe_name)
            for objective in multitasks.split(","):
                pipe.add_multitask_objective(objective)

    # Prepare training corpus
    msg.text(f"Counting training words (limit={n_examples})")
    corpus = GoldCorpus(train_path, dev_path, limit=n_examples)
    n_train_words = corpus.count_train()

    if base_model and not pipes_added:
        # Start with an existing model, use default optimizer
        optimizer = create_default_optimizer()
    else:
        # Start with a blank model, call begin_training
        cfg = {"device": use_gpu}
        cfg["conv_depth"] = conv_depth
        cfg["token_vector_width"] = width
        cfg["bilstm_depth"] = bilstm_depth
        cfg["cnn_maxout_pieces"] = cnn_pieces
        cfg["embed_size"] = embed_rows
        cfg["conv_window"] = cnn_window
        cfg["subword_features"] = not use_chars
        optimizer = nlp.begin_training(lambda: corpus.train_tuples, **cfg)
    nlp._optimizer = None

    # Load in pretrained weights (TODO: this may be broken in the config rewrite)
    if init_tok2vec is not None:
        components = _load_pretrained_tok2vec(nlp, init_tok2vec)
        msg.text(f"Loaded pretrained tok2vec for: {components}")

    # Verify textcat config
    if "textcat" in pipeline:
        textcat_labels = nlp.get_pipe("textcat").cfg.get("labels", [])
        if textcat_positive_label and textcat_positive_label not in textcat_labels:
            msg.fail(
                f"The textcat_positive_label (tpl) '{textcat_positive_label}' "
                f"does not match any label in the training data.",
                exits=1,
            )
        if textcat_positive_label and len(textcat_labels) != 2:
            msg.fail(
                "A textcat_positive_label (tpl) '{textcat_positive_label}' was "
                "provided for training data that does not appear to be a "
                "binary classification problem with two labels.",
                exits=1,
            )
        train_data = corpus.train_data(
            nlp,
            noise_level=noise_level,
            gold_preproc=gold_preproc,
            max_length=0,
            ignore_misaligned=True,
        )
        train_labels = set()
        if textcat_multilabel:
            multilabel_found = False
            for ex in train_data:
                train_labels.update(ex.gold.cats.keys())
                if list(ex.gold.cats.values()).count(1.0) != 1:
                    multilabel_found = True
            if not multilabel_found and not base_model:
                msg.warn(
                    "The textcat training instances look like they have "
                    "mutually-exclusive classes. Remove the flag "
                    "'--textcat-multilabel' to train a classifier with "
                    "mutually-exclusive classes."
                )
        if not textcat_multilabel:
            for ex in train_data:
                train_labels.update(ex.gold.cats.keys())
                if list(ex.gold.cats.values()).count(1.0) != 1 and not base_model:
                    msg.warn(
                        "Some textcat training instances do not have exactly "
                        "one positive label. Modifying training options to "
                        "include the flag '--textcat-multilabel' for classes "
                        "that are not mutually exclusive."
                    )
                    nlp.get_pipe("textcat").cfg["exclusive_classes"] = False
                    textcat_multilabel = True
                    break
        if base_model and set(textcat_labels) != train_labels:
            msg.fail(
                f"Cannot extend textcat model using data with different "
                f"labels. Base model labels: {textcat_labels}, training data "
                f"labels: {list(train_labels)}",
                exits=1,
            )
        if textcat_multilabel:
            msg.text(
                f"Textcat evaluation score: ROC AUC score macro-averaged across "
                f"the labels '{', '.join(textcat_labels)}'"
            )
        elif textcat_positive_label and len(textcat_labels) == 2:
            msg.text(
                f"Textcat evaluation score: F1-score for the "
                f"label '{textcat_positive_label}'"
            )
        elif len(textcat_labels) > 1:
            if len(textcat_labels) == 2:
                msg.warn(
                    "If the textcat component is a binary classifier with "
                    "exclusive classes, provide '--textcat_positive_label' for "
                    "an evaluation on the positive class."
                )
            msg.text(
                f"Textcat evaluation score: F1-score macro-averaged across "
                f"the labels '{', '.join(textcat_labels)}'"
            )
        else:
            msg.fail(
                "Unsupported textcat configuration. Use `spacy debug-data` "
                "for more information."
            )

    # fmt: off
    row_head, output_stats = _configure_training_output(pipeline, use_gpu, has_beam_widths)
    row_widths = [len(w) for w in row_head]
    row_settings = {"widths": row_widths, "aligns": tuple(["r" for i in row_head]), "spacing": 2}
    # fmt: on
    print("")
    msg.row(row_head, **row_settings)
    msg.row(["-" * width for width in row_settings["widths"]], **row_settings)
    try:
        iter_since_best = 0
        best_score = 0.0
        for i in range(n_iter):
            train_data = corpus.train_dataset(
                nlp,
                noise_level=noise_level,
                orth_variant_level=orth_variant_level,
                gold_preproc=gold_preproc,
                max_length=0,
                ignore_misaligned=True,
            )
            if raw_text:
                random.shuffle(raw_text)
                raw_batches = util.minibatch(
                    (nlp.make_doc(rt["text"]) for rt in raw_text), size=8
                )
            words_seen = 0
            with tqdm.tqdm(total=n_train_words, leave=False) as pbar:
                losses = {}
                for batch in util.minibatch_by_words(train_data, size=batch_sizes):
                    if not batch:
                        continue
                    docs, golds = zip(*batch)
                    try:
                        nlp.update(
                            docs,
                            golds,
                            sgd=optimizer,
                            drop=next(dropout_rates),
                            losses=losses,
                        )
                    except ValueError as e:
                        msg.warn("Error during training")
                        if init_tok2vec:
                            msg.warn(
                                "Did you provide the same parameters during 'train' as during 'pretrain'?"
                            )
                        msg.fail(f"Original error message: {e}", exits=1)
                    if raw_text:
                        # If raw text is available, perform 'rehearsal' updates,
                        # which use unlabelled data to reduce overfitting.
                        raw_batch = list(next(raw_batches))
                        nlp.rehearse(raw_batch, sgd=optimizer, losses=losses)
                    docs = [ex.doc for ex in batch]
                    if not int(os.environ.get("LOG_FRIENDLY", 0)):
                        pbar.update(sum(len(doc) for doc in docs))
                    words_seen += sum(len(doc) for doc in docs)
            with nlp.use_params(optimizer.averages):
                util.set_env_log(False)
                epoch_model_path = output_path / f"model{i}"
                nlp.to_disk(epoch_model_path)
                nlp_loaded = util.load_model_from_path(epoch_model_path)
                for beam_width in eval_beam_widths:
                    for name, component in nlp_loaded.pipeline:
                        if hasattr(component, "cfg"):
                            component.cfg["beam_width"] = beam_width
                    dev_dataset = list(
                        corpus.dev_dataset(
                            nlp_loaded,
                            gold_preproc=gold_preproc,
                            ignore_misaligned=True,
                        )
                    )
                    nwords = sum(len(ex.doc) for ex in dev_dataset)
                    start_time = timer()
                    scorer = nlp_loaded.evaluate(dev_dataset, verbose=verbose)
                    end_time = timer()
                    if use_gpu < 0:
                        gpu_wps = None
                        cpu_wps = nwords / (end_time - start_time)
                    else:
                        gpu_wps = nwords / (end_time - start_time)
                        with use_ops("numpy"):
                            nlp_loaded = util.load_model_from_path(epoch_model_path)
                            for name, component in nlp_loaded.pipeline:
                                if hasattr(component, "cfg"):
                                    component.cfg["beam_width"] = beam_width
                            dev_dataset = list(
                                corpus.dev_dataset(
                                    nlp_loaded,
                                    gold_preproc=gold_preproc,
                                    ignore_misaligned=True,
                                )
                            )
                            start_time = timer()
                            scorer = nlp_loaded.evaluate(dev_dataset, verbose=verbose)
                            end_time = timer()
                            cpu_wps = nwords / (end_time - start_time)
                    acc_loc = output_path / f"model{i}" / "accuracy.json"
                    srsly.write_json(acc_loc, scorer.scores)

                    # Update model meta.json
                    meta["lang"] = nlp.lang
                    meta["pipeline"] = nlp.pipe_names
                    meta["spacy_version"] = f">={about.__version__}"
                    if beam_width == 1:
                        meta["speed"] = {
                            "nwords": nwords,
                            "cpu": cpu_wps,
                            "gpu": gpu_wps,
                        }
                        meta.setdefault("accuracy", {})
                        for component in nlp.pipe_names:
                            for metric in _get_metrics(component):
                                meta["accuracy"][metric] = scorer.scores[metric]
                    else:
                        meta.setdefault("beam_accuracy", {})
                        meta.setdefault("beam_speed", {})
                        for component in nlp.pipe_names:
                            for metric in _get_metrics(component):
                                meta["beam_accuracy"][metric] = scorer.scores[metric]
                        meta["beam_speed"][beam_width] = {
                            "nwords": nwords,
                            "cpu": cpu_wps,
                            "gpu": gpu_wps,
                        }
                    meta["vectors"] = {
                        "width": nlp.vocab.vectors_length,
                        "vectors": len(nlp.vocab.vectors),
                        "keys": nlp.vocab.vectors.n_keys,
                        "name": nlp.vocab.vectors.name,
                    }
                    meta.setdefault("name", f"model{i}")
                    meta.setdefault("version", version)
                    meta["labels"] = nlp.meta["labels"]
                    meta_loc = output_path / f"model{i}" / "meta.json"
                    srsly.write_json(meta_loc, meta)
                    util.set_env_log(verbose)

                    progress = _get_progress(
                        i,
                        losses,
                        scorer.scores,
                        output_stats,
                        beam_width=beam_width if has_beam_widths else None,
                        cpu_wps=cpu_wps,
                        gpu_wps=gpu_wps,
                    )
                    if i == 0 and "textcat" in pipeline:
                        textcats_per_cat = scorer.scores.get("textcats_per_cat", {})
                        for cat, cat_score in textcats_per_cat.items():
                            if cat_score.get("roc_auc_score", 0) < 0:
                                msg.warn(
                                    f"Textcat ROC AUC score is undefined due to "
                                    f"only one value in label '{cat}'."
                                )
                    msg.row(progress, **row_settings)
                # Early stopping
                if n_early_stopping is not None:
                    current_score = _score_for_model(meta)
                    if current_score < best_score:
                        iter_since_best += 1
                    else:
                        iter_since_best = 0
                        best_score = current_score
                    if iter_since_best >= n_early_stopping:
                        msg.text(
                            f"Early stopping, best iteration is: {i - iter_since_best}"
                        )
                        msg.text(
                            f"Best score = {best_score}; Final iteration score = {current_score}"
                        )
                        break
    except Exception as e:
        msg.warn(f"Aborting and saving final best model. Encountered exception: {e}")
    finally:
        best_pipes = nlp.pipe_names
        if disabled_pipes:
            disabled_pipes.restore()
        with nlp.use_params(optimizer.averages):
            final_model_path = output_path / "model-final"
            nlp.to_disk(final_model_path)
            final_meta = srsly.read_json(output_path / "model-final" / "meta.json")
        msg.good("Saved model to output directory", final_model_path)
        with msg.loading("Creating best model..."):
            best_model_path = _collate_best_model(final_meta, output_path, best_pipes)
        msg.good("Created best model", best_model_path)


def _score_for_model(meta):
    """ Returns mean score between tasks in pipeline that can be used for early stopping. """
    mean_acc = list()
    pipes = meta["pipeline"]
    acc = meta["accuracy"]
    if "tagger" in pipes:
        mean_acc.append(acc["tags_acc"])
    if "parser" in pipes:
        mean_acc.append((acc["uas"] + acc["las"]) / 2)
    if "ner" in pipes:
        mean_acc.append((acc["ents_p"] + acc["ents_r"] + acc["ents_f"]) / 3)
    if "textcat" in pipes:
        mean_acc.append(acc["textcat_score"])
    if "sentrec" in pipes:
        mean_acc.append((acc["sent_p"] + acc["sent_r"] + acc["sent_f"]) / 3)
    return sum(mean_acc) / len(mean_acc)


@contextlib.contextmanager
def _create_progress_bar(total):
    if int(os.environ.get("LOG_FRIENDLY", 0)):
        yield
    else:
        pbar = tqdm.tqdm(total=total, leave=False)
        yield pbar


def _load_vectors(nlp, vectors):
    loaded_model = util.load_model(vectors, vocab=nlp.vocab)
    for lex in nlp.vocab:
        values = {}
        for attr, func in nlp.vocab.lex_attr_getters.items():
            # These attrs are expected to be set by data. Others should
            # be set by calling the language functions.
            if attr not in (CLUSTER, PROB, IS_OOV, LANG):
                values[lex.vocab.strings[attr]] = func(lex.orth_)
        lex.set_attrs(**values)
        lex.is_oov = False
    return loaded_model


def _load_pretrained_tok2vec(nlp, loc):
    """Load pretrained weights for the 'token-to-vector' part of the component
    models, which is typically a CNN. See 'spacy pretrain'. Experimental.
    """
    with loc.open("rb") as file_:
        weights_data = file_.read()
    loaded = []
    for name, component in nlp.pipeline:
        if hasattr(component, "model") and hasattr(component.model, "tok2vec"):
            component.tok2vec.from_bytes(weights_data)
            loaded.append(name)
    return loaded


def _collate_best_model(meta, output_path, components):
    bests = {}
    meta.setdefault("accuracy", {})
    for component in components:
        bests[component] = _find_best(output_path, component)
    best_dest = output_path / "model-best"
    shutil.copytree(str(output_path / "model-final"), str(best_dest))
    for component, best_component_src in bests.items():
        shutil.rmtree(str(best_dest / component))
        shutil.copytree(str(best_component_src / component), str(best_dest / component))
        accs = srsly.read_json(best_component_src / "accuracy.json")
        for metric in _get_metrics(component):
            meta["accuracy"][metric] = accs[metric]
    srsly.write_json(best_dest / "meta.json", meta)
    return best_dest


def _find_best(experiment_dir, component):
    accuracies = []
    for epoch_model in experiment_dir.iterdir():
        if epoch_model.is_dir() and epoch_model.parts[-1] != "model-final":
            accs = srsly.read_json(epoch_model / "accuracy.json")
            scores = [accs.get(metric, 0.0) for metric in _get_metrics(component)]
            accuracies.append((scores, epoch_model))
    if accuracies:
        return max(accuracies)[1]
    else:
        return None


def _get_metrics(component):
    if component == "parser":
        return ("las", "uas", "las_per_type", "token_acc", "sent_f")
    elif component == "tagger":
        return ("tags_acc",)
    elif component == "ner":
        return ("ents_f", "ents_p", "ents_r", "enty_per_type")
    elif component == "sentrec":
        return ("sent_f", "sent_p", "sent_r")
    elif component == "textcat":
        return ("textcat_score",)
    return ("token_acc",)


def _configure_training_output(pipeline, use_gpu, has_beam_widths):
    row_head = ["Itn"]
    output_stats = []
    for pipe in pipeline:
        if pipe == "tagger":
            row_head.extend(["Tag Loss ", " Tag %  "])
            output_stats.extend(["tag_loss", "tags_acc"])
        elif pipe == "parser":
            row_head.extend(
                ["Dep Loss ", " UAS  ", " LAS  ", "Sent P", "Sent R", "Sent F"]
            )
            output_stats.extend(
                ["dep_loss", "uas", "las", "sent_p", "sent_r", "sent_f"]
            )
        elif pipe == "ner":
            row_head.extend(["NER Loss ", "NER P ", "NER R ", "NER F "])
            output_stats.extend(["ner_loss", "ents_p", "ents_r", "ents_f"])
        elif pipe == "textcat":
            row_head.extend(["Textcat Loss", "Textcat"])
            output_stats.extend(["textcat_loss", "textcat_score"])
        elif pipe == "sentrec":
            row_head.extend(["Sentrec Loss", "Sent P", "Sent R", "Sent F"])
            output_stats.extend(["sentrec_loss", "sent_p", "sent_r", "sent_f"])
    row_head.extend(["Token %", "CPU WPS"])
    output_stats.extend(["token_acc", "cpu_wps"])

    if use_gpu >= 0:
        row_head.extend(["GPU WPS"])
        output_stats.extend(["gpu_wps"])

    if has_beam_widths:
        row_head.insert(1, "Beam W.")
    # remove duplicates
    row_head_dict = {k: 1 for k in row_head}
    output_stats_dict = {k: 1 for k in output_stats}
    return row_head_dict.keys(), output_stats_dict.keys()


def _get_progress(
    itn, losses, dev_scores, output_stats, beam_width=None, cpu_wps=0.0, gpu_wps=0.0
):
    scores = {}
    for stat in output_stats:
        scores[stat] = 0.0
    scores["dep_loss"] = losses.get("parser", 0.0)
    scores["ner_loss"] = losses.get("ner", 0.0)
    scores["tag_loss"] = losses.get("tagger", 0.0)
    scores["textcat_loss"] = losses.get("textcat", 0.0)
    scores["sentrec_loss"] = losses.get("sentrec", 0.0)
    scores["cpu_wps"] = cpu_wps
    scores["gpu_wps"] = gpu_wps or 0.0
    scores.update(dev_scores)
    formatted_scores = []
    for stat in output_stats:
        format_spec = "{:.3f}"
        if stat.endswith("_wps"):
            format_spec = "{:.0f}"
        formatted_scores.append(format_spec.format(scores[stat]))
    result = [itn + 1]
    result.extend(formatted_scores)
    if beam_width is not None:
        result.insert(1, beam_width)
    return result<|MERGE_RESOLUTION|>--- conflicted
+++ resolved
@@ -148,7 +148,6 @@
                 f"specified as `lang` argument ('{lang}') ",
                 exits=1,
             )
-<<<<<<< HEAD
         tok2vec_config = None
         if vectors:
             msg.text(f"Loading vector from model '{vectors}'")
@@ -158,8 +157,6 @@
             tok2vec_config["pretrained_vectors"] = pretrained_dict
 
         nlp.disable_pipes([p for p in nlp.pipe_names if p not in pipeline])
-=======
->>>>>>> 192b8d45
         for pipe in pipeline:
             pipe_cfg = {}
             if pipe == "parser":
@@ -171,22 +168,7 @@
                     "positive_label": textcat_positive_label,
                 }
             if pipe not in nlp.pipe_names:
-<<<<<<< HEAD
-                if pipe == "parser":
-                    pipe_cfg = {"learn_tokens": learn_tokens}
-                elif pipe == "textcat":
-                    pipe_cfg = {
-                        "exclusive_classes": not textcat_multilabel,
-                        "architecture": textcat_arch,
-                        "positive_label": textcat_positive_label,
-                    }
-                else:
-                    pipe_cfg = {}
-                if tok2vec_config:
-                    pipe_cfg["tok2vec"] = tok2vec_config
-=======
                 msg.text(f"Adding component to base model '{pipe}'")
->>>>>>> 192b8d45
                 nlp.add_pipe(nlp.create_pipe(pipe, config=pipe_cfg))
                 pipes_added = True
             elif replace_components:
@@ -216,7 +198,7 @@
         msg.text(f"Starting with blank model '{lang}'")
         lang_cls = util.get_lang_class(lang)
         nlp = lang_cls()
-        
+
         tok2vec_config = None
         if vectors:
             msg.text(f"Loading vector from model '{vectors}'")

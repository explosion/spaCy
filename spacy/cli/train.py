from typing import Optional, Dict, Any, Tuple, Union, Callable, List
import srsly
import tqdm
from pathlib import Path
from wasabi import msg
import thinc
import thinc.schedules
from thinc.api import use_pytorch_for_gpu_memory, require_gpu, fix_random_seed
from thinc.api import Config, Optimizer
import random
import typer

from ._util import app, Arg, Opt, parse_config_overrides, show_validation_error
<<<<<<< HEAD
from ._util import import_code, get_sourced_components
from ..gold import Corpus, Example
=======
from ._util import import_code
>>>>>>> fa79a0db
from ..language import Language
from .. import util
from ..gold.example import Example
from ..errors import Errors


# Don't remove - required to load the built-in architectures
from ..ml import models  # noqa: F401


@app.command(
    "train", context_settings={"allow_extra_args": True, "ignore_unknown_options": True}
)
def train_cli(
    # fmt: off
    ctx: typer.Context,  # This is only used to read additional arguments
    config_path: Path = Arg(..., help="Path to config file", exists=True),
    output_path: Optional[Path] = Opt(None, "--output", "--output-path", "-o", help="Output directory to store model in"),
    code_path: Optional[Path] = Opt(None, "--code-path", "-c", help="Path to Python file with additional code (registered functions) to be imported"),
    verbose: bool = Opt(False, "--verbose", "-V", "-VV", help="Display more information for debugging purposes"),
    use_gpu: int = Opt(-1, "--gpu-id", "-g", help="GPU ID or -1 for CPU"),
    resume: bool = Opt(False, "--resume", "-R", help="Resume training"),
    # fmt: on
):
    """
    Train or update a spaCy model. Requires data in spaCy's binary format. To
    convert data from other formats, use the `spacy convert` command. The
    config file includes all settings and hyperparameters used during traing.
    To override settings in the config, e.g. settings that point to local
    paths or that you want to experiment with, you can override them as
    command line options. For instance, --training.batch_size 128 overrides
    the value of "batch_size" in the block "[training]". The --code argument
    lets you pass in a Python file that's imported before training. It can be
    used to register custom functions and architectures that can then be
    referenced in the config.
    """
    util.set_env_log(verbose)
    verify_cli_args(config_path, output_path)
    overrides = parse_config_overrides(ctx.args)
    import_code(code_path)
    train(
        config_path,
        output_path=output_path,
        config_overrides=overrides,
        use_gpu=use_gpu,
        resume_training=resume,
    )


def train(
    config_path: Path,
    output_path: Optional[Path] = None,
    config_overrides: Dict[str, Any] = {},
    use_gpu: int = -1,
    resume_training: bool = False,
) -> None:
    if use_gpu >= 0:
        msg.info(f"Using GPU: {use_gpu}")
        require_gpu(use_gpu)
    else:
        msg.info("Using CPU")
    msg.info(f"Loading config and nlp from: {config_path}")
    with show_validation_error(config_path):
        config = Config().from_disk(config_path)
    if config.get("training", {}).get("seed") is not None:
        fix_random_seed(config["training"]["seed"])
    # Use original config here before it's resolved to functions
    sourced_components = get_sourced_components(config)
    with show_validation_error(config_path):
        nlp, config = util.load_model_from_config(config, overrides=config_overrides)
    if config["training"]["vectors"] is not None:
        util.load_vectors_into_model(nlp, config["training"]["vectors"])
    verify_config(nlp)
    raw_text, tag_map, morph_rules, weights_data = load_from_paths(config)
    if config.get("system", {}).get("use_pytorch_for_gpu_memory"):
        # It feels kind of weird to not have a default for this.
        use_pytorch_for_gpu_memory()
<<<<<<< HEAD
    training = config["training"]
    optimizer = training["optimizer"]
    limit = training["limit"]
    # Components that shouldn't be updated during training
    frozen_components = config["training"]["frozen_components"]
    # Sourced components that require resume_training
    resume_components = [p for p in sourced_components if p not in frozen_components]
    corpus = Corpus(data_paths["train"], data_paths["dev"], limit=limit)

    train_examples = corpus.train_dataset(
        nlp,
        shuffle=False,
        gold_preproc=training["gold_preproc"],
        max_length=training["max_length"],
    )
    train_examples = list(train_examples)
    msg.info(f"Pipeline: {nlp.pipe_names}")
    if resume_components:
        with nlp.select_pipes(enable=resume_components):
            msg.info(f"Resuming training for: {resume_components}")
            nlp.resume_training()
    with nlp.select_pipes(disable=[*frozen_components, *resume_components]):
        nlp.begin_training(lambda: train_examples)
=======
    T_cfg = config["training"]
    optimizer = T_cfg["optimizer"]
    train_corpus = T_cfg["train_corpus"]
    dev_corpus = T_cfg["dev_corpus"]
    batcher = T_cfg["batcher"]
    if resume_training:
        msg.info("Resuming training")
        nlp.resume_training()
    else:
        msg.info(f"Initializing the nlp pipeline: {nlp.pipe_names}")
        nlp.begin_training(lambda: train_corpus(nlp))
>>>>>>> fa79a0db

    if tag_map:
        # Replace tag map with provided mapping
        nlp.vocab.morphology.load_tag_map(tag_map)
    if morph_rules:
        # Load morph rules
        nlp.vocab.morphology.load_morph_exceptions(morph_rules)

    # Load a pretrained tok2vec model - cf. CLI command 'pretrain'
    if weights_data is not None:
        tok2vec_path = config.get("pretraining", {}).get("tok2vec_model", None)
        if tok2vec_path is None:
            msg.fail(
                f"To use a pretrained tok2vec model, the config needs to specify which "
                f"tok2vec layer to load in the setting [pretraining.tok2vec_model].",
                exits=1,
            )
        tok2vec = config
        for subpath in tok2vec_path.split("."):
            tok2vec = tok2vec.get(subpath)
        if not tok2vec:
            err = f"Could not locate the tok2vec model at {tok2vec_path}"
            msg.fail(err, exits=1)
        tok2vec.from_bytes(weights_data)

<<<<<<< HEAD
    msg.info("Loading training corpus")
    train_batches = create_train_batches(nlp, corpus, training)
    evaluate = create_evaluation_callback(nlp, optimizer, corpus, training)
=======
>>>>>>> fa79a0db
    # Create iterator, which yields out info after each optimization step.
    msg.info("Start training")
    score_weights = T_cfg["score_weights"]
    training_step_iterator = train_while_improving(
        nlp,
        optimizer,
<<<<<<< HEAD
        train_batches,
        evaluate,
        dropout=training["dropout"],
        accumulate_gradient=training["accumulate_gradient"],
        patience=training["patience"],
        max_steps=training["max_steps"],
        eval_frequency=training["eval_frequency"],
        raw_text=raw_text,
        exclude=frozen_components,
=======
        create_train_batches(train_corpus(nlp), batcher, T_cfg["max_epochs"]),
        create_evaluation_callback(nlp, dev_corpus, score_weights),
        dropout=T_cfg["dropout"],
        accumulate_gradient=T_cfg["accumulate_gradient"],
        patience=T_cfg["patience"],
        max_steps=T_cfg["max_steps"],
        eval_frequency=T_cfg["eval_frequency"],
        raw_text=None
>>>>>>> fa79a0db
    )
    msg.info(f"Training. Initial learn rate: {optimizer.learn_rate}")
    print_row = setup_printer(T_cfg, nlp)

    try:
        progress = tqdm.tqdm(total=T_cfg["eval_frequency"], leave=False)
        for batch, info, is_best_checkpoint in training_step_iterator:
            progress.update(1)
            if is_best_checkpoint is not None:
                progress.close()
                print_row(info)
                if is_best_checkpoint and output_path is not None:
                    update_meta(T_cfg, nlp, info)
                    nlp.to_disk(output_path / "model-best")
                progress = tqdm.tqdm(total=T_cfg["eval_frequency"], leave=False)
    except Exception as e:
        if output_path is not None:
            msg.warn(
                f"Aborting and saving the final best model. "
                f"Encountered exception: {str(e)}",
                exits=1,
            )
        else:
            raise e
    finally:
        if output_path is not None:
            final_model_path = output_path / "model-final"
            if optimizer.averages:
                with nlp.use_params(optimizer.averages):
                    nlp.to_disk(final_model_path)
            else:
                nlp.to_disk(final_model_path)
            msg.good(f"Saved model to output directory {final_model_path}")


def create_train_batches(iterator, batcher, max_epochs: int):
    epoch = 1
    examples = []
    # Stream the first epoch, so we start training faster and support
    # infinite streams.
    for batch in batcher(iterator):
        yield epoch, batch
        if max_epochs != 1:
            examples.extend(batch)
    if not examples:
        # Raise error if no data
        raise ValueError(Errors.E986)
    while epoch != max_epochs:
        random.shuffle(examples)
        for batch in batcher(examples):
            yield epoch, batch
        epoch += 1


def create_evaluation_callback(
    nlp: Language,
    dev_corpus: Callable,
    weights: Dict[str, float],
) -> Callable[[], Tuple[float, Dict[str, float]]]:
    def evaluate() -> Tuple[float, Dict[str, float]]:
<<<<<<< HEAD
        dev_examples = corpus.dev_dataset(nlp, gold_preproc=cfg["gold_preproc"])
        dev_examples = list(dev_examples)
        # TODO: this is currently assigned but not used
        n_words = sum(len(ex.predicted) for ex in dev_examples)
        batch_size = cfg["eval_batch_size"]
        if optimizer.averages:
            with nlp.use_params(optimizer.averages):
                scores = nlp.evaluate(dev_examples, batch_size=batch_size)
        else:
            scores = nlp.evaluate(dev_examples, batch_size=batch_size)
=======
        dev_examples = list(dev_corpus(nlp))
        scores = nlp.evaluate(dev_examples)
>>>>>>> fa79a0db
        # Calculate a weighted sum based on score_weights for the main score
        try:
            weighted_score = sum(scores[s] * weights.get(s, 0.0) for s in weights)
        except KeyError as e:
            keys = list(scores.keys())
            err = Errors.E983.format(dict="score_weights", key=str(e), keys=keys)
            raise KeyError(err)
        return weighted_score, scores

    return evaluate


def train_while_improving(
    nlp: Language,
    optimizer: Optimizer,
    train_data,
    evaluate,
    *,
    dropout: float,
    eval_frequency: int,
    accumulate_gradient: int,
    patience: int,
    max_steps: int,
    raw_text: List[Dict[str, str]],
    exclude: List[str],
):
    """Train until an evaluation stops improving. Works as a generator,
    with each iteration yielding a tuple `(batch, info, is_best_checkpoint)`,
    where info is a dict, and is_best_checkpoint is in [True, False, None] --
    None indicating that the iteration was not evaluated as a checkpoint.
    The evaluation is conducted by calling the evaluate callback, which should

    Positional arguments:
        nlp: The spaCy pipeline to evaluate.
        optimizer: The optimizer callable.
        train_data (Iterable[Batch]): A generator of batches, with the training
            data. Each batch should be a Sized[Tuple[Input, Annot]]. The training
            data iterable needs to take care of iterating over the epochs and
            shuffling.
        evaluate (Callable[[], Tuple[float, Any]]): A callback to perform evaluation.
            The callback should take no arguments and return a tuple
            `(main_score, other_scores)`. The main_score should be a float where
            higher is better. other_scores can be any object.

    Every iteration, the function yields out a tuple with:

    * batch: A list of Example objects.
    * info: A dict with various information about the last update (see below).
    * is_best_checkpoint: A value in None, False, True, indicating whether this
        was the best evaluation so far. You should use this to save the model
        checkpoints during training. If None, evaluation was not conducted on
        that iteration. False means evaluation was conducted, but a previous
        evaluation was better.

    The info dict provides the following information:

        epoch (int): How many passes over the data have been completed.
        step (int): How many steps have been completed.
        score (float): The main score form the last evaluation.
        other_scores: : The other scores from the last evaluation.
        loss: The accumulated losses throughout training.
        checkpoints: A list of previous results, where each result is a
            (score, step, epoch) tuple.
    """
    if isinstance(dropout, float):
        dropouts = thinc.schedules.constant(dropout)
    else:
        dropouts = dropout
    results = []
    losses = {}
    if raw_text:
        random.shuffle(raw_text)
        raw_examples = [
            Example.from_dict(nlp.make_doc(rt["text"]), {}) for rt in raw_text
        ]
        raw_batches = util.minibatch(raw_examples, size=8)

    for step, (epoch, batch) in enumerate(train_data):
        dropout = next(dropouts)
        for subbatch in subdivide_batch(batch, accumulate_gradient):
            nlp.update(
                subbatch, drop=dropout, losses=losses, sgd=False, exclude=exclude
            )
            if raw_text:
                # If raw text is available, perform 'rehearsal' updates,
                # which use unlabelled data to reduce overfitting.
                raw_batch = list(next(raw_batches))
                nlp.rehearse(raw_batch, sgd=optimizer, losses=losses, exclude=exclude)
        # TODO: refactor this so we don't have to run it separately in here
        for name, proc in nlp.pipeline:
            if name not in exclude and hasattr(proc, "model"):
                proc.model.finish_update(optimizer)
        optimizer.step_schedules()
        if not (step % eval_frequency):
            if optimizer.averages:
                with nlp.use_params(optimizer.averages):
                    score, other_scores = evaluate()
            else:
                score, other_scores = evaluate()
            results.append((score, step))
            is_best_checkpoint = score == max(results)[0]
        else:
            score, other_scores = (None, None)
            is_best_checkpoint = None
        info = {
            "epoch": epoch,
            "step": step,
            "score": score,
            "other_scores": other_scores,
            "losses": losses,
            "checkpoints": results,
        }
        yield batch, info, is_best_checkpoint
        if is_best_checkpoint is not None:
            losses = {}
        # Stop if no improvement in `patience` updates (if specified)
        best_score, best_step = max(results)
        if patience and (step - best_step) >= patience:
            break
        # Stop if we've exhausted our max steps (if specified)
        if max_steps and step >= max_steps:
            break


def subdivide_batch(batch, accumulate_gradient):
    batch = list(batch)
    batch.sort(key=lambda eg: len(eg.predicted))
    sub_len = len(batch) // accumulate_gradient
    start = 0
    for i in range(accumulate_gradient):
        subbatch = batch[start : start + sub_len]
        if subbatch:
            yield subbatch
        start += len(subbatch)
    subbatch = batch[start:]
    if subbatch:
        yield subbatch


def setup_printer(
    training: Union[Dict[str, Any], Config], nlp: Language
) -> Callable[[Dict[str, Any]], None]:
    score_cols = list(training["score_weights"])
    score_widths = [max(len(col), 6) for col in score_cols]
    loss_cols = [f"Loss {pipe}" for pipe in nlp.pipe_names]
    loss_widths = [max(len(col), 8) for col in loss_cols]
    table_header = ["E", "#"] + loss_cols + score_cols + ["Score"]
    table_header = [col.upper() for col in table_header]
    table_widths = [3, 6] + loss_widths + score_widths + [6]
    table_aligns = ["r" for _ in table_widths]
    msg.row(table_header, widths=table_widths)
    msg.row(["-" * width for width in table_widths])

    def print_row(info: Dict[str, Any]) -> None:
        try:
            losses = [
                "{0:.2f}".format(float(info["losses"][pipe_name]))
                for pipe_name in nlp.pipe_names
            ]
        except KeyError as e:
            raise KeyError(
                Errors.E983.format(
                    dict="scores (losses)", key=str(e), keys=list(info["losses"].keys())
                )
            )

        try:
            scores = [
                "{0:.2f}".format(float(info["other_scores"][col])) for col in score_cols
            ]
        except KeyError as e:
            raise KeyError(
                Errors.E983.format(
                    dict="scores (other)",
                    key=str(e),
                    keys=list(info["other_scores"].keys()),
                )
            )
        data = (
            [info["epoch"], info["step"]]
            + losses
            + scores
            + ["{0:.2f}".format(float(info["score"]))]
        )
        msg.row(data, widths=table_widths, aligns=table_aligns)

    return print_row


def update_meta(
    training: Union[Dict[str, Any], Config], nlp: Language, info: Dict[str, Any]
) -> None:
    nlp.meta["performance"] = {}
    for metric in training["score_weights"]:
        nlp.meta["performance"][metric] = info["other_scores"][metric]
    for pipe_name in nlp.pipe_names:
        nlp.meta["performance"][f"{pipe_name}_loss"] = info["losses"][pipe_name]


def load_from_paths(
    config: Config,
) -> Tuple[List[Dict[str, str]], Dict[str, dict], bytes]:
    # TODO: separate checks from loading
    raw_text = util.ensure_path(config["training"]["raw_text"])
    if raw_text is not None:
        if not raw_text.exists():
            msg.fail("Can't find raw text", raw_text, exits=1)
        raw_text = list(srsly.read_jsonl(config["training"]["raw_text"]))
    tag_map = {}
    morph_rules = {}
    weights_data = None
    init_tok2vec = util.ensure_path(config["training"]["init_tok2vec"])
    if init_tok2vec is not None:
        if not init_tok2vec.exists():
            msg.fail("Can't find pretrained tok2vec", init_tok2vec, exits=1)
        with init_tok2vec.open("rb") as file_:
            weights_data = file_.read()
    return raw_text, tag_map, morph_rules, weights_data


def verify_cli_args(
    config_path: Path,
    output_path: Optional[Path] = None,
) -> None:
    # Make sure all files and paths exists if they are needed
    if not config_path or not config_path.exists():
        msg.fail("Config file not found", config_path, exits=1)
    if output_path is not None:
        if not output_path.exists():
            output_path.mkdir()
            msg.good(f"Created output directory: {output_path}")
        elif output_path.exists() and [p for p in output_path.iterdir() if p.is_dir()]:
            msg.warn(
                "Output directory is not empty.",
                "This can lead to unintended side effects when saving the model. "
                "Please use an empty directory or a different path instead. If "
                "the specified output path doesn't exist, the directory will be "
                "created for you.",
            )


def verify_config(nlp: Language) -> None:
    """Perform additional checks based on the config and loaded nlp object."""
    # TODO: maybe we should validate based on the actual components, the list
    # in config["nlp"]["pipeline"] instead?
    for pipe_config in nlp.config["components"].values():
        # We can't assume that the component name == the factory
        factory = pipe_config["factory"]
        if factory == "textcat":
            verify_textcat_config(nlp, pipe_config)


def verify_textcat_config(nlp: Language, pipe_config: Dict[str, Any]) -> None:
    # if 'positive_label' is provided: double check whether it's in the data and
    # the task is binary
    if pipe_config.get("positive_label"):
        textcat_labels = nlp.get_pipe("textcat").cfg.get("labels", [])
        pos_label = pipe_config.get("positive_label")
        if pos_label not in textcat_labels:
            msg.fail(
                f"The textcat's 'positive_label' config setting '{pos_label}' "
                f"does not match any label in the training data.",
                exits=1,
            )
        if len(textcat_labels) != 2:
            msg.fail(
                f"A textcat 'positive_label' '{pos_label}' was "
                f"provided for training data that does not appear to be a "
                f"binary classification problem with two labels.",
                exits=1,
            )<|MERGE_RESOLUTION|>--- conflicted
+++ resolved
@@ -11,12 +11,7 @@
 import typer
 
 from ._util import app, Arg, Opt, parse_config_overrides, show_validation_error
-<<<<<<< HEAD
 from ._util import import_code, get_sourced_components
-from ..gold import Corpus, Example
-=======
-from ._util import import_code
->>>>>>> fa79a0db
 from ..language import Language
 from .. import util
 from ..gold.example import Example
@@ -94,43 +89,22 @@
     if config.get("system", {}).get("use_pytorch_for_gpu_memory"):
         # It feels kind of weird to not have a default for this.
         use_pytorch_for_gpu_memory()
-<<<<<<< HEAD
-    training = config["training"]
-    optimizer = training["optimizer"]
-    limit = training["limit"]
+    T_cfg = config["training"]
+    optimizer = T_cfg["optimizer"]
+    train_corpus = T_cfg["train_corpus"]
+    dev_corpus = T_cfg["dev_corpus"]
+    batcher = T_cfg["batcher"]
     # Components that shouldn't be updated during training
-    frozen_components = config["training"]["frozen_components"]
+    frozen_components = T_cfg["frozen_components"]
     # Sourced components that require resume_training
     resume_components = [p for p in sourced_components if p not in frozen_components]
-    corpus = Corpus(data_paths["train"], data_paths["dev"], limit=limit)
-
-    train_examples = corpus.train_dataset(
-        nlp,
-        shuffle=False,
-        gold_preproc=training["gold_preproc"],
-        max_length=training["max_length"],
-    )
-    train_examples = list(train_examples)
     msg.info(f"Pipeline: {nlp.pipe_names}")
     if resume_components:
         with nlp.select_pipes(enable=resume_components):
             msg.info(f"Resuming training for: {resume_components}")
             nlp.resume_training()
     with nlp.select_pipes(disable=[*frozen_components, *resume_components]):
-        nlp.begin_training(lambda: train_examples)
-=======
-    T_cfg = config["training"]
-    optimizer = T_cfg["optimizer"]
-    train_corpus = T_cfg["train_corpus"]
-    dev_corpus = T_cfg["dev_corpus"]
-    batcher = T_cfg["batcher"]
-    if resume_training:
-        msg.info("Resuming training")
-        nlp.resume_training()
-    else:
-        msg.info(f"Initializing the nlp pipeline: {nlp.pipe_names}")
         nlp.begin_training(lambda: train_corpus(nlp))
->>>>>>> fa79a0db
 
     if tag_map:
         # Replace tag map with provided mapping
@@ -156,29 +130,12 @@
             msg.fail(err, exits=1)
         tok2vec.from_bytes(weights_data)
 
-<<<<<<< HEAD
-    msg.info("Loading training corpus")
-    train_batches = create_train_batches(nlp, corpus, training)
-    evaluate = create_evaluation_callback(nlp, optimizer, corpus, training)
-=======
->>>>>>> fa79a0db
     # Create iterator, which yields out info after each optimization step.
     msg.info("Start training")
     score_weights = T_cfg["score_weights"]
     training_step_iterator = train_while_improving(
         nlp,
         optimizer,
-<<<<<<< HEAD
-        train_batches,
-        evaluate,
-        dropout=training["dropout"],
-        accumulate_gradient=training["accumulate_gradient"],
-        patience=training["patience"],
-        max_steps=training["max_steps"],
-        eval_frequency=training["eval_frequency"],
-        raw_text=raw_text,
-        exclude=frozen_components,
-=======
         create_train_batches(train_corpus(nlp), batcher, T_cfg["max_epochs"]),
         create_evaluation_callback(nlp, dev_corpus, score_weights),
         dropout=T_cfg["dropout"],
@@ -186,8 +143,7 @@
         patience=T_cfg["patience"],
         max_steps=T_cfg["max_steps"],
         eval_frequency=T_cfg["eval_frequency"],
-        raw_text=None
->>>>>>> fa79a0db
+        raw_text=None,
     )
     msg.info(f"Training. Initial learn rate: {optimizer.learn_rate}")
     print_row = setup_printer(T_cfg, nlp)
@@ -243,26 +199,11 @@
 
 
 def create_evaluation_callback(
-    nlp: Language,
-    dev_corpus: Callable,
-    weights: Dict[str, float],
+    nlp: Language, dev_corpus: Callable, weights: Dict[str, float],
 ) -> Callable[[], Tuple[float, Dict[str, float]]]:
     def evaluate() -> Tuple[float, Dict[str, float]]:
-<<<<<<< HEAD
-        dev_examples = corpus.dev_dataset(nlp, gold_preproc=cfg["gold_preproc"])
-        dev_examples = list(dev_examples)
-        # TODO: this is currently assigned but not used
-        n_words = sum(len(ex.predicted) for ex in dev_examples)
-        batch_size = cfg["eval_batch_size"]
-        if optimizer.averages:
-            with nlp.use_params(optimizer.averages):
-                scores = nlp.evaluate(dev_examples, batch_size=batch_size)
-        else:
-            scores = nlp.evaluate(dev_examples, batch_size=batch_size)
-=======
         dev_examples = list(dev_corpus(nlp))
         scores = nlp.evaluate(dev_examples)
->>>>>>> fa79a0db
         # Calculate a weighted sum based on score_weights for the main score
         try:
             weighted_score = sum(scores[s] * weights.get(s, 0.0) for s in weights)
@@ -483,10 +424,7 @@
     return raw_text, tag_map, morph_rules, weights_data
 
 
-def verify_cli_args(
-    config_path: Path,
-    output_path: Optional[Path] = None,
-) -> None:
+def verify_cli_args(config_path: Path, output_path: Optional[Path] = None,) -> None:
     # Make sure all files and paths exists if they are needed
     if not config_path or not config_path.exists():
         msg.fail("Config file not found", config_path, exits=1)

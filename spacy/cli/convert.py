--- conflicted
+++ resolved
@@ -4,12 +4,8 @@
 import plac
 from pathlib import Path
 
-<<<<<<< HEAD
 from .converters import conllu2json, conllubio2json, iob2json, conll_ner2json
-=======
-from .converters import conllu2json, iob2json, conll_ner2json
 from ._messages import Messages
->>>>>>> f35980f8
 from ..util import prints
 
 # Converters are matched by file extension. To add a converter, add a new

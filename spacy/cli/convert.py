--- conflicted
+++ resolved
@@ -6,14 +6,9 @@
 import re
 import sys
 
-<<<<<<< HEAD
+from ._app import app, Arg, Opt
 from ..tokens import DocBin
 from ..gold.converters import iob2docs, conll_ner2docs, json2docs
-=======
-from ._app import app, Arg, Opt
-from .converters import conllu2json, iob2json, conll_ner2json
-from .converters import ner_jsonl2json
->>>>>>> 83b4aa05
 
 
 # Converters are matched by file extension except for ner/iob, which are
@@ -32,57 +27,80 @@
 
 
 # File types
-FILE_TYPES_STDOUT = ("json", "jsonl")
+FILE_TYPES_STDOUT = ("json")
 
 
 class FileTypes(str, Enum):
     json = "json"
-    jsonl = "jsonl"
-    msg = "msg"
+    spacy = "spacy"
 
 
 @app.command("convert")
 def convert_cli(
     # fmt: off
-<<<<<<< HEAD
-    input_path: ("Input file or directory", "positional", None, Path),
-    output_dir: ("Output directory.", "positional", None, Path),
-    file_type: (f"Type of data to produce: {FILE_TYPES}", "option", "t", str, FILE_TYPES) = "spacy",
-    n_sents: ("Number of sentences per doc (0 to disable)", "option", "n", int) = 1,
-    seg_sents: ("Segment sentences (for -c ner)", "flag", "s") = False,
-    model: ("Model for sentence segmentation (for -s)", "option", "b", str) = None,
-    morphology: ("Enable appending morphology to tags", "flag", "m", bool) = False,
-    merge_subtokens: ("Merge CoNLL-U subtokens", "flag", "T", bool) = False,
-    converter: (f"Converter: {tuple(CONVERTERS.keys())}", "option", "c", str) = "auto",
-    ner_map: ("NER tag mapping (as JSON-encoded dict of entity types)", "option", "N", Path) = None,
-    lang: ("Language (if tokenizer required)", "option", "l", str) = None,
-=======
-    input_file: str = Arg(..., help="Input file", exists=True),
+    input_path: str = Arg(..., help="Input file or directory", exists=True),
     output_dir: Path = Arg("-", help="Output directory. '-' for stdout.", allow_dash=True, exists=True),
-    file_type: FileTypes = Opt(FileTypes.json.value, "--file-type", "-t", help="Type of data to produce"),
+    file_type: FileTypes = Opt("spacy", "--file-type", "-t", help="Type of data to produce"),
     n_sents: int = Opt(1, "--n-sents", "-n", help="Number of sentences per doc (0 to disable)"),
     seg_sents: bool = Opt(False, "--seg-sents", "-s", help="Segment sentences (for -c ner)"),
     model: Optional[str] = Opt(None, "--model", "-b", help="Model for sentence segmentation (for -s)"),
     morphology: bool = Opt(False, "--morphology", "-m", help="Enable appending morphology to tags"),
     merge_subtokens: bool = Opt(False, "--merge-subtokens", "-T", help="Merge CoNLL-U subtokens"),
     converter: str = Opt("auto", "--converter", "-c", help=f"Converter: {tuple(CONVERTERS.keys())}"),
-    ner_map_path: Optional[Path] = Opt(None, "--ner-map-path", "-N", help="NER tag mapping (as JSON-encoded dict of entity types)", exists=True),
+    ner_map: Optional[Path] = Opt(None, "--ner-map", "-N", help="NER tag mapping (as JSON-encoded dict of entity types)", exists=True),
     lang: Optional[str] = Opt(None, "--lang", "-l", help="Language (if tokenizer required)"),
->>>>>>> 83b4aa05
     # fmt: on
 ):
     """
     Convert files into json or DocBin format for use with train command and other
-    experiment management functions.
+    experiment management functions. If no output_dir is specified, the data
+    is written to stdout, so you can pipe them forward to a JSON file:
+    $ spacy convert some_file.conllu > some_file.json
     """
-<<<<<<< HEAD
+    if isinstance(file_type, FileTypes):
+        # We get an instance of the FileTypes from the CLI so we need its string value
+        file_type = file_type.value
     cli_args = locals()
-    no_print = output_dir == "-"
+    silent = output_dir == "-"
     output_dir = Path(output_dir) if output_dir != "-" else "-"
-    msg = Printer(no_print=no_print)
+    msg = Printer(no_print=silent)
     verify_cli_args(msg, **cli_args)
-    converter = _get_converter(msg, converter, input_path)
+    convert(
+        input_path,
+        output_dir,
+        file_type=file_type,
+        n_sents=n_sents,
+        seg_sents=seg_sents,
+        model=model,
+        morphology=morphology,
+        merge_subtokens=merge_subtokens,
+        converter=converter,
+        ner_map=ner_map,
+        lang=lang,
+        silent=silent,
+        msg=msg,
+    )
+
+def convert(
+        input_path: Path,
+        output_dir: Path,
+        *,
+        file_type: str = "json",
+        n_sents: int = 1,
+        seg_sents: bool = False,
+        model: Optional[str] = None,
+        morphology: bool = False,
+        merge_subtokens: bool = False,
+        converter: str = "auto",
+        ner_map: Optional[Path] = None,
+        lang: Optional[str] = None,
+        silent: bool = True,
+        msg: Optional[Path] = None,
+) -> None:
+    if not msg:
+        msg = Printer(no_print=silent)
     ner_map = srsly.read_json(ner_map) if ner_map is not None else None
+
     for input_loc in walk_directory(input_path):
         input_data = input_loc.open("r", encoding="utf-8").read()
         # Use converter function to convert data
@@ -95,25 +113,30 @@
             merge_subtokens=merge_subtokens,
             lang=lang,
             model=model,
-            no_print=no_print,
+            no_print=silent,
             ner_map=ner_map,
         )
+    if output_dir != "-":
+        # Export data to a file
         suffix = f".{file_type}"
         subpath = input_loc.relative_to(input_path)
-        output_file = (output_dir / subpath).with_suffix(suffix)
+        output_file = Path(output_dir) / subpath.with_suffix(suffix)
         if not output_file.parent.exists():
             output_file.parent.mkdir(parents=True)
         if file_type == "json":
-            data = docs2json(docs)
             srsly.write_json(output_file, docs2json(docs))
         else:
             data = DocBin(docs=docs).to_bytes()
             with output_file.open("wb") as file_:
                 file_.write(data)
         msg.good(f"Generated output file ({len(docs)} documents): {output_file}")
-
-
-def autodetect_ner_format(input_data):
+    else:
+        # Print to stdout
+        if file_type == "json":
+            srsly.write_json("-", docs)
+
+
+def autodetect_ner_format(input_data: str) -> str:
     # guess format from the first 20 lines
     lines = input_data.split("\n")[:20]
     format_guesses = {"ner": 0, "iob": 0}
@@ -179,45 +202,6 @@
                 "Can't automatically detect NER format. Conversion may not",
                 "succeed. See https://spacy.io/api/cli#convert",
             )
-=======
-    if isinstance(file_type, FileTypes):
-        # We get an instance of the FileTypes from the CLI so we need its string value
-        file_type = file_type.value
-    silent = output_dir == "-"
-    convert(
-        input_file,
-        output_dir,
-        file_type=file_type,
-        n_sents=n_sents,
-        seg_sents=seg_sents,
-        model=model,
-        morphology=morphology,
-        merge_subtokens=merge_subtokens,
-        converter=converter,
-        ner_map_path=ner_map_path,
-        lang=lang,
-        silent=silent,
-    )
-
-
-def convert(
-    input_file: Path,
-    output_dir: Path,
-    *,
-    file_type: str = "json",
-    n_sents: int = 1,
-    seg_sents: bool = False,
-    model: Optional[str] = None,
-    morphology: bool = False,
-    merge_subtokens: bool = False,
-    converter: str = "auto",
-    ner_map_path: Optional[Path] = None,
-    lang: Optional[str] = None,
-    silent: bool = True,
-) -> None:
-    msg = Printer(no_print=silent, pretty=not silent)
-    input_path = Path(input_file)
->>>>>>> 83b4aa05
     if file_type not in FILE_TYPES_STDOUT and output_dir == "-":
         # TODO: support msgpack via stdout in srsly?
         msg.fail(
@@ -263,68 +247,8 @@
             converter = converter_autodetect
         else:
             msg.warn(
-<<<<<<< HEAD
                 "Can't automatically detect NER format. "
                 "Conversion may not succeed. "
                 "See https://spacy.io/api/cli#convert"
             )
-    return converter
-=======
-                "Can't automatically detect NER format. Conversion may not "
-                "succeed. See https://spacy.io/api/cli#convert"
-            )
-    if converter not in CONVERTERS:
-        msg.fail(f"Can't find converter for {converter}", exits=1)
-    ner_map = None
-    if ner_map_path is not None:
-        ner_map = srsly.read_json(ner_map_path)
-    # Use converter function to convert data
-    func = CONVERTERS[converter]
-    data = func(
-        input_data,
-        n_sents=n_sents,
-        seg_sents=seg_sents,
-        append_morphology=morphology,
-        merge_subtokens=merge_subtokens,
-        lang=lang,
-        model=model,
-        no_print=silent,
-        ner_map=ner_map,
-    )
-    if output_dir != "-":
-        # Export data to a file
-        suffix = f".{file_type}"
-        output_file = Path(output_dir) / Path(input_path.parts[-1]).with_suffix(suffix)
-        if file_type == "json":
-            srsly.write_json(output_file, data)
-        elif file_type == "jsonl":
-            srsly.write_jsonl(output_file, data)
-        elif file_type == "msg":
-            srsly.write_msgpack(output_file, data)
-        msg.good(f"Generated output file ({len(data)} documents): {output_file}")
-    else:
-        # Print to stdout
-        if file_type == "json":
-            srsly.write_json("-", data)
-        elif file_type == "jsonl":
-            srsly.write_jsonl("-", data)
-
-
-def autodetect_ner_format(input_data: str) -> str:
-    # guess format from the first 20 lines
-    lines = input_data.split("\n")[:20]
-    format_guesses = {"ner": 0, "iob": 0}
-    iob_re = re.compile(r"\S+\|(O|[IB]-\S+)")
-    ner_re = re.compile(r"\S+\s+(O|[IB]-\S+)$")
-    for line in lines:
-        line = line.strip()
-        if iob_re.search(line):
-            format_guesses["iob"] += 1
-        if ner_re.search(line):
-            format_guesses["ner"] += 1
-    if format_guesses["iob"] == 0 and format_guesses["ner"] > 0:
-        return "ner"
-    if format_guesses["ner"] == 0 and format_guesses["iob"] > 0:
-        return "iob"
-    return None
->>>>>>> 83b4aa05
+    return converter
--- conflicted
+++ resolved
@@ -3,11 +3,7 @@
 can help generate the best possible configuration, given a user's requirements. #}
 {%- set use_transformer = hardware != "cpu" and transformer_data -%}
 {%- set transformer = transformer_data[optimize] if use_transformer else {} -%}
-<<<<<<< HEAD
-{%- set listener_components = ["tagger", "morphologizer", "parser", "ner", "textcat", "textcat_multilabel", "entity_linker", "spancat", "spancat_singlelabel", "trainable_lemmatizer"] -%}
-=======
 {%- set listener_components = ["tagger", "morphologizer", "parser", "ner", "textcat", "textcat_multilabel", "entity_linker", "span_finder", "spancat", "spancat_singlelabel", "trainable_lemmatizer"] -%}
->>>>>>> d26e4e08
 [paths]
 train = null
 dev = null
@@ -32,11 +28,7 @@
 tok2vec/transformer. #}
 {%- set with_accuracy_or_transformer = (use_transformer or with_accuracy) -%}
 {%- set textcat_needs_features = has_textcat and with_accuracy_or_transformer -%}
-<<<<<<< HEAD
-{%- if ("tagger" in components or "morphologizer" in components or "parser" in components or "ner" in components or "spancat" in components or "spancat_singlelabel" in components or "trainable_lemmatizer" in components or "entity_linker" in components or textcat_needs_features) -%}
-=======
 {%- if ("tagger" in components or "morphologizer" in components or "parser" in components or "ner" in components or "span_finder" in components or "spancat" in components or "spancat_singlelabel" in components or "trainable_lemmatizer" in components or "entity_linker" in components or textcat_needs_features) -%}
->>>>>>> d26e4e08
 {%- set full_pipeline = ["transformer" if use_transformer else "tok2vec"] + components -%}
 {%- else -%}
 {%- set full_pipeline = components -%}

from typing import Optional, List, Tuple
from enum import Enum
from pathlib import Path
from wasabi import Printer, diff_strings
from thinc.api import Config
import srsly
import re

from .. import util
from ..language import DEFAULT_CONFIG_PRETRAIN_PATH
from ..schemas import RecommendationSchema
from ._util import init_cli, Arg, Opt, show_validation_error, COMMAND, string_to_list


ROOT = Path(__file__).parent / "templates"
TEMPLATE_PATH = ROOT / "quickstart_training.jinja"
RECOMMENDATIONS = srsly.read_yaml(ROOT / "quickstart_training_recommendations.yml")


class Optimizations(str, Enum):
    efficiency = "efficiency"
    accuracy = "accuracy"


@init_cli.command("config")
def init_config_cli(
    # fmt: off
    output_file: Path = Arg(..., help="File to save config.cfg to or - for stdout (will only output config and no additional logging info)", allow_dash=True),
    lang: Optional[str] = Opt("en", "--lang", "-l", help="Two-letter code of the language to use"),
    pipeline: Optional[str] = Opt("tagger,parser,ner", "--pipeline", "-p", help="Comma-separated names of trainable pipeline components to include (without 'tok2vec' or 'transformer')"),
    optimize: Optimizations = Opt(Optimizations.efficiency.value, "--optimize", "-o", help="Whether to optimize for efficiency (faster inference, smaller model, lower memory consumption) or higher accuracy (potentially larger and slower model). This will impact the choice of architecture, pretrained weights and related hyperparameters."),
    cpu: bool = Opt(False, "--cpu", "-C", help="Whether the model needs to run on CPU. This will impact the choice of architecture, pretrained weights and related hyperparameters."),
    # fmt: on
):
    """
    Generate a starter config.cfg for training. Based on your requirements
    specified via the CLI arguments, this command generates a config with the
    optimal settings for you use case. This includes the choice of architecture,
    pretrained weights and related hyperparameters.

    DOCS: https://nightly.spacy.io/api/cli#init-config
    """
    if isinstance(optimize, Optimizations):  # instance of enum from the CLI
        optimize = optimize.value
<<<<<<< HEAD
    pipeline = [p.strip() for p in pipeline.split(",")]
=======
    pipeline = string_to_list(pipeline)
>>>>>>> 24e138b8
    init_config(output_file, lang=lang, pipeline=pipeline, optimize=optimize, cpu=cpu)


@init_cli.command("fill-config")
def init_fill_config_cli(
    # fmt: off
    base_path: Path = Arg(..., help="Base config to fill", exists=True, dir_okay=False),
    output_file: Path = Arg("-", help="File to save config.cfg to (or - for stdout)", allow_dash=True),
    pretraining: bool = Opt(False, "--pretraining", "-p", help="Include config for pretraining (with 'spacy pretrain')"),
    diff: bool = Opt(False, "--diff", "-D", help="Print a visual diff highlighting the changes")
    # fmt: on
):
    """
    Fill partial config.cfg with default values. Will add all missing settings
    from the default config and will create all objects, check the registered
    functions for their default values and update the base config. This command
    can be used with a config generated via the training quickstart widget:
    https://nightly.spacy.io/usage/training#quickstart

    DOCS: https://nightly.spacy.io/api/cli#init-fill-config
    """
    fill_config(output_file, base_path, pretraining=pretraining, diff=diff)


def fill_config(
    output_file: Path,
    base_path: Path,
    *,
    pretraining: bool = False,
    diff: bool = False,
    silent: bool = False,
) -> Tuple[Config, Config]:
    is_stdout = str(output_file) == "-"
    no_print = is_stdout or silent
    msg = Printer(no_print=no_print)
    with show_validation_error(hint_fill=False):
        config = util.load_config(base_path)
        nlp, _ = util.load_model_from_config(config, auto_fill=True, validate=False)
    # Load a second time with validation to be extra sure that the produced
    # config result is a valid config
    nlp, _ = util.load_model_from_config(nlp.config)
    filled = nlp.config
    if pretraining:
        validate_config_for_pretrain(filled, msg)
        pretrain_config = util.load_config(DEFAULT_CONFIG_PRETRAIN_PATH)
        filled = pretrain_config.merge(filled)
    before = config.to_str()
    after = filled.to_str()
    if before == after:
        msg.warn("Nothing to auto-fill: base config is already complete")
    else:
        msg.good("Auto-filled config with all values")
    if diff and not no_print:
        if before == after:
            msg.warn("No diff to show: nothing was auto-filled")
        else:
            msg.divider("START CONFIG DIFF")
            print("")
            print(diff_strings(before, after))
            msg.divider("END CONFIG DIFF")
            print("")
    save_config(filled, output_file, is_stdout=is_stdout, silent=silent)
    return config, filled


def init_config(
    output_file: Path, *, lang: str, pipeline: List[str], optimize: str, cpu: bool
) -> None:
    is_stdout = str(output_file) == "-"
    msg = Printer(no_print=is_stdout)
    try:
        from jinja2 import Template
    except ImportError:
        msg.fail("This command requires jinja2", "pip install jinja2", exits=1)
    with TEMPLATE_PATH.open("r") as f:
        template = Template(f.read())
    # Filter out duplicates since tok2vec and transformer are added by template
    pipeline = [pipe for pipe in pipeline if pipe not in ("tok2vec", "transformer")]
    reco = RecommendationSchema(**RECOMMENDATIONS.get(lang, {})).dict()
    variables = {
        "lang": lang,
        "components": pipeline,
        "optimize": optimize,
        "hardware": "cpu" if cpu else "gpu",
        "transformer_data": reco["transformer"],
        "word_vectors": reco["word_vectors"],
        "has_letters": reco["has_letters"],
    }
    if variables["transformer_data"] and not has_spacy_transformers():
        msg.warn(
            "To generate a more effective transformer-based config (GPU-only), "
            "install the spacy-transformers package and re-run this command. "
            "The config generated now does not use transformers."
        )
        variables["transformer_data"] = None
    base_template = template.render(variables).strip()
    # Giving up on getting the newlines right in jinja for now
    base_template = re.sub(r"\n\n\n+", "\n\n", base_template)
    # Access variables declared in templates
    template_vars = template.make_module(variables)
    use_case = {
        "Language": lang,
        "Pipeline": ", ".join(pipeline),
        "Optimize for": optimize,
        "Hardware": variables["hardware"].upper(),
        "Transformer": template_vars.transformer.get("name", False),
    }
    msg.info("Generated template specific for your use case")
    for label, value in use_case.items():
        msg.text(f"- {label}: {value}")
    with show_validation_error(hint_fill=False):
        config = util.load_config_from_str(base_template)
        nlp, _ = util.load_model_from_config(config, auto_fill=True)
    msg.good("Auto-filled config with all values")
    save_config(nlp.config, output_file, is_stdout=is_stdout)


def save_config(
    config: Config, output_file: Path, is_stdout: bool = False, silent: bool = False
) -> None:
    no_print = is_stdout or silent
    msg = Printer(no_print=no_print)
    if is_stdout:
        print(config.to_str())
    else:
        if not output_file.parent.exists():
            output_file.parent.mkdir(parents=True)
        config.to_disk(output_file, interpolate=False)
        msg.good("Saved config", output_file)
        msg.text("You can now add your data and train your pipeline:")
        variables = ["--paths.train ./train.spacy", "--paths.dev ./dev.spacy"]
        if not no_print:
            print(f"{COMMAND} train {output_file.parts[-1]} {' '.join(variables)}")


def has_spacy_transformers() -> bool:
    try:
        import spacy_transformers  # noqa: F401

        return True
    except ImportError:
        return False


def validate_config_for_pretrain(config: Config, msg: Printer) -> None:
    if "tok2vec" not in config["nlp"]["pipeline"]:
        msg.warn(
            "No tok2vec component found in the pipeline. If your tok2vec "
            "component has a different name, you may need to adjust the "
            "tok2vec_model reference in the [pretraining] block. If you don't "
            "have a tok2vec component, make sure to add it to your [components] "
            "and the pipeline specified in the [nlp] block, so you can pretrain "
            "weights for it."
        )<|MERGE_RESOLUTION|>--- conflicted
+++ resolved
@@ -42,11 +42,7 @@
     """
     if isinstance(optimize, Optimizations):  # instance of enum from the CLI
         optimize = optimize.value
-<<<<<<< HEAD
-    pipeline = [p.strip() for p in pipeline.split(",")]
-=======
     pipeline = string_to_list(pipeline)
->>>>>>> 24e138b8
     init_config(output_file, lang=lang, pipeline=pipeline, optimize=optimize, cpu=cpu)
 
 

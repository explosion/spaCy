from pathlib import Path
from collections import Counter
import sys
import srsly
from wasabi import Printer, MESSAGES

from ..gold import GoldCorpus
from ..syntax import nonproj
from ..util import load_model, get_lang_class


# Minimum number of expected occurrences of NER label in data to train new label
NEW_LABEL_THRESHOLD = 50
# Minimum number of expected occurrences of dependency labels
DEP_LABEL_THRESHOLD = 20
# Minimum number of expected examples to train a blank model
BLANK_MODEL_MIN_THRESHOLD = 100
BLANK_MODEL_THRESHOLD = 2000


def debug_data(
    # fmt: off
    lang: ("Model language", "positional", None, str),
    train_path: ("Location of JSON-formatted training data", "positional", None, Path),
    dev_path: ("Location of JSON-formatted development data", "positional", None, Path),
    tag_map_path: ("Location of JSON-formatted tag map", "option", "tm", Path) = None,
    base_model: ("Name of model to update (optional)", "option", "b", str) = None,
    pipeline: ("Comma-separated names of pipeline components to train", "option", "p", str) = "tagger,parser,ner",
    ignore_warnings: ("Ignore warnings, only show stats and errors", "flag", "IW", bool) = False,
    verbose: ("Print additional information and explanations", "flag", "V", bool) = False,
    no_format: ("Don't pretty-print the results", "flag", "NF", bool) = False,
    # fmt: on
):
    """
    Analyze, debug and validate your training and development data, get useful
    stats, and find problems like invalid entity annotations, cyclic
    dependencies, low data labels and more.
    """
    msg = Printer(pretty=not no_format, ignore_warnings=ignore_warnings)

    # Make sure all files and paths exists if they are needed
    if not train_path.exists():
        msg.fail("Training data not found", train_path, exits=1)
    if not dev_path.exists():
        msg.fail("Development data not found", dev_path, exits=1)

    tag_map = {}
    if tag_map_path is not None:
        tag_map = srsly.read_json(tag_map_path)

    # Initialize the model and pipeline
    pipeline = [p.strip() for p in pipeline.split(",")]
    if base_model:
        nlp = load_model(base_model)
    else:
        lang_cls = get_lang_class(lang)
        nlp = lang_cls()
    # Update tag map with provided mapping
    nlp.vocab.morphology.tag_map.update(tag_map)

    msg.divider("Data format validation")

    # TODO: Validate data format using the JSON schema
    # TODO: update once the new format is ready
    # TODO: move validation to GoldCorpus in order to be able to load from dir

    # Create the gold corpus to be able to better analyze data
    loading_train_error_message = ""
    loading_dev_error_message = ""
    with msg.loading("Loading corpus..."):
        corpus = GoldCorpus(train_path, dev_path)
        try:
            train_dataset = list(corpus.train_dataset(nlp))
            train_dataset_unpreprocessed = list(
                corpus.train_dataset_without_preprocessing(nlp)
            )
        except ValueError as e:
            loading_train_error_message = f"Training data cannot be loaded: {e}"
        try:
            dev_dataset = list(corpus.dev_dataset(nlp))
        except ValueError as e:
            loading_dev_error_message = f"Development data cannot be loaded: {e}"
    if loading_train_error_message or loading_dev_error_message:
        if loading_train_error_message:
            msg.fail(loading_train_error_message)
        if loading_dev_error_message:
            msg.fail(loading_dev_error_message)
        sys.exit(1)
    msg.good("Corpus is loadable")

    # Create all gold data here to avoid iterating over the train_docs constantly
<<<<<<< HEAD
    gold_train_data = _compile_gold(train_docs, pipeline, nlp)
    gold_train_unpreprocessed_data = _compile_gold(
        train_docs_unpreprocessed, pipeline, nlp
    )
    gold_dev_data = _compile_gold(dev_docs, pipeline, nlp)
=======
    gold_train_data = _compile_gold(train_dataset, pipeline, nlp)
    gold_train_unpreprocessed_data = _compile_gold(
        train_dataset_unpreprocessed, pipeline, nlp
    )
    gold_dev_data = _compile_gold(dev_dataset, pipeline, nlp)
>>>>>>> 65ebb2f7

    train_texts = gold_train_data["texts"]
    dev_texts = gold_dev_data["texts"]

    msg.divider("Training stats")
    msg.text(f"Training pipeline: {', '.join(pipeline)}")
    for pipe in [p for p in pipeline if p not in nlp.factories]:
        msg.fail(f"Pipeline component '{pipe}' not available in factories")
    if base_model:
        msg.text(f"Starting with base model '{base_model}'")
    else:
        msg.text(f"Starting with blank model '{lang}'")
    msg.text(f"{len(train_dataset)} training docs")
    msg.text(f"{len(dev_dataset)} evaluation docs")

    if not len(gold_dev_data):
        msg.fail("No evaluation docs")
    overlap = len(train_texts.intersection(dev_texts))
    if overlap:
        msg.warn(f"{overlap} training examples also in evaluation data")
    else:
        msg.good("No overlap between training and evaluation data")
    if not base_model and len(train_dataset) < BLANK_MODEL_THRESHOLD:
        text = (
            f"Low number of examples to train from a blank model ({len(train_dataset)})"
        )
        if len(train_dataset) < BLANK_MODEL_MIN_THRESHOLD:
            msg.fail(text)
        else:
            msg.warn(text)
        msg.text(
            f"It's recommended to use at least {BLANK_MODEL_THRESHOLD} examples "
            f"(minimum {BLANK_MODEL_MIN_THRESHOLD})",
            show=verbose,
        )

    msg.divider("Vocab & Vectors")
    n_words = gold_train_data["n_words"]
    msg.info(
        f"{n_words} total word(s) in the data ({len(gold_train_data['words'])} unique)"
    )
    if gold_train_data["n_misaligned_words"] > 0:
        n_misaligned = gold_train_data["n_misaligned_words"]
        msg.warn(f"{n_misaligned} misaligned tokens in the training data")
    if gold_dev_data["n_misaligned_words"] > 0:
        n_misaligned = gold_dev_data["n_misaligned_words"]
        msg.warn(f"{n_misaligned} misaligned tokens in the dev data")
    most_common_words = gold_train_data["words"].most_common(10)
    msg.text(
        f"10 most common words: {_format_labels(most_common_words, counts=True)}",
        show=verbose,
    )
    if len(nlp.vocab.vectors):
        msg.info(
            f"{len(nlp.vocab.vectors)} vectors ({nlp.vocab.vectors.n_keys} "
            f"unique keys, {nlp.vocab.vectors_length} dimensions)"
        )
        n_missing_vectors = sum(gold_train_data["words_missing_vectors"].values())
        msg.warn(
            "{} words in training data without vectors ({:0.2f}%)".format(
                n_missing_vectors, n_missing_vectors / gold_train_data["n_words"],
            ),
        )
        msg.text(
            "10 most common words without vectors: {}".format(
                _format_labels(
                    gold_train_data["words_missing_vectors"].most_common(10),
                    counts=True,
                )
            ),
            show=verbose,
        )
        n_missing_vectors = sum(gold_train_data["words_missing_vectors"].values())
        msg.warn(
            "{} words in training data without vectors ({:0.2f}%)".format(
                n_missing_vectors, n_missing_vectors / gold_train_data["n_words"],
            ),
        )
        msg.text(
            "10 most common words without vectors: {}".format(
                _format_labels(
                    gold_train_data["words_missing_vectors"].most_common(10),
                    counts=True,
                )
            ),
            show=verbose,
        )
    else:
        msg.info("No word vectors present in the model")

    if "ner" in pipeline:
        # Get all unique NER labels present in the data
        labels = set(
            label for label in gold_train_data["ner"] if label not in ("O", "-", None)
        )
        label_counts = gold_train_data["ner"]
        model_labels = _get_labels_from_model(nlp, "ner")
        new_labels = [l for l in labels if l not in model_labels]
        existing_labels = [l for l in labels if l in model_labels]
        has_low_data_warning = False
        has_no_neg_warning = False
        has_ws_ents_error = False
        has_punct_ents_warning = False

        msg.divider("Named Entity Recognition")
        msg.info(
            f"{len(new_labels)} new label(s), {len(existing_labels)} existing label(s)"
        )
        missing_values = label_counts["-"]
        msg.text(f"{missing_values} missing value(s) (tokens with '-' label)")
        for label in new_labels:
            if len(label) == 0:
                msg.fail("Empty label found in new labels")
        if new_labels:
            labels_with_counts = [
                (label, count)
                for label, count in label_counts.most_common()
                if label != "-"
            ]
            labels_with_counts = _format_labels(labels_with_counts, counts=True)
            msg.text(f"New: {labels_with_counts}", show=verbose)
        if existing_labels:
            msg.text(f"Existing: {_format_labels(existing_labels)}", show=verbose)
        if gold_train_data["ws_ents"]:
            msg.fail(f"{gold_train_data['ws_ents']} invalid whitespace entity spans")
            has_ws_ents_error = True

        if gold_train_data["punct_ents"]:
            msg.warn(f"{gold_train_data['punct_ents']} entity span(s) with punctuation")
            has_punct_ents_warning = True

        for label in new_labels:
            if label_counts[label] <= NEW_LABEL_THRESHOLD:
                msg.warn(
                    f"Low number of examples for new label '{label}' ({label_counts[label]})"
                )
                has_low_data_warning = True

                with msg.loading("Analyzing label distribution..."):
                    neg_docs = _get_examples_without_label(train_dataset, label)
                if neg_docs == 0:
                    msg.warn(f"No examples for texts WITHOUT new label '{label}'")
                    has_no_neg_warning = True

        if not has_low_data_warning:
            msg.good("Good amount of examples for all labels")
        if not has_no_neg_warning:
            msg.good("Examples without occurrences available for all labels")
        if not has_ws_ents_error:
            msg.good("No entities consisting of or starting/ending with whitespace")
        if not has_punct_ents_warning:
            msg.good("No entities consisting of or starting/ending with punctuation")

        if has_low_data_warning:
            msg.text(
                f"To train a new entity type, your data should include at "
                f"least {NEW_LABEL_THRESHOLD} instances of the new label",
                show=verbose,
            )
        if has_no_neg_warning:
            msg.text(
                "Training data should always include examples of entities "
                "in context, as well as examples without a given entity "
                "type.",
                show=verbose,
            )
        if has_ws_ents_error:
            msg.text(
                "As of spaCy v2.1.0, entity spans consisting of or starting/ending "
                "with whitespace characters are considered invalid."
            )

        if has_punct_ents_warning:
            msg.text(
                "Entity spans consisting of or starting/ending "
                "with punctuation can not be trained with a noise level > 0."
            )

    if "textcat" in pipeline:
        msg.divider("Text Classification")
        labels = [label for label in gold_train_data["cats"]]
        model_labels = _get_labels_from_model(nlp, "textcat")
        new_labels = [l for l in labels if l not in model_labels]
        existing_labels = [l for l in labels if l in model_labels]
        msg.info(
            f"Text Classification: {len(new_labels)} new label(s), "
            f"{len(existing_labels)} existing label(s)"
        )
        if new_labels:
            labels_with_counts = _format_labels(
                gold_train_data["cats"].most_common(), counts=True
            )
            msg.text(f"New: {labels_with_counts}", show=verbose)
        if existing_labels:
            msg.text(f"Existing: {_format_labels(existing_labels)}", show=verbose)
        if set(gold_train_data["cats"]) != set(gold_dev_data["cats"]):
            msg.fail(
                f"The train and dev labels are not the same. "
                f"Train labels: {_format_labels(gold_train_data['cats'])}. "
                f"Dev labels: {_format_labels(gold_dev_data['cats'])}."
            )
        if gold_train_data["n_cats_multilabel"] > 0:
            msg.info(
                "The train data contains instances without "
                "mutually-exclusive classes. Use '--textcat-multilabel' "
                "when training."
            )
            if gold_dev_data["n_cats_multilabel"] == 0:
                msg.warn(
                    "Potential train/dev mismatch: the train data contains "
                    "instances without mutually-exclusive classes while the "
                    "dev data does not."
                )
        else:
            msg.info(
                "The train data contains only instances with "
                "mutually-exclusive classes."
            )
            if gold_dev_data["n_cats_multilabel"] > 0:
                msg.fail(
                    "Train/dev mismatch: the dev data contains instances "
                    "without mutually-exclusive classes while the train data "
                    "contains only instances with mutually-exclusive classes."
                )

    if "tagger" in pipeline:
        msg.divider("Part-of-speech Tagging")
        labels = [label for label in gold_train_data["tags"]]
        tag_map = nlp.vocab.morphology.tag_map
        msg.info(f"{len(labels)} label(s) in data ({len(tag_map)} label(s) in tag map)")
        labels_with_counts = _format_labels(
            gold_train_data["tags"].most_common(), counts=True
        )
        msg.text(labels_with_counts, show=verbose)
        non_tagmap = [l for l in labels if l not in tag_map]
        if not non_tagmap:
            msg.good(f"All labels present in tag map for language '{nlp.lang}'")
        for label in non_tagmap:
            msg.fail(f"Label '{label}' not found in tag map for language '{nlp.lang}'")

    if "parser" in pipeline:
        has_low_data_warning = False
        msg.divider("Dependency Parsing")

        # profile sentence length
        msg.info(
            f"Found {gold_train_data['n_sents']} sentence(s) with an average "
            f"length of {gold_train_data['n_words'] / gold_train_data['n_sents']:.1f} words."
        )

        # check for documents with multiple sentences
        sents_per_doc = gold_train_data["n_sents"] / len(gold_train_data["texts"])
        if sents_per_doc < 1.1:
            msg.warn(
                f"The training data contains {sents_per_doc:.2f} sentences per "
                f"document. When there are very few documents containing more "
                f"than one sentence, the parser will not learn how to segment "
                f"longer texts into sentences."
            )

        # profile labels
        labels_train = [label for label in gold_train_data["deps"]]
        labels_train_unpreprocessed = [
            label for label in gold_train_unpreprocessed_data["deps"]
        ]
        labels_dev = [label for label in gold_dev_data["deps"]]

        if gold_train_unpreprocessed_data["n_nonproj"] > 0:
            n_nonproj = gold_train_unpreprocessed_data["n_nonproj"]
            msg.info(f"Found {n_nonproj} nonprojective train sentence(s)")
        if gold_dev_data["n_nonproj"] > 0:
            n_nonproj = gold_dev_data["n_nonproj"]
            msg.info(f"Found {n_nonproj} nonprojective dev sentence(s)")
        msg.info(f"{labels_train_unpreprocessed} label(s) in train data")
        msg.info(f"{len(labels_train)} label(s) in projectivized train data")
        labels_with_counts = _format_labels(
            gold_train_unpreprocessed_data["deps"].most_common(), counts=True
        )
        msg.text(labels_with_counts, show=verbose)

        # rare labels in train
        for label in gold_train_unpreprocessed_data["deps"]:
            if gold_train_unpreprocessed_data["deps"][label] <= DEP_LABEL_THRESHOLD:
                msg.warn(
                    f"Low number of examples for label '{label}' "
                    f"({gold_train_unpreprocessed_data['deps'][label]})"
                )
                has_low_data_warning = True

        # rare labels in projectivized train
        rare_projectivized_labels = []
        for label in gold_train_data["deps"]:
            if gold_train_data["deps"][label] <= DEP_LABEL_THRESHOLD and "||" in label:
                rare_projectivized_labels.append(
                    f"{label}: {gold_train_data['deps'][label]}"
                )

        if len(rare_projectivized_labels) > 0:
            msg.warn(
                f"Low number of examples for {len(rare_projectivized_labels)} "
                "label(s) in the projectivized dependency trees used for "
                "training. You may want to projectivize labels such as punct "
                "before training in order to improve parser performance."
            )
            msg.warn(
                f"Projectivized labels with low numbers of examples: ",
                ", ".join(rare_projectivized_labels),
                show=verbose,
            )
            has_low_data_warning = True

        # labels only in train
        if set(labels_train) - set(labels_dev):
            msg.warn(
                "The following labels were found only in the train data:",
                ", ".join(set(labels_train) - set(labels_dev)),
                show=verbose,
            )

        # labels only in dev
        if set(labels_dev) - set(labels_train):
            msg.warn(
                "The following labels were found only in the dev data:",
                ", ".join(set(labels_dev) - set(labels_train)),
                show=verbose,
            )

        if has_low_data_warning:
            msg.text(
                f"To train a parser, your data should include at "
                f"least {DEP_LABEL_THRESHOLD} instances of each label.",
                show=verbose,
            )

        # multiple root labels
        if len(gold_train_unpreprocessed_data["roots"]) > 1:
            msg.warn(
                f"Multiple root labels "
                f"({', '.join(gold_train_unpreprocessed_data['roots'])}) "
                f"found in training data. spaCy's parser uses a single root "
                f"label ROOT so this distinction will not be available."
            )

        # these should not happen, but just in case
        if gold_train_data["n_nonproj"] > 0:
            msg.fail(
                f"Found {gold_train_data['n_nonproj']} nonprojective "
                f"projectivized train sentence(s)"
            )
        if gold_train_data["n_cycles"] > 0:
            msg.fail(
                f"Found {gold_train_data['n_cycles']} projectivized train sentence(s) with cycles"
            )

    msg.divider("Summary")
    good_counts = msg.counts[MESSAGES.GOOD]
    warn_counts = msg.counts[MESSAGES.WARN]
    fail_counts = msg.counts[MESSAGES.FAIL]
    if good_counts:
        msg.good(f"{good_counts} {'check' if good_counts == 1 else 'checks'} passed")
    if warn_counts:
        msg.warn(f"{warn_counts} {'warning' if warn_counts == 1 else 'warnings'}")
    if fail_counts:
        msg.fail(f"{fail_counts} {'error' if fail_counts == 1 else 'errors'}")
        sys.exit(1)


def _load_file(file_path, msg):
    file_name = file_path.parts[-1]
    if file_path.suffix == ".json":
        with msg.loading(f"Loading {file_name}..."):
            data = srsly.read_json(file_path)
        msg.good(f"Loaded {file_name}")
        return data
    elif file_path.suffix == ".jsonl":
        with msg.loading(f"Loading {file_name}..."):
            data = srsly.read_jsonl(file_path)
        msg.good(f"Loaded {file_name}")
        return data
    msg.fail(
        f"Can't load file extension {file_path.suffix}",
        "Expected .json or .jsonl",
        exits=1,
    )


<<<<<<< HEAD
def _compile_gold(train_docs, pipeline, nlp):
=======
def _compile_gold(examples, pipeline, nlp):
>>>>>>> 65ebb2f7
    data = {
        "ner": Counter(),
        "cats": Counter(),
        "tags": Counter(),
        "deps": Counter(),
        "words": Counter(),
        "roots": Counter(),
        "ws_ents": 0,
        "punct_ents": 0,
        "n_words": 0,
        "n_misaligned_words": 0,
        "words_missing_vectors": Counter(),
        "n_sents": 0,
        "n_nonproj": 0,
        "n_cycles": 0,
        "n_cats_multilabel": 0,
        "texts": set(),
    }
    for example in examples:
        gold = example.gold
        doc = example.doc
        valid_words = [x for x in gold.words if x is not None]
        data["words"].update(valid_words)
        data["n_words"] += len(valid_words)
        data["n_misaligned_words"] += len(gold.words) - len(valid_words)
        data["texts"].add(doc.text)
        if len(nlp.vocab.vectors):
            for word in valid_words:
                if nlp.vocab.strings[word] not in nlp.vocab.vectors:
                    data["words_missing_vectors"].update([word])
        if "ner" in pipeline:
            for i, label in enumerate(gold.ner):
                if label is None:
                    continue
                if label.startswith(("B-", "U-", "L-")) and doc[i].is_space:
                    # "Illegal" whitespace entity
                    data["ws_ents"] += 1
                if label.startswith(("B-", "U-", "L-")) and doc[i].text in [
                    ".",
                    "'",
                    "!",
                    "?",
                    ",",
                ]:
                    # punctuation entity: could be replaced by whitespace when training with noise,
                    # so add a warning to alert the user to this unexpected side effect.
                    data["punct_ents"] += 1
                if label.startswith(("B-", "U-")):
                    combined_label = label.split("-")[1]
                    data["ner"][combined_label] += 1
                elif label == "-":
                    data["ner"]["-"] += 1
        if "textcat" in pipeline:
            data["cats"].update(gold.cats)
            if list(gold.cats.values()).count(1.0) != 1:
                data["n_cats_multilabel"] += 1
        if "tagger" in pipeline:
            data["tags"].update([x for x in gold.tags if x is not None])
        if "parser" in pipeline:
            data["deps"].update([x for x in gold.labels if x is not None])
            for i, (dep, head) in enumerate(zip(gold.labels, gold.heads)):
                if head == i:
                    data["roots"].update([dep])
                    data["n_sents"] += 1
            if nonproj.is_nonproj_tree(gold.heads):
                data["n_nonproj"] += 1
            if nonproj.contains_cycle(gold.heads):
                data["n_cycles"] += 1
    return data


def _format_labels(labels, counts=False):
    if counts:
        return ", ".join([f"'{l}' ({c})" for l, c in labels])
    return ", ".join([f"'{l}'" for l in labels])


def _get_examples_without_label(data, label):
    count = 0
<<<<<<< HEAD
    for doc, gold in data:
        labels = [
            label.split("-")[1]
            for label in gold.ner
            if label is not None and label not in ("O", "-")
=======
    for ex in data:
        labels = [
            label.split("-")[1]
            for label in ex.gold.ner
            if label not in ("O", "-", None)
>>>>>>> 65ebb2f7
        ]
        if label not in labels:
            count += 1
    return count


def _get_labels_from_model(nlp, pipe_name):
    if pipe_name not in nlp.pipe_names:
        return set()
    pipe = nlp.get_pipe(pipe_name)
    return pipe.labels<|MERGE_RESOLUTION|>--- conflicted
+++ resolved
@@ -89,19 +89,11 @@
     msg.good("Corpus is loadable")
 
     # Create all gold data here to avoid iterating over the train_docs constantly
-<<<<<<< HEAD
-    gold_train_data = _compile_gold(train_docs, pipeline, nlp)
-    gold_train_unpreprocessed_data = _compile_gold(
-        train_docs_unpreprocessed, pipeline, nlp
-    )
-    gold_dev_data = _compile_gold(dev_docs, pipeline, nlp)
-=======
     gold_train_data = _compile_gold(train_dataset, pipeline, nlp)
     gold_train_unpreprocessed_data = _compile_gold(
         train_dataset_unpreprocessed, pipeline, nlp
     )
     gold_dev_data = _compile_gold(dev_dataset, pipeline, nlp)
->>>>>>> 65ebb2f7
 
     train_texts = gold_train_data["texts"]
     dev_texts = gold_dev_data["texts"]
@@ -488,11 +480,7 @@
     )
 
 
-<<<<<<< HEAD
-def _compile_gold(train_docs, pipeline, nlp):
-=======
 def _compile_gold(examples, pipeline, nlp):
->>>>>>> 65ebb2f7
     data = {
         "ner": Counter(),
         "cats": Counter(),
@@ -572,19 +560,11 @@
 
 def _get_examples_without_label(data, label):
     count = 0
-<<<<<<< HEAD
-    for doc, gold in data:
-        labels = [
-            label.split("-")[1]
-            for label in gold.ner
-            if label is not None and label not in ("O", "-")
-=======
     for ex in data:
         labels = [
             label.split("-")[1]
             for label in ex.gold.ner
             if label not in ("O", "-", None)
->>>>>>> 65ebb2f7
         ]
         if label not in labels:
             count += 1

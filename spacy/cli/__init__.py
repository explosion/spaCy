from wasabi import msg

from ._util import app, setup_cli  # noqa: F401
from .apply import apply  # noqa: F401
from .assemble import assemble_cli  # noqa: F401

# These are the actual functions, NOT the wrapped CLI commands. The CLI commands
# are registered automatically and won't have to be imported here.
from .benchmark_speed import benchmark_speed_cli  # noqa: F401
from .convert import convert  # noqa: F401
from .debug_config import debug_config  # noqa: F401
from .debug_data import debug_data  # noqa: F401
from .debug_diff import debug_diff  # noqa: F401
from .debug_model import debug_model  # noqa: F401
from .download import download  # noqa: F401
from .evaluate import evaluate  # noqa: F401
from .find_threshold import find_threshold  # noqa: F401
from .info import info  # noqa: F401
from .init_config import fill_config, init_config  # noqa: F401
from .init_pipeline import init_pipeline_cli  # noqa: F401
<<<<<<< HEAD
from .init_config import init_config, fill_config  # noqa: F401
from .validate import validate  # noqa: F401
from .find_threshold import find_threshold  # noqa: F401
=======
from .package import package  # noqa: F401
from .pretrain import pretrain  # noqa: F401
from .profile import profile  # noqa: F401
from .project.assets import project_assets  # noqa: F401
from .project.clone import project_clone  # noqa: F401
from .project.document import project_document  # noqa: F401
from .project.dvc import project_update_dvc  # noqa: F401
from .project.pull import project_pull  # noqa: F401
from .project.push import project_push  # noqa: F401
from .project.run import project_run  # noqa: F401
from .train import train_cli  # noqa: F401
from .validate import validate  # noqa: F401
>>>>>>> bd239511


@app.command("link", no_args_is_help=True, deprecated=True, hidden=True)
def link(*args, **kwargs):
    """As of spaCy v3.0, symlinks like "en" are not supported anymore. You can load trained
    pipeline packages using their full names or from a directory path."""
    msg.warn(
        "As of spaCy v3.0, model symlinks are not supported anymore. You can load trained "
        "pipeline packages using their full names or from a directory path."
    )<|MERGE_RESOLUTION|>--- conflicted
+++ resolved
@@ -18,11 +18,6 @@
 from .info import info  # noqa: F401
 from .init_config import fill_config, init_config  # noqa: F401
 from .init_pipeline import init_pipeline_cli  # noqa: F401
-<<<<<<< HEAD
-from .init_config import init_config, fill_config  # noqa: F401
-from .validate import validate  # noqa: F401
-from .find_threshold import find_threshold  # noqa: F401
-=======
 from .package import package  # noqa: F401
 from .pretrain import pretrain  # noqa: F401
 from .profile import profile  # noqa: F401
@@ -35,7 +30,6 @@
 from .project.run import project_run  # noqa: F401
 from .train import train_cli  # noqa: F401
 from .validate import validate  # noqa: F401
->>>>>>> bd239511
 
 
 @app.command("link", no_args_is_help=True, deprecated=True, hidden=True)

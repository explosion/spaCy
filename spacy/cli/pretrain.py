'''This script is experimental.

Try pre-training the CNN component of the text categorizer using a cheap
language modelling-like objective. Specifically, we load pre-trained vectors
(from something like word2vec, GloVe, FastText etc), and use the CNN to
predict the tokens' pre-trained vectors. This isn't as easy as it sounds:
we're not merely doing compression here, because heavy dropout is applied,
including over the input words. This means the model must often (50% of the time)
use the context in order to predict the word.

To evaluate the technique, we're pre-training with the 50k texts from the IMDB
corpus, and then training with only 100 labels. Note that it's a bit dirty to
pre-train with the development data, but also not *so* terrible: we're not using
the development labels, after all --- only the unlabelled text.
'''
from __future__ import print_function, unicode_literals
import plac
import random
import numpy
import time
import ujson as json
from pathlib import Path
import sys
from collections import Counter

import spacy
from spacy.tokens import Doc
from spacy.attrs import ID
from spacy.util import minibatch, minibatch_by_words, use_gpu, compounding, ensure_path
from spacy._ml import Tok2Vec, flatten, chain, zero_init, create_default_optimizer
from thinc.v2v import Affine
from thinc.api import wrap


def prefer_gpu():
    used = spacy.util.use_gpu(0)
    if used is None:
        return False
    else:
        import cupy.random
        cupy.random.seed(0)
        return True


def load_texts(path):
    '''Load inputs from a jsonl file.
    
    Each line should be a dict like {"text": "..."}
    '''
    path = ensure_path(path)
    with path.open('r', encoding='utf8') as file_:
        texts = [json.loads(line) for line in file_]
    random.shuffle(texts)
    return texts


def stream_texts():
    for line in sys.stdin:
        yield json.loads(line)


def make_update(model, docs, optimizer, drop=0.):
    """Perform an update over a single batch of documents.

    docs (iterable): A batch of `Doc` objects.
    drop (float): The droput rate.
    optimizer (callable): An optimizer.
    RETURNS loss: A float for the loss.
    """
    predictions, backprop = model.begin_update(docs, drop=drop)
    gradients = get_vectors_loss(model.ops, docs, predictions)
    backprop(gradients, sgd=optimizer)
    # Don't want to return a cupy object here
    # The gradients are modified in-place by the BERT MLM,
    # so we get an accurate loss
<<<<<<< HEAD
    loss = float((gradients**2).mean())
=======
    loss = float((gradients**2).sum())
>>>>>>> abf9b273
    return loss


def make_docs(nlp, batch):
    docs = []
    for record in batch:
        text = record["text"]
        if "tokens" in record:
            doc = Doc(nlp.vocab, words=record["tokens"])
        else:
            doc = nlp.make_doc(text)
        if "heads" in record:
            heads = record["heads"]
            heads = numpy.asarray(heads, dtype="uint64")
            heads = heads.reshape((len(doc), 1))
            doc = doc.from_array([HEAD], heads)
        if len(doc) >= 1 and len(doc) < 200:
            docs.append(doc)
    return docs


def get_vectors_loss(ops, docs, prediction):
    """Compute a mean-squared error loss between the documents' vectors and
    the prediction.    

    Note that this is ripe for customization! We could compute the vectors
    in some other word, e.g. with an LSTM language model, or use some other
    type of objective.
    """
    # The simplest way to implement this would be to vstack the
    # token.vector values, but that's a bit inefficient, especially on GPU.
    # Instead we fetch the index into the vectors table for each of our tokens,
    # and look them up all at once. This prevents data copying.
    ids = ops.flatten([doc.to_array(ID).ravel() for doc in docs])
    target = docs[0].vocab.vectors.data[ids]
<<<<<<< HEAD
    d_scores = prediction - target
=======
    d_scores = (prediction - target) / prediction.shape[0]
>>>>>>> abf9b273
    return d_scores


def create_pretraining_model(nlp, tok2vec):
    '''Define a network for the pretraining. We simply add an output layer onto
    the tok2vec input model. The tok2vec input model needs to be a model that
    takes a batch of Doc objects (as a list), and returns a list of arrays.
    Each array in the output needs to have one row per token in the doc.
    '''
    output_size = nlp.vocab.vectors.data.shape[1]
    output_layer = zero_init(Affine(output_size, drop_factor=0.0))
    # This is annoying, but the parser etc have the flatten step after
    # the tok2vec. To load the weights in cleanly, we need to match
    # the shape of the models' components exactly. So what we cann
    # "tok2vec" has to be the same set of processes as what the components do.
    tok2vec = chain(tok2vec, flatten)
    model = chain(
        tok2vec,
        output_layer
    )
    model = masked_language_model(nlp.vocab, model)
    model.tok2vec = tok2vec
    model.output_layer = output_layer
    model.begin_training([nlp.make_doc('Give it a doc to infer shapes')])
    return model


def masked_language_model(vocab, model, mask_prob=0.15):
    '''Convert a model into a BERT-style masked language model'''
    vocab_words = [lex.text for lex in vocab if lex.prob != 0.0]
    vocab_probs = [lex.prob for lex in vocab if lex.prob != 0.0]
<<<<<<< HEAD
    vocab_words = vocab_words[:20000]
    vocab_probs = vocab_probs[:20000]
=======
    vocab_words = vocab_words[:10000]
    vocab_probs = vocab_probs[:10000]
>>>>>>> abf9b273
    vocab_probs = numpy.exp(numpy.array(vocab_probs, dtype='f'))
    vocab_probs /= vocab_probs.sum()
    
    def mlm_forward(docs, drop=0.):
        mask, docs = apply_mask(docs, vocab_words, vocab_probs,
                                mask_prob=mask_prob)
        mask = model.ops.asarray(mask).reshape((mask.shape[0], 1))
        output, backprop = model.begin_update(docs, drop=drop)

        def mlm_backward(d_output, sgd=None):
            d_output *= 1-mask
            return backprop(d_output, sgd=sgd)

        return output, mlm_backward

    return wrap(mlm_forward, model)


def apply_mask(docs, vocab_texts, vocab_probs, mask_prob=0.15):
    N = sum(len(doc) for doc in docs)
    mask = numpy.random.uniform(0., 1.0, (N,))
    mask = mask >= mask_prob
    i = 0
    masked_docs = []
    for doc in docs:
        words = []
        for token in doc:
            if not mask[i]:
                word = replace_word(token.text, vocab_texts, vocab_probs)
            else:
                word = token.text
            words.append(word)
            i += 1
        spaces = [bool(w.whitespace_) for w in doc]
<<<<<<< HEAD
        # NB: If you change this implementation to instead modify
        # the docs in place, take care that the IDs reflect the original
        # words. Currently we use the original docs to make the vectors
        # for the target, so we don't lose the original tokens. But if
        # you modified the docs in place here, you would.
=======
>>>>>>> abf9b273
        masked_docs.append(Doc(doc.vocab, words=words, spaces=spaces))
    return mask, masked_docs


def replace_word(word, vocab_texts, vocab_probs, mask='[MASK]'):
    roll = random.random()
    if roll < 0.8:
        return mask
    elif roll < 0.9:
        index = numpy.random.choice(len(vocab_texts), p=vocab_probs)
        return vocab_texts[index]
    else:
        return word


class ProgressTracker(object):
    def __init__(self, frequency=100000):
        self.loss = 0.0
        self.prev_loss = 0.0
        self.nr_word = 0
        self.words_per_epoch = Counter()
        self.frequency = frequency
        self.last_time = time.time()
        self.last_update = 0

    def update(self, epoch, loss, docs):
        self.loss += loss
        words_in_batch = sum(len(doc) for doc in docs)
        self.words_per_epoch[epoch] += words_in_batch
        self.nr_word += words_in_batch
        words_since_update = self.nr_word - self.last_update
        if words_since_update >= self.frequency:
            wps = words_since_update / (time.time() - self.last_time)
            self.last_update = self.nr_word
            self.last_time = time.time()
            loss_per_word = self.loss - self.prev_loss
            status = (
                epoch,
                self.nr_word,
                "%.5f" % self.loss,
                "%.4f" % loss_per_word,
                int(wps),
            )
            self.prev_loss = float(self.loss)
            return status
        else:
            return None


@plac.annotations(
    texts_loc=("Path to jsonl file with texts to learn from", "positional", None, str),
    vectors_model=("Name or path to vectors model to learn from"),
    output_dir=("Directory to write models each epoch", "positional", None, str),
    width=("Width of CNN layers", "option", "cw", int),
    depth=("Depth of CNN layers", "option", "cd", int),
    embed_rows=("Embedding rows", "option", "er", int),
    use_vectors=("Whether to use the static vectors as input features", "flag", "uv"),
    dropout=("Dropout", "option", "d", float),
    seed=("Seed for random number generators", "option", "s", float),
    nr_iter=("Number of iterations to pretrain", "option", "i", int),
)
def pretrain(texts_loc, vectors_model, output_dir, width=128, depth=4,
        embed_rows=5000, use_vectors=False, dropout=0.2, nr_iter=100, seed=0):
    """
    Pre-train the 'token-to-vector' (tok2vec) layer of pipeline components,
    using an approximate language-modelling objective. Specifically, we load
    pre-trained vectors, and train a component like a CNN, BiLSTM, etc to predict
    vectors which match the pre-trained ones. The weights are saved to a directory
    after each epoch. You can then pass a path to one of these pre-trained weights
    files to the 'spacy train' command.

    This technique may be especially helpful if you have little labelled data.
    However, it's still quite experimental, so your mileage may vary.

    To load the weights back in during 'spacy train', you need to ensure
    all settings are the same between pretraining and training. The API and
    errors around this need some improvement.
    """
    config = dict(locals())
    output_dir = ensure_path(output_dir)
    random.seed(seed)
    numpy.random.seed(seed)
    if not output_dir.exists():
        output_dir.mkdir()
    with (output_dir / 'config.json').open('w') as file_:
        file_.write(json.dumps(config))
    has_gpu = prefer_gpu()
    print("Use GPU?", has_gpu)
    nlp = spacy.load(vectors_model)
    pretrained_vectors = None if not use_vectors else nlp.vocab.vectors.name
    model = create_pretraining_model(nlp,
                Tok2Vec(width, embed_rows,
                    conv_depth=depth,
                    pretrained_vectors=pretrained_vectors,
                    bilstm_depth=0, # Requires PyTorch. Experimental.
                    cnn_maxout_pieces=2, # You can try setting this higher
                    subword_features=True)) # Set to False for character models, e.g. Chinese
    optimizer = create_default_optimizer(model.ops)
    tracker = ProgressTracker()
    print('Epoch', '#Words', 'Loss', 'w/s')
    texts = stream_texts() if texts_loc == '-' else load_texts(texts_loc) 
    for epoch in range(nr_iter):
        for batch in minibatch(texts, size=256):
            docs = make_docs(nlp, batch)
            loss = make_update(model, docs, optimizer, drop=dropout)
            progress = tracker.update(epoch, loss, docs)
            if progress:
                print(*progress)
                if texts_loc == '-' and tracker.words_per_epoch[epoch] >= 10**7:
                    break
        with model.use_params(optimizer.averages):
            with (output_dir / ('model%d.bin' % epoch)).open('wb') as file_:
                file_.write(model.tok2vec.to_bytes())
            with (output_dir / 'log.jsonl').open('a') as file_:
                file_.write(json.dumps({'nr_word': tracker.nr_word,
                    'loss': tracker.loss, 'epoch': epoch}) + '\n')
        if texts_loc != '-':
            texts = load_texts(texts_loc)<|MERGE_RESOLUTION|>--- conflicted
+++ resolved
@@ -73,11 +73,7 @@
     # Don't want to return a cupy object here
     # The gradients are modified in-place by the BERT MLM,
     # so we get an accurate loss
-<<<<<<< HEAD
     loss = float((gradients**2).mean())
-=======
-    loss = float((gradients**2).sum())
->>>>>>> abf9b273
     return loss
 
 
@@ -113,11 +109,7 @@
     # and look them up all at once. This prevents data copying.
     ids = ops.flatten([doc.to_array(ID).ravel() for doc in docs])
     target = docs[0].vocab.vectors.data[ids]
-<<<<<<< HEAD
     d_scores = prediction - target
-=======
-    d_scores = (prediction - target) / prediction.shape[0]
->>>>>>> abf9b273
     return d_scores
 
 
@@ -149,13 +141,8 @@
     '''Convert a model into a BERT-style masked language model'''
     vocab_words = [lex.text for lex in vocab if lex.prob != 0.0]
     vocab_probs = [lex.prob for lex in vocab if lex.prob != 0.0]
-<<<<<<< HEAD
-    vocab_words = vocab_words[:20000]
-    vocab_probs = vocab_probs[:20000]
-=======
     vocab_words = vocab_words[:10000]
     vocab_probs = vocab_probs[:10000]
->>>>>>> abf9b273
     vocab_probs = numpy.exp(numpy.array(vocab_probs, dtype='f'))
     vocab_probs /= vocab_probs.sum()
     
@@ -190,14 +177,11 @@
             words.append(word)
             i += 1
         spaces = [bool(w.whitespace_) for w in doc]
-<<<<<<< HEAD
         # NB: If you change this implementation to instead modify
         # the docs in place, take care that the IDs reflect the original
         # words. Currently we use the original docs to make the vectors
         # for the target, so we don't lose the original tokens. But if
         # you modified the docs in place here, you would.
-=======
->>>>>>> abf9b273
         masked_docs.append(Doc(doc.vocab, words=words, spaces=spaces))
     return mask, masked_docs
 

--- conflicted
+++ resolved
@@ -5,18 +5,13 @@
 import typer
 from wasabi import msg
 
-<<<<<<< HEAD
-from ._util import app, Arg, Opt, parse_config_overrides, show_validation_error
-from ._util import import_code_paths, setup_gpu
-=======
->>>>>>> 536798f9
 from ..training.pretrain import pretrain
 from ..util import load_config
 from ._util import (
     Arg,
     Opt,
     app,
-    import_code,
+    import_code_paths,
     parse_config_overrides,
     setup_gpu,
     show_validation_error,

--- conflicted
+++ resolved
@@ -193,7 +193,6 @@
     return spacy._ml.Tok2Vec(width, embed_size,
         pretrained_vectors=pretrained_vectors, bilstm_depth=depth, conv_depth=0)
 
-<<<<<<< HEAD
 @registry.architectures.register("tagger_model.v1")
 def build_tagger_model_v1(tok2vec):
     import spacy._ml
@@ -202,16 +201,12 @@
 
 
 @registry.architectures.register("transition_based_parser.v1")
-def create_tb_parser_model(tok2vec, hidden_width, nr_feature_tokens, maxout_pieces):
-=======
-@registry.architectures.register("transition_based_ner.v1")
-def create_tb_ner_model(
+def create_tb_parser_model
     tok2vec: FilePath,
     nr_feature_tokens: StrictInt = 3,
     hidden_width: StrictInt = 64,
     maxout_pieces: StrictInt = 3,
 ):
->>>>>>> c1fe156d
     from thinc.v2v import Affine, Model
     from thinc.api import chain
     from spacy._ml import flatten

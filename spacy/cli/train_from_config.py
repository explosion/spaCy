--- conflicted
+++ resolved
@@ -200,16 +200,10 @@
     return spacy._ml.build_tagger_model(
         nr_class=None, token_vector_width=tok2vec.nO, tok2vec=tok2vec)
 
-<<<<<<< HEAD
 
 @registry.architectures.register("transition_based_parser.v1")
 def create_tb_parser_model
-    tok2vec: FilePath,
-=======
-@registry.architectures.register("transition_based_ner.v1")
-def create_tb_ner_model(
     tok2vec: Model,
->>>>>>> 330cc89b
     nr_feature_tokens: StrictInt = 3,
     hidden_width: StrictInt = 64,
     maxout_pieces: StrictInt = 3,

from typing import Optional, Any, Dict, Callable, Iterable, Union, List, Pattern
from typing import Tuple, Iterator
from dataclasses import dataclass
import random
import itertools
import weakref
import functools
from collections import Iterable as IterableInstance
from contextlib import contextmanager
from copy import copy, deepcopy
from pathlib import Path
import warnings
from thinc.api import get_current_ops, Config, require_gpu, Optimizer
import srsly
import multiprocessing as mp
from itertools import chain, cycle

from .tokens.underscore import Underscore
from .vocab import Vocab
from .pipe_analysis import analyze_pipes, analyze_all_pipes, validate_attrs
from .gold import Example
from .scorer import Scorer
from .util import link_vectors_to_models, create_default_optimizer, registry
from .util import SimpleFrozenDict
from .lang.punctuation import TOKENIZER_PREFIXES, TOKENIZER_SUFFIXES
from .lang.punctuation import TOKENIZER_INFIXES
from .lang.tokenizer_exceptions import TOKEN_MATCH, URL_MATCH
from .lang.tag_map import TAG_MAP
from .tokens import Doc, Span
from .errors import Errors, Warnings
from .schemas import ConfigSchema
from .git_info import GIT_VERSION
from . import util
from . import about

# We also need to import these to make sure the functions are registered
from .tokenizer import Tokenizer  # noqa: F401
from .lemmatizer import Lemmatizer  # noqa: F401
from .lookups import Lookups  # noqa: F401


ENABLE_PIPELINE_ANALYSIS = False
# This is the base config will all settings (training etc.)
DEFAULT_CONFIG_PATH = Path(__file__).parent / "default_config.cfg"
DEFAULT_CONFIG = Config().from_disk(DEFAULT_CONFIG_PATH)


class BaseDefaults:
    token_match: Optional[Pattern] = TOKEN_MATCH
    url_match: Pattern = URL_MATCH
    prefixes: Tuple[Pattern, ...] = tuple(TOKENIZER_PREFIXES)
    suffixes: Tuple[Pattern, ...] = tuple(TOKENIZER_SUFFIXES)
    infixes: Tuple[Pattern, ...] = tuple(TOKENIZER_INFIXES)
    tag_map: Dict[str, dict] = dict(TAG_MAP)
    tokenizer_exceptions: Dict[str, List[dict]] = {}
    morph_rules: Dict[str, Dict[str, dict]] = {}
    syntax_iterators: Dict[str, Callable[[Union[Doc, Span]], Iterator]] = {}
    single_orth_variants: List[Dict[str, List[str]]] = []
    paired_orth_variants: List[Dict[str, Union[List[str], List[Tuple[str, str]]]]] = []


class Language:
    """A text-processing pipeline. Usually you'll load this once per process,
    and pass the instance around your application.

    Defaults (class): Settings, data and factory methods for creating the `nlp`
        object and processing pipeline.
    lang (str): Two-letter language ID, i.e. ISO code.

    DOCS: https://spacy.io/api/language
    """

    Defaults = BaseDefaults
    lang: str = None
    default_config = DEFAULT_CONFIG
    factories = SimpleFrozenDict(error=Errors.E957)

    _factory_meta: Dict[str, "FactoryMeta"] = {}  # meta by factory

    def __init__(
        self,
        vocab: Union[Vocab, bool] = True,
        max_length: int = 10 ** 6,
        meta: Dict[str, Any] = {},
        create_tokenizer: Optional[Callable[["Language"], Callable[[str], Doc]]] = None,
        **kwargs,
    ):
        """Initialise a Language object.

        vocab (Vocab): A `Vocab` object. If `True`, a vocab is created.
        meta (dict): Custom meta data for the Language class. Is written to by
            models to add model meta data.
        max_length (int) :
            Maximum number of characters in a single text. The current models
            may run out memory on extremely long texts, due to large internal
            allocations. You should segment these texts into meaningful units,
            e.g. paragraphs, subsections etc, before passing them to spaCy.
            Default maximum length is 1,000,000 characters (1mb). As a rule of
            thumb, if all pipeline components are enabled, spaCy's default
            models currently requires roughly 1GB of temporary memory per
            100,000 characters in one text.
        RETURNS (Language): The newly constructed object.
        """
        # We're only calling this to import all factories provided via entry
        # points. The factory decorator applied to these functions takes care
        # of the rest.
        util.registry._entry_point_factories.get_all()

        self._config = util.deep_merge_configs(self.default_config, DEFAULT_CONFIG)
        self._meta = dict(meta)
        self._path = None
        self._optimizer = None
        # Component meta and configs are only needed on the instance
        self._pipe_meta: Dict[str, "FactoryMeta"] = {}  # meta by component
        self._pipe_configs: Dict[str, Config] = {}  # config by component

        if vocab is True:
            vectors_name = meta.get("vectors", {}).get("name")
            vocab = Vocab.from_config(
                self._config,
                vectors_name=vectors_name,
                # TODO: what should we do with these?
                tag_map=self.Defaults.tag_map,
                morph_rules=self.Defaults.morph_rules,
            )
        else:
            if (self.lang and vocab.lang) and (self.lang != vocab.lang):
                raise ValueError(Errors.E150.format(nlp=self.lang, vocab=vocab.lang))
        self.vocab = vocab
        if self.lang is None:
            self.lang = self.vocab.lang
        self.pipeline = []
        self.max_length = max_length
        self.resolved = {}
        # Create the default tokenizer from the default config
        if not create_tokenizer:
            tokenizer_cfg = {"tokenizer": self._config["nlp"]["tokenizer"]}
            create_tokenizer = registry.make_from_config(tokenizer_cfg)["tokenizer"]
        self.tokenizer = create_tokenizer(self)

    def __init_subclass__(cls, **kwargs):
        super().__init_subclass__(**kwargs)
        cls.default_config = util.deep_merge_configs(cls.default_config, DEFAULT_CONFIG)

    @property
    def path(self):
        return self._path

    @property
    def meta(self) -> Dict[str, Any]:
        spacy_version = util.get_model_version_range(about.__version__)
        if self.vocab.lang:
            self._meta.setdefault("lang", self.vocab.lang)
        else:
            self._meta.setdefault("lang", self.lang)
        self._meta.setdefault("name", "model")
        self._meta.setdefault("version", "0.0.0")
        self._meta.setdefault("spacy_version", spacy_version)
        self._meta.setdefault("description", "")
        self._meta.setdefault("author", "")
        self._meta.setdefault("email", "")
        self._meta.setdefault("url", "")
        self._meta.setdefault("license", "")
        self._meta.setdefault("spacy_git_version", GIT_VERSION)
        self._meta["vectors"] = {
            "width": self.vocab.vectors_length,
            "vectors": len(self.vocab.vectors),
            "keys": self.vocab.vectors.n_keys,
            "name": self.vocab.vectors.name,
        }
        self._meta["labels"] = self.pipe_labels
        return self._meta

    @meta.setter
    def meta(self, value: Dict[str, Any]) -> None:
        self._meta = value

    @property
    def config(self) -> Config:
        self._config.setdefault("nlp", {})
        self._config["nlp"]["lang"] = self.lang
        # We're storing the filled config for each pipeline component and so
        # we can populate the config again later
        pipeline = {}
        for pipe_name in self.pipe_names:
            pipe_meta = self.get_pipe_meta(pipe_name)
            pipe_config = self.get_pipe_config(pipe_name)
            pipeline[pipe_name] = {"@factories": pipe_meta.factory, **pipe_config}
        self._config["nlp"]["pipeline"] = self.pipe_names
        self._config["components"] = pipeline
        if not srsly.is_json_serializable(self._config):
            raise ValueError(Errors.E961.format(config=self._config))
        return self._config

    @config.setter
    def config(self, value: Config) -> None:
        self._config = value

    @property
    def factory_names(self) -> List[str]:
        """Get names of all available factories.

        RETURNS (List[str]): The factory names.
        """
        return list(self.factories.keys())

    @property
    def pipe_names(self) -> List[str]:
        """Get names of available pipeline components.

        RETURNS (List[str]): List of component name strings, in order.
        """
        return [pipe_name for pipe_name, _ in self.pipeline]

    @property
    def pipe_factories(self) -> Dict[str, str]:
        """Get the component factories for the available pipeline components.

        RETURNS (Dict[str, str]): Factory names, keyed by component names.
        """
        factories = {}
        for pipe_name, pipe in self.pipeline:
            factories[pipe_name] = self.get_pipe_meta(pipe_name).factory
        return factories

    @property
    def pipe_labels(self) -> Dict[str, List[str]]:
        """Get the labels set by the pipeline components, if available (if
        the component exposes a labels property).

        RETURNS (Dict[str, List[str]]): Labels keyed by component name.
        """
        labels = {}
        for name, pipe in self.pipeline:
            if hasattr(pipe, "labels"):
                labels[name] = list(pipe.labels)
        return labels

    @classmethod
    def has_factory(cls, name: str) -> bool:
        """RETURNS (bool): Whether a factory of that name is registered."""
        internal_name = cls.get_factory_name(name)
        return name in registry.factories or internal_name in registry.factories

    @classmethod
    def get_factory_name(cls, name: str) -> str:
        """Get the internal factory name based on the language subclass.

        name (str): The factory name.
        RETURNS (str): The internal factory name.
        """
        if cls.lang is None:
            return name
        return f"{cls.lang}.{name}"

    @classmethod
    def get_factory_meta(cls, name: str) -> "FactoryMeta":
        """Get the meta information for a given factory name.

        name (str): The component factory name.
        RETURNS (FactoryMeta): The meta for the given factory name.
        """
        internal_name = cls.get_factory_name(name)
        if internal_name in cls._factory_meta:
            return cls._factory_meta[internal_name]
        if name in cls._factory_meta:
            return cls._factory_meta[name]
        raise ValueError(Errors.E967.format(meta="factory", name=name))

    @classmethod
    def set_factory_meta(cls, name: str, value: "FactoryMeta") -> None:
        """Set the meta information for a given factory name.

        name (str): The component factory name.
        value (FactoryMeta): The meta to set.
        """
        cls._factory_meta[cls.get_factory_name(name)] = value

    def get_pipe_meta(self, name: str) -> "FactoryMeta":
        """Get the meta information for a given component name.

        name (str): The component name.
        RETURNS (FactoryMeta): The meta for the given component name.
        """
        if name not in self._pipe_meta:
            raise ValueError(Errors.E967.format(meta="component", name=name))
        return self._pipe_meta[name]

    def get_pipe_config(self, name: str) -> Config:
        """Get the config used to create a pipeline component.

        name (str): The component name.
        RETURNS (Config): The config used to create the pipeline component.
        """
        if name not in self._pipe_configs:
            raise ValueError(Errors.E960.format(name=name))
        pipe_config = self._pipe_configs[name]
        pipe_config.pop("nlp", None)
        pipe_config.pop("name", None)
        return pipe_config

    @classmethod
    def factory(
        cls,
        name: str,
        *,
        default_config: Dict[str, Any] = SimpleFrozenDict(),
        assigns: Iterable[str] = tuple(),
        requires: Iterable[str] = tuple(),
        retokenizes: bool = False,
        func: Optional[Callable] = None,
    ) -> Callable:
        """Register a new pipeline component factory. Can be used as a decorator
        on a function or classmethod, or called as a function with the factory
        provided as the func keyword argument. To create a component and add
        it to the pipeline, you can use nlp.add_pipe(name).

        name (str): The name of the component factory.
        default_config (Dict[str, Any]): Default configuration, describing the
            default values of the factory arguments.
        assigns (Iterable[str]): Doc/Token attributes assigned by this component,
            e.g. "token.ent_id". Used for pipeline analyis.
        requires (Iterable[str]): Doc/Token attributes required by this component,
            e.g. "token.ent_id". Used for pipeline analyis.
        retokenizes (bool): Whether the component changes the tokenization.
            Used for pipeline analysis.
        func (Optional[Callable]): Factory function if not used as a decorator.
        """
        if not isinstance(name, str):
            raise ValueError(Errors.E963.format(decorator="factory"))
        if not isinstance(default_config, dict):
            err = Errors.E962.format(
                style="default config", name=name, cfg_type=type(default_config)
            )
            raise ValueError(err)
        internal_name = cls.get_factory_name(name)
        if internal_name in registry.factories:
            # We only check for the internal name here – it's okay if it's a
            # subclass and the base class has a factory of the same name
            raise ValueError(Errors.E004.format(name=name))

        def add_factory(factory_func: Callable) -> Callable:
            arg_names = util.get_arg_names(factory_func)
            if "nlp" not in arg_names or "name" not in arg_names:
                raise ValueError(Errors.E964.format(name=name))
            # Officially register the factory so we can later call
            # registry.make_from_config and refer to it in the config as
            # @factories = "spacy.Language.xyz". We use the class name here so
            # different classes can have different factories.
            registry.factories.register(internal_name, func=factory_func)
            factory_meta = FactoryMeta(
                factory=name,
                default_config=default_config,
                assigns=validate_attrs(assigns),
                requires=validate_attrs(requires),
                retokenizes=retokenizes,
            )
            cls.set_factory_meta(name, factory_meta)
            # We're overwriting the class attr with a frozen dict to handle
            # backwards-compat (writing to Language.factories directly). This
            # wouldn't work with an instance property and just produce a
            # confusing error – here we can show a custom error
            cls.factories = SimpleFrozenDict(
                registry.factories.get_all(), error=Errors.E957
            )
            return factory_func

        if func is not None:  # Support non-decorator use cases
            return add_factory(func)
        return add_factory

    @classmethod
    def component(
        cls,
        name: Optional[str] = None,
        *,
        assigns: Iterable[str] = tuple(),
        requires: Iterable[str] = tuple(),
        retokenizes: bool = False,
        func: Optional[Callable[[Doc], Doc]] = None,
    ) -> Callable:
        """Register a new pipeline component. Can be used for stateless function
        components that don't require a separate factory. Can be used as a
        decorator on a function or classmethod, or called as a function with the
        factory provided as the func keyword argument. To create a component and
        add it to the pipeline, you can use nlp.add_pipe(name).

        name (str): The name of the component factory.
        assigns (Iterable[str]): Doc/Token attributes assigned by this component,
            e.g. "token.ent_id". Used for pipeline analyis.
        requires (Iterable[str]): Doc/Token attributes required by this component,
            e.g. "token.ent_id". Used for pipeline analyis.
        retokenizes (bool): Whether the component changes the tokenization.
            Used for pipeline analysis.
        func (Optional[Callable]): Factory function if not used as a decorator.
        """
        if name is not None and not isinstance(name, str):
            raise ValueError(Errors.E963.format(decorator="component"))
        component_name = name if name is not None else util.get_object_name(func)

        def add_component(component_func: Callable[[Doc], Doc]) -> Callable:
            if isinstance(func, type):  # function is a class
                raise ValueError(Errors.E965.format(name=component_name))

            def factory_func(nlp: cls, name: str) -> Callable[[Doc], Doc]:
                return component_func

            cls.factory(
                component_name,
                assigns=assigns,
                requires=requires,
                retokenizes=retokenizes,
                func=factory_func,
            )
            return component_func

        if func is not None:  # Support non-decorator use cases
            return add_component(func)
        return add_component

    def get_pipe(self, name: str) -> Callable[[Doc], Doc]:
        """Get a pipeline component for a given component name.

        name (str): Name of pipeline component to get.
        RETURNS (callable): The pipeline component.

        DOCS: https://spacy.io/api/language#get_pipe
        """
        for pipe_name, component in self.pipeline:
            if pipe_name == name:
                return component
        raise KeyError(Errors.E001.format(name=name, opts=self.pipe_names))

    def create_pipe(
        self,
        factory_name: str,
        name: Optional[str] = None,
        config: Optional[Dict[str, Any]] = SimpleFrozenDict(),
        overrides: Optional[Dict[str, Any]] = SimpleFrozenDict(),
        validate: bool = True,
    ) -> Callable[[Doc], Doc]:
        """Create a pipeline component. Mostly used internally. To create and
        add a component to the pipeline, you can use nlp.add_pipe.

        factory_name (str): Name of component factory.
        name (Optional[str]): Optional name to assign to component instance.
            Defaults to factory name if not set.
        config (Optional[Dict[str, Any]]): Config parameters to use for this
            component. Will be merged with default config, if available.
        overrides (Optional[Dict[str, Any]]): Config overrides, typically
            passed in via the CLI.
        validate (bool): Whether to validate the component config against the
            arguments and types expected by the factory.
        RETURNS (Callable[[Doc], Doc]): The pipeline component.
        """
        name = name if name is not None else factory_name
        if not isinstance(config, dict):
            err = Errors.E962.format(style="config", name=name, cfg_type=type(config))
            raise ValueError(err)
        if not srsly.is_json_serializable(config):
            raise ValueError(Errors.E961.format(config=config))
        if not self.has_factory(factory_name):
            err = Errors.E002.format(
                name=factory_name,
                opts=", ".join(self.factory_names),
                method="create_pipe",
                lang=util.get_object_name(self),
                lang_code=self.lang,
            )
            raise ValueError(err)
        pipe_meta = self.get_factory_meta(factory_name)
        config = config or {}
        # This is unideal, but the alternative would mean you always need to
        # specify the full config settings, which is not really viable.
        if pipe_meta.default_config:
            config = util.deep_merge_configs(config, pipe_meta.default_config)
        # We need to create a top-level key because Thinc doesn't allow resolving
        # top-level references to registered functions. Also gives nicer errors.
        # The name allows components to know their pipe name and use it in the
        # losses etc. (even if multiple instances of the same factory are used)
        internal_name = self.get_factory_name(factory_name)
        # If the language-specific factory doesn't exist, try again with the
        # not-specific name
        if internal_name not in registry.factories:
            internal_name = factory_name
        config = {"nlp": self, "name": name, **config, "@factories": internal_name}
        cfg = {factory_name: config}
        # We're calling the internal _fill here to avoid constructing the
        # registered functions twice
        # TODO: customize validation to make it more readable / relate it to
        # pipeline component and why it failed, explain default config
        resolved, filled = registry.resolve(cfg, validate=validate, overrides=overrides)
        filled = filled[factory_name]
        filled["@factories"] = factory_name
        self._pipe_configs[name] = filled
        return resolved[factory_name]

    def add_pipe(
        self,
        factory_name: str,
        name: Optional[str] = None,
        *,
        before: Optional[Union[str, int]] = None,
        after: Optional[Union[str, int]] = None,
        first: Optional[bool] = None,
        last: Optional[bool] = None,
        config: Optional[Dict[str, Any]] = SimpleFrozenDict(),
        overrides: Optional[Dict[str, Any]] = SimpleFrozenDict(),
        validate: bool = True,
    ) -> Callable[[Doc], Doc]:
        """Add a component to the processing pipeline. Valid components are
        callables that take a `Doc` object, modify it and return it. Only one
        of before/after/first/last can be set. Default behaviour is "last".

        factory_name (str): Name of the component factory.
        name (str): Name of pipeline component. Overwrites existing
            component.name attribute if available. If no name is set and
            the component exposes no name attribute, component.__name__ is
            used. An error is raised if a name already exists in the pipeline.
        before (Union[str, int]): Name or index of the component to insert new
            component directly before.
        after (Union[str, int]): Name or index of the component to insert new
            component directly after.
        first (bool): If True, insert component first in the pipeline.
        last (bool): If True, insert component last in the pipeline.
        config (Optional[Dict[str, Any]]): Config parameters to use for this
            component. Will be merged with default config, if available.
        overrides (Optional[Dict[str, Any]]): Config overrides, typically
            passed in via the CLI.
        validate (bool): Whether to validate the component config against the
            arguments and types expected by the factory.
        RETURNS (Callable[[Doc], Doc]): The pipeline component.

        DOCS: https://spacy.io/api/language#add_pipe
        """
        if not isinstance(factory_name, str):
            bad_val = repr(factory_name)
            err = Errors.E966.format(component=bad_val, name=name)
            raise ValueError(err)
        if not self.has_factory(factory_name):
            err = Errors.E002.format(
                name=factory_name,
                opts=", ".join(self.factory_names),
                method="add_pipe",
                lang=util.get_object_name(self),
                lang_code=self.lang,
            )
        name = name if name is not None else factory_name
        if name in self.pipe_names:
            raise ValueError(Errors.E007.format(name=name, opts=self.pipe_names))
        pipe_component = self.create_pipe(
            factory_name,
            name=name,
            config=config,
            overrides=overrides,
            validate=validate,
        )
        pipe_index = self._get_pipe_index(before, after, first, last)
        self._pipe_meta[name] = self.get_factory_meta(factory_name)
        self.pipeline.insert(pipe_index, (name, pipe_component))
        if ENABLE_PIPELINE_ANALYSIS:
            analyze_pipes(self, name, pipe_index)
        return pipe_component

    def _get_pipe_index(
        self,
        before: Optional[Union[str, int]] = None,
        after: Optional[Union[str, int]] = None,
        first: Optional[bool] = None,
        last: Optional[bool] = None,
    ) -> int:
        """Determine where to insert a pipeline component based on the before/
        after/first/last values.

        before (str): Name or index of the component to insert directly before.
        after (str): Name or index of component to insert directly after.
        first (bool): If True, insert component first in the pipeline.
        last (bool): If True, insert component last in the pipeline.
        RETURNS (int): The index of the new pipeline component.
        """
        all_args = {"before": before, "after": after, "first": first, "last": last}
        if sum(arg is not None for arg in [before, after, first, last]) >= 2:
            raise ValueError(Errors.E006.format(args=all_args, opts=self.pipe_names))
        if last or not any(value is not None for value in [first, before, after]):
            return len(self.pipeline)
        elif first:
            return 0
        elif isinstance(before, str):
            if before not in self.pipe_names:
                raise ValueError(Errors.E001.format(name=before, opts=self.pipe_names))
            return self.pipe_names.index(before)
        elif isinstance(after, str):
            if after not in self.pipe_names:
                raise ValueError(Errors.E001.format(name=after, opts=self.pipe_names))
            return self.pipe_names.index(after) + 1
        # We're only accepting indices referring to components that exist
        # (can't just do isinstance here because bools are instance of int, too)
        elif type(before) == int:
            if before >= len(self.pipeline) or before < 0:
                err = Errors.E959.format(dir="before", idx=before, opts=self.pipe_names)
                raise ValueError(err)
            return before
        elif type(after) == int:
            if after >= len(self.pipeline) or after < 0:
                err = Errors.E959.format(dir="after", idx=after, opts=self.pipe_names)
                raise ValueError(err)
            return after + 1
        raise ValueError(Errors.E006.format(args=all_args, opts=self.pipe_names))

    def has_pipe(self, name: str) -> bool:
        """Check if a component name is present in the pipeline. Equivalent to
        `name in nlp.pipe_names`.

        name (str): Name of the component.
        RETURNS (bool): Whether a component of the name exists in the pipeline.

        DOCS: https://spacy.io/api/language#has_pipe
        """
        return name in self.pipe_names

    def replace_pipe(
        self,
        name: str,
        factory_name: str,
        config: Dict[str, Any] = SimpleFrozenDict(),
        validate: bool = True,
    ) -> None:
        """Replace a component in the pipeline.

        name (str): Name of the component to replace.
        factory_name (str): Factory name of replacement component.
        config (Optional[Dict[str, Any]]): Config parameters to use for this
            component. Will be merged with default config, if available.
        validate (bool): Whether to validate the component config against the
            arguments and types expected by the factory.

        DOCS: https://spacy.io/api/language#replace_pipe
        """
        if name not in self.pipe_names:
            raise ValueError(Errors.E001.format(name=name, opts=self.pipe_names))
        if hasattr(factory_name, "__call__"):
            err = Errors.E968.format(component=repr(factory_name), name=name)
            raise ValueError(err)
        # We need to delegate to Language.add_pipe here instead of just writing
        # to Language.pipeline to make sure the configs are handled correctly
        pipe_index = self.pipe_names.index(name)
        self.remove_pipe(name)
        if not len(self.pipeline):  # we have no components to insert before/after
            self.add_pipe(factory_name, name=name)
        else:
            self.add_pipe(factory_name, name=name, before=pipe_index)
        if ENABLE_PIPELINE_ANALYSIS:
            analyze_all_pipes(self)

    def rename_pipe(self, old_name: str, new_name: str) -> None:
        """Rename a pipeline component.

        old_name (str): Name of the component to rename.
        new_name (str): New name of the component.

        DOCS: https://spacy.io/api/language#rename_pipe
        """
        if old_name not in self.pipe_names:
            raise ValueError(Errors.E001.format(name=old_name, opts=self.pipe_names))
        if new_name in self.pipe_names:
            raise ValueError(Errors.E007.format(name=new_name, opts=self.pipe_names))
        i = self.pipe_names.index(old_name)
        self.pipeline[i] = (new_name, self.pipeline[i][1])
        self._pipe_meta[new_name] = self._pipe_meta.pop(old_name)
        self._pipe_configs[new_name] = self._pipe_configs.pop(old_name)

    def remove_pipe(self, name: str) -> Tuple[str, Callable[[Doc], Doc]]:
        """Remove a component from the pipeline.

        name (str): Name of the component to remove.
        RETURNS (tuple): A `(name, component)` tuple of the removed component.

        DOCS: https://spacy.io/api/language#remove_pipe
        """
        if name not in self.pipe_names:
            raise ValueError(Errors.E001.format(name=name, opts=self.pipe_names))
        removed = self.pipeline.pop(self.pipe_names.index(name))
        # We're only removing the component itself from the metas/configs here
        # because factory may be used for something else
        self._pipe_meta.pop(name)
        self._pipe_configs.pop(name)
        if ENABLE_PIPELINE_ANALYSIS:
            analyze_all_pipes(self)
        return removed

    def __call__(
        self,
        text: str,
        disable: Iterable[str] = tuple(),
        component_cfg: Optional[Dict[str, Dict[str, Any]]] = None,
    ) -> Doc:
        """Apply the pipeline to some text. The text can span multiple sentences,
        and can contain arbitrary whitespace. Alignment into the original string
        is preserved.

        text (str): The text to be processed.
        disable (list): Names of the pipeline components to disable.
        component_cfg (dict): An optional dictionary with extra keyword arguments
            for specific components.
        RETURNS (Doc): A container for accessing the annotations.

        DOCS: https://spacy.io/api/language#call
        """
        if len(text) > self.max_length:
            raise ValueError(
                Errors.E088.format(length=len(text), max_length=self.max_length)
            )
        doc = self.make_doc(text)
        if component_cfg is None:
            component_cfg = {}
        for name, proc in self.pipeline:
            if name in disable:
                continue
            if not hasattr(proc, "__call__"):
                raise ValueError(Errors.E003.format(component=type(proc), name=name))
            try:
                doc = proc(doc, **component_cfg.get(name, {}))
            except KeyError:
                raise ValueError(Errors.E109.format(name=name))
            if doc is None:
                raise ValueError(Errors.E005.format(name=name))
        return doc

    def disable_pipes(self, *names) -> "DisabledPipes":
        """Disable one or more pipeline components. If used as a context
        manager, the pipeline will be restored to the initial state at the end
        of the block. Otherwise, a DisabledPipes object is returned, that has
        a `.restore()` method you can use to undo your changes.

        This method has been deprecated since 3.0
        """
        warnings.warn(Warnings.W096, DeprecationWarning)
        if len(names) == 1 and isinstance(names[0], (list, tuple)):
            names = names[0]  # support list of names instead of spread
        return DisabledPipes(self, names)

    def select_pipes(
        self,
        disable: Optional[Union[str, Iterable[str]]] = None,
        enable: Optional[Union[str, Iterable[str]]] = None,
    ) -> "DisabledPipes":
        """Disable one or more pipeline components. If used as a context
        manager, the pipeline will be restored to the initial state at the end
        of the block. Otherwise, a DisabledPipes object is returned, that has
        a `.restore()` method you can use to undo your changes.

        disable (str or iterable): The name(s) of the pipes to disable
        enable (str or iterable): The name(s) of the pipes to enable - all others will be disabled

        DOCS: https://spacy.io/api/language#select_pipes
        """
        if enable is None and disable is None:
            raise ValueError(Errors.E991)
        if disable is not None and isinstance(disable, str):
            disable = [disable]
        if enable is not None:
            if isinstance(enable, str):
                enable = [enable]
            to_disable = [pipe for pipe in self.pipe_names if pipe not in enable]
            # raise an error if the enable and disable keywords are not consistent
            if disable is not None and disable != to_disable:
                raise ValueError(
                    Errors.E992.format(
                        enable=enable, disable=disable, names=self.pipe_names
                    )
                )
            disable = to_disable
        return DisabledPipes(self, disable)

    def make_doc(self, text: str) -> Doc:
        """Turn a text into a Doc object.

        text (str): The text to process.
        RETURNS (Doc): The processed doc.
        """
        return self.tokenizer(text)

    def update(
        self,
        examples: Iterable[Example],
        dummy: Optional[Any] = None,
        *,
        drop: float = 0.0,
        sgd: Optional[Optimizer] = None,
        losses: Optional[Dict[str, float]] = None,
        component_cfg: Optional[Dict[str, Dict[str, Any]]] = None,
    ):
        """Update the models in the pipeline.

        examples (Iterable[Example]): A batch of examples
        dummy: Should not be set - serves to catch backwards-incompatible scripts.
        drop (float): The dropout rate.
        sgd (Optimizer): An optimizer.
        losses (Dict[str, float]): Dictionary to update with the loss, keyed by component.
        component_cfg (Dict[str, Dict]): Config parameters for specific pipeline
            components, keyed by component name.
        RETURNS (Dict[str, float]): The updated losses dictionary

        DOCS: https://spacy.io/api/language#update
        """
        if dummy is not None:
            raise ValueError(Errors.E989)
        if losses is None:
            losses = {}
        if len(examples) == 0:
            return losses
        if not isinstance(examples, IterableInstance):
            raise TypeError(
                Errors.E978.format(
                    name="language", method="update", types=type(examples)
                )
            )
        wrong_types = set([type(eg) for eg in examples if not isinstance(eg, Example)])
        if wrong_types:
            raise TypeError(
                Errors.E978.format(name="language", method="update", types=wrong_types)
            )

        if sgd is None:
            if self._optimizer is None:
                self._optimizer = create_default_optimizer()
            sgd = self._optimizer

        if component_cfg is None:
            component_cfg = {}
        for i, (name, proc) in enumerate(self.pipeline):
            component_cfg.setdefault(name, {})
            component_cfg[name].setdefault("drop", drop)
            component_cfg[name].setdefault("set_annotations", False)
        for name, proc in self.pipeline:
            if not hasattr(proc, "update"):
                continue
            proc.update(examples, sgd=None, losses=losses, **component_cfg[name])
        if sgd not in (None, False):
            for name, proc in self.pipeline:
                if hasattr(proc, "model"):
                    proc.model.finish_update(sgd)
        return losses

    def rehearse(
        self,
        examples: Iterable[Example],
        sgd: Optional[Optimizer] = None,
        losses: Optional[Dict[str, float]] = None,
        component_cfg: Optional[Dict[str, Dict[str, Any]]] = None,
    ) -> Dict[str, float]:
        """Make a "rehearsal" update to the models in the pipeline, to prevent
        forgetting. Rehearsal updates run an initial copy of the model over some
        data, and update the model so its current predictions are more like the
        initial ones. This is useful for keeping a pretrained model on-track,
        even if you're updating it with a smaller set of examples.

        examples (Iterable[Example]): A batch of `Example` objects.
        sgd (Optional[Optimizer]): An optimizer.
        component_cfg (Dict[str, Dict]): Config parameters for specific pipeline
            components, keyed by component name.
        RETURNS (dict): Results from the update.

        EXAMPLE:
            >>> raw_text_batches = minibatch(raw_texts)
            >>> for labelled_batch in minibatch(examples):
            >>>     nlp.update(labelled_batch)
            >>>     raw_batch = [Example.from_dict(nlp.make_doc(text), {}) for text in next(raw_text_batches)]
            >>>     nlp.rehearse(raw_batch)
        """
        # TODO: document
        if len(examples) == 0:
            return
        if not isinstance(examples, IterableInstance):
            raise TypeError(
                Errors.E978.format(
                    name="language", method="rehearse", types=type(examples)
                )
            )
        wrong_types = set([type(eg) for eg in examples if not isinstance(eg, Example)])
        if wrong_types:
            raise TypeError(
                Errors.E978.format(
                    name="language", method="rehearse", types=wrong_types
                )
            )
        if sgd is None:
            if self._optimizer is None:
                self._optimizer = create_default_optimizer()
            sgd = self._optimizer
        pipes = list(self.pipeline)
        random.shuffle(pipes)
        if component_cfg is None:
            component_cfg = {}
        grads = {}

        def get_grads(W, dW, key=None):
            grads[key] = (W, dW)

        get_grads.learn_rate = sgd.learn_rate
        get_grads.b1 = sgd.b1
        get_grads.b2 = sgd.b2
        for name, proc in pipes:
            if not hasattr(proc, "rehearse"):
                continue
            grads = {}
            proc.rehearse(
                examples, sgd=get_grads, losses=losses, **component_cfg.get(name, {})
            )
        for key, (W, dW) in grads.items():
            sgd(W, dW, key=key)
        return losses

    def begin_training(
        self,
        get_examples: Optional[Callable] = None,
        sgd: Optional[Optimizer] = None,
        device: int = -1,
    ) -> Optimizer:
        """Allocate models, pre-process training data and acquire a trainer and
        optimizer. Used as a contextmanager.

        get_examples (function): Function returning example training data.
            TODO: document format change since 3.0.
        sgd (Optional[Optimizer]): An optimizer.
        RETURNS: An optimizer.

        DOCS: https://spacy.io/api/language#begin_training
        """
        # TODO: throw warning when get_gold_tuples is provided instead of get_examples
        if get_examples is None:
            get_examples = lambda: []
        else:  # Populate vocab
            for example in get_examples():
                for word in [t.text for t in example.reference]:
                    _ = self.vocab[word]  # noqa: F841
        if device >= 0:  # TODO: do we need this here?
            require_gpu(device)
            if self.vocab.vectors.data.shape[1] >= 1:
                ops = get_current_ops()
                self.vocab.vectors.data = ops.asarray(self.vocab.vectors.data)
        link_vectors_to_models(self.vocab)
        if sgd is None:
            sgd = create_default_optimizer()
        self._optimizer = sgd
        for name, proc in self.pipeline:
            if hasattr(proc, "begin_training"):
                proc.begin_training(
                    get_examples, pipeline=self.pipeline, sgd=self._optimizer
                )
        self._link_components()
        return self._optimizer

    def resume_training(
        self, sgd: Optional[Optimizer] = None, device: int = -1
    ) -> Optimizer:
        """Continue training a pretrained model.

        Create and return an optimizer, and initialize "rehearsal" for any pipeline
        component that has a .rehearse() method. Rehearsal is used to prevent
        models from "forgetting" their initialised "knowledge". To perform
        rehearsal, collect samples of text you want the models to retain performance
        on, and call nlp.rehearse() with a batch of Example objects.

        sgd (Optional[Optimizer]): An optimizer.
        RETURNS (Optimizer): The optimizer.
        """
        if device >= 0:  # TODO: do we need this here?
            require_gpu(device)
            ops = get_current_ops()
            if self.vocab.vectors.data.shape[1] >= 1:
                self.vocab.vectors.data = ops.asarray(self.vocab.vectors.data)
        link_vectors_to_models(self.vocab)
        if sgd is None:
            sgd = create_default_optimizer()
        self._optimizer = sgd
        for name, proc in self.pipeline:
            if hasattr(proc, "_rehearsal_model"):
                proc._rehearsal_model = deepcopy(proc.model)
        return self._optimizer

    def evaluate(
        self,
        examples: Iterable[Example],
        verbose: bool = False,
        batch_size: int = 256,
        scorer: Optional[Scorer] = None,
        component_cfg: Optional[Dict[str, Dict[str, Any]]] = None,
    ) -> Scorer:
        """Evaluate a model's pipeline components.

        examples (Iterable[Example]): `Example` objects.
        verbose (bool): Print debugging information.
        batch_size (int): Batch size to use.
        scorer (Optional[Scorer]): Scorer to use. If not passed in, a new one
            will be created.
        component_cfg (dict): An optional dictionary with extra keyword
            arguments for specific components.
        RETURNS (Scorer): The scorer containing the evaluation results.

        DOCS: https://spacy.io/api/language#evaluate
        """
        if not isinstance(examples, IterableInstance):
            err = Errors.E978.format(
                name="language", method="evaluate", types=type(examples)
            )
            raise TypeError(err)
        wrong_types = set([type(eg) for eg in examples if not isinstance(eg, Example)])
        if wrong_types:
            err = Errors.E978.format(
                name="language", method="evaluate", types=wrong_types
            )
<<<<<<< HEAD
=======
            raise TypeError(err)
        if scorer is None:
            scorer = Scorer(pipeline=self.pipeline)
>>>>>>> 43b960c0
        if component_cfg is None:
            component_cfg = {}
        if scorer is None:
            kwargs = component_cfg.get("scorer", {})
            kwargs.setdefault("verbose", verbose)
            kwargs.setdefault("nlp", self)
            scorer = Scorer(**kwargs)
        docs = list(eg.predicted for eg in examples)
        for name, pipe in self.pipeline:
            kwargs = component_cfg.get(name, {})
            kwargs.setdefault("batch_size", batch_size)
            if not hasattr(pipe, "pipe"):
                docs = _pipe(docs, pipe, kwargs)
            else:
                docs = pipe.pipe(docs, **kwargs)
        for i, (doc, eg) in enumerate(zip(docs, examples)):
            if verbose:
                print(doc)
            eg.predicted = doc
        return scorer.score(examples)

    @contextmanager
    def use_params(self, params: dict, **cfg):
        """Replace weights of models in the pipeline with those provided in the
        params dictionary. Can be used as a contextmanager, in which case,
        models go back to their original weights after the block.

        params (dict): A dictionary of parameters keyed by model ID.
        **cfg: Config parameters.

        EXAMPLE:
            >>> with nlp.use_params(optimizer.averages):
            >>>     nlp.to_disk('/tmp/checkpoint')
        """
        contexts = [
            pipe.use_params(params)
            for name, pipe in self.pipeline
            if hasattr(pipe, "use_params") and hasattr(pipe, "model")
        ]
        # TODO: Having trouble with contextlib
        # Workaround: these aren't actually context managers atm.
        for context in contexts:
            try:
                next(context)
            except StopIteration:
                pass
        yield
        for context in contexts:
            try:
                next(context)
            except StopIteration:
                pass

    def pipe(
        self,
        texts: Iterable[str],
        as_tuples: bool = False,
        batch_size: int = 1000,
        disable: Iterable[str] = tuple(),
        cleanup: bool = False,
        component_cfg: Optional[Dict[str, Dict[str, Any]]] = None,
        n_process: int = 1,
    ):
        """Process texts as a stream, and yield `Doc` objects in order.

        texts (Iterable[str]): A sequence of texts to process.
        as_tuples (bool): If set to True, inputs should be a sequence of
            (text, context) tuples. Output will then be a sequence of
            (doc, context) tuples. Defaults to False.
        batch_size (int): The number of texts to buffer.
        disable (List[str]): Names of the pipeline components to disable.
        cleanup (bool): If True, unneeded strings are freed to control memory
            use. Experimental.
        component_cfg (Dict[str, Dict]): An optional dictionary with extra keyword
            arguments for specific components.
        n_process (int): Number of processors to process texts. If -1, set `multiprocessing.cpu_count()`.
        YIELDS (Doc): Documents in the order of the original text.

        DOCS: https://spacy.io/api/language#pipe
        """
        if n_process == -1:
            n_process = mp.cpu_count()
        if as_tuples:
            text_context1, text_context2 = itertools.tee(texts)
            texts = (tc[0] for tc in text_context1)
            contexts = (tc[1] for tc in text_context2)
            docs = self.pipe(
                texts,
                batch_size=batch_size,
                disable=disable,
                n_process=n_process,
                component_cfg=component_cfg,
            )
            for doc, context in zip(docs, contexts):
                yield (doc, context)
            return
        if component_cfg is None:
            component_cfg = {}

        pipes = (
            []
        )  # contains functools.partial objects to easily create multiprocess worker.
        for name, proc in self.pipeline:
            if name in disable:
                continue
            kwargs = component_cfg.get(name, {})
            # Allow component_cfg to overwrite the top-level kwargs.
            kwargs.setdefault("batch_size", batch_size)
            if hasattr(proc, "pipe"):
                f = functools.partial(proc.pipe, **kwargs)
            else:
                # Apply the function, but yield the doc
                f = functools.partial(_pipe, proc=proc, kwargs=kwargs)
            pipes.append(f)

        if n_process != 1:
            docs = self._multiprocessing_pipe(texts, pipes, n_process, batch_size)
        else:
            # if n_process == 1, no processes are forked.
            docs = (self.make_doc(text) for text in texts)
            for pipe in pipes:
                docs = pipe(docs)

        # Track weakrefs of "recent" documents, so that we can see when they
        # expire from memory. When they do, we know we don't need old strings.
        # This way, we avoid maintaining an unbounded growth in string entries
        # in the string store.
        recent_refs = weakref.WeakSet()
        old_refs = weakref.WeakSet()
        # Keep track of the original string data, so that if we flush old strings,
        # we can recover the original ones. However, we only want to do this if we're
        # really adding strings, to save up-front costs.
        original_strings_data = None
        nr_seen = 0
        for doc in docs:
            yield doc
            if cleanup:
                recent_refs.add(doc)
                if nr_seen < 10000:
                    old_refs.add(doc)
                    nr_seen += 1
                elif len(old_refs) == 0:
                    old_refs, recent_refs = recent_refs, old_refs
                    if original_strings_data is None:
                        original_strings_data = list(self.vocab.strings)
                    else:
                        keys, strings = self.vocab.strings._cleanup_stale_strings(
                            original_strings_data
                        )
                        self.vocab._reset_cache(keys, strings)
                        self.tokenizer._reset_cache(keys)
                    nr_seen = 0

    def _multiprocessing_pipe(
        self,
        texts: Iterable[str],
        pipes: Iterable[Callable[[Doc], Doc]],
        n_process: int,
        batch_size: int,
    ) -> None:
        # raw_texts is used later to stop iteration.
        texts, raw_texts = itertools.tee(texts)
        # for sending texts to worker
        texts_q = [mp.Queue() for _ in range(n_process)]
        # for receiving byte-encoded docs from worker
        bytedocs_recv_ch, bytedocs_send_ch = zip(
            *[mp.Pipe(False) for _ in range(n_process)]
        )

        batch_texts = util.minibatch(texts, batch_size)
        # Sender sends texts to the workers.
        # This is necessary to properly handle infinite length of texts.
        # (In this case, all data cannot be sent to the workers at once)
        sender = _Sender(batch_texts, texts_q, chunk_size=n_process)
        # send twice to make process busy
        sender.send()
        sender.send()

        procs = [
            mp.Process(
                target=_apply_pipes,
                args=(self.make_doc, pipes, rch, sch, Underscore.get_state()),
            )
            for rch, sch in zip(texts_q, bytedocs_send_ch)
        ]
        for proc in procs:
            proc.start()

        # Cycle channels not to break the order of docs.
        # The received object is a batch of byte-encoded docs, so flatten them with chain.from_iterable.
        byte_docs = chain.from_iterable(recv.recv() for recv in cycle(bytedocs_recv_ch))
        docs = (Doc(self.vocab).from_bytes(byte_doc) for byte_doc in byte_docs)
        try:
            for i, (_, doc) in enumerate(zip(raw_texts, docs), 1):
                yield doc
                if i % batch_size == 0:
                    # tell `sender` that one batch was consumed.
                    sender.step()
        finally:
            for proc in procs:
                proc.terminate()

    def _link_components(self) -> None:
        """Register 'listeners' within pipeline components, to allow them to
        effectively share weights.
        """
        for i, (name1, proc1) in enumerate(self.pipeline):
            if hasattr(proc1, "find_listeners"):
                for name2, proc2 in self.pipeline[i:]:
                    if hasattr(proc2, "model"):
                        proc1.find_listeners(proc2.model)

    @classmethod
    def from_config(
        cls,
        config: Union[Dict[str, Any], Config] = {},
        disable: Iterable[str] = tuple(),
        overrides: Dict[str, Any] = {},
        auto_fill: bool = True,
        validate: bool = True,
    ) -> "Language":
        """Create the nlp object from a loaded config. Will set up the tokenizer
        and language data, add pipeline components etc. If no config is provided,
        the default config of the given language is used.
        """
        if auto_fill:
            config = util.deep_merge_configs(config, cls.default_config)
        if "nlp" not in config:
            raise ValueError(Errors.E985.format(config=config))
        nlp_config = config["nlp"]
        config_lang = nlp_config["lang"]
        if cls.lang is not None and config_lang is not None and config_lang != cls.lang:
            raise ValueError(
                Errors.E958.format(
                    bad_lang_code=nlp_config["lang"],
                    lang_code=cls.lang,
                    lang=util.get_object_name(cls),
                )
            )
        nlp_config["lang"] = cls.lang
        # This isn't very elegant, but we remove the [components] block here to prevent
        # it from getting resolved (causes problems because we expect to pass in
        # the nlp and name args for each component). If we're auto-filling, we're
        # using the nlp.config with all defaults.
        config = util.copy_config(config)
        orig_pipeline = config.pop("components", {})
        config["components"] = {}
        non_pipe_overrides, pipe_overrides = _get_config_overrides(overrides)
        resolved, filled = registry.resolve(
            config, validate=validate, schema=ConfigSchema, overrides=non_pipe_overrides
        )
        filled["components"] = orig_pipeline
        config["components"] = orig_pipeline
        create_tokenizer = resolved["nlp"]["tokenizer"]
        lemmatizer = resolved["nlp"]["lemmatizer"]
        lex_attr_getters = resolved["nlp"]["lex_attr_getters"]
        stop_words = resolved["nlp"]["stop_words"]
        vocab = Vocab.from_config(
            filled,
            lemmatizer=lemmatizer,
            lex_attr_getters=lex_attr_getters,
            stop_words=stop_words,
            # TODO: what should we do with these?
            tag_map=cls.Defaults.tag_map,
            morph_rules=cls.Defaults.morph_rules,
        )
        nlp = cls(vocab, create_tokenizer=create_tokenizer)
        pipeline = config.get("components", {})
        for pipe_name in nlp_config["pipeline"]:
            if pipe_name not in pipeline:
                opts = ", ".join(pipeline.keys())
                raise ValueError(Errors.E956.format(name=pipe_name, opts=opts))
            pipe_cfg = pipeline[pipe_name]
            if pipe_name not in disable:
                if "@factories" not in pipe_cfg:
                    err = Errors.E984.format(name=pipe_name, config=pipe_cfg)
                    raise ValueError(err)
                factory = pipe_cfg["@factories"]
                # The pipe name (key in the config) here is the unique name of the
                # component, not necessarily the factory
                nlp.add_pipe(
                    factory,
                    name=pipe_name,
                    config=pipe_cfg,
                    overrides=pipe_overrides,
                    validate=validate,
                )
        nlp.config = filled if auto_fill else config
        nlp.resolved = resolved
        return nlp

    def to_disk(self, path: Union[str, Path], exclude: Iterable[str] = tuple()) -> None:
        """Save the current state to a directory.  If a model is loaded, this
        will include the model.

        path (str / Path): Path to a directory, which will be created if
            it doesn't exist.
        exclude (list): Names of components or serialization fields to exclude.

        DOCS: https://spacy.io/api/language#to_disk
        """
        path = util.ensure_path(path)
        serializers = {}
        serializers["tokenizer"] = lambda p: self.tokenizer.to_disk(
            p, exclude=["vocab"]
        )
        serializers["meta.json"] = lambda p: srsly.write_json(p, self.meta)
        serializers["config.cfg"] = lambda p: self.config.to_disk(p)
        for name, proc in self.pipeline:
            if not hasattr(proc, "name"):
                continue
            if name in exclude:
                continue
            if not hasattr(proc, "to_disk"):
                continue
            serializers[name] = lambda p, proc=proc: proc.to_disk(p, exclude=["vocab"])
        serializers["vocab"] = lambda p: self.vocab.to_disk(p)
        util.to_disk(path, serializers, exclude)

    def from_disk(
        self, path: Union[str, Path], exclude: Iterable[str] = tuple()
    ) -> "Language":
        """Loads state from a directory. Modifies the object in place and
        returns it. If the saved `Language` object contains a model, the
        model will be loaded.

        path (str / Path): A path to a directory.
        exclude (list): Names of components or serialization fields to exclude.
        RETURNS (Language): The modified `Language` object.

        DOCS: https://spacy.io/api/language#from_disk
        """

        def deserialize_meta(path: Path) -> None:
            if path.exists():
                data = srsly.read_json(path)
                self.meta.update(data)
                # self.meta always overrides meta["vectors"] with the metadata
                # from self.vocab.vectors, so set the name directly
                self.vocab.vectors.name = data.get("vectors", {}).get("name")

        def deserialize_vocab(path: Path) -> None:
            if path.exists():
                self.vocab.from_disk(path)
            _fix_pretrained_vectors_name(self)

        path = util.ensure_path(path)

        deserializers = {}
        if Path(path / "config.cfg").exists():
            deserializers["config.cfg"] = lambda p: self.config.from_disk(p)
        deserializers["meta.json"] = deserialize_meta
        deserializers["vocab"] = deserialize_vocab
        deserializers["tokenizer"] = lambda p: self.tokenizer.from_disk(
            p, exclude=["vocab"]
        )
        for name, proc in self.pipeline:
            if name in exclude:
                continue
            if not hasattr(proc, "from_disk"):
                continue
            deserializers[name] = lambda p, proc=proc: proc.from_disk(
                p, exclude=["vocab"]
            )
        if not (path / "vocab").exists() and "vocab" not in exclude:
            # Convert to list here in case exclude is (default) tuple
            exclude = list(exclude) + ["vocab"]
        util.from_disk(path, deserializers, exclude)
        self._path = path
        self._link_components()
        return self

    def to_bytes(self, exclude: Iterable[str] = tuple()) -> bytes:
        """Serialize the current state to a binary string.

        exclude (list): Names of components or serialization fields to exclude.
        RETURNS (bytes): The serialized form of the `Language` object.

        DOCS: https://spacy.io/api/language#to_bytes
        """
        serializers = {}
        serializers["vocab"] = lambda: self.vocab.to_bytes()
        serializers["tokenizer"] = lambda: self.tokenizer.to_bytes(exclude=["vocab"])
        serializers["meta.json"] = lambda: srsly.json_dumps(self.meta)
        serializers["config.cfg"] = lambda: self.config.to_bytes()
        for name, proc in self.pipeline:
            if name in exclude:
                continue
            if not hasattr(proc, "to_bytes"):
                continue
            serializers[name] = lambda proc=proc: proc.to_bytes(exclude=["vocab"])
        return util.to_bytes(serializers, exclude)

    def from_bytes(
        self, bytes_data: bytes, exclude: Iterable[str] = tuple()
    ) -> "Language":
        """Load state from a binary string.

        bytes_data (bytes): The data to load from.
        exclude (list): Names of components or serialization fields to exclude.
        RETURNS (Language): The `Language` object.

        DOCS: https://spacy.io/api/language#from_bytes
        """

        def deserialize_meta(b):
            data = srsly.json_loads(b)
            self.meta.update(data)
            # self.meta always overrides meta["vectors"] with the metadata
            # from self.vocab.vectors, so set the name directly
            self.vocab.vectors.name = data.get("vectors", {}).get("name")

        def deserialize_vocab(b):
            self.vocab.from_bytes(b)
            _fix_pretrained_vectors_name(self)

        deserializers = {}
        deserializers["config.cfg"] = lambda b: self.config.from_bytes(b)
        deserializers["meta.json"] = deserialize_meta
        deserializers["vocab"] = deserialize_vocab
        deserializers["tokenizer"] = lambda b: self.tokenizer.from_bytes(
            b, exclude=["vocab"]
        )
        for name, proc in self.pipeline:
            if name in exclude:
                continue
            if not hasattr(proc, "from_bytes"):
                continue
            deserializers[name] = lambda b, proc=proc: proc.from_bytes(
                b, exclude=["vocab"]
            )
        util.from_bytes(bytes_data, deserializers, exclude)
        self._link_components()
        return self


@dataclass
class FactoryMeta:
    factory: str
    default_config: Optional[Dict[str, Any]] = None  # noqa: E704
    assigns: Iterable[str] = tuple()
    requires: Iterable[str] = tuple()
    retokenizes: bool = False


def _get_config_overrides(
    items: Dict[str, Any], prefix: str = "components"
) -> Tuple[Dict[str, Any], Dict[str, Any]]:
    prefix = f"{prefix}."
    non_pipe = {k: v for k, v in items.items() if not k.startswith(prefix)}
    pipe = {k.replace(prefix, ""): v for k, v in items.items() if k.startswith(prefix)}
    return non_pipe, pipe


def _fix_pretrained_vectors_name(nlp: Language) -> None:
    # TODO: Replace this once we handle vectors consistently as static
    # data
    if "vectors" in nlp.meta and "name" in nlp.meta["vectors"]:
        nlp.vocab.vectors.name = nlp.meta["vectors"]["name"]
    elif not nlp.vocab.vectors.size:
        nlp.vocab.vectors.name = None
    elif "name" in nlp.meta and "lang" in nlp.meta:
        vectors_name = f"{nlp.meta['lang']}_{nlp.meta['name']}.vectors"
        nlp.vocab.vectors.name = vectors_name
    else:
        raise ValueError(Errors.E092)
    if nlp.vocab.vectors.size != 0:
        link_vectors_to_models(nlp.vocab)
    for name, proc in nlp.pipeline:
        if not hasattr(proc, "cfg"):
            continue
        proc.cfg.setdefault("deprecation_fixes", {})
        proc.cfg["deprecation_fixes"]["vectors_name"] = nlp.vocab.vectors.name


class DisabledPipes(list):
    """Manager for temporary pipeline disabling."""

    def __init__(self, nlp: Language, names: List[str]):
        self.nlp = nlp
        self.names = names
        # Important! Not deep copy -- we just want the container (but we also
        # want to support people providing arbitrarily typed nlp.pipeline
        # objects.)
        self.original_pipeline = copy(nlp.pipeline)
        self.metas = {name: nlp.get_pipe_meta(name) for name in names}
        self.configs = {name: nlp.get_pipe_config(name) for name in names}
        list.__init__(self)
        self.extend(nlp.remove_pipe(name) for name in names)

    def __enter__(self):
        return self

    def __exit__(self, *args):
        self.restore()

    def restore(self) -> None:
        """Restore the pipeline to its state when DisabledPipes was created."""
        current, self.nlp.pipeline = self.nlp.pipeline, self.original_pipeline
        unexpected = [name for name, pipe in current if not self.nlp.has_pipe(name)]
        if unexpected:
            # Don't change the pipeline if we're raising an error.
            self.nlp.pipeline = current
            raise ValueError(Errors.E008.format(names=unexpected))
        self.nlp._pipe_meta.update(self.metas)
        self.nlp._pipe_configs.update(self.configs)
        self[:] = []


def _pipe(
    examples: Iterable[Example], proc: Callable[[Doc], Doc], kwargs: Dict[str, Any]
) -> Iterator[Example]:
    # We added some args for pipe that __call__ doesn't expect.
    kwargs = dict(kwargs)
    for arg in ["batch_size"]:
        if arg in kwargs:
            kwargs.pop(arg)
    for eg in examples:
        eg = proc(eg, **kwargs)
        yield eg


def _apply_pipes(
    make_doc: Callable[[str], Doc],
    pipes: Iterable[Callable[[Doc], Doc]],
    receiver,
    sender,
    underscore_state: Tuple[dict, dict, dict],
) -> None:
    """Worker for Language.pipe

    make_doc (Callable[[str,] Doc]): Function to create Doc from text.
    pipes (Iterable[Callable[[Doc], Doc]]): The components to apply.
    receiver (multiprocessing.Connection): Pipe to receive text. Usually
        created by `multiprocessing.Pipe()`
    sender (multiprocessing.Connection): Pipe to send doc. Usually created by
        `multiprocessing.Pipe()`
    underscore_state (Tuple[dict, dict, dict]): The data in the Underscore class
        of the parent.
    """
    Underscore.load_state(underscore_state)
    while True:
        texts = receiver.get()
        docs = (make_doc(text) for text in texts)
        for pipe in pipes:
            docs = pipe(docs)
        # Connection does not accept unpickable objects, so send list.
        sender.send([doc.to_bytes() for doc in docs])


class _Sender:
    """Util for sending data to multiprocessing workers in Language.pipe"""

    def __init__(
        self, data: Iterable[Any], queues: List[mp.Queue], chunk_size: int
    ) -> None:
        self.data = iter(data)
        self.queues = iter(cycle(queues))
        self.chunk_size = chunk_size
        self.count = 0

    def send(self) -> None:
        """Send chunk_size items from self.data to channels."""
        for item, q in itertools.islice(
            zip(self.data, cycle(self.queues)), self.chunk_size
        ):
            # cycle channels so that distribute the texts evenly
            q.put(item)

    def step(self) -> None:
        """Tell sender that comsumed one item. Data is sent to the workers after
        every chunk_size calls.
        """
        self.count += 1
        if self.count >= self.chunk_size:
            self.count = 0
            self.send()<|MERGE_RESOLUTION|>--- conflicted
+++ resolved
@@ -1010,12 +1010,7 @@
             err = Errors.E978.format(
                 name="language", method="evaluate", types=wrong_types
             )
-<<<<<<< HEAD
-=======
             raise TypeError(err)
-        if scorer is None:
-            scorer = Scorer(pipeline=self.pipeline)
->>>>>>> 43b960c0
         if component_cfg is None:
             component_cfg = {}
         if scorer is None:

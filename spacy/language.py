# coding: utf8
from __future__ import absolute_import, unicode_literals

import random
import ujson
import itertools
import weakref
import functools
from collections import OrderedDict
from contextlib import contextmanager
from copy import copy
from thinc.neural import Model

from .tokenizer import Tokenizer
from .vocab import Vocab
from .lemmatizer import Lemmatizer
from .pipeline import DependencyParser, Tensorizer, Tagger, EntityRecognizer
from .pipeline import SimilarityHook, TextCategorizer, SentenceSegmenter
from .pipeline import merge_noun_chunks, merge_entities, merge_subtokens
from .pipeline import EntityRuler
from .compat import json_dumps, izip, basestring_
from .gold import GoldParse
from .scorer import Scorer
from ._ml import link_vectors_to_models, create_default_optimizer
from .attrs import IS_STOP
from .lang.punctuation import TOKENIZER_PREFIXES, TOKENIZER_SUFFIXES
from .lang.punctuation import TOKENIZER_INFIXES
from .lang.tokenizer_exceptions import TOKEN_MATCH
from .lang.tag_map import TAG_MAP
from .lang.lex_attrs import LEX_ATTRS, is_stop
from .errors import Errors, Warnings, user_warning
from . import util
from . import about


class BaseDefaults(object):
    @classmethod
    def create_lemmatizer(cls, nlp=None):
        return Lemmatizer(
            cls.lemma_index, cls.lemma_exc, cls.lemma_rules, cls.lemma_lookup
        )

    @classmethod
    def create_vocab(cls, nlp=None):
        lemmatizer = cls.create_lemmatizer(nlp)
        lex_attr_getters = dict(cls.lex_attr_getters)
        # This is messy, but it's the minimal working fix to Issue #639.
        lex_attr_getters[IS_STOP] = functools.partial(is_stop, stops=cls.stop_words)
        vocab = Vocab(
            lex_attr_getters=lex_attr_getters,
            tag_map=cls.tag_map,
            lemmatizer=lemmatizer,
        )
        for tag_str, exc in cls.morph_rules.items():
            for orth_str, attrs in exc.items():
                vocab.morphology.add_special_case(tag_str, orth_str, attrs)
        return vocab

    @classmethod
    def create_tokenizer(cls, nlp=None):
        rules = cls.tokenizer_exceptions
        token_match = cls.token_match
        prefix_search = (
            util.compile_prefix_regex(cls.prefixes).search if cls.prefixes else None
        )
        suffix_search = (
            util.compile_suffix_regex(cls.suffixes).search if cls.suffixes else None
        )
        infix_finditer = (
            util.compile_infix_regex(cls.infixes).finditer if cls.infixes else None
        )
        vocab = nlp.vocab if nlp is not None else cls.create_vocab(nlp)
        return Tokenizer(
            vocab,
            rules=rules,
            prefix_search=prefix_search,
            suffix_search=suffix_search,
            infix_finditer=infix_finditer,
            token_match=token_match,
        )

    pipe_names = ["tagger", "parser", "ner"]
    token_match = TOKEN_MATCH
    prefixes = tuple(TOKENIZER_PREFIXES)
    suffixes = tuple(TOKENIZER_SUFFIXES)
    infixes = tuple(TOKENIZER_INFIXES)
    tag_map = dict(TAG_MAP)
    tokenizer_exceptions = {}
    stop_words = set()
    lemma_rules = {}
    lemma_exc = {}
    lemma_index = {}
    lemma_lookup = {}
    morph_rules = {}
    lex_attr_getters = LEX_ATTRS
    syntax_iterators = {}


class Language(object):
    """A text-processing pipeline. Usually you'll load this once per process,
    and pass the instance around your application.

    Defaults (class): Settings, data and factory methods for creating the `nlp`
        object and processing pipeline.
    lang (unicode): Two-letter language ID, i.e. ISO code.
    """

    Defaults = BaseDefaults
    lang = None

    factories = {
<<<<<<< HEAD
        'tokenizer': lambda nlp: nlp.Defaults.create_tokenizer(nlp),
        'tensorizer': lambda nlp, **cfg: Tensorizer(nlp.vocab, **cfg),
        'tagger': lambda nlp, **cfg: Tagger(nlp.vocab, **cfg),
        'parser': lambda nlp, **cfg: DependencyParser(nlp.vocab, **cfg),
        'ner': lambda nlp, **cfg: EntityRecognizer(nlp.vocab, **cfg),
        'similarity': lambda nlp, **cfg: SimilarityHook(nlp.vocab, **cfg),
        'textcat': lambda nlp, **cfg: TextCategorizer(nlp.vocab, **cfg),
        'sentencizer': lambda nlp, **cfg: SentenceSegmenter(nlp.vocab, **cfg),
        'merge_noun_chunks': lambda nlp, **cfg: merge_noun_chunks,
        'merge_entities': lambda nlp, **cfg: merge_entities,
        'merge_subtokens': lambda nlp, **cfg: merge_subtokens,
        'entity_ruler': lambda nlp, **cfg: EntityRuler(nlp, **cfg)
=======
        "tokenizer": lambda nlp: nlp.Defaults.create_tokenizer(nlp),
        "tensorizer": lambda nlp, **cfg: Tensorizer(nlp.vocab, **cfg),
        "tagger": lambda nlp, **cfg: Tagger(nlp.vocab, **cfg),
        "parser": lambda nlp, **cfg: DependencyParser(nlp.vocab, **cfg),
        "ner": lambda nlp, **cfg: EntityRecognizer(nlp.vocab, **cfg),
        "similarity": lambda nlp, **cfg: SimilarityHook(nlp.vocab, **cfg),
        "textcat": lambda nlp, **cfg: TextCategorizer(nlp.vocab, **cfg),
        "sbd": lambda nlp, **cfg: SentenceSegmenter(nlp.vocab, **cfg),
        "sentencizer": lambda nlp, **cfg: SentenceSegmenter(nlp.vocab, **cfg),
        "merge_noun_chunks": lambda nlp, **cfg: merge_noun_chunks,
        "merge_entities": lambda nlp, **cfg: merge_entities,
        "merge_subtokens": lambda nlp, **cfg: merge_subtokens,
        "entity_ruler": lambda nlp, **cfg: EntityRuler(nlp, **cfg),
>>>>>>> 2a951331
    }

    def __init__(
        self, vocab=True, make_doc=True, max_length=10 ** 6, meta={}, **kwargs
    ):
        """Initialise a Language object.

        vocab (Vocab): A `Vocab` object. If `True`, a vocab is created via
            `Language.Defaults.create_vocab`.
        make_doc (callable): A function that takes text and returns a `Doc`
            object. Usually a `Tokenizer`.
        meta (dict): Custom meta data for the Language class. Is written to by
            models to add model meta data.
        max_length (int) :
            Maximum number of characters in a single text. The current v2 models
            may run out memory on extremely long texts, due to large internal
            allocations. You should segment these texts into meaningful units,
            e.g. paragraphs, subsections etc, before passing them to spaCy.
            Default maximum length is 1,000,000 characters (1mb). As a rule of
            thumb, if all pipeline components are enabled, spaCy's default
            models currently requires roughly 1GB of temporary memory per
            100,000 characters in one text.
        RETURNS (Language): The newly constructed object.
        """
        user_factories = util.get_entry_points("spacy_factories")
        for factory in user_factories.keys():
            if factory in self.factories:
                user_warning(Warnings.W009.format(name=factory))
        self.factories.update(user_factories)
        self._meta = dict(meta)
        self._path = None
        if vocab is True:
            factory = self.Defaults.create_vocab
            vocab = factory(self, **meta.get("vocab", {}))
            if vocab.vectors.name is None:
                vocab.vectors.name = meta.get("vectors", {}).get("name")
        self.vocab = vocab
        if make_doc is True:
            factory = self.Defaults.create_tokenizer
            make_doc = factory(self, **meta.get("tokenizer", {}))
        self.tokenizer = make_doc
        self.pipeline = []
        self.max_length = max_length
        self._optimizer = None

    @property
    def path(self):
        return self._path

    @property
    def meta(self):
        self._meta.setdefault("lang", self.vocab.lang)
        self._meta.setdefault("name", "model")
        self._meta.setdefault("version", "0.0.0")
        self._meta.setdefault("spacy_version", ">={}".format(about.__version__))
        self._meta.setdefault("description", "")
        self._meta.setdefault("author", "")
        self._meta.setdefault("email", "")
        self._meta.setdefault("url", "")
        self._meta.setdefault("license", "")
        self._meta["vectors"] = {
            "width": self.vocab.vectors_length,
            "vectors": len(self.vocab.vectors),
            "keys": self.vocab.vectors.n_keys,
            "name": self.vocab.vectors.name,
        }
        self._meta["pipeline"] = self.pipe_names
        return self._meta

    @meta.setter
    def meta(self, value):
        self._meta = value

    # Conveniences to access pipeline components
    @property
    def tensorizer(self):
        return self.get_pipe("tensorizer")

    @property
    def tagger(self):
        return self.get_pipe("tagger")

    @property
    def parser(self):
        return self.get_pipe("parser")

    @property
    def entity(self):
        return self.get_pipe("ner")

    @property
    def matcher(self):
        return self.get_pipe("matcher")

    @property
    def pipe_names(self):
        """Get names of available pipeline components.

        RETURNS (list): List of component name strings, in order.
        """
        return [pipe_name for pipe_name, _ in self.pipeline]

    def get_pipe(self, name):
        """Get a pipeline component for a given component name.

        name (unicode): Name of pipeline component to get.
        RETURNS (callable): The pipeline component.
        """
        for pipe_name, component in self.pipeline:
            if pipe_name == name:
                return component
        raise KeyError(Errors.E001.format(name=name, opts=self.pipe_names))

    def create_pipe(self, name, config=dict()):
        """Create a pipeline component from a factory.

        name (unicode): Factory name to look up in `Language.factories`.
        config (dict): Configuration parameters to initialise component.
        RETURNS (callable): Pipeline component.
        """
        if name not in self.factories:
            if name == "sbd":
                raise KeyError(Errors.E104.format(name=name))
            else:
                raise KeyError(Errors.E002.format(name=name))
        factory = self.factories[name]
        return factory(self, **config)

    def add_pipe(
        self, component, name=None, before=None, after=None, first=None, last=None
    ):
        """Add a component to the processing pipeline. Valid components are
        callables that take a `Doc` object, modify it and return it. Only one
        of before/after/first/last can be set. Default behaviour is "last".

        component (callable): The pipeline component.
        name (unicode): Name of pipeline component. Overwrites existing
            component.name attribute if available. If no name is set and
            the component exposes no name attribute, component.__name__ is
            used. An error is raised if a name already exists in the pipeline.
        before (unicode): Component name to insert component directly before.
        after (unicode): Component name to insert component directly after.
        first (bool): Insert component first / not first in the pipeline.
        last (bool): Insert component last / not last in the pipeline.

        EXAMPLE:
            >>> nlp.add_pipe(component, before='ner')
            >>> nlp.add_pipe(component, name='custom_name', last=True)
        """
        if not hasattr(component, "__call__"):
            msg = Errors.E003.format(component=repr(component), name=name)
            if isinstance(component, basestring_) and component in self.factories:
                msg += Errors.E004.format(component=component)
            raise ValueError(msg)
        if name is None:
            if hasattr(component, "name"):
                name = component.name
            elif hasattr(component, "__name__"):
                name = component.__name__
            elif hasattr(component, "__class__") and hasattr(
                component.__class__, "__name__"
            ):
                name = component.__class__.__name__
            else:
                name = repr(component)
        if name in self.pipe_names:
            raise ValueError(Errors.E007.format(name=name, opts=self.pipe_names))
        if sum([bool(before), bool(after), bool(first), bool(last)]) >= 2:
            raise ValueError(Errors.E006)
        pipe = (name, component)
        if last or not any([first, before, after]):
            self.pipeline.append(pipe)
        elif first:
            self.pipeline.insert(0, pipe)
        elif before and before in self.pipe_names:
            self.pipeline.insert(self.pipe_names.index(before), pipe)
        elif after and after in self.pipe_names:
            self.pipeline.insert(self.pipe_names.index(after) + 1, pipe)
        else:
            raise ValueError(
                Errors.E001.format(name=before or after, opts=self.pipe_names)
            )

    def has_pipe(self, name):
        """Check if a component name is present in the pipeline. Equivalent to
        `name in nlp.pipe_names`.

        name (unicode): Name of the component.
        RETURNS (bool): Whether a component of the name exists in the pipeline.
        """
        return name in self.pipe_names

    def replace_pipe(self, name, component):
        """Replace a component in the pipeline.

        name (unicode): Name of the component to replace.
        component (callable): Pipeline component.
        """
        if name not in self.pipe_names:
            raise ValueError(Errors.E001.format(name=name, opts=self.pipe_names))
        self.pipeline[self.pipe_names.index(name)] = (name, component)

    def rename_pipe(self, old_name, new_name):
        """Rename a pipeline component.

        old_name (unicode): Name of the component to rename.
        new_name (unicode): New name of the component.
        """
        if old_name not in self.pipe_names:
            raise ValueError(Errors.E001.format(name=old_name, opts=self.pipe_names))
        if new_name in self.pipe_names:
            raise ValueError(Errors.E007.format(name=new_name, opts=self.pipe_names))
        i = self.pipe_names.index(old_name)
        self.pipeline[i] = (new_name, self.pipeline[i][1])

    def remove_pipe(self, name):
        """Remove a component from the pipeline.

        name (unicode): Name of the component to remove.
        RETURNS (tuple): A `(name, component)` tuple of the removed component.
        """
        if name not in self.pipe_names:
            raise ValueError(Errors.E001.format(name=name, opts=self.pipe_names))
        return self.pipeline.pop(self.pipe_names.index(name))

    def __call__(self, text, disable=[]):
        """Apply the pipeline to some text. The text can span multiple sentences,
        and can contain arbtrary whitespace. Alignment into the original string
        is preserved.

        text (unicode): The text to be processed.
        disable (list): Names of the pipeline components to disable.
        RETURNS (Doc): A container for accessing the annotations.

        EXAMPLE:
            >>> tokens = nlp('An example sentence. Another example sentence.')
            >>> tokens[0].text, tokens[0].head.tag_
            ('An', 'NN')
        """
        if len(text) > self.max_length:
            raise ValueError(
                Errors.E088.format(length=len(text), max_length=self.max_length)
            )
        doc = self.make_doc(text)
        for name, proc in self.pipeline:
            if name in disable:
                continue
            if not hasattr(proc, "__call__"):
                raise ValueError(Errors.E003.format(component=type(proc), name=name))
            doc = proc(doc)
            if doc is None:
                raise ValueError(Errors.E005.format(name=name))
        return doc

    def disable_pipes(self, *names):
        """Disable one or more pipeline components. If used as a context
        manager, the pipeline will be restored to the initial state at the end
        of the block. Otherwise, a DisabledPipes object is returned, that has
        a `.restore()` method you can use to undo your changes.

        EXAMPLE:
            >>> nlp.add_pipe('parser')
            >>> nlp.add_pipe('tagger')
            >>> with nlp.disable_pipes('parser', 'tagger'):
            >>>     assert not nlp.has_pipe('parser')
            >>> assert nlp.has_pipe('parser')
            >>> disabled = nlp.disable_pipes('parser')
            >>> assert len(disabled) == 1
            >>> assert not nlp.has_pipe('parser')
            >>> disabled.restore()
            >>> assert nlp.has_pipe('parser')
        """
        return DisabledPipes(self, *names)

    def make_doc(self, text):
        return self.tokenizer(text)

    def update(self, docs, golds, drop=0.0, sgd=None, losses=None):
        """Update the models in the pipeline.

        docs (iterable): A batch of `Doc` objects.
        golds (iterable): A batch of `GoldParse` objects.
        drop (float): The droput rate.
        sgd (callable): An optimizer.
        RETURNS (dict): Results from the update.

        EXAMPLE:
            >>> with nlp.begin_training(gold) as (trainer, optimizer):
            >>>    for epoch in trainer.epochs(gold):
            >>>        for docs, golds in epoch:
            >>>            state = nlp.update(docs, golds, sgd=optimizer)
        """
        if len(docs) != len(golds):
            raise IndexError(Errors.E009.format(n_docs=len(docs), n_golds=len(golds)))
        if len(docs) == 0:
            return
        if sgd is None:
            if self._optimizer is None:
                self._optimizer = create_default_optimizer(Model.ops)
            sgd = self._optimizer

        # Allow dict of args to GoldParse, instead of GoldParse objects.
        gold_objs = []
        doc_objs = []
        for doc, gold in zip(docs, golds):
            if isinstance(doc, basestring_):
                doc = self.make_doc(doc)
            if not isinstance(gold, GoldParse):
                gold = GoldParse(doc, **gold)
            doc_objs.append(doc)
            gold_objs.append(gold)
        golds = gold_objs
        docs = doc_objs
        grads = {}

        def get_grads(W, dW, key=None):
            grads[key] = (W, dW)

        get_grads.alpha = sgd.alpha
        get_grads.b1 = sgd.b1
        get_grads.b2 = sgd.b2

        pipes = list(self.pipeline)
        random.shuffle(pipes)
        for name, proc in pipes:
            if not hasattr(proc, "update"):
                continue
            grads = {}
            proc.update(docs, golds, drop=drop, sgd=get_grads, losses=losses)
            for key, (W, dW) in grads.items():
                sgd(W, dW, key=key)

    def preprocess_gold(self, docs_golds):
        """Can be called before training to pre-process gold data. By default,
        it handles nonprojectivity and adds missing tags to the tag map.

        docs_golds (iterable): Tuples of `Doc` and `GoldParse` objects.
        YIELDS (tuple): Tuples of preprocessed `Doc` and `GoldParse` objects.
        """
        for name, proc in self.pipeline:
            if hasattr(proc, "preprocess_gold"):
                docs_golds = proc.preprocess_gold(docs_golds)
        for doc, gold in docs_golds:
            yield doc, gold

    def begin_training(self, get_gold_tuples=None, sgd=None, **cfg):
        """Allocate models, pre-process training data and acquire a trainer and
        optimizer. Used as a contextmanager.

        get_gold_tuples (function): Function returning gold data
        **cfg: Config parameters.
        RETURNS: An optimizer
        """
        if get_gold_tuples is None:
            get_gold_tuples = lambda: []
        # Populate vocab
        else:
            for _, annots_brackets in get_gold_tuples():
                for annots, _ in annots_brackets:
                    for word in annots[1]:
                        _ = self.vocab[word]
        contexts = []
        if cfg.get("device", -1) >= 0:
            device = util.use_gpu(cfg["device"])
            if self.vocab.vectors.data.shape[1] >= 1:
                self.vocab.vectors.data = Model.ops.asarray(self.vocab.vectors.data)
        else:
            device = None
        link_vectors_to_models(self.vocab)
        if self.vocab.vectors.data.shape[1]:
            cfg["pretrained_vectors"] = self.vocab.vectors.name
        if sgd is None:
            sgd = create_default_optimizer(Model.ops)
        self._optimizer = sgd
        for name, proc in self.pipeline:
            if hasattr(proc, "begin_training"):
                proc.begin_training(
                    get_gold_tuples, pipeline=self.pipeline, sgd=self._optimizer, **cfg
                )
        return self._optimizer

    def evaluate(self, docs_golds, verbose=False):
        scorer = Scorer()
        docs, golds = zip(*docs_golds)
        docs = list(docs)
        golds = list(golds)
        for name, pipe in self.pipeline:
            if not hasattr(pipe, "pipe"):
                docs = (pipe(doc) for doc in docs)
            else:
                docs = pipe.pipe(docs, batch_size=256)
        for doc, gold in zip(docs, golds):
            if verbose:
                print(doc)
            scorer.score(doc, gold, verbose=verbose)
        return scorer

    @contextmanager
    def use_params(self, params, **cfg):
        """Replace weights of models in the pipeline with those provided in the
        params dictionary. Can be used as a contextmanager, in which case,
        models go back to their original weights after the block.

        params (dict): A dictionary of parameters keyed by model ID.
        **cfg: Config parameters.

        EXAMPLE:
            >>> with nlp.use_params(optimizer.averages):
            >>>     nlp.to_disk('/tmp/checkpoint')
        """
        contexts = [
            pipe.use_params(params)
            for name, pipe in self.pipeline
            if hasattr(pipe, "use_params")
        ]
        # TODO: Having trouble with contextlib
        # Workaround: these aren't actually context managers atm.
        for context in contexts:
            try:
                next(context)
            except StopIteration:
                pass
        yield
        for context in contexts:
            try:
                next(context)
            except StopIteration:
                pass

    def pipe(
        self,
        texts,
        as_tuples=False,
        n_threads=2,
        batch_size=1000,
        disable=[],
        cleanup=False,
    ):
        """Process texts as a stream, and yield `Doc` objects in order.

        texts (iterator): A sequence of texts to process.
        as_tuples (bool):
            If set to True, inputs should be a sequence of
            (text, context) tuples. Output will then be a sequence of
            (doc, context) tuples. Defaults to False.
        n_threads (int): Currently inactive.
        batch_size (int): The number of texts to buffer.
        disable (list): Names of the pipeline components to disable.
        cleanup (bool): If True, unneeded strings are freed,
            to control memory use. Experimental.
        YIELDS (Doc): Documents in the order of the original text.

        EXAMPLE:
            >>> texts = [u'One document.', u'...', u'Lots of documents']
            >>>     for doc in nlp.pipe(texts, batch_size=50, n_threads=4):
            >>>         assert doc.is_parsed
        """
        if as_tuples:
            text_context1, text_context2 = itertools.tee(texts)
            texts = (tc[0] for tc in text_context1)
            contexts = (tc[1] for tc in text_context2)
            docs = self.pipe(
                texts, n_threads=n_threads, batch_size=batch_size, disable=disable
            )
            for doc, context in izip(docs, contexts):
                yield (doc, context)
            return
        docs = (self.make_doc(text) for text in texts)
        for name, proc in self.pipeline:
            if name in disable:
                continue
            if hasattr(proc, "pipe"):
                docs = proc.pipe(docs, n_threads=n_threads, batch_size=batch_size)
            else:
                # Apply the function, but yield the doc
                docs = _pipe(proc, docs)
        # Track weakrefs of "recent" documents, so that we can see when they
        # expire from memory. When they do, we know we don't need old strings.
        # This way, we avoid maintaining an unbounded growth in string entries
        # in the string store.
        recent_refs = weakref.WeakSet()
        old_refs = weakref.WeakSet()
        # Keep track of the original string data, so that if we flush old strings,
        # we can recover the original ones. However, we only want to do this if we're
        # really adding strings, to save up-front costs.
        original_strings_data = None
        nr_seen = 0
        for doc in docs:
            yield doc
            if cleanup:
                recent_refs.add(doc)
                if nr_seen < 10000:
                    old_refs.add(doc)
                    nr_seen += 1
                elif len(old_refs) == 0:
                    old_refs, recent_refs = recent_refs, old_refs
                    if original_strings_data is None:
                        original_strings_data = list(self.vocab.strings)
                    else:
                        keys, strings = self.vocab.strings._cleanup_stale_strings(
                            original_strings_data
                        )
                        self.vocab._reset_cache(keys, strings)
                        self.tokenizer._reset_cache(keys)
                    nr_seen = 0

    def to_disk(self, path, disable=tuple()):
        """Save the current state to a directory.  If a model is loaded, this
        will include the model.

        path (unicode or Path): A path to a directory, which will be created if
            it doesn't exist. Paths may be strings or `Path`-like objects.
        disable (list): Names of pipeline components to disable and prevent
            from being saved.

        EXAMPLE:
            >>> nlp.to_disk('/path/to/models')
        """
        path = util.ensure_path(path)
        serializers = OrderedDict(
            (
                ("tokenizer", lambda p: self.tokenizer.to_disk(p, vocab=False)),
                ("meta.json", lambda p: p.open("w").write(json_dumps(self.meta))),
            )
        )
        for name, proc in self.pipeline:
            if not hasattr(proc, "name"):
                continue
            if name in disable:
                continue
            if not hasattr(proc, "to_disk"):
                continue
            serializers[name] = lambda p, proc=proc: proc.to_disk(p, vocab=False)
        serializers["vocab"] = lambda p: self.vocab.to_disk(p)
        util.to_disk(path, serializers, {p: False for p in disable})

    def from_disk(self, path, disable=tuple()):
        """Loads state from a directory. Modifies the object in place and
        returns it. If the saved `Language` object contains a model, the
        model will be loaded.

        path (unicode or Path): A path to a directory. Paths may be either
            strings or `Path`-like objects.
        disable (list): Names of the pipeline components to disable.
        RETURNS (Language): The modified `Language` object.

        EXAMPLE:
            >>> from spacy.language import Language
            >>> nlp = Language().from_disk('/path/to/models')
        """
        path = util.ensure_path(path)
        deserializers = OrderedDict(
            (
                ("meta.json", lambda p: self.meta.update(util.read_json(p))),
                (
                    "vocab",
                    lambda p: (
                        self.vocab.from_disk(p) and _fix_pretrained_vectors_name(self)
                    ),
                ),
                ("tokenizer", lambda p: self.tokenizer.from_disk(p, vocab=False)),
            )
        )
        for name, proc in self.pipeline:
            if name in disable:
                continue
            if not hasattr(proc, "from_disk"):
                continue
            deserializers[name] = lambda p, proc=proc: proc.from_disk(p, vocab=False)
        exclude = {p: False for p in disable}
        if not (path / "vocab").exists():
            exclude["vocab"] = True
        util.from_disk(path, deserializers, exclude)
        self._path = path
        return self

    def to_bytes(self, disable=[], **exclude):
        """Serialize the current state to a binary string.

        disable (list): Nameds of pipeline components to disable and prevent
            from being serialized.
        RETURNS (bytes): The serialized form of the `Language` object.
        """
        serializers = OrderedDict(
            (
                ("vocab", lambda: self.vocab.to_bytes()),
                ("tokenizer", lambda: self.tokenizer.to_bytes(vocab=False)),
                ("meta", lambda: json_dumps(self.meta)),
            )
        )
        for i, (name, proc) in enumerate(self.pipeline):
            if name in disable:
                continue
            if not hasattr(proc, "to_bytes"):
                continue
            serializers[i] = lambda proc=proc: proc.to_bytes(vocab=False)
        return util.to_bytes(serializers, exclude)

    def from_bytes(self, bytes_data, disable=[]):
        """Load state from a binary string.

        bytes_data (bytes): The data to load from.
        disable (list): Names of the pipeline components to disable.
        RETURNS (Language): The `Language` object.
        """
        deserializers = OrderedDict(
            (
                ("meta", lambda b: self.meta.update(ujson.loads(b))),
                (
                    "vocab",
                    lambda b: (
                        self.vocab.from_bytes(b) and _fix_pretrained_vectors_name(self)
                    ),
                ),
                ("tokenizer", lambda b: self.tokenizer.from_bytes(b, vocab=False)),
            )
        )
        for i, (name, proc) in enumerate(self.pipeline):
            if name in disable:
                continue
            if not hasattr(proc, "from_bytes"):
                continue
            deserializers[i] = lambda b, proc=proc: proc.from_bytes(b, vocab=False)
        msg = util.from_bytes(bytes_data, deserializers, {})
        return self


def _fix_pretrained_vectors_name(nlp):
    # TODO: Replace this once we handle vectors consistently as static
    # data
    if "vectors" in nlp.meta and nlp.meta["vectors"].get("name"):
        nlp.vocab.vectors.name = nlp.meta["vectors"]["name"]
    elif not nlp.vocab.vectors.size:
        nlp.vocab.vectors.name = None
    elif "name" in nlp.meta and "lang" in nlp.meta:
        vectors_name = "%s_%s.vectors" % (nlp.meta["lang"], nlp.meta["name"])
        nlp.vocab.vectors.name = vectors_name
    else:
        raise ValueError(Errors.E092)
    if nlp.vocab.vectors.size != 0:
        link_vectors_to_models(nlp.vocab)
    for name, proc in nlp.pipeline:
        if not hasattr(proc, "cfg"):
            continue
        proc.cfg.setdefault("deprecation_fixes", {})
        proc.cfg["deprecation_fixes"]["vectors_name"] = nlp.vocab.vectors.name


class DisabledPipes(list):
    """Manager for temporary pipeline disabling."""

    def __init__(self, nlp, *names):
        self.nlp = nlp
        self.names = names
        # Important! Not deep copy -- we just want the container (but we also
        # want to support people providing arbitrarily typed nlp.pipeline
        # objects.)
        self.original_pipeline = copy(nlp.pipeline)
        list.__init__(self)
        self.extend(nlp.remove_pipe(name) for name in names)

    def __enter__(self):
        return self

    def __exit__(self, *args):
        self.restore()

    def restore(self):
        """Restore the pipeline to its state when DisabledPipes was created."""
        current, self.nlp.pipeline = self.nlp.pipeline, self.original_pipeline
        unexpected = [name for name, pipe in current if not self.nlp.has_pipe(name)]
        if unexpected:
            # Don't change the pipeline if we're raising an error.
            self.nlp.pipeline = current
            raise ValueError(Errors.E008.format(names=unexpected))
        self[:] = []


def _pipe(func, docs):
    for doc in docs:
        doc = func(doc)
        yield doc<|MERGE_RESOLUTION|>--- conflicted
+++ resolved
@@ -109,7 +109,6 @@
     lang = None
 
     factories = {
-<<<<<<< HEAD
         'tokenizer': lambda nlp: nlp.Defaults.create_tokenizer(nlp),
         'tensorizer': lambda nlp, **cfg: Tensorizer(nlp.vocab, **cfg),
         'tagger': lambda nlp, **cfg: Tagger(nlp.vocab, **cfg),
@@ -122,21 +121,6 @@
         'merge_entities': lambda nlp, **cfg: merge_entities,
         'merge_subtokens': lambda nlp, **cfg: merge_subtokens,
         'entity_ruler': lambda nlp, **cfg: EntityRuler(nlp, **cfg)
-=======
-        "tokenizer": lambda nlp: nlp.Defaults.create_tokenizer(nlp),
-        "tensorizer": lambda nlp, **cfg: Tensorizer(nlp.vocab, **cfg),
-        "tagger": lambda nlp, **cfg: Tagger(nlp.vocab, **cfg),
-        "parser": lambda nlp, **cfg: DependencyParser(nlp.vocab, **cfg),
-        "ner": lambda nlp, **cfg: EntityRecognizer(nlp.vocab, **cfg),
-        "similarity": lambda nlp, **cfg: SimilarityHook(nlp.vocab, **cfg),
-        "textcat": lambda nlp, **cfg: TextCategorizer(nlp.vocab, **cfg),
-        "sbd": lambda nlp, **cfg: SentenceSegmenter(nlp.vocab, **cfg),
-        "sentencizer": lambda nlp, **cfg: SentenceSegmenter(nlp.vocab, **cfg),
-        "merge_noun_chunks": lambda nlp, **cfg: merge_noun_chunks,
-        "merge_entities": lambda nlp, **cfg: merge_entities,
-        "merge_subtokens": lambda nlp, **cfg: merge_subtokens,
-        "entity_ruler": lambda nlp, **cfg: EntityRuler(nlp, **cfg),
->>>>>>> 2a951331
     }
 
     def __init__(

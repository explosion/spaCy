--- conflicted
+++ resolved
@@ -578,12 +578,6 @@
                 ops = get_current_ops()
                 self.vocab.vectors.data = ops.asarray(self.vocab.vectors.data)
         link_vectors_to_models(self.vocab)
-<<<<<<< HEAD
-=======
-        if self.vocab.vectors.data.shape[1]:
-            cfg["pretrained_vectors"] = self.vocab.vectors.name
-            cfg["pretrained_dims"] = self.vocab.vectors.data.shape[1]
->>>>>>> 192b8d45
         if sgd is None:
             sgd = create_default_optimizer()
         self._optimizer = sgd

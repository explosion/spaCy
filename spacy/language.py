# coding: utf8
from __future__ import absolute_import, unicode_literals

import random
import itertools
from spacy.util import minibatch
import weakref
import functools
from collections import OrderedDict
from contextlib import contextmanager
from copy import copy, deepcopy
from thinc.neural import Model
import srsly
import multiprocessing as mp
from itertools import chain, cycle

from .tokenizer import Tokenizer
from .vocab import Vocab
from .lemmatizer import Lemmatizer
from .lookups import Lookups
from .pipeline import DependencyParser, Tagger
from .pipeline import Tensorizer, EntityRecognizer, EntityLinker
from .pipeline import SimilarityHook, TextCategorizer, Sentencizer
from .pipeline import merge_noun_chunks, merge_entities, merge_subtokens
from .pipeline import EntityRuler
from .pipeline import Morphologizer
<<<<<<< HEAD
from .pipeline.analysis import analyze_pipes
from .compat import izip, basestring_
=======
from .compat import izip, basestring_, is_python2
>>>>>>> 8516e9d5
from .gold import GoldParse
from .scorer import Scorer
from ._ml import link_vectors_to_models, create_default_optimizer
from .attrs import IS_STOP, LANG
from .lang.punctuation import TOKENIZER_PREFIXES, TOKENIZER_SUFFIXES
from .lang.punctuation import TOKENIZER_INFIXES
from .lang.tokenizer_exceptions import TOKEN_MATCH
from .lang.tag_map import TAG_MAP
from .tokens import Doc
from .lang.lex_attrs import LEX_ATTRS, is_stop
from .errors import Errors, Warnings, deprecation_warning, user_warning
from . import util
from . import about


class BaseDefaults(object):
    @classmethod
    def create_lemmatizer(cls, nlp=None, lookups=None):
        if lookups is None:
            lookups = cls.create_lookups(nlp=nlp)
        return Lemmatizer(lookups=lookups)

    @classmethod
    def create_lookups(cls, nlp=None):
        root = util.get_module_path(cls)
        filenames = {name: root / filename for name, filename in cls.resources}
        if LANG in cls.lex_attr_getters:
            lang = cls.lex_attr_getters[LANG](None)
            user_lookups = util.get_entry_point(util.ENTRY_POINTS.lookups, lang, {})
            filenames.update(user_lookups)
        lookups = Lookups()
        for name, filename in filenames.items():
            data = util.load_language_data(filename)
            lookups.add_table(name, data)
        return lookups

    @classmethod
    def create_vocab(cls, nlp=None):
        lookups = cls.create_lookups(nlp)
        lemmatizer = cls.create_lemmatizer(nlp, lookups=lookups)
        lex_attr_getters = dict(cls.lex_attr_getters)
        # This is messy, but it's the minimal working fix to Issue #639.
        lex_attr_getters[IS_STOP] = functools.partial(is_stop, stops=cls.stop_words)
        vocab = Vocab(
            lex_attr_getters=lex_attr_getters,
            tag_map=cls.tag_map,
            lemmatizer=lemmatizer,
            lookups=lookups,
        )
        for tag_str, exc in cls.morph_rules.items():
            for orth_str, attrs in exc.items():
                vocab.morphology.add_special_case(tag_str, orth_str, attrs)
        return vocab

    @classmethod
    def create_tokenizer(cls, nlp=None):
        rules = cls.tokenizer_exceptions
        token_match = cls.token_match
        prefix_search = (
            util.compile_prefix_regex(cls.prefixes).search if cls.prefixes else None
        )
        suffix_search = (
            util.compile_suffix_regex(cls.suffixes).search if cls.suffixes else None
        )
        infix_finditer = (
            util.compile_infix_regex(cls.infixes).finditer if cls.infixes else None
        )
        vocab = nlp.vocab if nlp is not None else cls.create_vocab(nlp)
        return Tokenizer(
            vocab,
            rules=rules,
            prefix_search=prefix_search,
            suffix_search=suffix_search,
            infix_finditer=infix_finditer,
            token_match=token_match,
        )

    pipe_names = ["tagger", "parser", "ner"]
    token_match = TOKEN_MATCH
    prefixes = tuple(TOKENIZER_PREFIXES)
    suffixes = tuple(TOKENIZER_SUFFIXES)
    infixes = tuple(TOKENIZER_INFIXES)
    tag_map = dict(TAG_MAP)
    tokenizer_exceptions = {}
    stop_words = set()
    morph_rules = {}
    lex_attr_getters = LEX_ATTRS
    syntax_iterators = {}
    resources = {}
    writing_system = {"direction": "ltr", "has_case": True, "has_letters": True}
    single_orth_variants = []
    paired_orth_variants = []


class Language(object):
    """A text-processing pipeline. Usually you'll load this once per process,
    and pass the instance around your application.

    Defaults (class): Settings, data and factory methods for creating the `nlp`
        object and processing pipeline.
    lang (unicode): Two-letter language ID, i.e. ISO code.

    DOCS: https://spacy.io/api/language
    """

    Defaults = BaseDefaults
    lang = None

    factories = {
        "tokenizer": lambda nlp: nlp.Defaults.create_tokenizer(nlp),
        "tensorizer": lambda nlp, **cfg: Tensorizer(nlp.vocab, **cfg),
        "tagger": lambda nlp, **cfg: Tagger(nlp.vocab, **cfg),
        "morphologizer": lambda nlp, **cfg: Morphologizer(nlp.vocab, **cfg),
        "parser": lambda nlp, **cfg: DependencyParser(nlp.vocab, **cfg),
        "ner": lambda nlp, **cfg: EntityRecognizer(nlp.vocab, **cfg),
        "entity_linker": lambda nlp, **cfg: EntityLinker(nlp.vocab, **cfg),
        "similarity": lambda nlp, **cfg: SimilarityHook(nlp.vocab, **cfg),
        "textcat": lambda nlp, **cfg: TextCategorizer(nlp.vocab, **cfg),
        "sentencizer": lambda nlp, **cfg: Sentencizer(**cfg),
        "merge_noun_chunks": lambda nlp, **cfg: merge_noun_chunks,
        "merge_entities": lambda nlp, **cfg: merge_entities,
        "merge_subtokens": lambda nlp, **cfg: merge_subtokens,
        "entity_ruler": lambda nlp, **cfg: EntityRuler(nlp, **cfg),
    }

    def __init__(
        self, vocab=True, make_doc=True, max_length=10 ** 6, meta={}, **kwargs
    ):
        """Initialise a Language object.

        vocab (Vocab): A `Vocab` object. If `True`, a vocab is created via
            `Language.Defaults.create_vocab`.
        make_doc (callable): A function that takes text and returns a `Doc`
            object. Usually a `Tokenizer`.
        meta (dict): Custom meta data for the Language class. Is written to by
            models to add model meta data.
        max_length (int) :
            Maximum number of characters in a single text. The current v2 models
            may run out memory on extremely long texts, due to large internal
            allocations. You should segment these texts into meaningful units,
            e.g. paragraphs, subsections etc, before passing them to spaCy.
            Default maximum length is 1,000,000 characters (1mb). As a rule of
            thumb, if all pipeline components are enabled, spaCy's default
            models currently requires roughly 1GB of temporary memory per
            100,000 characters in one text.
        RETURNS (Language): The newly constructed object.
        """
        user_factories = util.get_entry_points(util.ENTRY_POINTS.factories)
        self.factories.update(user_factories)
        self._meta = dict(meta)
        self._path = None
        if vocab is True:
            factory = self.Defaults.create_vocab
            vocab = factory(self, **meta.get("vocab", {}))
            if vocab.vectors.name is None:
                vocab.vectors.name = meta.get("vectors", {}).get("name")
        else:
            if (self.lang and vocab.lang) and (self.lang != vocab.lang):
                raise ValueError(Errors.E150.format(nlp=self.lang, vocab=vocab.lang))
        self.vocab = vocab
        if make_doc is True:
            factory = self.Defaults.create_tokenizer
            make_doc = factory(self, **meta.get("tokenizer", {}))
        self.tokenizer = make_doc
        self.pipeline = []
        self.max_length = max_length
        self._optimizer = None

    @property
    def path(self):
        return self._path

    @property
    def meta(self):
        if self.vocab.lang:
            self._meta.setdefault("lang", self.vocab.lang)
        else:
            self._meta.setdefault("lang", self.lang)
        self._meta.setdefault("name", "model")
        self._meta.setdefault("version", "0.0.0")
        self._meta.setdefault("spacy_version", ">={}".format(about.__version__))
        self._meta.setdefault("description", "")
        self._meta.setdefault("author", "")
        self._meta.setdefault("email", "")
        self._meta.setdefault("url", "")
        self._meta.setdefault("license", "")
        self._meta["vectors"] = {
            "width": self.vocab.vectors_length,
            "vectors": len(self.vocab.vectors),
            "keys": self.vocab.vectors.n_keys,
            "name": self.vocab.vectors.name,
        }
        self._meta["pipeline"] = self.pipe_names
        self._meta["labels"] = self.pipe_labels
        return self._meta

    @meta.setter
    def meta(self, value):
        self._meta = value

    # Conveniences to access pipeline components
    # Shouldn't be used anymore!
    @property
    def tensorizer(self):
        return self.get_pipe("tensorizer")

    @property
    def tagger(self):
        return self.get_pipe("tagger")

    @property
    def parser(self):
        return self.get_pipe("parser")

    @property
    def entity(self):
        return self.get_pipe("ner")

    @property
    def linker(self):
        return self.get_pipe("entity_linker")

    @property
    def matcher(self):
        return self.get_pipe("matcher")

    @property
    def pipe_names(self):
        """Get names of available pipeline components.

        RETURNS (list): List of component name strings, in order.
        """
        return [pipe_name for pipe_name, _ in self.pipeline]

    @property
    def pipe_labels(self):
        """Get the labels set by the pipeline components, if available (if
        the component exposes a labels property).

        RETURNS (dict): Labels keyed by component name.
        """
        labels = OrderedDict()
        for name, pipe in self.pipeline:
            if hasattr(pipe, "labels"):
                labels[name] = list(pipe.labels)
        return labels

    @property
    def pipe_analysis(self):
        result = OrderedDict()


    def get_pipe(self, name):
        """Get a pipeline component for a given component name.

        name (unicode): Name of pipeline component to get.
        RETURNS (callable): The pipeline component.

        DOCS: https://spacy.io/api/language#get_pipe
        """
        for pipe_name, component in self.pipeline:
            if pipe_name == name:
                return component
        raise KeyError(Errors.E001.format(name=name, opts=self.pipe_names))

    def create_pipe(self, name, config=dict()):
        """Create a pipeline component from a factory.

        name (unicode): Factory name to look up in `Language.factories`.
        config (dict): Configuration parameters to initialise component.
        RETURNS (callable): Pipeline component.

        DOCS: https://spacy.io/api/language#create_pipe
        """
        if name not in self.factories:
            if name == "sbd":
                raise KeyError(Errors.E108.format(name=name))
            else:
                raise KeyError(Errors.E002.format(name=name))
        factory = self.factories[name]
        return factory(self, **config)

    def add_pipe(
        self, component, name=None, before=None, after=None, first=None, last=None
    ):
        """Add a component to the processing pipeline. Valid components are
        callables that take a `Doc` object, modify it and return it. Only one
        of before/after/first/last can be set. Default behaviour is "last".

        component (callable): The pipeline component.
        name (unicode): Name of pipeline component. Overwrites existing
            component.name attribute if available. If no name is set and
            the component exposes no name attribute, component.__name__ is
            used. An error is raised if a name already exists in the pipeline.
        before (unicode): Component name to insert component directly before.
        after (unicode): Component name to insert component directly after.
        first (bool): Insert component first / not first in the pipeline.
        last (bool): Insert component last / not last in the pipeline.

        DOCS: https://spacy.io/api/language#add_pipe
        """
        if not hasattr(component, "__call__"):
            msg = Errors.E003.format(component=repr(component), name=name)
            if isinstance(component, basestring_) and component in self.factories:
                msg += Errors.E004.format(component=component)
            raise ValueError(msg)
        if name is None:
            name = util.get_component_name(component)
        if name in self.pipe_names:
            raise ValueError(Errors.E007.format(name=name, opts=self.pipe_names))
        if sum([bool(before), bool(after), bool(first), bool(last)]) >= 2:
            raise ValueError(Errors.E006)
        pipe_index = 0
        pipe = (name, component)
        if last or not any([first, before, after]):
            pipe_index = len(self.pipeline)
            self.pipeline.append(pipe)
        elif first:
            self.pipeline.insert(0, pipe)
        elif before and before in self.pipe_names:
            pipe_index = self.pipe_names.index(before)
            self.pipeline.insert(self.pipe_names.index(before), pipe)
        elif after and after in self.pipe_names:
            pipe_index = self.pipe_names.index(after) + 1
            self.pipeline.insert(self.pipe_names.index(after) + 1, pipe)
        else:
            raise ValueError(
                Errors.E001.format(name=before or after, opts=self.pipe_names)
            )
        analyze_pipes(self.pipeline, name, component, pipe_index)

    def has_pipe(self, name):
        """Check if a component name is present in the pipeline. Equivalent to
        `name in nlp.pipe_names`.

        name (unicode): Name of the component.
        RETURNS (bool): Whether a component of the name exists in the pipeline.

        DOCS: https://spacy.io/api/language#has_pipe
        """
        return name in self.pipe_names

    def replace_pipe(self, name, component):
        """Replace a component in the pipeline.

        name (unicode): Name of the component to replace.
        component (callable): Pipeline component.

        DOCS: https://spacy.io/api/language#replace_pipe
        """
        if name not in self.pipe_names:
            raise ValueError(Errors.E001.format(name=name, opts=self.pipe_names))
        if not hasattr(component, "__call__"):
            msg = Errors.E003.format(component=repr(component), name=name)
            if isinstance(component, basestring_) and component in self.factories:
                msg += Errors.E135.format(name=name)
            raise ValueError(msg)
        self.pipeline[self.pipe_names.index(name)] = (name, component)

    def rename_pipe(self, old_name, new_name):
        """Rename a pipeline component.

        old_name (unicode): Name of the component to rename.
        new_name (unicode): New name of the component.

        DOCS: https://spacy.io/api/language#rename_pipe
        """
        if old_name not in self.pipe_names:
            raise ValueError(Errors.E001.format(name=old_name, opts=self.pipe_names))
        if new_name in self.pipe_names:
            raise ValueError(Errors.E007.format(name=new_name, opts=self.pipe_names))
        i = self.pipe_names.index(old_name)
        self.pipeline[i] = (new_name, self.pipeline[i][1])

    def remove_pipe(self, name):
        """Remove a component from the pipeline.

        name (unicode): Name of the component to remove.
        RETURNS (tuple): A `(name, component)` tuple of the removed component.

        DOCS: https://spacy.io/api/language#remove_pipe
        """
        if name not in self.pipe_names:
            raise ValueError(Errors.E001.format(name=name, opts=self.pipe_names))
        return self.pipeline.pop(self.pipe_names.index(name))

    def __call__(self, text, disable=[], component_cfg=None):
        """Apply the pipeline to some text. The text can span multiple sentences,
        and can contain arbtrary whitespace. Alignment into the original string
        is preserved.

        text (unicode): The text to be processed.
        disable (list): Names of the pipeline components to disable.
        component_cfg (dict): An optional dictionary with extra keyword arguments
            for specific components.
        RETURNS (Doc): A container for accessing the annotations.

        DOCS: https://spacy.io/api/language#call
        """
        if len(text) > self.max_length:
            raise ValueError(
                Errors.E088.format(length=len(text), max_length=self.max_length)
            )
        doc = self.make_doc(text)
        if component_cfg is None:
            component_cfg = {}
        for name, proc in self.pipeline:
            if name in disable:
                continue
            if not hasattr(proc, "__call__"):
                raise ValueError(Errors.E003.format(component=type(proc), name=name))
            doc = proc(doc, **component_cfg.get(name, {}))
            if doc is None:
                raise ValueError(Errors.E005.format(name=name))
        return doc

    def disable_pipes(self, *names):
        """Disable one or more pipeline components. If used as a context
        manager, the pipeline will be restored to the initial state at the end
        of the block. Otherwise, a DisabledPipes object is returned, that has
        a `.restore()` method you can use to undo your changes.

        DOCS: https://spacy.io/api/language#disable_pipes
        """
        return DisabledPipes(self, *names)

    def make_doc(self, text):
        return self.tokenizer(text)

    def _format_docs_and_golds(self, docs, golds):
        """Format golds and docs before update models."""
        expected_keys = ("words", "tags", "heads", "deps", "entities", "cats", "links")
        gold_objs = []
        doc_objs = []
        for doc, gold in zip(docs, golds):
            if isinstance(doc, basestring_):
                doc = self.make_doc(doc)
            if not isinstance(gold, GoldParse):
                unexpected = [k for k in gold if k not in expected_keys]
                if unexpected:
                    err = Errors.E151.format(unexp=unexpected, exp=expected_keys)
                    raise ValueError(err)
                gold = GoldParse(doc, **gold)
            doc_objs.append(doc)
            gold_objs.append(gold)

        return doc_objs, gold_objs

    def update(self, docs, golds, drop=0.0, sgd=None, losses=None, component_cfg=None):
        """Update the models in the pipeline.

        docs (iterable): A batch of `Doc` objects.
        golds (iterable): A batch of `GoldParse` objects.
        drop (float): The dropout rate.
        sgd (callable): An optimizer.
        losses (dict): Dictionary to update with the loss, keyed by component.
        component_cfg (dict): Config parameters for specific pipeline
            components, keyed by component name.

        DOCS: https://spacy.io/api/language#update
        """
        if len(docs) != len(golds):
            raise IndexError(Errors.E009.format(n_docs=len(docs), n_golds=len(golds)))
        if len(docs) == 0:
            return
        if sgd is None:
            if self._optimizer is None:
                self._optimizer = create_default_optimizer(Model.ops)
            sgd = self._optimizer
        # Allow dict of args to GoldParse, instead of GoldParse objects.
        docs, golds = self._format_docs_and_golds(docs, golds)
        grads = {}

        def get_grads(W, dW, key=None):
            grads[key] = (W, dW)

        get_grads.alpha = sgd.alpha
        get_grads.b1 = sgd.b1
        get_grads.b2 = sgd.b2
        pipes = list(self.pipeline)
        random.shuffle(pipes)
        if component_cfg is None:
            component_cfg = {}
        for name, proc in pipes:
            if not hasattr(proc, "update"):
                continue
            grads = {}
            kwargs = component_cfg.get(name, {})
            kwargs.setdefault("drop", drop)
            proc.update(docs, golds, sgd=get_grads, losses=losses, **kwargs)
            for key, (W, dW) in grads.items():
                sgd(W, dW, key=key)

    def rehearse(self, docs, sgd=None, losses=None, config=None):
        """Make a "rehearsal" update to the models in the pipeline, to prevent
        forgetting. Rehearsal updates run an initial copy of the model over some
        data, and update the model so its current predictions are more like the
        initial ones. This is useful for keeping a pretrained model on-track,
        even if you're updating it with a smaller set of examples.

        docs (iterable): A batch of `Doc` objects.
        drop (float): The dropout rate.
        sgd (callable): An optimizer.
        RETURNS (dict): Results from the update.

        EXAMPLE:
            >>> raw_text_batches = minibatch(raw_texts)
            >>> for labelled_batch in minibatch(zip(train_docs, train_golds)):
            >>>     docs, golds = zip(*train_docs)
            >>>     nlp.update(docs, golds)
            >>>     raw_batch = [nlp.make_doc(text) for text in next(raw_text_batches)]
            >>>     nlp.rehearse(raw_batch)
        """
        # TODO: document
        if len(docs) == 0:
            return
        if sgd is None:
            if self._optimizer is None:
                self._optimizer = create_default_optimizer(Model.ops)
            sgd = self._optimizer
        docs = list(docs)
        for i, doc in enumerate(docs):
            if isinstance(doc, basestring_):
                docs[i] = self.make_doc(doc)
        pipes = list(self.pipeline)
        random.shuffle(pipes)
        if config is None:
            config = {}
        grads = {}

        def get_grads(W, dW, key=None):
            grads[key] = (W, dW)

        get_grads.alpha = sgd.alpha
        get_grads.b1 = sgd.b1
        get_grads.b2 = sgd.b2
        for name, proc in pipes:
            if not hasattr(proc, "rehearse"):
                continue
            grads = {}
            proc.rehearse(docs, sgd=get_grads, losses=losses, **config.get(name, {}))
            for key, (W, dW) in grads.items():
                sgd(W, dW, key=key)
        return losses

    def preprocess_gold(self, docs_golds):
        """Can be called before training to pre-process gold data. By default,
        it handles nonprojectivity and adds missing tags to the tag map.

        docs_golds (iterable): Tuples of `Doc` and `GoldParse` objects.
        YIELDS (tuple): Tuples of preprocessed `Doc` and `GoldParse` objects.
        """
        for name, proc in self.pipeline:
            if hasattr(proc, "preprocess_gold"):
                docs_golds = proc.preprocess_gold(docs_golds)
        for doc, gold in docs_golds:
            yield doc, gold

    def begin_training(self, get_gold_tuples=None, sgd=None, component_cfg=None, **cfg):
        """Allocate models, pre-process training data and acquire a trainer and
        optimizer. Used as a contextmanager.

        get_gold_tuples (function): Function returning gold data
        component_cfg (dict): Config parameters for specific components.
        **cfg: Config parameters.
        RETURNS: An optimizer.

        DOCS: https://spacy.io/api/language#begin_training
        """
        if get_gold_tuples is None:
            get_gold_tuples = lambda: []
        # Populate vocab
        else:
            for _, annots_brackets in get_gold_tuples():
                _ = annots_brackets.pop()
                for annots, _ in annots_brackets:
                    for word in annots[1]:
                        _ = self.vocab[word]  # noqa: F841
        if cfg.get("device", -1) >= 0:
            util.use_gpu(cfg["device"])
            if self.vocab.vectors.data.shape[1] >= 1:
                self.vocab.vectors.data = Model.ops.asarray(self.vocab.vectors.data)
        link_vectors_to_models(self.vocab)
        if self.vocab.vectors.data.shape[1]:
            cfg["pretrained_vectors"] = self.vocab.vectors.name
        if sgd is None:
            sgd = create_default_optimizer(Model.ops)
        self._optimizer = sgd
        if component_cfg is None:
            component_cfg = {}
        for name, proc in self.pipeline:
            if hasattr(proc, "begin_training"):
                kwargs = component_cfg.get(name, {})
                kwargs.update(cfg)
                proc.begin_training(
                    get_gold_tuples,
                    pipeline=self.pipeline,
                    sgd=self._optimizer,
                    **kwargs
                )
        return self._optimizer

    def resume_training(self, sgd=None, **cfg):
        """Continue training a pretrained model.

        Create and return an optimizer, and initialize "rehearsal" for any pipeline
        component that has a .rehearse() method. Rehearsal is used to prevent
        models from "forgetting" their initialised "knowledge". To perform
        rehearsal, collect samples of text you want the models to retain performance
        on, and call nlp.rehearse() with a batch of Doc objects.
        """
        if cfg.get("device", -1) >= 0:
            util.use_gpu(cfg["device"])
            if self.vocab.vectors.data.shape[1] >= 1:
                self.vocab.vectors.data = Model.ops.asarray(self.vocab.vectors.data)
        link_vectors_to_models(self.vocab)
        if self.vocab.vectors.data.shape[1]:
            cfg["pretrained_vectors"] = self.vocab.vectors.name
        if sgd is None:
            sgd = create_default_optimizer(Model.ops)
        self._optimizer = sgd
        for name, proc in self.pipeline:
            if hasattr(proc, "_rehearsal_model"):
                proc._rehearsal_model = deepcopy(proc.model)
        return self._optimizer

    def evaluate(
        self, docs_golds, verbose=False, batch_size=256, scorer=None, component_cfg=None
    ):
        """Evaluate a model's pipeline components.

        docs_golds (iterable): Tuples of `Doc` and `GoldParse` objects.
        verbose (bool): Print debugging information.
        batch_size (int): Batch size to use.
        scorer (Scorer): Optional `Scorer` to use. If not passed in, a new one
            will be created.
        component_cfg (dict): An optional dictionary with extra keyword
            arguments for specific components.
        RETURNS (Scorer): The scorer containing the evaluation results.

        DOCS: https://spacy.io/api/language#evaluate
        """
        if scorer is None:
            scorer = Scorer(pipeline=self.pipeline)
        if component_cfg is None:
            component_cfg = {}
        docs, golds = zip(*docs_golds)
        docs = [
            self.make_doc(doc) if isinstance(doc, basestring_) else doc for doc in docs
        ]
        golds = list(golds)
        for name, pipe in self.pipeline:
            kwargs = component_cfg.get(name, {})
            kwargs.setdefault("batch_size", batch_size)
            if not hasattr(pipe, "pipe"):
                docs = _pipe(pipe, docs, kwargs)
            else:
                docs = pipe.pipe(docs, **kwargs)
        for doc, gold in zip(docs, golds):
            if not isinstance(gold, GoldParse):
                gold = GoldParse(doc, **gold)
            if verbose:
                print(doc)
            kwargs = component_cfg.get("scorer", {})
            kwargs.setdefault("verbose", verbose)
            scorer.score(doc, gold, **kwargs)
        return scorer

    @contextmanager
    def use_params(self, params, **cfg):
        """Replace weights of models in the pipeline with those provided in the
        params dictionary. Can be used as a contextmanager, in which case,
        models go back to their original weights after the block.

        params (dict): A dictionary of parameters keyed by model ID.
        **cfg: Config parameters.

        EXAMPLE:
            >>> with nlp.use_params(optimizer.averages):
            >>>     nlp.to_disk('/tmp/checkpoint')
        """
        contexts = [
            pipe.use_params(params)
            for name, pipe in self.pipeline
            if hasattr(pipe, "use_params")
        ]
        # TODO: Having trouble with contextlib
        # Workaround: these aren't actually context managers atm.
        for context in contexts:
            try:
                next(context)
            except StopIteration:
                pass
        yield
        for context in contexts:
            try:
                next(context)
            except StopIteration:
                pass

    def pipe(
        self,
        texts,
        as_tuples=False,
        n_threads=-1,
        batch_size=1000,
        disable=[],
        cleanup=False,
        component_cfg=None,
        n_process=1,
    ):
        """Process texts as a stream, and yield `Doc` objects in order.

        texts (iterator): A sequence of texts to process.
        as_tuples (bool): If set to True, inputs should be a sequence of
            (text, context) tuples. Output will then be a sequence of
            (doc, context) tuples. Defaults to False.
        batch_size (int): The number of texts to buffer.
        disable (list): Names of the pipeline components to disable.
        cleanup (bool): If True, unneeded strings are freed to control memory
            use. Experimental.
        component_cfg (dict): An optional dictionary with extra keyword
            arguments for specific components.
        n_process (int): Number of processors to process texts, only supported
            in Python3. If -1, set `multiprocessing.cpu_count()`.
        YIELDS (Doc): Documents in the order of the original text.

        DOCS: https://spacy.io/api/language#pipe
        """
        # raw_texts will be used later to stop iterator.
        texts, raw_texts = itertools.tee(texts)
        if is_python2 and n_process != 1:
            user_warning(Warnings.W023)
            n_process = 1
        if n_threads != -1:
            deprecation_warning(Warnings.W016)
        if n_process == -1:
            n_process = mp.cpu_count()
        if as_tuples:
            text_context1, text_context2 = itertools.tee(texts)
            texts = (tc[0] for tc in text_context1)
            contexts = (tc[1] for tc in text_context2)
            docs = self.pipe(
                texts,
                batch_size=batch_size,
                disable=disable,
                component_cfg=component_cfg,
            )
            for doc, context in izip(docs, contexts):
                yield (doc, context)
            return
        if component_cfg is None:
            component_cfg = {}

        pipes = (
            []
        )  # contains functools.partial objects so that easily create multiprocess worker.
        for name, proc in self.pipeline:
            if name in disable:
                continue
            kwargs = component_cfg.get(name, {})
            # Allow component_cfg to overwrite the top-level kwargs.
            kwargs.setdefault("batch_size", batch_size)
            if hasattr(proc, "pipe"):
                f = functools.partial(proc.pipe, **kwargs)
            else:
                # Apply the function, but yield the doc
                f = functools.partial(_pipe, proc=proc, kwargs=kwargs)
            pipes.append(f)

        if n_process != 1:
            docs = self._multiprocessing_pipe(texts, pipes, n_process, batch_size)
        else:
            # if n_process == 1, no processes are forked.
            docs = (self.make_doc(text) for text in texts)
            for pipe in pipes:
                docs = pipe(docs)

        # Track weakrefs of "recent" documents, so that we can see when they
        # expire from memory. When they do, we know we don't need old strings.
        # This way, we avoid maintaining an unbounded growth in string entries
        # in the string store.
        recent_refs = weakref.WeakSet()
        old_refs = weakref.WeakSet()
        # Keep track of the original string data, so that if we flush old strings,
        # we can recover the original ones. However, we only want to do this if we're
        # really adding strings, to save up-front costs.
        original_strings_data = None
        nr_seen = 0
        for doc in docs:
            yield doc
            if cleanup:
                recent_refs.add(doc)
                if nr_seen < 10000:
                    old_refs.add(doc)
                    nr_seen += 1
                elif len(old_refs) == 0:
                    old_refs, recent_refs = recent_refs, old_refs
                    if original_strings_data is None:
                        original_strings_data = list(self.vocab.strings)
                    else:
                        keys, strings = self.vocab.strings._cleanup_stale_strings(
                            original_strings_data
                        )
                        self.vocab._reset_cache(keys, strings)
                        self.tokenizer._reset_cache(keys)
                    nr_seen = 0

    def _multiprocessing_pipe(self, texts, pipes, n_process, batch_size):
        # raw_texts is used later to stop iteration.
        texts, raw_texts = itertools.tee(texts)
        # for sending texts to worker
        texts_q = [mp.Queue() for _ in range(n_process)]
        # for receiving byte encoded docs from worker
        bytedocs_recv_ch, bytedocs_send_ch = zip(
            *[mp.Pipe(False) for _ in range(n_process)]
        )

        batch_texts = minibatch(texts, batch_size)
        # Sender sends texts to the workers.
        # This is necessary to properly handle infinite length of texts.
        # (In this case, all data cannot be sent to the workers at once)
        sender = _Sender(batch_texts, texts_q, chunk_size=n_process)
        # send twice so that make process busy
        sender.send()
        sender.send()

        procs = [
            mp.Process(target=_apply_pipes, args=(self.make_doc, pipes, rch, sch))
            for rch, sch in zip(texts_q, bytedocs_send_ch)
        ]
        for proc in procs:
            proc.start()

        # Cycle channels not to break the order of docs.
        # The received object is batch of byte encoded docs, so flatten them with chain.from_iterable.
        byte_docs = chain.from_iterable(recv.recv() for recv in cycle(bytedocs_recv_ch))
        docs = (Doc(self.vocab).from_bytes(byte_doc) for byte_doc in byte_docs)
        try:
            for i, (_, doc) in enumerate(zip(raw_texts, docs), 1):
                yield doc
                if i % batch_size == 0:
                    # tell `sender` that one batch was consumed.
                    sender.step()
        finally:
            for proc in procs:
                proc.terminate()

    def to_disk(self, path, exclude=tuple(), disable=None):
        """Save the current state to a directory.  If a model is loaded, this
        will include the model.

        path (unicode or Path): Path to a directory, which will be created if
            it doesn't exist.
        exclude (list): Names of components or serialization fields to exclude.

        DOCS: https://spacy.io/api/language#to_disk
        """
        if disable is not None:
            deprecation_warning(Warnings.W014)
            exclude = disable
        path = util.ensure_path(path)
        serializers = OrderedDict()
        serializers["tokenizer"] = lambda p: self.tokenizer.to_disk(
            p, exclude=["vocab"]
        )
        serializers["meta.json"] = lambda p: p.open("w").write(
            srsly.json_dumps(self.meta)
        )
        for name, proc in self.pipeline:
            if not hasattr(proc, "name"):
                continue
            if name in exclude:
                continue
            if not hasattr(proc, "to_disk"):
                continue
            serializers[name] = lambda p, proc=proc: proc.to_disk(p, exclude=["vocab"])
        serializers["vocab"] = lambda p: self.vocab.to_disk(p)
        util.to_disk(path, serializers, exclude)

    def from_disk(self, path, exclude=tuple(), disable=None):
        """Loads state from a directory. Modifies the object in place and
        returns it. If the saved `Language` object contains a model, the
        model will be loaded.

        path (unicode or Path): A path to a directory.
        exclude (list): Names of components or serialization fields to exclude.
        RETURNS (Language): The modified `Language` object.

        DOCS: https://spacy.io/api/language#from_disk
        """
        if disable is not None:
            deprecation_warning(Warnings.W014)
            exclude = disable
        path = util.ensure_path(path)
        deserializers = OrderedDict()
        deserializers["meta.json"] = lambda p: self.meta.update(srsly.read_json(p))
        deserializers["vocab"] = lambda p: self.vocab.from_disk(
            p
        ) and _fix_pretrained_vectors_name(self)
        deserializers["tokenizer"] = lambda p: self.tokenizer.from_disk(
            p, exclude=["vocab"]
        )
        for name, proc in self.pipeline:
            if name in exclude:
                continue
            if not hasattr(proc, "from_disk"):
                continue
            deserializers[name] = lambda p, proc=proc: proc.from_disk(
                p, exclude=["vocab"]
            )
        if not (path / "vocab").exists() and "vocab" not in exclude:
            # Convert to list here in case exclude is (default) tuple
            exclude = list(exclude) + ["vocab"]
        util.from_disk(path, deserializers, exclude)
        self._path = path
        return self

    def to_bytes(self, exclude=tuple(), disable=None, **kwargs):
        """Serialize the current state to a binary string.

        exclude (list): Names of components or serialization fields to exclude.
        RETURNS (bytes): The serialized form of the `Language` object.

        DOCS: https://spacy.io/api/language#to_bytes
        """
        if disable is not None:
            deprecation_warning(Warnings.W014)
            exclude = disable
        serializers = OrderedDict()
        serializers["vocab"] = lambda: self.vocab.to_bytes()
        serializers["tokenizer"] = lambda: self.tokenizer.to_bytes(exclude=["vocab"])
        serializers["meta.json"] = lambda: srsly.json_dumps(self.meta)
        for name, proc in self.pipeline:
            if name in exclude:
                continue
            if not hasattr(proc, "to_bytes"):
                continue
            serializers[name] = lambda proc=proc: proc.to_bytes(exclude=["vocab"])
        exclude = util.get_serialization_exclude(serializers, exclude, kwargs)
        return util.to_bytes(serializers, exclude)

    def from_bytes(self, bytes_data, exclude=tuple(), disable=None, **kwargs):
        """Load state from a binary string.

        bytes_data (bytes): The data to load from.
        exclude (list): Names of components or serialization fields to exclude.
        RETURNS (Language): The `Language` object.

        DOCS: https://spacy.io/api/language#from_bytes
        """
        if disable is not None:
            deprecation_warning(Warnings.W014)
            exclude = disable
        deserializers = OrderedDict()
        deserializers["meta.json"] = lambda b: self.meta.update(srsly.json_loads(b))
        deserializers["vocab"] = lambda b: self.vocab.from_bytes(
            b
        ) and _fix_pretrained_vectors_name(self)
        deserializers["tokenizer"] = lambda b: self.tokenizer.from_bytes(
            b, exclude=["vocab"]
        )
        for name, proc in self.pipeline:
            if name in exclude:
                continue
            if not hasattr(proc, "from_bytes"):
                continue
            deserializers[name] = lambda b, proc=proc: proc.from_bytes(
                b, exclude=["vocab"]
            )
        exclude = util.get_serialization_exclude(deserializers, exclude, kwargs)
        util.from_bytes(bytes_data, deserializers, exclude)
        return self


def _fix_pretrained_vectors_name(nlp):
    # TODO: Replace this once we handle vectors consistently as static
    # data
    if "vectors" in nlp.meta and nlp.meta["vectors"].get("name"):
        nlp.vocab.vectors.name = nlp.meta["vectors"]["name"]
    elif not nlp.vocab.vectors.size:
        nlp.vocab.vectors.name = None
    elif "name" in nlp.meta and "lang" in nlp.meta:
        vectors_name = "%s_%s.vectors" % (nlp.meta["lang"], nlp.meta["name"])
        nlp.vocab.vectors.name = vectors_name
    else:
        raise ValueError(Errors.E092)
    if nlp.vocab.vectors.size != 0:
        link_vectors_to_models(nlp.vocab)
    for name, proc in nlp.pipeline:
        if not hasattr(proc, "cfg"):
            continue
        proc.cfg.setdefault("deprecation_fixes", {})
        proc.cfg["deprecation_fixes"]["vectors_name"] = nlp.vocab.vectors.name


class DisabledPipes(list):
    """Manager for temporary pipeline disabling."""

    def __init__(self, nlp, *names):
        self.nlp = nlp
        self.names = names
        # Important! Not deep copy -- we just want the container (but we also
        # want to support people providing arbitrarily typed nlp.pipeline
        # objects.)
        self.original_pipeline = copy(nlp.pipeline)
        list.__init__(self)
        self.extend(nlp.remove_pipe(name) for name in names)

    def __enter__(self):
        return self

    def __exit__(self, *args):
        self.restore()

    def restore(self):
        """Restore the pipeline to its state when DisabledPipes was created."""
        current, self.nlp.pipeline = self.nlp.pipeline, self.original_pipeline
        unexpected = [name for name, pipe in current if not self.nlp.has_pipe(name)]
        if unexpected:
            # Don't change the pipeline if we're raising an error.
            self.nlp.pipeline = current
            raise ValueError(Errors.E008.format(names=unexpected))
        self[:] = []


def _pipe(docs, proc, kwargs):
    # We added some args for pipe that __call__ doesn't expect.
    kwargs = dict(kwargs)
    for arg in ["n_threads", "batch_size"]:
        if arg in kwargs:
            kwargs.pop(arg)
    for doc in docs:
        doc = proc(doc, **kwargs)
        yield doc


def _apply_pipes(make_doc, pipes, reciever, sender):
    """Worker for Language.pipe

    receiver (multiprocessing.Connection): Pipe to receive text. Usually
        created by `multiprocessing.Pipe()`
    sender (multiprocessing.Connection): Pipe to send doc. Usually created by
        `multiprocessing.Pipe()`
    """
    while True:
        texts = reciever.get()
        docs = (make_doc(text) for text in texts)
        for pipe in pipes:
            docs = pipe(docs)
        # Connection does not accept unpickable objects, so send list.
        sender.send([doc.to_bytes() for doc in docs])


class _Sender:
    """Util for sending data to multiprocessing workers in Language.pipe"""

    def __init__(self, data, queues, chunk_size):
        self.data = iter(data)
        self.queues = iter(cycle(queues))
        self.chunk_size = chunk_size
        self.count = 0

    def send(self):
        """Send chunk_size items from self.data to channels."""
        for item, q in itertools.islice(
            zip(self.data, cycle(self.queues)), self.chunk_size
        ):
            # cycle channels so that distribute the texts evenly
            q.put(item)

    def step(self):
        """Tell sender that comsumed one item.

        Data is sent to the workers after every chunk_size calls."""
        self.count += 1
        if self.count >= self.chunk_size:
            self.count = 0
            self.send()<|MERGE_RESOLUTION|>--- conflicted
+++ resolved
@@ -24,12 +24,8 @@
 from .pipeline import merge_noun_chunks, merge_entities, merge_subtokens
 from .pipeline import EntityRuler
 from .pipeline import Morphologizer
-<<<<<<< HEAD
 from .pipeline.analysis import analyze_pipes
-from .compat import izip, basestring_
-=======
 from .compat import izip, basestring_, is_python2
->>>>>>> 8516e9d5
 from .gold import GoldParse
 from .scorer import Scorer
 from ._ml import link_vectors_to_models, create_default_optimizer

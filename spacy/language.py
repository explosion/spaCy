--- conflicted
+++ resolved
@@ -29,11 +29,8 @@
 from .tokens import Doc, Span
 from .lang.lex_attrs import LEX_ATTRS
 from .errors import Errors, Warnings
-<<<<<<< HEAD
 from .schemas import ConfigSchema
-=======
 from .git_info import GIT_VERSION
->>>>>>> 311d0bde
 from . import util
 from . import about
 
@@ -50,7 +47,6 @@
 
 
 class BaseDefaults:
-<<<<<<< HEAD
     token_match: Optional[Pattern] = TOKEN_MATCH
     url_match: Pattern = URL_MATCH
     prefixes: Tuple[Pattern, ...] = tuple(TOKENIZER_PREFIXES)
@@ -64,91 +60,6 @@
     syntax_iterators: Dict[str, Callable[[Union[Doc, Span]], Iterator]] = {}
     single_orth_variants: List[Dict[str, List[str]]] = []
     paired_orth_variants: List[Dict[str, Union[List[str], List[Tuple[str, str]]]]] = []
-=======
-    @classmethod
-    def create_lemmatizer(cls, nlp=None, lookups=None):
-        if lookups is None:
-            lookups = cls.create_lookups(nlp=nlp)
-        return Lemmatizer(lookups=lookups, is_base_form=cls.is_base_form)
-
-    @classmethod
-    def create_lookups(cls, nlp=None):
-        root = util.get_module_path(cls)
-        filenames = {name: root / filename for name, filename in cls.resources}
-        if LANG in cls.lex_attr_getters:
-            lang = cls.lex_attr_getters[LANG](None)
-            if lang in util.registry.lookups:
-                filenames.update(util.registry.lookups.get(lang))
-        lookups = Lookups()
-        for name, filename in filenames.items():
-            data = util.load_language_data(filename)
-            lookups.add_table(name, data)
-        return lookups
-
-    @classmethod
-    def create_vocab(cls, nlp=None):
-        lookups = cls.create_lookups(nlp)
-        lemmatizer = cls.create_lemmatizer(nlp, lookups=lookups)
-        lex_attr_getters = dict(cls.lex_attr_getters)
-        # This is messy, but it's the minimal working fix to Issue #639.
-        lex_attr_getters[IS_STOP] = functools.partial(is_stop, stops=cls.stop_words)
-        vocab = Vocab(
-            lex_attr_getters=lex_attr_getters,
-            tag_map=cls.tag_map,
-            lemmatizer=lemmatizer,
-            lookups=lookups,
-        )
-        vocab.lex_attr_getters[NORM] = util.add_lookups(
-            vocab.lex_attr_getters.get(NORM, LEX_ATTRS[NORM]),
-            BASE_NORMS,
-            vocab.lookups.get_table("lexeme_norm"),
-        )
-        vocab.morphology.load_morph_exceptions(cls.morph_rules)
-        return vocab
-
-    @classmethod
-    def create_tokenizer(cls, nlp=None):
-        rules = cls.tokenizer_exceptions
-        token_match = cls.token_match
-        url_match = cls.url_match
-        prefix_search = (
-            util.compile_prefix_regex(cls.prefixes).search if cls.prefixes else None
-        )
-        suffix_search = (
-            util.compile_suffix_regex(cls.suffixes).search if cls.suffixes else None
-        )
-        infix_finditer = (
-            util.compile_infix_regex(cls.infixes).finditer if cls.infixes else None
-        )
-        vocab = nlp.vocab if nlp is not None else cls.create_vocab(nlp)
-        return Tokenizer(
-            vocab,
-            rules=rules,
-            prefix_search=prefix_search,
-            suffix_search=suffix_search,
-            infix_finditer=infix_finditer,
-            token_match=token_match,
-            url_match=url_match,
-        )
-
-    pipe_names = ["tagger", "parser", "ner"]
-    token_match = TOKEN_MATCH
-    url_match = URL_MATCH
-    prefixes = tuple(TOKENIZER_PREFIXES)
-    suffixes = tuple(TOKENIZER_SUFFIXES)
-    infixes = tuple(TOKENIZER_INFIXES)
-    tag_map = dict(TAG_MAP)
-    tokenizer_exceptions = {}
-    stop_words = set()
-    morph_rules = {}
-    is_base_form = None
-    lex_attr_getters = LEX_ATTRS
-    syntax_iterators = {}
-    resources = {}
-    writing_system = {"direction": "ltr", "has_case": True, "has_letters": True}
-    single_orth_variants = []
-    paired_orth_variants = []
->>>>>>> 311d0bde
 
 
 class Language:

--- conflicted
+++ resolved
@@ -1303,15 +1303,7 @@
             kwargs.setdefault("batch_size", batch_size)
             # non-trainable components may have a pipe() implementation that refers to dummy
             # predict and set_annotations methods
-<<<<<<< HEAD
             if not hasattr(pipe, "pipe"):
-=======
-            if (
-                not hasattr(pipe, "pipe")
-                or not hasattr(pipe, "is_trainable")
-                or not pipe.is_trainable()
-            ):
->>>>>>> 064575d7
                 docs = _pipe(docs, pipe, kwargs)
             else:
                 docs = pipe.pipe(docs, **kwargs)
@@ -1423,15 +1415,7 @@
             kwargs.setdefault("batch_size", batch_size)
             # non-trainable components may have a pipe() implementation that refers to dummy
             # predict and set_annotations methods
-<<<<<<< HEAD
             if hasattr(proc, "pipe"):
-=======
-            if (
-                hasattr(proc, "pipe")
-                and hasattr(proc, "is_trainable")
-                and proc.is_trainable()
-            ):
->>>>>>> 064575d7
                 f = functools.partial(proc.pipe, **kwargs)
             else:
                 # Apply the function, but yield the doc

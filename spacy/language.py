from typing import Optional, Any, Dict, Callable, Iterable, Union, List, Pattern
from typing import Tuple, Iterator
from dataclasses import dataclass
import random
import itertools
import weakref
import functools
from collections import Iterable as IterableInstance
from contextlib import contextmanager
from copy import copy, deepcopy
from pathlib import Path
import warnings
from thinc.api import get_current_ops, Config, require_gpu, Optimizer
import srsly
import multiprocessing as mp
from itertools import chain, cycle
from timeit import default_timer as timer

from .tokens.underscore import Underscore
from .vocab import Vocab, create_vocab
from .pipe_analysis import validate_attrs, analyze_pipes, print_pipe_analysis
from .gold import Example
from .scorer import Scorer
from .util import create_default_optimizer, registry
from .util import SimpleFrozenDict, combine_score_weights
from .lang.tokenizer_exceptions import URL_MATCH, BASE_EXCEPTIONS
from .lang.punctuation import TOKENIZER_PREFIXES, TOKENIZER_SUFFIXES
from .lang.punctuation import TOKENIZER_INFIXES
from .tokens import Doc
from .lookups import load_lookups
from .tokenizer import Tokenizer
from .errors import Errors, Warnings
from .schemas import ConfigSchema
from .git_info import GIT_VERSION
from . import util
from . import about


# This is the base config will all settings (training etc.)
DEFAULT_CONFIG_PATH = Path(__file__).parent / "default_config.cfg"
DEFAULT_CONFIG = Config().from_disk(DEFAULT_CONFIG_PATH)


class BaseDefaults:
    """Language data defaults, available via Language.Defaults. Can be
    overwritten by language subclasses by defining their own subclasses of
    Language.Defaults.
    """

    config: Config = Config()
    tokenizer_exceptions: Dict[str, List[dict]] = BASE_EXCEPTIONS
    prefixes: Optional[List[Union[str, Pattern]]] = TOKENIZER_PREFIXES
    suffixes: Optional[List[Union[str, Pattern]]] = TOKENIZER_SUFFIXES
    infixes: Optional[List[Union[str, Pattern]]] = TOKENIZER_INFIXES
    token_match: Optional[Pattern] = None
    url_match: Optional[Pattern] = URL_MATCH
    syntax_iterators: Dict[str, Callable] = {}
    lex_attr_getters: Dict[int, Callable[[str], Any]] = {}
    stop_words = set()
    writing_system = {"direction": "ltr", "has_case": True, "has_letters": True}


@registry.tokenizers("spacy.Tokenizer.v1")
def create_tokenizer() -> Callable[["Language"], Tokenizer]:
    """Registered function to create a tokenizer. Returns a factory that takes
    the nlp object and returns a Tokenizer instance using the language detaults.
    """

    def tokenizer_factory(nlp: "Language") -> Tokenizer:
        prefixes = nlp.Defaults.prefixes
        suffixes = nlp.Defaults.suffixes
        infixes = nlp.Defaults.infixes
        prefix_search = util.compile_prefix_regex(prefixes).search if prefixes else None
        suffix_search = util.compile_suffix_regex(suffixes).search if suffixes else None
        infix_finditer = util.compile_infix_regex(infixes).finditer if infixes else None
        return Tokenizer(
            nlp.vocab,
            rules=nlp.Defaults.tokenizer_exceptions,
            prefix_search=prefix_search,
            suffix_search=suffix_search,
            infix_finditer=infix_finditer,
            token_match=nlp.Defaults.token_match,
            url_match=nlp.Defaults.url_match,
        )

    return tokenizer_factory


class Language:
    """A text-processing pipeline. Usually you'll load this once per process,
    and pass the instance around your application.

    Defaults (class): Settings, data and factory methods for creating the `nlp`
        object and processing pipeline.
    lang (str): Two-letter language ID, i.e. ISO code.

    DOCS: https://spacy.io/api/language
    """

    Defaults = BaseDefaults
    lang: str = None
    default_config = DEFAULT_CONFIG

    factories = SimpleFrozenDict(error=Errors.E957)
    _factory_meta: Dict[str, "FactoryMeta"] = {}  # meta by factory

    def __init__(
        self,
        vocab: Union[Vocab, bool] = True,
        *,
        max_length: int = 10 ** 6,
        meta: Dict[str, Any] = {},
        create_tokenizer: Optional[Callable[["Language"], Callable[[str], Doc]]] = None,
        **kwargs,
    ) -> None:
        """Initialise a Language object.

        vocab (Vocab): A `Vocab` object. If `True`, a vocab is created.
        meta (dict): Custom meta data for the Language class. Is written to by
            models to add model meta data.
        max_length (int): Maximum number of characters in a single text. The
            current models may run out memory on extremely long texts, due to
            large internal allocations. You should segment these texts into
            meaningful units, e.g. paragraphs, subsections etc, before passing
            them to spaCy. Default maximum length is 1,000,000 charas (1mb). As
            a rule of thumb, if all pipeline components are enabled, spaCy's
            default models currently requires roughly 1GB of temporary memory per
            100,000 characters in one text.
        create_tokenizer (Callable): Function that takes the nlp object and
            returns a tokenizer.

        DOCS: https://spacy.io/api/language#init
        """
        # We're only calling this to import all factories provided via entry
        # points. The factory decorator applied to these functions takes care
        # of the rest.
        util.registry._entry_point_factories.get_all()

        self._config = util.deep_merge_configs(self.default_config, DEFAULT_CONFIG)
        self._meta = dict(meta)
        self._path = None
        self._optimizer = None
        # Component meta and configs are only needed on the instance
        self._pipe_meta: Dict[str, "FactoryMeta"] = {}  # meta by component
        self._pipe_configs: Dict[str, Config] = {}  # config by component

        if vocab is True:
            vectors_name = meta.get("vectors", {}).get("name")
            vocab = create_vocab(
                self.lang,
                self.Defaults,
                vectors_name=vectors_name,
                load_data=self._config["nlp"]["load_vocab_data"],
            )
        else:
            if (self.lang and vocab.lang) and (self.lang != vocab.lang):
                raise ValueError(Errors.E150.format(nlp=self.lang, vocab=vocab.lang))
        self.vocab: Vocab = vocab
        if self.lang is None:
            self.lang = self.vocab.lang
        self.pipeline = []
        self.max_length = max_length
        self.resolved = {}
        # Create the default tokenizer from the default config
        if not create_tokenizer:
            tokenizer_cfg = {"tokenizer": self._config["nlp"]["tokenizer"]}
            create_tokenizer = registry.make_from_config(tokenizer_cfg)["tokenizer"]
        self.tokenizer = create_tokenizer(self)

    def __init_subclass__(cls, **kwargs):
        super().__init_subclass__(**kwargs)
        cls.default_config = util.deep_merge_configs(
            cls.Defaults.config, DEFAULT_CONFIG
        )
        cls.default_config["nlp"]["lang"] = cls.lang

    @property
    def path(self):
        return self._path

    @property
    def meta(self) -> Dict[str, Any]:
        """Custom meta data of the language class. If a model is loaded, this
        includes details from the model's meta.json.

        RETURNS (Dict[str, Any]): The meta.

        DOCS: https://spacy.io/api/language#meta
        """
        spacy_version = util.get_model_version_range(about.__version__)
        if self.vocab.lang:
            self._meta.setdefault("lang", self.vocab.lang)
        else:
            self._meta.setdefault("lang", self.lang)
        self._meta.setdefault("name", "model")
        self._meta.setdefault("version", "0.0.0")
        self._meta.setdefault("spacy_version", spacy_version)
        self._meta.setdefault("description", "")
        self._meta.setdefault("author", "")
        self._meta.setdefault("email", "")
        self._meta.setdefault("url", "")
        self._meta.setdefault("license", "")
        self._meta.setdefault("spacy_git_version", GIT_VERSION)
        self._meta["vectors"] = {
            "width": self.vocab.vectors_length,
            "vectors": len(self.vocab.vectors),
            "keys": self.vocab.vectors.n_keys,
            "name": self.vocab.vectors.name,
        }
        self._meta["labels"] = self.pipe_labels
        # TODO: Adding this back to prevent breaking people's code etc., but
        # we should consider removing it
        self._meta["pipeline"] = self.pipe_names
        return self._meta

    @meta.setter
    def meta(self, value: Dict[str, Any]) -> None:
        self._meta = value

    @property
    def config(self) -> Config:
        """Trainable config for the current language instance. Includes the
        current pipeline components, as well as default training config.

        RETURNS (thinc.api.Config): The config.

        DOCS: https://spacy.io/api/language#config
        """
        self._config.setdefault("nlp", {})
        self._config.setdefault("training", {})
        self._config["nlp"]["lang"] = self.lang
        # We're storing the filled config for each pipeline component and so
        # we can populate the config again later
        pipeline = {}
        score_weights = []
        for pipe_name in self.pipe_names:
            pipe_meta = self.get_pipe_meta(pipe_name)
            pipe_config = self.get_pipe_config(pipe_name)
            pipeline[pipe_name] = {"factory": pipe_meta.factory, **pipe_config}
            if pipe_meta.default_score_weights:
                score_weights.append(pipe_meta.default_score_weights)
        self._config["nlp"]["pipeline"] = self.pipe_names
        self._config["components"] = pipeline
        self._config["training"]["score_weights"] = combine_score_weights(score_weights)
        if not srsly.is_json_serializable(self._config):
            raise ValueError(Errors.E961.format(config=self._config))
        return self._config

    @config.setter
    def config(self, value: Config) -> None:
        self._config = value

    @property
    def factory_names(self) -> List[str]:
        """Get names of all available factories.

        RETURNS (List[str]): The factory names.
        """
        return list(self.factories.keys())

    @property
    def pipe_names(self) -> List[str]:
        """Get names of available pipeline components.

        RETURNS (List[str]): List of component name strings, in order.
        """
        return [pipe_name for pipe_name, _ in self.pipeline]

    @property
    def pipe_factories(self) -> Dict[str, str]:
        """Get the component factories for the available pipeline components.

        RETURNS (Dict[str, str]): Factory names, keyed by component names.
        """
        factories = {}
        for pipe_name, pipe in self.pipeline:
            factories[pipe_name] = self.get_pipe_meta(pipe_name).factory
        return factories

    @property
    def pipe_labels(self) -> Dict[str, List[str]]:
        """Get the labels set by the pipeline components, if available (if
        the component exposes a labels property).

        RETURNS (Dict[str, List[str]]): Labels keyed by component name.
        """
        labels = {}
        for name, pipe in self.pipeline:
            if hasattr(pipe, "labels"):
                labels[name] = list(pipe.labels)
        return labels

    @classmethod
    def has_factory(cls, name: str) -> bool:
        """RETURNS (bool): Whether a factory of that name is registered."""
        internal_name = cls.get_factory_name(name)
        return name in registry.factories or internal_name in registry.factories

    @classmethod
    def get_factory_name(cls, name: str) -> str:
        """Get the internal factory name based on the language subclass.

        name (str): The factory name.
        RETURNS (str): The internal factory name.
        """
        if cls.lang is None:
            return name
        return f"{cls.lang}.{name}"

    @classmethod
    def get_factory_meta(cls, name: str) -> "FactoryMeta":
        """Get the meta information for a given factory name.

        name (str): The component factory name.
        RETURNS (FactoryMeta): The meta for the given factory name.
        """
        internal_name = cls.get_factory_name(name)
        if internal_name in cls._factory_meta:
            return cls._factory_meta[internal_name]
        if name in cls._factory_meta:
            return cls._factory_meta[name]
        raise ValueError(Errors.E967.format(meta="factory", name=name))

    @classmethod
    def set_factory_meta(cls, name: str, value: "FactoryMeta") -> None:
        """Set the meta information for a given factory name.

        name (str): The component factory name.
        value (FactoryMeta): The meta to set.
        """
        cls._factory_meta[cls.get_factory_name(name)] = value

    def get_pipe_meta(self, name: str) -> "FactoryMeta":
        """Get the meta information for a given component name.

        name (str): The component name.
        RETURNS (FactoryMeta): The meta for the given component name.
        """
        if name not in self._pipe_meta:
            raise ValueError(Errors.E967.format(meta="component", name=name))
        return self._pipe_meta[name]

    def get_pipe_config(self, name: str) -> Config:
        """Get the config used to create a pipeline component.

        name (str): The component name.
        RETURNS (Config): The config used to create the pipeline component.
        """
        if name not in self._pipe_configs:
            raise ValueError(Errors.E960.format(name=name))
        pipe_config = self._pipe_configs[name]
        pipe_config.pop("nlp", None)
        pipe_config.pop("name", None)
        return pipe_config

    @classmethod
    def factory(
        cls,
        name: str,
        *,
        default_config: Dict[str, Any] = SimpleFrozenDict(),
        assigns: Iterable[str] = tuple(),
        requires: Iterable[str] = tuple(),
        retokenizes: bool = False,
        scores: Iterable[str] = tuple(),
        default_score_weights: Dict[str, float] = SimpleFrozenDict(),
        func: Optional[Callable] = None,
    ) -> Callable:
        """Register a new pipeline component factory. Can be used as a decorator
        on a function or classmethod, or called as a function with the factory
        provided as the func keyword argument. To create a component and add
        it to the pipeline, you can use nlp.add_pipe(name).

        name (str): The name of the component factory.
        default_config (Dict[str, Any]): Default configuration, describing the
            default values of the factory arguments.
        assigns (Iterable[str]): Doc/Token attributes assigned by this component,
            e.g. "token.ent_id". Used for pipeline analyis.
        requires (Iterable[str]): Doc/Token attributes required by this component,
            e.g. "token.ent_id". Used for pipeline analyis.
        retokenizes (bool): Whether the component changes the tokenization.
            Used for pipeline analysis.
        scores (Iterable[str]): All scores set by the component if it's trainable,
            e.g. ["ents_f", "ents_r", "ents_p"].
        default_score_weights (Dict[str, float]): The scores to report during
            training, and their default weight towards the final score used to
            select the best model. Weights should sum to 1.0 per component and
            will be combined and normalized for the whole pipeline.
        func (Optional[Callable]): Factory function if not used as a decorator.

        DOCS: https://spacy.io/api/language#factory
        """
        if not isinstance(name, str):
            raise ValueError(Errors.E963.format(decorator="factory"))
        if not isinstance(default_config, dict):
            err = Errors.E962.format(
                style="default config", name=name, cfg_type=type(default_config)
            )
            raise ValueError(err)
        internal_name = cls.get_factory_name(name)
        if internal_name in registry.factories:
            # We only check for the internal name here – it's okay if it's a
            # subclass and the base class has a factory of the same name
            raise ValueError(Errors.E004.format(name=name))

        def add_factory(factory_func: Callable) -> Callable:
            arg_names = util.get_arg_names(factory_func)
            if "nlp" not in arg_names or "name" not in arg_names:
                raise ValueError(Errors.E964.format(name=name))
            # Officially register the factory so we can later call
            # registry.make_from_config and refer to it in the config as
            # @factories = "spacy.Language.xyz". We use the class name here so
            # different classes can have different factories.
            registry.factories.register(internal_name, func=factory_func)
            factory_meta = FactoryMeta(
                factory=name,
                default_config=default_config,
                assigns=validate_attrs(assigns),
                requires=validate_attrs(requires),
                scores=scores,
                default_score_weights=default_score_weights,
                retokenizes=retokenizes,
            )
            cls.set_factory_meta(name, factory_meta)
            # We're overwriting the class attr with a frozen dict to handle
            # backwards-compat (writing to Language.factories directly). This
            # wouldn't work with an instance property and just produce a
            # confusing error – here we can show a custom error
            cls.factories = SimpleFrozenDict(
                registry.factories.get_all(), error=Errors.E957
            )
            return factory_func

        if func is not None:  # Support non-decorator use cases
            return add_factory(func)
        return add_factory

    @classmethod
    def component(
        cls,
        name: Optional[str] = None,
        *,
        assigns: Iterable[str] = tuple(),
        requires: Iterable[str] = tuple(),
        retokenizes: bool = False,
        scores: Iterable[str] = tuple(),
        default_score_weights: Dict[str, float] = SimpleFrozenDict(),
        func: Optional[Callable[[Doc], Doc]] = None,
    ) -> Callable:
        """Register a new pipeline component. Can be used for stateless function
        components that don't require a separate factory. Can be used as a
        decorator on a function or classmethod, or called as a function with the
        factory provided as the func keyword argument. To create a component and
        add it to the pipeline, you can use nlp.add_pipe(name).

        name (str): The name of the component factory.
        assigns (Iterable[str]): Doc/Token attributes assigned by this component,
            e.g. "token.ent_id". Used for pipeline analyis.
        requires (Iterable[str]): Doc/Token attributes required by this component,
            e.g. "token.ent_id". Used for pipeline analyis.
        retokenizes (bool): Whether the component changes the tokenization.
            Used for pipeline analysis.
        scores (Iterable[str]): All scores set by the component if it's trainable,
            e.g. ["ents_f", "ents_r", "ents_p"].
        default_score_weights (Dict[str, float]): The scores to report during
            training, and their default weight towards the final score used to
            select the best model. Weights should sum to 1.0 per component and
            will be combined and normalized for the whole pipeline.
        func (Optional[Callable]): Factory function if not used as a decorator.

        DOCS: https://spacy.io/api/language#component
        """
        if name is not None and not isinstance(name, str):
            raise ValueError(Errors.E963.format(decorator="component"))
        component_name = name if name is not None else util.get_object_name(func)

        def add_component(component_func: Callable[[Doc], Doc]) -> Callable:
            if isinstance(func, type):  # function is a class
                raise ValueError(Errors.E965.format(name=component_name))

            def factory_func(nlp: cls, name: str) -> Callable[[Doc], Doc]:
                return component_func

            cls.factory(
                component_name,
                assigns=assigns,
                requires=requires,
                retokenizes=retokenizes,
                scores=scores,
                default_score_weights=default_score_weights,
                func=factory_func,
            )
            return component_func

        if func is not None:  # Support non-decorator use cases
            return add_component(func)
        return add_component

    def analyze_pipes(
        self,
        *,
        keys: List[str] = ["assigns", "requires", "scores", "retokenizes"],
        pretty: bool = False,
    ) -> Optional[Dict[str, Any]]:
        """Analyze the current pipeline components, print a summary of what
        they assign or require and check that all requirements are met.

        keys (List[str]): The meta values to display in the table. Corresponds
            to values in FactoryMeta, defined by @Language.factory decorator.
        pretty (bool): Pretty-print the results.
        RETURNS (dict): The data.
        """
        analysis = analyze_pipes(self, keys=keys)
        if pretty:
            print_pipe_analysis(analysis, keys=keys)
        return analysis

    def get_pipe(self, name: str) -> Callable[[Doc], Doc]:
        """Get a pipeline component for a given component name.

        name (str): Name of pipeline component to get.
        RETURNS (callable): The pipeline component.

        DOCS: https://spacy.io/api/language#get_pipe
        """
        for pipe_name, component in self.pipeline:
            if pipe_name == name:
                return component
        raise KeyError(Errors.E001.format(name=name, opts=self.pipe_names))

    def create_pipe(
        self,
        factory_name: str,
        name: Optional[str] = None,
        *,
        config: Optional[Dict[str, Any]] = SimpleFrozenDict(),
        validate: bool = True,
    ) -> Callable[[Doc], Doc]:
        """Create a pipeline component. Mostly used internally. To create and
        add a component to the pipeline, you can use nlp.add_pipe.

        factory_name (str): Name of component factory.
        name (Optional[str]): Optional name to assign to component instance.
            Defaults to factory name if not set.
        config (Optional[Dict[str, Any]]): Config parameters to use for this
            component. Will be merged with default config, if available.
        validate (bool): Whether to validate the component config against the
            arguments and types expected by the factory.
        RETURNS (Callable[[Doc], Doc]): The pipeline component.

        DOCS: https://spacy.io/api/language#create_pipe
        """
        name = name if name is not None else factory_name
        if not isinstance(config, dict):
            err = Errors.E962.format(style="config", name=name, cfg_type=type(config))
            raise ValueError(err)
        if not srsly.is_json_serializable(config):
            raise ValueError(Errors.E961.format(config=config))
        if not self.has_factory(factory_name):
            err = Errors.E002.format(
                name=factory_name,
                opts=", ".join(self.factory_names),
                method="create_pipe",
                lang=util.get_object_name(self),
                lang_code=self.lang,
            )
            raise ValueError(err)
        pipe_meta = self.get_factory_meta(factory_name)
        config = config or {}
        # This is unideal, but the alternative would mean you always need to
        # specify the full config settings, which is not really viable.
        if pipe_meta.default_config:
            config = util.deep_merge_configs(config, pipe_meta.default_config)
        # We need to create a top-level key because Thinc doesn't allow resolving
        # top-level references to registered functions. Also gives nicer errors.
        # The name allows components to know their pipe name and use it in the
        # losses etc. (even if multiple instances of the same factory are used)
        internal_name = self.get_factory_name(factory_name)
        # If the language-specific factory doesn't exist, try again with the
        # not-specific name
        if internal_name not in registry.factories:
            internal_name = factory_name
        config = {"nlp": self, "name": name, **config, "@factories": internal_name}
        cfg = {factory_name: config}
        # We're calling the internal _fill here to avoid constructing the
        # registered functions twice
        # TODO: customize validation to make it more readable / relate it to
        # pipeline component and why it failed, explain default config
        resolved, filled = registry.resolve(cfg, validate=validate)
        filled = filled[factory_name]
        filled["factory"] = factory_name
        filled.pop("@factories", None)
        self._pipe_configs[name] = filled
        return resolved[factory_name]

    def create_pipe_from_source(
        self, source_name: str, source: "Language", *, name: str,
    ) -> Tuple[Callable[[Doc], Doc], str]:
        """Create a pipeline component by copying it from an existing model.

        source_name (str): Name of the component in the source pipeline.
        source (Language): The source nlp object to copy from.
        name (str): Optional alternative name to use in current pipeline.
        RETURNS (Tuple[Callable, str]): The component and its factory name.
        """
        # TODO: handle errors and mismatches (vectors etc.)
        if not isinstance(source, self.__class__):
            raise ValueError(Errors.E945.format(name=source_name, source=type(source)))
        if not source.has_pipe(source_name):
            raise KeyError(
                Errors.E944.format(
                    name=source_name,
                    model=f"{source.meta['lang']}_{source.meta['name']}",
                    opts=", ".join(source.pipe_names),
                )
            )
        pipe = source.get_pipe(source_name)
        pipe_config = util.copy_config(source.config["components"][source_name])
        self._pipe_configs[name] = pipe_config
        return pipe, pipe_config["factory"]

    def add_pipe(
        self,
        factory_name: str,
        name: Optional[str] = None,
        *,
        before: Optional[Union[str, int]] = None,
        after: Optional[Union[str, int]] = None,
        first: Optional[bool] = None,
        last: Optional[bool] = None,
        source: Optional["Language"] = None,
        config: Optional[Dict[str, Any]] = SimpleFrozenDict(),
        validate: bool = True,
    ) -> Callable[[Doc], Doc]:
        """Add a component to the processing pipeline. Valid components are
        callables that take a `Doc` object, modify it and return it. Only one
        of before/after/first/last can be set. Default behaviour is "last".

        factory_name (str): Name of the component factory.
        name (str): Name of pipeline component. Overwrites existing
            component.name attribute if available. If no name is set and
            the component exposes no name attribute, component.__name__ is
            used. An error is raised if a name already exists in the pipeline.
        before (Union[str, int]): Name or index of the component to insert new
            component directly before.
        after (Union[str, int]): Name or index of the component to insert new
            component directly after.
        first (bool): If True, insert component first in the pipeline.
        last (bool): If True, insert component last in the pipeline.
        source (Language): Optional loaded nlp object to copy the pipeline
            component from.
        config (Optional[Dict[str, Any]]): Config parameters to use for this
            component. Will be merged with default config, if available.
        validate (bool): Whether to validate the component config against the
            arguments and types expected by the factory.
        RETURNS (Callable[[Doc], Doc]): The pipeline component.

        DOCS: https://spacy.io/api/language#add_pipe
        """
        if not isinstance(factory_name, str):
            bad_val = repr(factory_name)
            err = Errors.E966.format(component=bad_val, name=name)
            raise ValueError(err)
        name = name if name is not None else factory_name
        if name in self.pipe_names:
            raise ValueError(Errors.E007.format(name=name, opts=self.pipe_names))
        if source is not None:
            # We're loading the component from a model. After loading the
            # component, we know its real factory name
            pipe_component, factory_name = self.create_pipe_from_source(
                factory_name, source, name=name
            )
        else:
            if not self.has_factory(factory_name):
                err = Errors.E002.format(
                    name=factory_name,
                    opts=", ".join(self.factory_names),
                    method="add_pipe",
                    lang=util.get_object_name(self),
                    lang_code=self.lang,
                )
            pipe_component = self.create_pipe(
                factory_name, name=name, config=config, validate=validate,
            )
        pipe_index = self._get_pipe_index(before, after, first, last)
        self._pipe_meta[name] = self.get_factory_meta(factory_name)
        self.pipeline.insert(pipe_index, (name, pipe_component))
        return pipe_component

    def _get_pipe_index(
        self,
        before: Optional[Union[str, int]] = None,
        after: Optional[Union[str, int]] = None,
        first: Optional[bool] = None,
        last: Optional[bool] = None,
    ) -> int:
        """Determine where to insert a pipeline component based on the before/
        after/first/last values.

        before (str): Name or index of the component to insert directly before.
        after (str): Name or index of component to insert directly after.
        first (bool): If True, insert component first in the pipeline.
        last (bool): If True, insert component last in the pipeline.
        RETURNS (int): The index of the new pipeline component.
        """
        all_args = {"before": before, "after": after, "first": first, "last": last}
        if sum(arg is not None for arg in [before, after, first, last]) >= 2:
            raise ValueError(Errors.E006.format(args=all_args, opts=self.pipe_names))
        if last or not any(value is not None for value in [first, before, after]):
            return len(self.pipeline)
        elif first:
            return 0
        elif isinstance(before, str):
            if before not in self.pipe_names:
                raise ValueError(Errors.E001.format(name=before, opts=self.pipe_names))
            return self.pipe_names.index(before)
        elif isinstance(after, str):
            if after not in self.pipe_names:
                raise ValueError(Errors.E001.format(name=after, opts=self.pipe_names))
            return self.pipe_names.index(after) + 1
        # We're only accepting indices referring to components that exist
        # (can't just do isinstance here because bools are instance of int, too)
        elif type(before) == int:
            if before >= len(self.pipeline) or before < 0:
                err = Errors.E959.format(dir="before", idx=before, opts=self.pipe_names)
                raise ValueError(err)
            return before
        elif type(after) == int:
            if after >= len(self.pipeline) or after < 0:
                err = Errors.E959.format(dir="after", idx=after, opts=self.pipe_names)
                raise ValueError(err)
            return after + 1
        raise ValueError(Errors.E006.format(args=all_args, opts=self.pipe_names))

    def has_pipe(self, name: str) -> bool:
        """Check if a component name is present in the pipeline. Equivalent to
        `name in nlp.pipe_names`.

        name (str): Name of the component.
        RETURNS (bool): Whether a component of the name exists in the pipeline.

        DOCS: https://spacy.io/api/language#has_pipe
        """
        return name in self.pipe_names

    def replace_pipe(
        self,
        name: str,
        factory_name: str,
        *,
        config: Dict[str, Any] = SimpleFrozenDict(),
        validate: bool = True,
    ) -> None:
        """Replace a component in the pipeline.

        name (str): Name of the component to replace.
        factory_name (str): Factory name of replacement component.
        config (Optional[Dict[str, Any]]): Config parameters to use for this
            component. Will be merged with default config, if available.
        validate (bool): Whether to validate the component config against the
            arguments and types expected by the factory.

        DOCS: https://spacy.io/api/language#replace_pipe
        """
        if name not in self.pipe_names:
            raise ValueError(Errors.E001.format(name=name, opts=self.pipe_names))
        if hasattr(factory_name, "__call__"):
            err = Errors.E968.format(component=repr(factory_name), name=name)
            raise ValueError(err)
        # We need to delegate to Language.add_pipe here instead of just writing
        # to Language.pipeline to make sure the configs are handled correctly
        pipe_index = self.pipe_names.index(name)
        self.remove_pipe(name)
        if not len(self.pipeline) or pipe_index == len(self.pipeline):
            # we have no components to insert before/after, or we're replacing the last component
            self.add_pipe(factory_name, name=name)
        else:
            self.add_pipe(factory_name, name=name, before=pipe_index)

    def rename_pipe(self, old_name: str, new_name: str) -> None:
        """Rename a pipeline component.

        old_name (str): Name of the component to rename.
        new_name (str): New name of the component.

        DOCS: https://spacy.io/api/language#rename_pipe
        """
        if old_name not in self.pipe_names:
            raise ValueError(Errors.E001.format(name=old_name, opts=self.pipe_names))
        if new_name in self.pipe_names:
            raise ValueError(Errors.E007.format(name=new_name, opts=self.pipe_names))
        i = self.pipe_names.index(old_name)
        self.pipeline[i] = (new_name, self.pipeline[i][1])
        self._pipe_meta[new_name] = self._pipe_meta.pop(old_name)
        self._pipe_configs[new_name] = self._pipe_configs.pop(old_name)

    def remove_pipe(self, name: str) -> Tuple[str, Callable[[Doc], Doc]]:
        """Remove a component from the pipeline.

        name (str): Name of the component to remove.
        RETURNS (tuple): A `(name, component)` tuple of the removed component.

        DOCS: https://spacy.io/api/language#remove_pipe
        """
        if name not in self.pipe_names:
            raise ValueError(Errors.E001.format(name=name, opts=self.pipe_names))
        removed = self.pipeline.pop(self.pipe_names.index(name))
        # We're only removing the component itself from the metas/configs here
        # because factory may be used for something else
        self._pipe_meta.pop(name)
        self._pipe_configs.pop(name)
        return removed

    def __call__(
        self,
        text: str,
        *,
        disable: Iterable[str] = tuple(),
        component_cfg: Optional[Dict[str, Dict[str, Any]]] = None,
    ) -> Doc:
        """Apply the pipeline to some text. The text can span multiple sentences,
        and can contain arbitrary whitespace. Alignment into the original string
        is preserved.

        text (str): The text to be processed.
        disable (list): Names of the pipeline components to disable.
        component_cfg (Dict[str, dict]): An optional dictionary with extra
            keyword arguments for specific components.
        RETURNS (Doc): A container for accessing the annotations.

        DOCS: https://spacy.io/api/language#call
        """
        if len(text) > self.max_length:
            raise ValueError(
                Errors.E088.format(length=len(text), max_length=self.max_length)
            )
        doc = self.make_doc(text)
        if component_cfg is None:
            component_cfg = {}
        for name, proc in self.pipeline:
            if name in disable:
                continue
            if not hasattr(proc, "__call__"):
                raise ValueError(Errors.E003.format(component=type(proc), name=name))
            try:
                doc = proc(doc, **component_cfg.get(name, {}))
            except KeyError:
                raise ValueError(Errors.E109.format(name=name)) from None
            if doc is None:
                raise ValueError(Errors.E005.format(name=name))
        return doc

    def disable_pipes(self, *names) -> "DisabledPipes":
        """Disable one or more pipeline components. If used as a context
        manager, the pipeline will be restored to the initial state at the end
        of the block. Otherwise, a DisabledPipes object is returned, that has
        a `.restore()` method you can use to undo your changes.

        This method has been deprecated since 3.0
        """
        warnings.warn(Warnings.W096, DeprecationWarning)
        if len(names) == 1 and isinstance(names[0], (list, tuple)):
            names = names[0]  # support list of names instead of spread
        return DisabledPipes(self, names)

    def select_pipes(
        self,
        *,
        disable: Optional[Union[str, Iterable[str]]] = None,
        enable: Optional[Union[str, Iterable[str]]] = None,
    ) -> "DisabledPipes":
        """Disable one or more pipeline components. If used as a context
        manager, the pipeline will be restored to the initial state at the end
        of the block. Otherwise, a DisabledPipes object is returned, that has
        a `.restore()` method you can use to undo your changes.

        disable (str or iterable): The name(s) of the pipes to disable
        enable (str or iterable): The name(s) of the pipes to enable - all others will be disabled

        DOCS: https://spacy.io/api/language#select_pipes
        """
        if enable is None and disable is None:
            raise ValueError(Errors.E991)
        if disable is not None and isinstance(disable, str):
            disable = [disable]
        if enable is not None:
            if isinstance(enable, str):
                enable = [enable]
            to_disable = [pipe for pipe in self.pipe_names if pipe not in enable]
            # raise an error if the enable and disable keywords are not consistent
            if disable is not None and disable != to_disable:
                raise ValueError(
                    Errors.E992.format(
                        enable=enable, disable=disable, names=self.pipe_names
                    )
                )
            disable = to_disable
        return DisabledPipes(self, disable)

    def make_doc(self, text: str) -> Doc:
        """Turn a text into a Doc object.

        text (str): The text to process.
        RETURNS (Doc): The processed doc.
        """
        return self.tokenizer(text)

    def update(
        self,
        examples: Iterable[Example],
        _: Optional[Any] = None,
        *,
        drop: float = 0.0,
        sgd: Optional[Optimizer] = None,
        losses: Optional[Dict[str, float]] = None,
        component_cfg: Optional[Dict[str, Dict[str, Any]]] = None,
        exclude: Iterable[str] = tuple(),
    ):
        """Update the models in the pipeline.

        examples (Iterable[Example]): A batch of examples
        _: Should not be set - serves to catch backwards-incompatible scripts.
        drop (float): The dropout rate.
        sgd (Optimizer): An optimizer.
        losses (Dict[str, float]): Dictionary to update with the loss, keyed by component.
        component_cfg (Dict[str, Dict]): Config parameters for specific pipeline
            components, keyed by component name.
        exclude (Iterable[str]): Names of components that shouldn't be updated.
        RETURNS (Dict[str, float]): The updated losses dictionary

        DOCS: https://spacy.io/api/language#update
        """
        if _ is not None:
            raise ValueError(Errors.E989)
        if losses is None:
            losses = {}
        if len(examples) == 0:
            return losses
        if not isinstance(examples, IterableInstance):
            raise TypeError(
                Errors.E978.format(
                    name="language", method="update", types=type(examples)
                )
            )
        wrong_types = set([type(eg) for eg in examples if not isinstance(eg, Example)])
        if wrong_types:
            raise TypeError(
                Errors.E978.format(name="language", method="update", types=wrong_types)
            )
        if sgd is None:
            if self._optimizer is None:
                self._optimizer = create_default_optimizer()
            sgd = self._optimizer
        if component_cfg is None:
            component_cfg = {}
        for i, (name, proc) in enumerate(self.pipeline):
            component_cfg.setdefault(name, {})
            component_cfg[name].setdefault("drop", drop)
            component_cfg[name].setdefault("set_annotations", False)
        for name, proc in self.pipeline:
            if name in exclude or not hasattr(proc, "update"):
                continue
            proc.update(examples, sgd=None, losses=losses, **component_cfg[name])
        if sgd not in (None, False):
            for name, proc in self.pipeline:
                if name not in exclude and hasattr(proc, "model"):
                    proc.model.finish_update(sgd)
        return losses

    def rehearse(
        self,
        examples: Iterable[Example],
        *,
        sgd: Optional[Optimizer] = None,
        losses: Optional[Dict[str, float]] = None,
        component_cfg: Optional[Dict[str, Dict[str, Any]]] = None,
        exclude: Iterable[str] = tuple(),
    ) -> Dict[str, float]:
        """Make a "rehearsal" update to the models in the pipeline, to prevent
        forgetting. Rehearsal updates run an initial copy of the model over some
        data, and update the model so its current predictions are more like the
        initial ones. This is useful for keeping a pretrained model on-track,
        even if you're updating it with a smaller set of examples.

        examples (Iterable[Example]): A batch of `Example` objects.
        sgd (Optional[Optimizer]): An optimizer.
        component_cfg (Dict[str, Dict]): Config parameters for specific pipeline
            components, keyed by component name.
        exclude (Iterable[str]): Names of components that shouldn't be updated.
        RETURNS (dict): Results from the update.

        EXAMPLE:
            >>> raw_text_batches = minibatch(raw_texts)
            >>> for labelled_batch in minibatch(examples):
            >>>     nlp.update(labelled_batch)
            >>>     raw_batch = [Example.from_dict(nlp.make_doc(text), {}) for text in next(raw_text_batches)]
            >>>     nlp.rehearse(raw_batch)

        DOCS: https://spacy.io/api/language#rehearse
        """
        if len(examples) == 0:
            return
        if not isinstance(examples, IterableInstance):
            raise TypeError(
                Errors.E978.format(
                    name="language", method="rehearse", types=type(examples)
                )
            )
        wrong_types = set([type(eg) for eg in examples if not isinstance(eg, Example)])
        if wrong_types:
            raise TypeError(
                Errors.E978.format(
                    name="language", method="rehearse", types=wrong_types
                )
            )
        if sgd is None:
            if self._optimizer is None:
                self._optimizer = create_default_optimizer()
            sgd = self._optimizer
        pipes = list(self.pipeline)
        random.shuffle(pipes)
        if component_cfg is None:
            component_cfg = {}
        grads = {}

        def get_grads(W, dW, key=None):
            grads[key] = (W, dW)

        get_grads.learn_rate = sgd.learn_rate
        get_grads.b1 = sgd.b1
        get_grads.b2 = sgd.b2
        for name, proc in pipes:
            if name in exclude or not hasattr(proc, "rehearse"):
                continue
            grads = {}
            proc.rehearse(
                examples, sgd=get_grads, losses=losses, **component_cfg.get(name, {})
            )
        for key, (W, dW) in grads.items():
            sgd(W, dW, key=key)
        return losses

    def begin_training(
        self,
        get_examples: Optional[Callable[[], Iterable[Example]]] = None,
        *,
        sgd: Optional[Optimizer] = None,
        device: int = -1,
    ) -> Optimizer:
        """Initialize the pipe for training, using data examples if available.

        get_examples (Callable[[], Iterable[Example]]): Optional function that
            returns gold-standard Example objects.
        sgd (thinc.api.Optimizer): Optional optimizer. Will be created with
            create_optimizer if it doesn't exist.
        RETURNS (thinc.api.Optimizer): The optimizer.

        DOCS: https://spacy.io/api/language#begin_training
        """
        # TODO: throw warning when get_gold_tuples is provided instead of get_examples
        if get_examples is None:
            get_examples = lambda: []
        else:  # Populate vocab
            for example in get_examples():
                for word in [t.text for t in example.reference]:
                    _ = self.vocab[word]  # noqa: F841
        if device >= 0:  # TODO: do we need this here?
            require_gpu(device)
            if self.vocab.vectors.data.shape[1] >= 1:
                ops = get_current_ops()
                self.vocab.vectors.data = ops.asarray(self.vocab.vectors.data)
        if sgd is None:
            sgd = create_default_optimizer()
        self._optimizer = sgd
        for name, proc in self.pipeline:
            if hasattr(proc, "begin_training"):
                proc.begin_training(
                    get_examples, pipeline=self.pipeline, sgd=self._optimizer
                )
        self._link_components()
        return self._optimizer

    def resume_training(
        self, *, sgd: Optional[Optimizer] = None, device: int = -1,
    ) -> Optimizer:
        """Continue training a pretrained model.

        Create and return an optimizer, and initialize "rehearsal" for any pipeline
        component that has a .rehearse() method. Rehearsal is used to prevent
        models from "forgetting" their initialized "knowledge". To perform
        rehearsal, collect samples of text you want the models to retain performance
        on, and call nlp.rehearse() with a batch of Example objects.

        sgd (Optional[Optimizer]): An optimizer.
        RETURNS (Optimizer): The optimizer.

        DOCS: https://spacy.io/api/language#resume_training
        """
        if device >= 0:  # TODO: do we need this here?
            require_gpu(device)
            ops = get_current_ops()
            if self.vocab.vectors.data.shape[1] >= 1:
                self.vocab.vectors.data = ops.asarray(self.vocab.vectors.data)
        if sgd is None:
            sgd = create_default_optimizer()
        self._optimizer = sgd
        for name, proc in self.pipeline:
            if hasattr(proc, "_rehearsal_model"):
                proc._rehearsal_model = deepcopy(proc.model)
        return self._optimizer

    def evaluate(
        self,
        examples: Iterable[Example],
        *,
        verbose: bool = False,
        batch_size: int = 256,
        scorer: Optional[Scorer] = None,
        component_cfg: Optional[Dict[str, Dict[str, Any]]] = None,
        scorer_cfg: Optional[Dict[str, Any]] = None,
    ) -> Dict[str, Union[float, dict]]:
        """Evaluate a model's pipeline components.

        examples (Iterable[Example]): `Example` objects.
        verbose (bool): Print debugging information.
        batch_size (int): Batch size to use.
        scorer (Optional[Scorer]): Scorer to use. If not passed in, a new one
            will be created.
        component_cfg (dict): An optional dictionary with extra keyword
            arguments for specific components.
        scorer_cfg (dict): An optional dictionary with extra keyword arguments
            for the scorer.
        RETURNS (Scorer): The scorer containing the evaluation results.

        DOCS: https://spacy.io/api/language#evaluate
        """
        if not isinstance(examples, IterableInstance):
            err = Errors.E978.format(
                name="language", method="evaluate", types=type(examples)
            )
            raise TypeError(err)
        wrong_types = set([type(eg) for eg in examples if not isinstance(eg, Example)])
        if wrong_types:
            err = Errors.E978.format(
                name="language", method="evaluate", types=wrong_types
            )
            raise TypeError(err)
        if component_cfg is None:
            component_cfg = {}
        if scorer_cfg is None:
            scorer_cfg = {}
        if scorer is None:
            kwargs = dict(scorer_cfg)
            kwargs.setdefault("verbose", verbose)
            kwargs.setdefault("nlp", self)
            scorer = Scorer(**kwargs)
        texts = [eg.reference.text for eg in examples]
        docs = [eg.predicted for eg in examples]
        start_time = timer()
        # tokenize the texts only for timing purposes
        if not hasattr(self.tokenizer, "pipe"):
            _ = [self.tokenizer(text) for text in texts]  # noqa: F841
        else:
            _ = list(self.tokenizer.pipe(texts))  # noqa: F841
        for name, pipe in self.pipeline:
            kwargs = component_cfg.get(name, {})
            kwargs.setdefault("batch_size", batch_size)
            if not hasattr(pipe, "pipe"):
                docs = _pipe(docs, pipe, kwargs)
            else:
                docs = pipe.pipe(docs, **kwargs)
        # iterate over the final generator
        if len(self.pipeline):
            docs = list(docs)
        end_time = timer()
        for i, (doc, eg) in enumerate(zip(docs, examples)):
            if verbose:
                print(doc)
            eg.predicted = doc
        results = scorer.score(examples)
        n_words = sum(len(eg.predicted) for eg in examples)
        results["speed"] = n_words / (end_time - start_time)
        return results

    @contextmanager
    def use_params(self, params: dict):
        """Replace weights of models in the pipeline with those provided in the
        params dictionary. Can be used as a contextmanager, in which case,
        models go back to their original weights after the block.

        params (dict): A dictionary of parameters keyed by model ID.

        EXAMPLE:
            >>> with nlp.use_params(optimizer.averages):
            >>>     nlp.to_disk("/tmp/checkpoint")

        DOCS: https://spacy.io/api/language#use_params
        """
        contexts = [
            pipe.use_params(params)
            for name, pipe in self.pipeline
            if hasattr(pipe, "use_params") and hasattr(pipe, "model")
        ]
        # TODO: Having trouble with contextlib
        # Workaround: these aren't actually context managers atm.
        for context in contexts:
            try:
                next(context)
            except StopIteration:
                pass
        yield
        for context in contexts:
            try:
                next(context)
            except StopIteration:
                pass

    def pipe(
        self,
        texts: Iterable[str],
        *,
        as_tuples: bool = False,
        batch_size: int = 1000,
        disable: Iterable[str] = tuple(),
        cleanup: bool = False,
        component_cfg: Optional[Dict[str, Dict[str, Any]]] = None,
        n_process: int = 1,
    ):
        """Process texts as a stream, and yield `Doc` objects in order.

        texts (Iterable[str]): A sequence of texts to process.
        as_tuples (bool): If set to True, inputs should be a sequence of
            (text, context) tuples. Output will then be a sequence of
            (doc, context) tuples. Defaults to False.
        batch_size (int): The number of texts to buffer.
        disable (List[str]): Names of the pipeline components to disable.
        cleanup (bool): If True, unneeded strings are freed to control memory
            use. Experimental.
        component_cfg (Dict[str, Dict]): An optional dictionary with extra keyword
            arguments for specific components.
        n_process (int): Number of processors to process texts. If -1, set `multiprocessing.cpu_count()`.
        YIELDS (Doc): Documents in the order of the original text.

        DOCS: https://spacy.io/api/language#pipe
        """
        if n_process == -1:
            n_process = mp.cpu_count()
        if as_tuples:
            text_context1, text_context2 = itertools.tee(texts)
            texts = (tc[0] for tc in text_context1)
            contexts = (tc[1] for tc in text_context2)
            docs = self.pipe(
                texts,
                batch_size=batch_size,
                disable=disable,
                n_process=n_process,
                component_cfg=component_cfg,
            )
            for doc, context in zip(docs, contexts):
                yield (doc, context)
            return
        if component_cfg is None:
            component_cfg = {}

        pipes = (
            []
        )  # contains functools.partial objects to easily create multiprocess worker.
        for name, proc in self.pipeline:
            if name in disable:
                continue
            kwargs = component_cfg.get(name, {})
            # Allow component_cfg to overwrite the top-level kwargs.
            kwargs.setdefault("batch_size", batch_size)
            if hasattr(proc, "pipe"):
                f = functools.partial(proc.pipe, **kwargs)
            else:
                # Apply the function, but yield the doc
                f = functools.partial(_pipe, proc=proc, kwargs=kwargs)
            pipes.append(f)

        if n_process != 1:
            docs = self._multiprocessing_pipe(texts, pipes, n_process, batch_size)
        else:
            # if n_process == 1, no processes are forked.
            docs = (self.make_doc(text) for text in texts)
            for pipe in pipes:
                docs = pipe(docs)

        # Track weakrefs of "recent" documents, so that we can see when they
        # expire from memory. When they do, we know we don't need old strings.
        # This way, we avoid maintaining an unbounded growth in string entries
        # in the string store.
        recent_refs = weakref.WeakSet()
        old_refs = weakref.WeakSet()
        # Keep track of the original string data, so that if we flush old strings,
        # we can recover the original ones. However, we only want to do this if we're
        # really adding strings, to save up-front costs.
        original_strings_data = None
        nr_seen = 0
        for doc in docs:
            yield doc
            if cleanup:
                recent_refs.add(doc)
                if nr_seen < 10000:
                    old_refs.add(doc)
                    nr_seen += 1
                elif len(old_refs) == 0:
                    old_refs, recent_refs = recent_refs, old_refs
                    if original_strings_data is None:
                        original_strings_data = list(self.vocab.strings)
                    else:
                        keys, strings = self.vocab.strings._cleanup_stale_strings(
                            original_strings_data
                        )
                        self.vocab._reset_cache(keys, strings)
                        self.tokenizer._reset_cache(keys)
                    nr_seen = 0

    def _multiprocessing_pipe(
        self,
        texts: Iterable[str],
        pipes: Iterable[Callable[[Doc], Doc]],
        n_process: int,
        batch_size: int,
    ) -> None:
        # raw_texts is used later to stop iteration.
        texts, raw_texts = itertools.tee(texts)
        # for sending texts to worker
        texts_q = [mp.Queue() for _ in range(n_process)]
        # for receiving byte-encoded docs from worker
        bytedocs_recv_ch, bytedocs_send_ch = zip(
            *[mp.Pipe(False) for _ in range(n_process)]
        )

        batch_texts = util.minibatch(texts, batch_size)
        # Sender sends texts to the workers.
        # This is necessary to properly handle infinite length of texts.
        # (In this case, all data cannot be sent to the workers at once)
        sender = _Sender(batch_texts, texts_q, chunk_size=n_process)
        # send twice to make process busy
        sender.send()
        sender.send()

        procs = [
            mp.Process(
                target=_apply_pipes,
                args=(self.make_doc, pipes, rch, sch, Underscore.get_state()),
            )
            for rch, sch in zip(texts_q, bytedocs_send_ch)
        ]
        for proc in procs:
            proc.start()

        # Cycle channels not to break the order of docs.
        # The received object is a batch of byte-encoded docs, so flatten them with chain.from_iterable.
        byte_docs = chain.from_iterable(recv.recv() for recv in cycle(bytedocs_recv_ch))
        docs = (Doc(self.vocab).from_bytes(byte_doc) for byte_doc in byte_docs)
        try:
            for i, (_, doc) in enumerate(zip(raw_texts, docs), 1):
                yield doc
                if i % batch_size == 0:
                    # tell `sender` that one batch was consumed.
                    sender.step()
        finally:
            for proc in procs:
                proc.terminate()

    def _link_components(self) -> None:
        """Register 'listeners' within pipeline components, to allow them to
        effectively share weights.
        """
        for i, (name1, proc1) in enumerate(self.pipeline):
            if hasattr(proc1, "find_listeners"):
                for name2, proc2 in self.pipeline[i:]:
                    if hasattr(proc2, "model"):
                        proc1.find_listeners(proc2.model)

    @classmethod
    def from_config(
        cls,
        config: Union[Dict[str, Any], Config] = {},
        *,
        vocab: Union[Vocab, bool] = True,
        disable: Iterable[str] = tuple(),
        auto_fill: bool = True,
        validate: bool = True,
    ) -> "Language":
        """Create the nlp object from a loaded config. Will set up the tokenizer
        and language data, add pipeline components etc. If no config is provided,
        the default config of the given language is used.

        config (Dict[str, Any] / Config): The loaded config.
        vocab (Vocab): A Vocab object. If True, a vocab is created.
        disable (Iterable[str]): List of pipeline component names to disable.
        auto_fill (bool): Automatically fill in missing values in config based
            on defaults and function argument annotations.
        validate (bool): Validate the component config and arguments against
            the types expected by the factory.
        RETURNS (Language): The initialized Language class.

        DOCS: https://spacy.io/api/language#from_config
        """
        if auto_fill:
            config = util.deep_merge_configs(config, cls.default_config)
        if "nlp" not in config:
            raise ValueError(Errors.E985.format(config=config))
        config_lang = config["nlp"]["lang"]
        if cls.lang is not None and config_lang is not None and config_lang != cls.lang:
            raise ValueError(
                Errors.E958.format(
                    bad_lang_code=config["nlp"]["lang"],
                    lang_code=cls.lang,
                    lang=util.get_object_name(cls),
                )
            )
        config["nlp"]["lang"] = cls.lang
        # This isn't very elegant, but we remove the [components] block here to prevent
        # it from getting resolved (causes problems because we expect to pass in
        # the nlp and name args for each component). If we're auto-filling, we're
        # using the nlp.config with all defaults.
        config = util.copy_config(config)
        orig_pipeline = config.pop("components", {})
        config["components"] = {}
        resolved, filled = registry.resolve(
            config, validate=validate, schema=ConfigSchema
        )
        filled["components"] = orig_pipeline
        config["components"] = orig_pipeline
        create_tokenizer = resolved["nlp"]["tokenizer"]
<<<<<<< HEAD
        nlp = cls(
=======
        create_lemmatizer = resolved["nlp"]["lemmatizer"]
        before_creation = resolved["nlp"]["before_creation"]
        after_creation = resolved["nlp"]["after_creation"]
        after_pipeline_creation = resolved["nlp"]["after_pipeline_creation"]
        lang_cls = cls
        if before_creation is not None:
            lang_cls = before_creation(cls)
            if (
                not isinstance(lang_cls, type)
                or not issubclass(lang_cls, cls)
                or lang_cls is not cls
            ):
                raise ValueError(Errors.E943.format(value=type(lang_cls)))
        nlp = lang_cls(
            vocab=vocab,
>>>>>>> 4d34efa6
            create_tokenizer=create_tokenizer,
        )
        if after_creation is not None:
            nlp = after_creation(nlp)
            if not isinstance(nlp, cls):
                raise ValueError(Errors.E942.format(name="creation", value=type(nlp)))
        # Note that we don't load vectors here, instead they get loaded explicitly
        # inside stuff like the spacy train function. If we loaded them here,
        # then we would load them twice at runtime: once when we make from config,
        # and then again when we load from disk.
        pipeline = config.get("components", {})
        # If components are loaded from a source (existing models), we cache
        # them here so they're only loaded once
        source_nlps = {}
        for pipe_name in config["nlp"]["pipeline"]:
            if pipe_name not in pipeline:
                opts = ", ".join(pipeline.keys())
                raise ValueError(Errors.E956.format(name=pipe_name, opts=opts))
            pipe_cfg = util.copy_config(pipeline[pipe_name])
            if pipe_name not in disable:
                if "factory" not in pipe_cfg and "source" not in pipe_cfg:
                    err = Errors.E984.format(name=pipe_name, config=pipe_cfg)
                    raise ValueError(err)
                if "factory" in pipe_cfg:
                    factory = pipe_cfg.pop("factory")
                    # The pipe name (key in the config) here is the unique name
                    # of the component, not necessarily the factory
                    nlp.add_pipe(
                        factory, name=pipe_name, config=pipe_cfg, validate=validate,
                    )
                else:
                    model = pipe_cfg["source"]
                    if model not in source_nlps:
                        # We only need the components here and we need to init
                        # model with the same vocab as the current nlp object
                        source_nlps[model] = util.load_model(
                            model, vocab=nlp.vocab, disable=["vocab", "tokenizer"]
                        )
                    source_name = pipe_cfg.get("component", pipe_name)
                    nlp.add_pipe(source_name, source=source_nlps[model], name=pipe_name)
        nlp.config = filled if auto_fill else config
        nlp.resolved = resolved
        if after_pipeline_creation is not None:
            nlp = after_pipeline_creation(nlp)
            if not isinstance(nlp, cls):
                raise ValueError(
                    Errors.E942.format(name="pipeline_creation", value=type(nlp))
                )
        return nlp

    def to_disk(
        self, path: Union[str, Path], *, exclude: Iterable[str] = tuple()
    ) -> None:
        """Save the current state to a directory.  If a model is loaded, this
        will include the model.

        path (str / Path): Path to a directory, which will be created if
            it doesn't exist.
        exclude (list): Names of components or serialization fields to exclude.

        DOCS: https://spacy.io/api/language#to_disk
        """
        path = util.ensure_path(path)
        serializers = {}
        serializers["tokenizer"] = lambda p: self.tokenizer.to_disk(
            p, exclude=["vocab"]
        )
        serializers["meta.json"] = lambda p: srsly.write_json(p, self.meta)
        serializers["config.cfg"] = lambda p: self.config.to_disk(p)
        for name, proc in self.pipeline:
            if not hasattr(proc, "name"):
                continue
            if name in exclude:
                continue
            if not hasattr(proc, "to_disk"):
                continue
            serializers[name] = lambda p, proc=proc: proc.to_disk(p, exclude=["vocab"])
        serializers["vocab"] = lambda p: self.vocab.to_disk(p)
        util.to_disk(path, serializers, exclude)

    def from_disk(
        self, path: Union[str, Path], *, exclude: Iterable[str] = tuple()
    ) -> "Language":
        """Loads state from a directory. Modifies the object in place and
        returns it. If the saved `Language` object contains a model, the
        model will be loaded.

        path (str / Path): A path to a directory.
        exclude (list): Names of components or serialization fields to exclude.
        RETURNS (Language): The modified `Language` object.

        DOCS: https://spacy.io/api/language#from_disk
        """

        def deserialize_meta(path: Path) -> None:
            if path.exists():
                data = srsly.read_json(path)
                self.meta.update(data)
                # self.meta always overrides meta["vectors"] with the metadata
                # from self.vocab.vectors, so set the name directly
                self.vocab.vectors.name = data.get("vectors", {}).get("name")

        def deserialize_vocab(path: Path) -> None:
            if path.exists():
                self.vocab.from_disk(path)
            _fix_pretrained_vectors_name(self)

        path = util.ensure_path(path)
        deserializers = {}
        if Path(path / "config.cfg").exists():
            deserializers["config.cfg"] = lambda p: self.config.from_disk(p)
        deserializers["meta.json"] = deserialize_meta
        deserializers["vocab"] = deserialize_vocab
        deserializers["tokenizer"] = lambda p: self.tokenizer.from_disk(
            p, exclude=["vocab"]
        )
        for name, proc in self.pipeline:
            if name in exclude:
                continue
            if not hasattr(proc, "from_disk"):
                continue
            deserializers[name] = lambda p, proc=proc: proc.from_disk(
                p, exclude=["vocab"]
            )
        if not (path / "vocab").exists() and "vocab" not in exclude:
            # Convert to list here in case exclude is (default) tuple
            exclude = list(exclude) + ["vocab"]
        util.from_disk(path, deserializers, exclude)
        self._path = path
        self._link_components()
        return self

    def to_bytes(self, *, exclude: Iterable[str] = tuple()) -> bytes:
        """Serialize the current state to a binary string.

        exclude (list): Names of components or serialization fields to exclude.
        RETURNS (bytes): The serialized form of the `Language` object.

        DOCS: https://spacy.io/api/language#to_bytes
        """
        serializers = {}
        serializers["vocab"] = lambda: self.vocab.to_bytes()
        serializers["tokenizer"] = lambda: self.tokenizer.to_bytes(exclude=["vocab"])
        serializers["meta.json"] = lambda: srsly.json_dumps(self.meta)
        serializers["config.cfg"] = lambda: self.config.to_bytes()
        for name, proc in self.pipeline:
            if name in exclude:
                continue
            if not hasattr(proc, "to_bytes"):
                continue
            serializers[name] = lambda proc=proc: proc.to_bytes(exclude=["vocab"])
        return util.to_bytes(serializers, exclude)

    def from_bytes(
        self, bytes_data: bytes, *, exclude: Iterable[str] = tuple()
    ) -> "Language":
        """Load state from a binary string.

        bytes_data (bytes): The data to load from.
        exclude (list): Names of components or serialization fields to exclude.
        RETURNS (Language): The `Language` object.

        DOCS: https://spacy.io/api/language#from_bytes
        """

        def deserialize_meta(b):
            data = srsly.json_loads(b)
            self.meta.update(data)
            # self.meta always overrides meta["vectors"] with the metadata
            # from self.vocab.vectors, so set the name directly
            self.vocab.vectors.name = data.get("vectors", {}).get("name")

        def deserialize_vocab(b):
            self.vocab.from_bytes(b)
            _fix_pretrained_vectors_name(self)

        deserializers = {}
        deserializers["config.cfg"] = lambda b: self.config.from_bytes(b)
        deserializers["meta.json"] = deserialize_meta
        deserializers["vocab"] = deserialize_vocab
        deserializers["tokenizer"] = lambda b: self.tokenizer.from_bytes(
            b, exclude=["vocab"]
        )
        for name, proc in self.pipeline:
            if name in exclude:
                continue
            if not hasattr(proc, "from_bytes"):
                continue
            deserializers[name] = lambda b, proc=proc: proc.from_bytes(
                b, exclude=["vocab"]
            )
        util.from_bytes(bytes_data, deserializers, exclude)
        self._link_components()
        return self


@dataclass
class FactoryMeta:
    """Dataclass containing information about a component and its defaults
    provided by the @Language.component or @Language.factory decorator. It's
    created whenever a component is defined and stored on the Language class for
    each component instance and factory instance.
    """

    factory: str
    default_config: Optional[Dict[str, Any]] = None  # noqa: E704
    assigns: Iterable[str] = tuple()
    requires: Iterable[str] = tuple()
    retokenizes: bool = False
    scores: Iterable[str] = tuple()
    default_score_weights: Optional[Dict[str, float]] = None  # noqa: E704


def _fix_pretrained_vectors_name(nlp: Language) -> None:
    # TODO: Replace this once we handle vectors consistently as static
    # data
    if "vectors" in nlp.meta and "name" in nlp.meta["vectors"]:
        nlp.vocab.vectors.name = nlp.meta["vectors"]["name"]
    elif not nlp.vocab.vectors.size:
        nlp.vocab.vectors.name = None
    elif "name" in nlp.meta and "lang" in nlp.meta:
        vectors_name = f"{nlp.meta['lang']}_{nlp.meta['name']}.vectors"
        nlp.vocab.vectors.name = vectors_name
    else:
        raise ValueError(Errors.E092)
    for name, proc in nlp.pipeline:
        if not hasattr(proc, "cfg"):
            continue
        proc.cfg.setdefault("deprecation_fixes", {})
        proc.cfg["deprecation_fixes"]["vectors_name"] = nlp.vocab.vectors.name


class DisabledPipes(list):
    """Manager for temporary pipeline disabling."""

    def __init__(self, nlp: Language, names: List[str]) -> None:
        self.nlp = nlp
        self.names = names
        # Important! Not deep copy -- we just want the container (but we also
        # want to support people providing arbitrarily typed nlp.pipeline
        # objects.)
        self.original_pipeline = copy(nlp.pipeline)
        self.metas = {name: nlp.get_pipe_meta(name) for name in names}
        self.configs = {name: nlp.get_pipe_config(name) for name in names}
        list.__init__(self)
        self.extend(nlp.remove_pipe(name) for name in names)

    def __enter__(self):
        return self

    def __exit__(self, *args):
        self.restore()

    def restore(self) -> None:
        """Restore the pipeline to its state when DisabledPipes was created."""
        current, self.nlp.pipeline = self.nlp.pipeline, self.original_pipeline
        unexpected = [name for name, pipe in current if not self.nlp.has_pipe(name)]
        if unexpected:
            # Don't change the pipeline if we're raising an error.
            self.nlp.pipeline = current
            raise ValueError(Errors.E008.format(names=unexpected))
        self.nlp._pipe_meta.update(self.metas)
        self.nlp._pipe_configs.update(self.configs)
        self[:] = []


def _pipe(
    examples: Iterable[Example], proc: Callable[[Doc], Doc], kwargs: Dict[str, Any]
) -> Iterator[Example]:
    # We added some args for pipe that __call__ doesn't expect.
    kwargs = dict(kwargs)
    for arg in ["batch_size"]:
        if arg in kwargs:
            kwargs.pop(arg)
    for eg in examples:
        eg = proc(eg, **kwargs)
        yield eg


def _apply_pipes(
    make_doc: Callable[[str], Doc],
    pipes: Iterable[Callable[[Doc], Doc]],
    receiver,
    sender,
    underscore_state: Tuple[dict, dict, dict],
) -> None:
    """Worker for Language.pipe

    make_doc (Callable[[str,] Doc]): Function to create Doc from text.
    pipes (Iterable[Callable[[Doc], Doc]]): The components to apply.
    receiver (multiprocessing.Connection): Pipe to receive text. Usually
        created by `multiprocessing.Pipe()`
    sender (multiprocessing.Connection): Pipe to send doc. Usually created by
        `multiprocessing.Pipe()`
    underscore_state (Tuple[dict, dict, dict]): The data in the Underscore class
        of the parent.
    """
    Underscore.load_state(underscore_state)
    while True:
        texts = receiver.get()
        docs = (make_doc(text) for text in texts)
        for pipe in pipes:
            docs = pipe(docs)
        # Connection does not accept unpickable objects, so send list.
        sender.send([doc.to_bytes() for doc in docs])


class _Sender:
    """Util for sending data to multiprocessing workers in Language.pipe"""

    def __init__(
        self, data: Iterable[Any], queues: List[mp.Queue], chunk_size: int
    ) -> None:
        self.data = iter(data)
        self.queues = iter(cycle(queues))
        self.chunk_size = chunk_size
        self.count = 0

    def send(self) -> None:
        """Send chunk_size items from self.data to channels."""
        for item, q in itertools.islice(
            zip(self.data, cycle(self.queues)), self.chunk_size
        ):
            # cycle channels so that distribute the texts evenly
            q.put(item)

    def step(self) -> None:
        """Tell sender that comsumed one item. Data is sent to the workers after
        every chunk_size calls.
        """
        self.count += 1
        if self.count >= self.chunk_size:
            self.count = 0
            self.send()<|MERGE_RESOLUTION|>--- conflicted
+++ resolved
@@ -1427,10 +1427,6 @@
         filled["components"] = orig_pipeline
         config["components"] = orig_pipeline
         create_tokenizer = resolved["nlp"]["tokenizer"]
-<<<<<<< HEAD
-        nlp = cls(
-=======
-        create_lemmatizer = resolved["nlp"]["lemmatizer"]
         before_creation = resolved["nlp"]["before_creation"]
         after_creation = resolved["nlp"]["after_creation"]
         after_pipeline_creation = resolved["nlp"]["after_pipeline_creation"]
@@ -1445,7 +1441,6 @@
                 raise ValueError(Errors.E943.format(value=type(lang_cls)))
         nlp = lang_cls(
             vocab=vocab,
->>>>>>> 4d34efa6
             create_tokenizer=create_tokenizer,
         )
         if after_creation is not None:

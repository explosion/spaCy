--- conflicted
+++ resolved
@@ -173,15 +173,10 @@
 
         DOCS: https://nightly.spacy.io/api/entitylinker#initialize
         """
-<<<<<<< HEAD
         validate_get_examples(get_examples, "EntityLinker.initialize")
-        self._require_kb()
-=======
-        self._ensure_examples(get_examples)
         if kb_loader is not None:
             self.set_kb(kb_loader)
         self.validate_kb()
->>>>>>> 064575d7
         nO = self.kb.entity_vector_length
         doc_sample = []
         vector_sample = []

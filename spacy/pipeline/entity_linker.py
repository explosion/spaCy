--- conflicted
+++ resolved
@@ -61,11 +61,8 @@
         "overwrite": True,
         "scorer": {"@scorers": "spacy.entity_linker_scorer.v1"},
         "use_gold_ents": True,
-<<<<<<< HEAD
+        "threshold": None,
         "store_activations": False,
-=======
-        "threshold": None,
->>>>>>> e581eeac
     },
     default_score_weights={
         "nel_micro_f": 1.0,
@@ -87,11 +84,8 @@
     overwrite: bool,
     scorer: Optional[Callable],
     use_gold_ents: bool,
-<<<<<<< HEAD
+    threshold: Optional[float] = None,
     store_activations: Union[bool, List[str]],
-=======
-    threshold: Optional[float] = None,
->>>>>>> e581eeac
 ):
     """Construct an EntityLinker component.
 
@@ -106,15 +100,12 @@
     get_candidates (Callable[[KnowledgeBase, "Span"], Iterable[Candidate]]): Function that
         produces a list of candidates, given a certain knowledge base and a textual mention.
     scorer (Optional[Callable]): The scoring method.
-<<<<<<< HEAD
-    store_activations (Union[bool, List[str]]): Model activations to store in
-        Doc when annotating. supported activations are: "ents" and "scores".
-=======
     use_gold_ents (bool): Whether to copy entities from gold docs or not. If false, another
         component must provide entity annotations.
     threshold (Optional[float]): Confidence threshold for entity predictions. If confidence is below the threshold,
         prediction is discarded. If None, predictions are not filtered by any threshold.
->>>>>>> e581eeac
+    store_activations (Union[bool, List[str]]): Model activations to store in
+        Doc when annotating. supported activations are: "ents" and "scores".
     """
 
     if not model.attrs.get("include_span_maker", False):
@@ -145,11 +136,8 @@
         overwrite=overwrite,
         scorer=scorer,
         use_gold_ents=use_gold_ents,
-<<<<<<< HEAD
+        threshold=threshold,
         store_activations=store_activations,
-=======
-        threshold=threshold,
->>>>>>> e581eeac
     )
 
 
@@ -185,11 +173,8 @@
         overwrite: bool = BACKWARD_OVERWRITE,
         scorer: Optional[Callable] = entity_linker_score,
         use_gold_ents: bool,
-<<<<<<< HEAD
+        threshold: Optional[float] = None,
         store_activations=False,
-=======
-        threshold: Optional[float] = None,
->>>>>>> e581eeac
     ) -> None:
         """Initialize an entity linker.
 
@@ -237,11 +222,8 @@
         self.kb = empty_kb(entity_vector_length)(self.vocab)
         self.scorer = scorer
         self.use_gold_ents = use_gold_ents
-<<<<<<< HEAD
+        self.threshold = threshold
         self.store_activations = store_activations
-=======
-        self.threshold = threshold
->>>>>>> e581eeac
 
     def set_kb(self, kb_loader: Callable[[Vocab], KnowledgeBase]):
         """Define the KB of this pipe by providing a function that will
@@ -485,16 +467,15 @@
                     if not candidates:
                         # no prediction possible for this entity - setting to NIL
                         final_kb_ids.append(self.NIL)
-<<<<<<< HEAD
                         self._add_activations(
                             doc_scores, doc_scores_lens, doc_ents, [0.0], [0]
                         )
-                    elif len(candidates) == 1:
-=======
                     elif len(candidates) == 1 and self.threshold is None:
->>>>>>> e581eeac
                         # shortcut for efficiency reasons: take the 1 candidate
                         final_kb_ids.append(candidates[0].entity_)
+                        self._add_activations(
+                            doc_scores, doc_scores_lens, doc_ents, [1.0], [candidates[0].entity_]
+                        )
                     else:
                         random.shuffle(candidates)
                         # set all prior probabilities to 0 if incl_prior=False
@@ -522,8 +503,11 @@
                             if sims.shape != prior_probs.shape:
                                 raise ValueError(Errors.E161)
                             scores = prior_probs + sims - (prior_probs * sims)
-<<<<<<< HEAD
-                        # TODO: thresholding
+                        final_kb_ids.append(
+                            candidates[scores.argmax().item()].entity_
+                            if self.threshold is None or scores.max() >= self.threshold
+                            else EntityLinker.NIL
+                        )
                         self._add_activations(
                             doc_scores,
                             doc_scores_lens,
@@ -531,19 +515,9 @@
                             scores,
                             [c.entity for c in candidates],
                         )
-                        best_index = scores.argmax().item()
-                        best_candidate = candidates[best_index]
-                        final_kb_ids.append(best_candidate.entity_)
             self._add_doc_activations(
                 docs_scores, docs_ents, doc_scores, doc_scores_lens, doc_ents
             )
-=======
-                        final_kb_ids.append(
-                            candidates[scores.argmax().item()].entity_
-                            if self.threshold is None or scores.max() >= self.threshold
-                            else EntityLinker.NIL
-                        )
->>>>>>> e581eeac
         if not (len(final_kb_ids) == entity_count):
             err = Errors.E147.format(
                 method="predict", msg="result variables not of equal length"

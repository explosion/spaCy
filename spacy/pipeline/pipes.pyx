--- conflicted
+++ resolved
@@ -1808,15 +1808,6 @@
         return doc
 
     def pipe(self, stream, batch_size=128, n_threads=-1, as_example=False):
-<<<<<<< HEAD
-        for batch in util.minibatch(stream, size=batch_size):
-            docs = list(batch)
-            if as_example:
-                docs = [util.eg2doc(doc) for doc in docs]
-            tag_ids = self.predict(docs)
-            self.set_annotations(docs, tag_ids)
-            yield from docs
-=======
         for examples in util.minibatch(stream, size=batch_size):
             docs = [self._get_doc(ex) for ex in examples]
             predictions = self.predict(docs)
@@ -1825,7 +1816,6 @@
                 self.set_annotations(docs, scores, tensors=tensors)
             else:
                 self.set_annotations(docs, predictions)
-
             if as_example:
                 annotated_examples = []
                 for ex, doc in zip(examples, docs):
@@ -1834,8 +1824,7 @@
                 yield from annotated_examples
             else:
                 yield from docs
->>>>>>> adc97457
-
+    
     def predict(self, docs):
         """Apply the pipeline's model to a batch of docs, without
         modifying them.

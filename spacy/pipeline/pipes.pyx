--- conflicted
+++ resolved
@@ -885,22 +885,12 @@
             losses[self.name] += (gradient**2).sum()
 
     def _examples_to_truth(self, examples):
-<<<<<<< HEAD
         truths = numpy.zeros((len(examples), len(self.labels)), dtype="f")
         not_missing = numpy.ones((len(examples), len(self.labels)), dtype="f")
         for i, eg in enumerate(examples):
             for j, label in enumerate(self.labels):
                 if label in eg.predicted.cats:
                     truths[i, j] = eg.reference.cats[label]
-=======
-        gold_cats = [ex.doc_annotation.cats for ex in examples]
-        truths = numpy.zeros((len(gold_cats), len(self.labels)), dtype="f")
-        not_missing = numpy.ones((len(gold_cats), len(self.labels)), dtype="f")
-        for i, gold_cat in enumerate(gold_cats):
-            for j, label in enumerate(self.labels):
-                if label in gold_cat:
-                    truths[i, j] = gold_cat[label]
->>>>>>> a1c5b694
                 else:
                     not_missing[i, j] = 0.
         truths = self.model.ops.asarray(truths)

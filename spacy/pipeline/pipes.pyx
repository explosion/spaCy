--- conflicted
+++ resolved
@@ -126,17 +126,14 @@
         """Modify a batch of documents, using pre-computed scores."""
         raise NotImplementedError
 
-<<<<<<< HEAD
-    def update(self, docs, golds, set_annotations=False, drop=0.0, sgd=None, losses=None):
-=======
-    def update(self, examples, drop=0.0, sgd=None, losses=None):
->>>>>>> db55577c
+    def update(self, examples, set_annotations=False, drop=0.0, sgd=None, losses=None):
         """Learn from a batch of documents and gold-standard information,
         updating the pipe's model.
 
         Delegates to predict() and get_loss().
         """
         if set_annotations:
+            docs = (self._get_doc(ex) for ex in examples)
             docs = list(self.pipe(docs))
 
     def rehearse(self, examples, sgd=None, losses=None, **config):
@@ -361,12 +358,7 @@
                 raise ValueError(Errors.E076.format(rows=tensor.shape[0], words=len(doc)))
             doc.tensor = tensor
 
-<<<<<<< HEAD
-    def update(self, docs, golds, state=None, drop=0.0, set_annotations=False,
-            sgd=None, losses=None):
-=======
-    def update(self, examples, state=None, drop=0.0, sgd=None, losses=None):
->>>>>>> db55577c
+    def update(self, examples, state=None, drop=0.0, set_annotations=False, sgd=None, losses=None):
         """Update the model.
 
         docs (iterable): A batch of `Doc` objects.
@@ -524,11 +516,7 @@
                     doc.extend_tensor(tensors[i])
             doc.is_tagged = True
 
-<<<<<<< HEAD
-    def update(self, docs, golds, drop=0., sgd=None, losses=None, set_annotations=False):
-=======
-    def update(self, examples, drop=0., sgd=None, losses=None):
->>>>>>> db55577c
+    def update(self, examples, drop=0., sgd=None, losses=None, set_annotations=False):
         self.require_model()
         examples = Example.to_example_objects(examples)
         if losses is not None and self.name not in losses:
@@ -1130,11 +1118,7 @@
         loss, gradient = get_cossim_loss(prediction, target, ignore_zeros=True)
         return float(loss), gradient
 
-<<<<<<< HEAD
-    def update(self, docs, golds, drop=0., set_annotations=False, sgd=None, losses=None):
-=======
-    def update(self, examples, drop=0., sgd=None, losses=None):
->>>>>>> db55577c
+    def update(self, examples, drop=0., set_annotations=False, sgd=None, losses=None):
         pass
 
     def rehearse(self, examples, drop=0., sgd=None, losses=None):
@@ -1232,12 +1216,7 @@
             for j, label in enumerate(self.labels):
                 doc.cats[label] = float(scores[i, j])
 
-<<<<<<< HEAD
-    def update(self, docs, golds, state=None, drop=0., set_annotations=False,
-            sgd=None, losses=None):
-=======
-    def update(self, examples, state=None, drop=0., sgd=None, losses=None):
->>>>>>> db55577c
+    def update(self, examples, state=None, drop=0., set_annotations=False, sgd=None, losses=None):
         self.require_model()
         examples = Example.to_example_objects(examples)
         if not any(len(ex.doc) if ex.doc else 0 for ex in examples):
@@ -1458,37 +1437,20 @@
 
         return sgd
 
-<<<<<<< HEAD
-    def update(self, docs, golds, state=None, set_annotations=False, drop=0.0,
-            sgd=None, losses=None):
-=======
-    def update(self, examples, state=None, drop=0.0, sgd=None, losses=None):
->>>>>>> db55577c
+    def update(self, examples, state=None, set_annotations=False, drop=0.0, sgd=None, losses=None):
         self.require_model()
         self.require_kb()
         if losses is not None:
             losses.setdefault(self.name, 0.0)
         if not examples:
             return 0
-<<<<<<< HEAD
-
-        if len(docs) != len(golds):
-            raise ValueError(Errors.E077.format(value="EL training", n_docs=len(docs),
-                                                n_golds=len(golds)))
-
-        if isinstance(docs, Doc):
-            docs = [docs]
-            golds = [golds]
+        examples = Example.to_example_objects(examples)
+        sentence_docs = []
+        docs = [ex.doc for ex in examples]
         if set_annotations:
             # This seems simpler than other ways to get that exact output -- but
             # it does run the model twice :(
             predictions = self.model.predict(docs)
-=======
-        examples = Example.to_example_objects(examples)
-
->>>>>>> db55577c
-        sentence_docs = []
-        docs = [ex.doc for ex in examples]
         golds = [ex.gold for ex in examples]
 
         for doc, gold in zip(docs, golds):

--- conflicted
+++ resolved
@@ -2,11 +2,8 @@
 import numpy
 import srsly
 import random
-<<<<<<< HEAD
 from ast import literal_eval
-=======
-
->>>>>>> 664a3603
+
 from thinc.api import CosineDistance, to_categorical, get_array_module
 from thinc.api import set_dropout_rate, SequenceCategoricalCrossentropy
 import warnings

--- conflicted
+++ resolved
@@ -1111,64 +1111,31 @@
             # it does run the model twice :(
             predictions = self.model.predict(docs)
 
-<<<<<<< HEAD
         for eg in examples:
+            sentences = [s for s in eg.predicted.sents]
             kb_ids = eg.get_aligned("ENT_KB_ID", as_string=True)
             for ent in eg.predicted.ents:
                 kb_id = kb_ids[ent.start]  # KB ID of the first token is the same as the whole span
                 if kb_id:
                     try:
-                        sentence_docs.append(ent.sent.as_doc())
+                        # find the sentence in the list of sentences.
+                        sent_index = sentences.index(ent.sent)
                     except AttributeError:
                         # Catch the exception when ent.sent is None and provide a user-friendly warning
                         raise RuntimeError(Errors.E030)
-=======
-        for doc, gold in zip(docs, golds):
-            ents_by_offset = dict()
-
-            sentences = [s for s in doc.sents]
-
-            for ent in doc.ents:
-                ents_by_offset[(ent.start_char, ent.end_char)] = ent
-
-            for entity, kb_dict in gold.links.items():
-                if isinstance(entity, str):
-                    entity = literal_eval(entity)
-                start, end = entity
-                mention = doc.text[start:end]
-
-                # the gold annotations should link to proper entities - if this fails, the dataset is likely corrupt
-                if not (start, end) in ents_by_offset:
-                    raise RuntimeError(Errors.E188)
-
-                ent = ents_by_offset[(start, end)]
-
-                for kb_id, value in kb_dict.items():
-                    # Currently only training on the positive instances - we assume there is at least 1 per doc/gold
-                    if value:
-                        try:
-                            # find the sentence in the list of sentences.
-                            sent_index = sentences.index(ent.sent)
-
-                        except AttributeError:
-                            # Catch the exception when ent.sent is None and provide a user-friendly warning
-                            raise RuntimeError(Errors.E030)
-
-                        # get n previous sentences, if there are any
-                        start_sentence = max(0, sent_index - self.n_sents)
-
-                        # get n posterior sentences, or as many < n as there are
-                        end_sentence = min(len(sentences) -1, sent_index + self.n_sents)
-
-                        # get token positions
-                        start_token = sentences[start_sentence].start
-                        end_token = sentences[end_sentence].end
-
-                        # append that span as a doc to training
-                        sent_doc = doc[start_token:end_token].as_doc()
-                        sentence_docs.append(sent_doc)
-
->>>>>>> 34d59b49
+                    # get n previous sentences, if there are any
+                    start_sentence = max(0, sent_index - self.n_sents)
+
+                    # get n posterior sentences, or as many < n as there are
+                    end_sentence = min(len(sentences) -1, sent_index + self.n_sents)
+
+                    # get token positions
+                    start_token = sentences[start_sentence].start
+                    end_token = sentences[end_sentence].end
+
+                    # append that span as a doc to training
+                    sent_doc = eg.predicted[start_token:end_token].as_doc()
+                    sentence_docs.append(sent_doc)
         set_dropout_rate(self.model, drop)
         if not sentence_docs:
             warnings.warn(Warnings.W093.format(name="Entity Linker"))
@@ -1179,7 +1146,6 @@
             examples=examples
         )
         bp_context(d_scores)
-
         if sgd is not None:
             self.model.finish_update(sgd)
 

--- conflicted
+++ resolved
@@ -3,16 +3,9 @@
 import numpy
 import srsly
 import random
-<<<<<<< HEAD
-from thinc.layers import chain, list2array
-from thinc.loss import CosineDistance
-from thinc.util import to_categorical, get_array_module
-from thinc.model import set_dropout_rate
-=======
 from thinc.api import chain, Linear, Maxout, Softmax, LayerNorm, list2array
 from thinc.api import zero_init, CosineDistance, to_categorical, get_array_module
 from thinc.api import set_dropout_rate
->>>>>>> 192b8d45
 
 from ..tokens.doc cimport Doc
 from ..syntax.nn_parser cimport Parser

--- conflicted
+++ resolved
@@ -196,14 +196,8 @@
     def __init__(self, ArcEager moves, StateClass stcls, Example example):
         self.mem = Pool()
         heads, labels = example.get_aligned_parse(projectivize=True)
-<<<<<<< HEAD
-        labels = [label if label is not None else "" for label in labels]
-        labels = [example.x.vocab.strings.add(label) for label in labels]
-        sent_starts = _get_aligned_sent_starts(example)
-=======
         labels = [example.x.vocab.strings.add(label) if label is not None else MISSING_DEP for label in labels]
         sent_starts = example.get_aligned_sent_starts()
->>>>>>> 330f9818
         assert len(heads) == len(labels) == len(sent_starts), (len(heads), len(labels), len(sent_starts))
         self.c = create_gold_state(self.mem, stcls.c, heads, labels, sent_starts)
 

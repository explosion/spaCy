--- conflicted
+++ resolved
@@ -221,8 +221,6 @@
         total_loss = 0
 
         for eg in examples:
-<<<<<<< HEAD
-=======
             if eg.x.text != eg.y.text:
                 # TODO assign error number
                 raise ValueError(
@@ -230,8 +228,6 @@
                     predicted docs in coref training.
                     """
                 )
-            # TODO check this causes no issues (in practice it runs)
->>>>>>> 6f5cf838
             preds, backprop = self.model.begin_update([eg.predicted])
             score_matrix, mention_idx = preds
             loss, d_scores = self.get_loss([eg], score_matrix, mention_idx)

# cython: infer_types=True, cdivision=True, boundscheck=False, binding=True
from __future__ import print_function
from typing import Dict, Iterable, List, Optional, Tuple
from cymem.cymem cimport Pool
cimport numpy as np
from itertools import islice
from libcpp.vector cimport vector
from libc.string cimport memset, memcpy
from libc.stdlib cimport calloc, free
import random
import contextlib

import srsly
from thinc.api import get_ops, set_dropout_rate, CupyOps, NumpyOps, Optimizer
from thinc.api import chain, softmax_activation, use_ops, get_array_module
from thinc.legacy import LegacySequenceCategoricalCrossentropy
from thinc.types import Floats2d, Ints1d
import numpy.random
import numpy
import warnings

from ..ml.tb_framework import TransitionModelInputs
from ._parser_internals.stateclass cimport StateC, StateClass
from ._parser_internals.search cimport Beam
from ..tokens.doc cimport Doc
from .trainable_pipe cimport TrainablePipe
from ._parser_internals cimport _beam_utils
from ._parser_internals import _beam_utils
from ..vocab cimport Vocab
from ._parser_internals.transition_system cimport Transition, TransitionSystem
from ..typedefs cimport weight_t

from ..training import validate_examples, validate_get_examples
from ..training import validate_distillation_examples
from ..errors import Errors, Warnings
from .. import util


# TODO: Remove when we switch to Cython 3.
cdef extern from "<algorithm>" namespace "std" nogil:
    bint equal[InputIt1, InputIt2](InputIt1 first1, InputIt1 last1, InputIt2 first2) except +


NUMPY_OPS = NumpyOps()


class Parser(TrainablePipe):
    """
    Base class of the DependencyParser and EntityRecognizer.
    """

    def __init__(
        self,
        Vocab vocab,
        model,
        name="base_parser",
        moves=None,
        *,
        update_with_oracle_cut_size,
        min_action_freq,
        learn_tokens,
        beam_width=1,
        beam_density=0.0,
        beam_update_prob=0.0,
        multitasks=tuple(),
        incorrect_spans_key=None,
        scorer=None,
    ):
        """Create a Parser.

        vocab (Vocab): The vocabulary object. Must be shared with documents
            to be processed. The value is set to the `.vocab` attribute.
        model (Model): The model for the transition-based parser. The model needs
            to have a specific substructure of named components --- see the
            spacy.ml.tb_framework.TransitionModel for details.
        name (str): The name of the pipeline component
        moves (Optional[TransitionSystem]): This defines how the parse-state is created,
            updated and evaluated. If 'moves' is None, a new instance is
            created with `self.TransitionSystem()`. Defaults to `None`.
        update_with_oracle_cut_size (int): During training, cut long sequences into
            shorter segments by creating intermediate states based on the gold-standard
            history. The model is not very sensitive to this parameter, so you usually
            won't need to change it. 100 is a good default.
        min_action_freq (int): The minimum frequency of labelled actions to retain.
            Rarer labelled actions have their label backed-off to "dep". While this
            primarily affects the label accuracy, it can also affect the attachment
            structure, as the labels are used to represent the pseudo-projectivity
            transformation.
        learn_tokens (bool): Whether to learn to merge subtokens that are split
            relative to the gold standard. Experimental.
        beam_width (int): The number of candidate analyses to maintain.
        beam_density (float): The minimum ratio between the scores of the first and
            last candidates in the beam. This allows the parser to avoid exploring
            candidates that are too far behind. This is mostly intended to improve
            efficiency, but it can also improve accuracy as deeper search is not
            always better.
        beam_update_prob (float): The chance of making a beam update, instead of a
            greedy update. Greedy updates are an approximation for the beam updates,
            and are faster to compute.
        multitasks: additional multi-tasking components. Experimental.
        incorrect_spans_key (Optional[str]): Identifies spans that are known
            to be incorrect entity annotations. The incorrect entity annotations
            can be stored in the span group, under this key.
        scorer (Optional[Callable]): The scoring method. Defaults to None.
        """
        self.vocab = vocab
        self.name = name
        cfg = {
            "moves": moves,
            "update_with_oracle_cut_size": update_with_oracle_cut_size,
            "multitasks": list(multitasks),
            "min_action_freq": min_action_freq,
            "learn_tokens": learn_tokens,
            "beam_width": beam_width,
            "beam_density": beam_density,
            "beam_update_prob": beam_update_prob,
            "incorrect_spans_key": incorrect_spans_key
        }
        if moves is None:
            # EntityRecognizer -> BiluoPushDown
            # DependencyParser -> ArcEager
            moves = self.TransitionSystem(
                self.vocab.strings,
                incorrect_spans_key=incorrect_spans_key
            )
        self.moves = moves
        self.model = model
        if self.moves.n_moves != 0:
            self.set_output(self.moves.n_moves)
        self.cfg = cfg
        self._multitasks = []
        for multitask in cfg["multitasks"]:
            self.add_multitask_objective(multitask)

        self._rehearsal_model = None
        self.scorer = scorer
        self._cpu_ops = get_ops("cpu") if isinstance(self.model.ops, CupyOps) else self.model.ops

    def __getnewargs_ex__(self):
        """This allows pickling the Parser and its keyword-only init arguments"""
        args = (self.vocab, self.model, self.name, self.moves)
        return args, self.cfg

    @property
    def move_names(self):
        names = []
        cdef TransitionSystem moves = self.moves
        for i in range(self.moves.n_moves):
            name = self.moves.move_name(moves.c[i].move, moves.c[i].label)
            # Explicitly removing the internal "U-" token used for blocking entities
            if name != "U-":
                names.append(name)
        return names

    @property
    def labels(self):
        class_names = [self.moves.get_class_name(i) for i in range(self.moves.n_moves)]
        return class_names

    @property
    def label_data(self):
        return self.moves.labels

    @property
    def tok2vec(self):
        """Return the embedding and convolutional layer of the model."""
        return self.model.get_ref("tok2vec")

    @property
    def postprocesses(self):
        # Available for subclasses, e.g. to deprojectivize
        return []

    @property
    def incorrect_spans_key(self):
        return self.cfg["incorrect_spans_key"]

    def add_label(self, label):
        resized = False
        for action in self.moves.action_types:
            added = self.moves.add_action(action, label)
            if added:
                resized = True
        if resized:
            self._resize()
            self.vocab.strings.add(label)
            return 1
        return 0

    def _ensure_labels_are_added(self, docs):
        """Ensure that all labels for a batch of docs are added."""
        resized = False
        labels = set()
        for doc in docs:
            labels.update(self.moves.get_doc_labels(doc))
        for label in labels:
            for action in self.moves.action_types:
                added = self.moves.add_action(action, label)
                if added:
                    self.vocab.strings.add(label)
                    resized = True
        if resized:
            self._resize()
            return 1
        return 0

    def _resize(self):
        self.model.attrs["resize_output"](self.model, self.moves.n_moves)
        if self._rehearsal_model not in (True, False, None):
            self._rehearsal_model.attrs["resize_output"](
                self._rehearsal_model, self.moves.n_moves
            )

    def add_multitask_objective(self, target):
        # Defined in subclasses, to avoid circular import
        raise NotImplementedError

    def distill(self,
               teacher_pipe: Optional[TrainablePipe],
               examples: Iterable["Example"],
               *,
               drop: float=0.0,
               sgd: Optional[Optimizer]=None,
               losses: Optional[Dict[str, float]]=None):
        """Train a pipe (the student) on the predictions of another pipe
        (the teacher). The student is trained on the transition probabilities
        of the teacher.

        teacher_pipe (Optional[TrainablePipe]): The teacher pipe to learn
            from.
        examples (Iterable[Example]): Distillation examples. The reference
            (teacher) and predicted (student) docs must have the same number of
            tokens and the same orthography.
        drop (float): dropout rate.
        sgd (Optional[Optimizer]): An optimizer. Will be created via
            create_optimizer if not set.
        losses (Optional[Dict[str, float]]): Optional record of loss during
            distillation.
        RETURNS: The updated losses dictionary.
        
        DOCS: https://spacy.io/api/dependencyparser#distill
        """
        if teacher_pipe is None:
            raise ValueError(Errors.E4002.format(name=self.name))
        if losses is None:
            losses = {}
        losses.setdefault(self.name, 0.0)

        validate_distillation_examples(examples, "TransitionParser.distill")

        set_dropout_rate(self.model, drop)

        student_docs = [eg.predicted for eg in examples]

        max_moves = self.cfg["update_with_oracle_cut_size"]
        if max_moves >= 1:
            # Chop sequences into lengths of this many words, to make the
            # batch uniform length. Since we do not have a gold standard
            # sequence, we use the teacher's predictions as the gold
            # standard.
            max_moves = int(random.uniform(max(max_moves // 2, 1), max_moves * 2))
            states = self._init_batch_from_teacher(teacher_pipe, student_docs, max_moves)
        else:
            states = self.moves.init_batch(student_docs)

        # We distill as follows: 1. we first let the student predict transition
        # sequences (and the corresponding transition probabilities); (2) we
        # let the teacher follow the student's predicted transition sequences
        # to obtain the teacher's transition probabilities; (3) we compute the
        # gradients of the student's transition distributions relative to the
        # teacher's distributions.

        student_inputs = TransitionModelInputs(docs=student_docs,
            states=[state.copy() for state in states], moves=self.moves, max_moves=max_moves)
        (student_states, student_scores), backprop_scores = self.model.begin_update(student_inputs)
        actions = _states_diff_to_actions(states, student_states)
        teacher_inputs = TransitionModelInputs(docs=[eg.reference for eg in examples],
            states=states, moves=teacher_pipe.moves, actions=actions)
        (_, teacher_scores) = teacher_pipe.model.predict(teacher_inputs)

        loss, d_scores = self.get_teacher_student_loss(teacher_scores, student_scores)
        backprop_scores((student_states, d_scores))

        if sgd is not None:
            self.finish_update(sgd)

        losses[self.name] += loss

        return losses


    def get_teacher_student_loss(
        self, teacher_scores: List[Floats2d], student_scores: List[Floats2d],
        normalize: bool=False,
    ) -> Tuple[float, List[Floats2d]]:
        """Calculate the loss and its gradient for a batch of student
        scores, relative to teacher scores.

        teacher_scores: Scores representing the teacher model's predictions.
        student_scores: Scores representing the student model's predictions.

        RETURNS (Tuple[float, float]): The loss and the gradient.
        
        DOCS: https://spacy.io/api/dependencyparser#get_teacher_student_loss
        """

        # We can't easily hook up a softmax layer in the parsing model, since
        # the get_loss does additional masking. So, we could apply softmax
        # manually here and use Thinc's cross-entropy loss. But it's a bit
        # suboptimal, since we can have a lot of states that would result in
        # many kernel launches. Futhermore the parsing model's backprop expects
        # a XP array, so we'd have to concat the softmaxes anyway. So, like
        # the get_loss implementation, we'll compute the loss and gradients
        # ourselves.

        teacher_scores = self.model.ops.softmax(self.model.ops.xp.vstack(teacher_scores),
            axis=-1, inplace=True)
        student_scores = self.model.ops.softmax(self.model.ops.xp.vstack(student_scores),
            axis=-1, inplace=True)

        assert teacher_scores.shape == student_scores.shape

        d_scores = student_scores - teacher_scores
        if normalize:
            d_scores /= d_scores.shape[0]
        loss = (d_scores**2).sum() / d_scores.size

        return float(loss), d_scores

    def init_multitask_objectives(self, get_examples, pipeline, **cfg):
        """Setup models for secondary objectives, to benefit from multi-task
        learning. This method is intended to be overridden by subclasses.

        For instance, the dependency parser can benefit from sharing
        an input representation with a label prediction model. These auxiliary
        models are discarded after training.
        """
        pass

    def use_params(self, params):
        # Can't decorate cdef class :(. Workaround.
        with self.model.use_params(params):
            yield

    def pipe(self, docs, *, int batch_size=256):
        """Process a stream of documents.

        stream: The sequence of documents to process.
        batch_size (int): Number of documents to accumulate into a working set.

        YIELDS (Doc): Documents, in order.
        """
        cdef Doc doc
        error_handler = self.get_error_handler()
        for batch in util.minibatch(docs, size=batch_size):
            batch_in_order = list(batch)
            try:
                by_length = sorted(batch, key=lambda doc: len(doc))
                for subbatch in util.minibatch(by_length, size=max(batch_size//4, 2)):
                    subbatch = list(subbatch)
                    parse_states = self.predict(subbatch)
                    self.set_annotations(subbatch, parse_states)
                yield from batch_in_order
            except Exception as e:
                error_handler(self.name, self, batch_in_order, e)


    def predict(self, docs):
        if isinstance(docs, Doc):
            docs = [docs]
        self._ensure_labels_are_added(docs)
        if not any(len(doc) for doc in docs):
            result = self.moves.init_batch(docs)
            return result
        with _change_attrs(self.model, beam_width=self.cfg["beam_width"], beam_density=self.cfg["beam_density"]):
            inputs = TransitionModelInputs(docs=docs, moves=self.moves)
            states_or_beams, _ = self.model.predict(inputs)
        return states_or_beams

    def greedy_parse(self, docs, drop=0.):
        self._resize()
        self._ensure_labels_are_added(docs)
        with _change_attrs(self.model, beam_width=1):
            inputs = TransitionModelInputs(docs=docs, moves=self.moves)
            states, _ = self.model.predict(inputs)
        return states

    def beam_parse(self, docs, int beam_width, float drop=0., beam_density=0.):
        self._ensure_labels_are_added(docs)
        with _change_attrs(self.model, beam_width=self.cfg["beam_width"], beam_density=self.cfg["beam_density"]):
            inputs = TransitionModelInputs(docs=docs, moves=self.moves)
            beams, _ = self.model.predict(inputs)
        return beams

    def set_annotations(self, docs, states_or_beams):
        cdef StateClass state
        cdef Beam beam
        cdef Doc doc
        states = _beam_utils.collect_states(states_or_beams, docs)
        for i, (state, doc) in enumerate(zip(states, docs)):
            self.moves.set_annotations(state, doc)
            for hook in self.postprocesses:
                hook(doc)

    def update(self, examples, *, drop=0., sgd=None, losses=None):
        cdef StateClass state
        if losses is None:
            losses = {}
        losses.setdefault(self.name, 0.)
        validate_examples(examples, "Parser.update")
        self._ensure_labels_are_added(
            [eg.x for eg in examples] + [eg.y for eg in examples]
        )
        for multitask in self._multitasks:
            multitask.update(examples, drop=drop, sgd=sgd)
        # We need to take care to act on the whole batch, because we might be
        # getting vectors via a listener.
        n_examples = len([eg for eg in examples if self.moves.has_gold(eg)])
        if n_examples == 0:
            return losses
        set_dropout_rate(self.model, drop)
        docs = [eg.x for eg in examples if len(eg.x)]

        max_moves = self.cfg["update_with_oracle_cut_size"]
        if max_moves >= 1:
            # Chop sequences into lengths of this many words, to make the
            # batch uniform length.
            max_moves = int(random.uniform(max(max_moves // 2, 1), max_moves * 2))
            init_states, gold_states, _ = self._init_gold_batch(
                examples,
                max_length=max_moves
            )
        else:
            init_states, gold_states, _ = self.moves.init_gold_batch(examples)

        inputs = TransitionModelInputs(docs=docs, moves=self.moves,
            max_moves=max_moves, states=[state.copy() for state in init_states])
        (pred_states, scores), backprop_scores = self.model.begin_update(inputs)
        if sum(s.shape[0] for s in scores) == 0:
            return losses
        d_scores = self.get_loss((gold_states, init_states, pred_states, scores),
            examples, max_moves)
        backprop_scores((pred_states, d_scores))
        if sgd not in (None, False):
            self.finish_update(sgd)
        losses[self.name] += float((d_scores**2).sum())
        # Ugh, this is annoying. If we're working on GPU, we want to free the
        # memory ASAP. It seems that Python doesn't necessarily get around to
        # removing these in time if we don't explicitly delete? It's confusing.
        del backprop_scores
        return losses

    def get_loss(self, states_scores, examples, max_moves):
        gold_states, init_states, pred_states, scores = states_scores
        scores = self.model.ops.xp.vstack(scores)
        costs = self._get_costs_from_histories(
            examples,
            gold_states,
            init_states,
            [list(state.history) for state in pred_states],
            max_moves
        )
        xp = get_array_module(scores)
        best_costs = costs.min(axis=1, keepdims=True)
        gscores = scores.copy()
        min_score = scores.min() - 1000
        assert costs.shape == scores.shape, (costs.shape, scores.shape)
        gscores[costs > best_costs] = min_score
        max_ = scores.max(axis=1, keepdims=True)
        gmax = gscores.max(axis=1, keepdims=True)
        exp_scores = xp.exp(scores - max_)
        exp_gscores = xp.exp(gscores - gmax)
        Z = exp_scores.sum(axis=1, keepdims=True)
        gZ = exp_gscores.sum(axis=1, keepdims=True)
        d_scores = exp_scores / Z
        d_scores -= (costs <= best_costs) * (exp_gscores / gZ)
        return d_scores

    def _get_costs_from_histories(self, examples, gold_states, init_states, histories, max_moves):
        cdef TransitionSystem moves = self.moves
        cdef StateClass state
        cdef int clas
        cdef int nF = self.model.get_dim("nF")
        cdef int nO = moves.n_moves
        cdef int nS = sum([len(history) for history in histories])
        cdef Pool mem = Pool()
        cdef np.ndarray costs_i
        is_valid = <int*>mem.alloc(nO, sizeof(int))
        batch = list(zip(init_states, histories, gold_states))
        n_moves = 0
        output = []
        while batch:
            costs = numpy.zeros((len(batch), nO), dtype="f")
            for i, (state, history, gold) in enumerate(batch):
                costs_i = costs[i]
                clas = history.pop(0)
                moves.set_costs(is_valid, <weight_t*>costs_i.data, state.c, gold)
                action = moves.c[clas]
                action.do(state.c, action.label)
                state.c.history.push_back(clas)
            output.append(costs)
            batch = [(s, h, g) for s, h, g in batch if len(h) != 0]
            if n_moves >= max_moves >= 1:
                break
            n_moves += 1

        return self.model.ops.xp.vstack(output)

    def rehearse(self, examples, sgd=None, losses=None, **cfg):
        """Perform a "rehearsal" update, to prevent catastrophic forgetting."""
        if losses is None:
            losses = {}
        for multitask in self._multitasks:
            if hasattr(multitask, 'rehearse'):
                multitask.rehearse(examples, losses=losses, sgd=sgd)
        if self._rehearsal_model is None:
            return None
<<<<<<< HEAD
        losses.setdefault(self.name+"_rehearse", 0.)
=======
        losses.setdefault(self.name, 0.0)
>>>>>>> 520279ff
        validate_examples(examples, "Parser.rehearse")
        docs = [eg.predicted for eg in examples]
        # This is pretty dirty, but the NER can resize itself in init_batch,
        # if labels are missing. We therefore have to check whether we need to
        # expand our model output.
        self._resize()
        # Prepare the stepwise model, and get the callback for finishing the batch
        set_dropout_rate(self._rehearsal_model, 0.0)
        set_dropout_rate(self.model, 0.0)
        student_inputs = TransitionModelInputs(docs=docs, moves=self.moves)
        (student_states, student_scores), backprop_scores = self.model.begin_update(student_inputs)
        actions = _states_to_actions(student_states)
        teacher_inputs = TransitionModelInputs(docs=docs, moves=self.moves, actions=actions)
        _, teacher_scores = self._rehearsal_model.predict(teacher_inputs)

        loss, d_scores = self.get_teacher_student_loss(teacher_scores, student_scores, normalize=True)

        teacher_scores = self.model.ops.xp.vstack(teacher_scores)
        student_scores = self.model.ops.xp.vstack(student_scores)
        assert teacher_scores.shape == student_scores.shape

        d_scores = (student_scores - teacher_scores) / teacher_scores.shape[0]
        # If all weights for an output are 0 in the original model, don't
        # supervise that output. This allows us to add classes.
        loss = (d_scores**2).sum() / d_scores.size
        backprop_scores((student_states, d_scores))

        if sgd is not None:
            self.finish_update(sgd)
<<<<<<< HEAD
        losses[self.name+"_rehearse"] += loss / n_scores
        del backprop
        del backprop_tok2vec
        model.clear_memory()
        tutor.clear_memory()
        del model
        del tutor
=======
        losses[self.name] += loss

>>>>>>> 520279ff
        return losses

    def update_beam(self, examples, *, beam_width,
            drop=0., sgd=None, losses=None, beam_density=0.0):
        raise NotImplementedError

    def set_output(self, nO):
        self.model.attrs["resize_output"](self.model, nO)

    def initialize(self, get_examples, nlp=None, labels=None):
        validate_get_examples(get_examples, "Parser.initialize")
        util.check_lexeme_norms(self.vocab, "parser or NER")
        if labels is not None:
            actions = dict(labels)
        else:
            actions = self.moves.get_actions(
                examples=get_examples(),
                min_freq=self.cfg['min_action_freq'],
                learn_tokens=self.cfg["learn_tokens"]
            )
        for action, labels in self.moves.labels.items():
            actions.setdefault(action, {})
            for label, freq in labels.items():
                if label not in actions[action]:
                    actions[action][label] = freq
        self.moves.initialize_actions(actions)
        # make sure we resize so we have an appropriate upper layer
        self._resize()
        doc_sample = []
        if nlp is not None:
            for name, component in nlp.pipeline:
                if component is self:
                    break
                # non-trainable components may have a pipe() implementation that refers to dummy
                # predict and set_annotations methods
                if hasattr(component, "pipe"):
                    doc_sample = list(component.pipe(doc_sample, batch_size=8))
                else:
                    doc_sample = [component(doc) for doc in doc_sample]
        if not doc_sample:
            for example in islice(get_examples(), 10):
                doc_sample.append(example.predicted)
        assert len(doc_sample) > 0, Errors.E923.format(name=self.name)
        self.model.initialize((doc_sample, self.moves))
        if nlp is not None:
            self.init_multitask_objectives(get_examples, nlp.pipeline)

    def to_disk(self, path, exclude=tuple()):
        serializers = {
            "model": lambda p: (self.model.to_disk(p) if self.model is not True else True),
            "vocab": lambda p: self.vocab.to_disk(p, exclude=exclude),
            "moves": lambda p: self.moves.to_disk(p, exclude=["strings"]),
            "cfg": lambda p: srsly.write_json(p, self.cfg)
        }
        util.to_disk(path, serializers, exclude)

    def from_disk(self, path, exclude=tuple()):
        deserializers = {
            "vocab": lambda p: self.vocab.from_disk(p, exclude=exclude),
            "moves": lambda p: self.moves.from_disk(p, exclude=["strings"]),
            "cfg": lambda p: self.cfg.update(srsly.read_json(p)),
            "model": lambda p: None,
        }
        util.from_disk(path, deserializers, exclude)
        if "model" not in exclude:
            path = util.ensure_path(path)
            with (path / "model").open("rb") as file_:
                bytes_data = file_.read()
            try:
                self._resize()
                self.model.from_bytes(bytes_data)
            except AttributeError:
                raise ValueError(Errors.E149)
        return self

    def to_bytes(self, exclude=tuple()):
        serializers = {
            "model": lambda: (self.model.to_bytes()),
            "vocab": lambda: self.vocab.to_bytes(exclude=exclude),
            "moves": lambda: self.moves.to_bytes(exclude=["strings"]),
            "cfg": lambda: srsly.json_dumps(self.cfg, indent=2, sort_keys=True)
        }
        return util.to_bytes(serializers, exclude)

    def from_bytes(self, bytes_data, exclude=tuple()):
        deserializers = {
            "vocab": lambda b: self.vocab.from_bytes(b, exclude=exclude),
            "moves": lambda b: self.moves.from_bytes(b, exclude=["strings"]),
            "cfg": lambda b: self.cfg.update(srsly.json_loads(b)),
            "model": lambda b: None,
        }
        msg = util.from_bytes(bytes_data, deserializers, exclude)
        if 'model' not in exclude:
            if 'model' in msg:
                try:
                    self.model.from_bytes(msg['model'])
                except AttributeError:
                    raise ValueError(Errors.E149) from None
        return self

    def _init_batch_from_teacher(self, teacher_pipe, docs, max_length):
        """Make a square batch of length equal to the shortest transition
        sequence or a cap. A long
        doc will get multiple states. Let's say we have a doc of length 2*N,
        where N is the shortest doc. We'll make two states, one representing
        long_doc[:N], and another representing long_doc[N:]. In contrast to
        _init_gold_batch, this version uses a teacher model to generate the
        cut sequences."""
        cdef:
            StateClass state
            TransitionSystem moves = teacher_pipe.moves

        # Start with the same heuristic as in supervised training: exclude
        # docs that are within the maximum length.
        all_states = moves.init_batch(docs)
        states = []
        to_cut = []
        for state, doc in zip(all_states, docs):
            if not state.is_final():
                if len(doc) < max_length:
                    states.append(state)
                else:
                    to_cut.append(state)

        if not to_cut:
            return states

        # Parse the states that are too long with the teacher's parsing model.
        teacher_inputs = TransitionModelInputs(docs=docs, moves=moves,
            states=[state.copy() for state in to_cut])
        (teacher_states, _ ) = teacher_pipe.model.predict(teacher_inputs)

        # Step through the teacher's actions and store every state after
        # each multiple of max_length.
        teacher_actions = _states_to_actions(teacher_states)
        while to_cut:
            states.extend(state.copy() for state in to_cut)
            for step_actions in teacher_actions[:max_length]:
                to_cut = moves.apply_actions(to_cut, step_actions)
            teacher_actions = teacher_actions[max_length:]

            if len(teacher_actions) < max_length:
                break

        return states

    def _init_gold_batch(self, examples, max_length):
        """Make a square batch, of length equal to the shortest transition
        sequence or a cap. A long doc will get multiple states. Let's say we
        have a doc of length 2*N, where N is the shortest doc. We'll make
        two states, one representing long_doc[:N], and another representing
        long_doc[N:]."""
        cdef:
            StateClass start_state
            StateClass state
            Transition action
            TransitionSystem moves = self.moves
        all_states = moves.init_batch([eg.predicted for eg in examples])
        states = []
        golds = []
        to_cut = []
        for state, eg in zip(all_states, examples):
            if moves.has_gold(eg) and not state.is_final():
                gold = moves.init_gold(state, eg)
                if len(eg.x) < max_length:
                    states.append(state)
                    golds.append(gold)
                else:
                    oracle_actions = moves.get_oracle_sequence_from_state(
                        state.copy(), gold)
                    to_cut.append((eg, state, gold, oracle_actions))
        if not to_cut:
            return states, golds, 0
        cdef int clas
        for eg, state, gold, oracle_actions in to_cut:
            for i in range(0, len(oracle_actions), max_length):
                start_state = state.copy()
                for clas in oracle_actions[i:i+max_length]:
                    action = moves.c[clas]
                    action.do(state.c, action.label)
                    if state.is_final():
                        break
                if moves.has_gold(eg, start_state.B(0), state.B(0)):
                    states.append(start_state)
                    golds.append(gold)
                if state.is_final():
                    break
        return states, golds, max_length


@contextlib.contextmanager
def _change_attrs(model, **kwargs):
    """Temporarily modify a thinc model's attributes."""
    unset = object()
    old_attrs = {}
    for key, value in kwargs.items():
        old_attrs[key] = model.attrs.get(key, unset)
        model.attrs[key] = value
    yield model
    for key, value in old_attrs.items():
        if value is unset:
            model.attrs.pop(key)
        else:
            model.attrs[key] = value


def _states_to_actions(states: List[StateClass]) -> List[Ints1d]:
    cdef int step
    cdef StateClass state
    cdef StateC* c_state
    actions = []
    while True:
        step = len(actions)

        step_actions = []
        for state in states:
            c_state = state.c
            if step < c_state.history.size():
                step_actions.append(c_state.history[step])

        # We are done if we have exhausted all histories.
        if len(step_actions) == 0:
            break

        actions.append(numpy.array(step_actions, dtype="i"))

    return actions

def _states_diff_to_actions(
    before_states: List[StateClass],
    after_states: List[StateClass]
) -> List[Ints1d]:
    """
    Return for two sets of states the actions to go from the first set of
    states to the second set of states. The histories of the first set of
    states must be a prefix of the second set of states.
    """
    cdef StateClass before_state, after_state
    cdef StateC* c_state_before
    cdef StateC* c_state_after

    assert len(before_states) == len(after_states)

    # Check invariant: before states histories must be prefixes of after states.
    for before_state, after_state in zip(before_states, after_states):
        c_state_before = before_state.c
        c_state_after = after_state.c

        assert equal(c_state_before.history.begin(), c_state_before.history.end(),
            c_state_after.history.begin())

    actions = []
    while True:
        step = len(actions)

        step_actions = []
        for before_state, after_state in zip(before_states, after_states):
            c_state_before = before_state.c
            c_state_after = after_state.c
            if step < c_state_after.history.size() - c_state_before.history.size():
                step_actions.append(c_state_after.history[c_state_before.history.size() + step])

        # We are done if we have exhausted all histories.
        if len(step_actions) == 0:
            break

        actions.append(numpy.array(step_actions, dtype="i"))

    return actions<|MERGE_RESOLUTION|>--- conflicted
+++ resolved
@@ -515,11 +515,7 @@
                 multitask.rehearse(examples, losses=losses, sgd=sgd)
         if self._rehearsal_model is None:
             return None
-<<<<<<< HEAD
         losses.setdefault(self.name+"_rehearse", 0.)
-=======
-        losses.setdefault(self.name, 0.0)
->>>>>>> 520279ff
         validate_examples(examples, "Parser.rehearse")
         docs = [eg.predicted for eg in examples]
         # This is pretty dirty, but the NER can resize itself in init_batch,
@@ -549,18 +545,8 @@
 
         if sgd is not None:
             self.finish_update(sgd)
-<<<<<<< HEAD
-        losses[self.name+"_rehearse"] += loss / n_scores
-        del backprop
-        del backprop_tok2vec
-        model.clear_memory()
-        tutor.clear_memory()
-        del model
-        del tutor
-=======
-        losses[self.name] += loss
-
->>>>>>> 520279ff
+        losses[self.name+"_rehearse"] += loss
+
         return losses
 
     def update_beam(self, examples, *, beam_width,

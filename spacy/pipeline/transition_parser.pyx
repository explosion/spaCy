--- conflicted
+++ resolved
@@ -492,15 +492,7 @@
         self.model.attrs["resize_output"](self.model, nO)
 
     def initialize(self, get_examples, nlp=None, labels=None):
-<<<<<<< HEAD
-        lexeme_norms = self.vocab.lookups.get_table("lexeme_norm", {})
-        if len(lexeme_norms) == 0 and self.vocab.lang in util.LEXEME_NORM_LANGS:
-            langs = ", ".join(util.LEXEME_NORM_LANGS)
-            util.logger.debug(Warnings.W033.format(model="parser or NER", langs=langs))
-=======
-        validate_get_examples(get_examples, "Parser.initialize")
         util.check_lexeme_norms(self.vocab, "parser or NER")
->>>>>>> 4bd3d01a
         if labels is not None:
             actions = dict(labels)
         else:

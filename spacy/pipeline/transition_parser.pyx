# cython: infer_types=True, cdivision=True, boundscheck=False, binding=True
from __future__ import print_function
from typing import List
from cymem.cymem cimport Pool
cimport numpy as np
from itertools import islice
from libcpp.vector cimport vector
from libc.string cimport memset, memcpy
from libc.stdlib cimport calloc, free
import random
import contextlib

import srsly
<<<<<<< HEAD
from thinc.api import set_dropout_rate, CupyOps, get_array_module
from thinc.types import Ints1d
=======
from thinc.api import get_ops, set_dropout_rate, CupyOps, NumpyOps
from thinc.extra.search cimport Beam
>>>>>>> 5157e4e8
import numpy.random
import numpy
import warnings

from ._parser_internals.stateclass cimport StateC, StateClass
from ._parser_internals.search cimport Beam
from ..tokens.doc cimport Doc
from .trainable_pipe import TrainablePipe
from ._parser_internals cimport _beam_utils
from ._parser_internals import _beam_utils
from ..vocab cimport Vocab
from ._parser_internals.transition_system cimport TransitionSystem
from ..typedefs cimport weight_t

from ..training import validate_examples, validate_get_examples
from ..errors import Errors, Warnings
from .. import util


<<<<<<< HEAD
class Parser(TrainablePipe):
=======
NUMPY_OPS = NumpyOps()


cdef class Parser(TrainablePipe):
>>>>>>> 5157e4e8
    """
    Base class of the DependencyParser and EntityRecognizer.
    """

    def __init__(
        self,
        Vocab vocab,
        model,
        name="base_parser",
        moves=None,
        *,
        update_with_oracle_cut_size,
        min_action_freq,
        learn_tokens,
        beam_width=1,
        beam_density=0.0,
        beam_update_prob=0.0,
        multitasks=tuple(),
        incorrect_spans_key=None,
        scorer=None,
    ):
        """Create a Parser.

        vocab (Vocab): The vocabulary object. Must be shared with documents
            to be processed. The value is set to the `.vocab` attribute.
        model (Model): The model for the transition-based parser. The model needs
            to have a specific substructure of named components --- see the
            spacy.ml.tb_framework.TransitionModel for details.
        name (str): The name of the pipeline component
        moves (Optional[TransitionSystem]): This defines how the parse-state is created,
            updated and evaluated. If 'moves' is None, a new instance is
            created with `self.TransitionSystem()`. Defaults to `None`.
        update_with_oracle_cut_size (int): During training, cut long sequences into
            shorter segments by creating intermediate states based on the gold-standard
            history. The model is not very sensitive to this parameter, so you usually
            won't need to change it. 100 is a good default.
        min_action_freq (int): The minimum frequency of labelled actions to retain.
            Rarer labelled actions have their label backed-off to "dep". While this
            primarily affects the label accuracy, it can also affect the attachment
            structure, as the labels are used to represent the pseudo-projectivity
            transformation.
        learn_tokens (bool): Whether to learn to merge subtokens that are split
            relative to the gold standard. Experimental.
        beam_width (int): The number of candidate analyses to maintain.
        beam_density (float): The minimum ratio between the scores of the first and
            last candidates in the beam. This allows the parser to avoid exploring
            candidates that are too far behind. This is mostly intended to improve
            efficiency, but it can also improve accuracy as deeper search is not
            always better.
        beam_update_prob (float): The chance of making a beam update, instead of a
            greedy update. Greedy updates are an approximation for the beam updates,
            and are faster to compute.
        multitasks: additional multi-tasking components. Experimental.
        incorrect_spans_key (Optional[str]): Identifies spans that are known
            to be incorrect entity annotations. The incorrect entity annotations
            can be stored in the span group, under this key.
        scorer (Optional[Callable]): The scoring method. Defaults to None.
        """
        self.vocab = vocab
        self.name = name
        cfg = {
            "moves": moves,
            "update_with_oracle_cut_size": update_with_oracle_cut_size,
            "multitasks": list(multitasks),
            "min_action_freq": min_action_freq,
            "learn_tokens": learn_tokens,
            "beam_width": beam_width,
            "beam_density": beam_density,
            "beam_update_prob": beam_update_prob,
            "incorrect_spans_key": incorrect_spans_key
        }
        if moves is None:
            # EntityRecognizer -> BiluoPushDown
            # DependencyParser -> ArcEager
            moves = self.TransitionSystem(
                self.vocab.strings,
                incorrect_spans_key=incorrect_spans_key
            )
        self.moves = moves
        self.model = model
        if self.moves.n_moves != 0:
            self.set_output(self.moves.n_moves)
        self.cfg = cfg
        self._multitasks = []
        for multitask in cfg["multitasks"]:
            self.add_multitask_objective(multitask)

        self._rehearsal_model = None
        self.scorer = scorer
        self._cpu_ops = get_ops("cpu") if isinstance(self.model.ops, CupyOps) else self.model.ops

    def __getnewargs_ex__(self):
        """This allows pickling the Parser and its keyword-only init arguments"""
        args = (self.vocab, self.model, self.name, self.moves)
        return args, self.cfg

    @property
    def move_names(self):
        names = []
        cdef TransitionSystem moves = self.moves
        for i in range(self.moves.n_moves):
            name = self.moves.move_name(moves.c[i].move, moves.c[i].label)
            # Explicitly removing the internal "U-" token used for blocking entities
            if name != "U-":
                names.append(name)
        return names

    @property
    def labels(self):
        class_names = [self.moves.get_class_name(i) for i in range(self.moves.n_moves)]
        return class_names

    @property
    def label_data(self):
        return self.moves.labels

    @property
    def tok2vec(self):
        """Return the embedding and convolutional layer of the model."""
        return self.model.get_ref("tok2vec")

    @property
    def postprocesses(self):
        # Available for subclasses, e.g. to deprojectivize
        return []

    @property
    def incorrect_spans_key(self):
        return self.cfg["incorrect_spans_key"]

    def add_label(self, label):
        resized = False
        for action in self.moves.action_types:
            added = self.moves.add_action(action, label)
            if added:
                resized = True
        if resized:
            self._resize()
            self.vocab.strings.add(label)
            return 1
        return 0

    def _ensure_labels_are_added(self, docs):
        """Ensure that all labels for a batch of docs are added."""
        resized = False
        labels = set()
        for doc in docs:
            labels.update(self.moves.get_doc_labels(doc))
        for label in labels:
            for action in self.moves.action_types:
                added = self.moves.add_action(action, label)
                if added:
                    self.vocab.strings.add(label)
                    resized = True
        if resized:
            self._resize()
            return 1
        return 0

    def _resize(self):
        self.model.attrs["resize_output"](self.model, self.moves.n_moves)
        if self._rehearsal_model not in (True, False, None):
            self._rehearsal_model.attrs["resize_output"](
                self._rehearsal_model, self.moves.n_moves
            )

    def add_multitask_objective(self, target):
        # Defined in subclasses, to avoid circular import
        raise NotImplementedError

    def init_multitask_objectives(self, get_examples, pipeline, **cfg):
        """Setup models for secondary objectives, to benefit from multi-task
        learning. This method is intended to be overridden by subclasses.

        For instance, the dependency parser can benefit from sharing
        an input representation with a label prediction model. These auxiliary
        models are discarded after training.
        """
        pass

    def use_params(self, params):
        # Can't decorate cdef class :(. Workaround.
        with self.model.use_params(params):
            yield

    def pipe(self, docs, *, int batch_size=256):
        """Process a stream of documents.

        stream: The sequence of documents to process.
        batch_size (int): Number of documents to accumulate into a working set.

        YIELDS (Doc): Documents, in order.
        """
        cdef Doc doc
        error_handler = self.get_error_handler()
        for batch in util.minibatch(docs, size=batch_size):
            batch_in_order = list(batch)
            try:
                by_length = sorted(batch, key=lambda doc: len(doc))
                for subbatch in util.minibatch(by_length, size=max(batch_size//4, 2)):
                    subbatch = list(subbatch)
                    parse_states = self.predict(subbatch)
                    self.set_annotations(subbatch, parse_states)
                yield from batch_in_order
            except Exception as e:
                error_handler(self.name, self, batch_in_order, e)


    def predict(self, docs):
        if isinstance(docs, Doc):
            docs = [docs]
        self._ensure_labels_are_added(docs)
        if not any(len(doc) for doc in docs):
            result = self.moves.init_batch(docs)
            return result
        with _change_attrs(self.model, beam_width=self.cfg["beam_width"], beam_density=self.cfg["beam_density"]):
            states_or_beams, _ = self.model.predict((docs, self.moves))
        return states_or_beams

    def greedy_parse(self, docs, drop=0.):
<<<<<<< HEAD
        self._resize()
=======
        cdef vector[StateC*] states
        cdef StateClass state
        cdef CBlas cblas = self._cpu_ops.cblas()
>>>>>>> 5157e4e8
        self._ensure_labels_are_added(docs)
        with _change_attrs(self.model, beam_width=1):
            states, _ = self.model.predict((docs, self.moves))
        return states

    def beam_parse(self, docs, int beam_width, float drop=0., beam_density=0.):
        self._ensure_labels_are_added(docs)
        with _change_attrs(self.model, beam_width=self.cfg["beam_width"], beam_density=self.cfg["beam_density"]):
            beams, _ = self.model.predict((docs, self.moves))
        return beams

    def set_annotations(self, docs, states_or_beams):
        cdef StateClass state
        cdef Beam beam
        cdef Doc doc
        states = _beam_utils.collect_states(states_or_beams, docs)
        for i, (state, doc) in enumerate(zip(states, docs)):
            self.moves.set_annotations(state, doc)
            for hook in self.postprocesses:
                hook(doc)

    def update(self, examples, *, drop=0., sgd=None, losses=None):
        cdef StateClass state
        if losses is None:
            losses = {}
        losses.setdefault(self.name, 0.)
        validate_examples(examples, "Parser.update")
        self._ensure_labels_are_added(
            [eg.x for eg in examples] + [eg.y for eg in examples]
        )
        for multitask in self._multitasks:
            multitask.update(examples, drop=drop, sgd=sgd)
        # We need to take care to act on the whole batch, because we might be
        # getting vectors via a listener.
        n_examples = len([eg for eg in examples if self.moves.has_gold(eg)])
        if n_examples == 0:
            return losses
        set_dropout_rate(self.model, drop)
        docs = [eg.x for eg in examples if len(eg.x)]
        (states, scores), backprop_scores = self.model.begin_update((docs, self.moves))
        if sum(s.shape[0] for s in scores) == 0:
            return losses
        d_scores = self.get_loss((states, scores), examples)
        backprop_scores((states, d_scores))
        if sgd not in (None, False):
            self.finish_update(sgd)
        losses[self.name] += float((d_scores**2).sum())
        # Ugh, this is annoying. If we're working on GPU, we want to free the
        # memory ASAP. It seems that Python doesn't necessarily get around to
        # removing these in time if we don't explicitly delete? It's confusing.
        del backprop_scores
        return losses

    def get_loss(self, states_scores, examples):
        states, scores = states_scores
        scores = self.model.ops.xp.vstack(scores)
        costs = self._get_costs_from_histories(
            examples,
            [list(state.history) for state in states]
        )
        xp = get_array_module(scores)
        best_costs = costs.min(axis=1, keepdims=True)
        gscores = scores.copy()
        min_score = scores.min() - 1000
        assert costs.shape == scores.shape, (costs.shape, scores.shape)
        gscores[costs > best_costs] = min_score
        max_ = scores.max(axis=1, keepdims=True)
        gmax = gscores.max(axis=1, keepdims=True)
        exp_scores = xp.exp(scores - max_)
        exp_gscores = xp.exp(gscores - gmax)
        Z = exp_scores.sum(axis=1, keepdims=True)
        gZ = exp_gscores.sum(axis=1, keepdims=True)
        d_scores = exp_scores / Z
        d_scores -= (costs <= best_costs) * (exp_gscores / gZ)
        return d_scores

    def _get_costs_from_histories(self, examples, histories):
        cdef TransitionSystem moves = self.moves
        cdef StateClass state
        cdef int clas
        cdef int nF = self.model.get_dim("nF")
        cdef int nO = moves.n_moves
        cdef int nS = sum([len(history) for history in histories])
        cdef Pool mem = Pool()
        cdef np.ndarray costs_i
        is_valid = <int*>mem.alloc(nO, sizeof(int))
        states = moves.init_batch([eg.x for eg in examples])
        batch = []
        for eg, s, h in zip(examples, states, histories):
            if not s.is_final():
                gold = moves.init_gold(s, eg)
                batch.append((eg, s, h, gold))
        output = []
        while batch:
            costs = numpy.zeros((len(batch), nO), dtype="f")
            for i, (eg, state, history, gold) in enumerate(batch):
                costs_i = costs[i]
                clas = history.pop(0)
                moves.set_costs(is_valid, <weight_t*>costs_i.data, state.c, gold)
                action = moves.c[clas]
                action.do(state.c, action.label)
                state.c.history.push_back(clas)
            output.append(costs)
            batch = [(eg, s, h, g) for eg, s, h, g in batch if len(h) != 0]
        return self.model.ops.xp.vstack(output)

    def rehearse(self, examples, sgd=None, losses=None, **cfg):
        """Perform a "rehearsal" update, to prevent catastrophic forgetting."""
        if losses is None:
            losses = {}
        for multitask in self._multitasks:
            if hasattr(multitask, 'rehearse'):
                multitask.rehearse(examples, losses=losses, sgd=sgd)
        if self._rehearsal_model is None:
            return None
        losses.setdefault(self.name, 0.0)
        validate_examples(examples, "Parser.rehearse")
        docs = [eg.predicted for eg in examples]
        # This is pretty dirty, but the NER can resize itself in init_batch,
        # if labels are missing. We therefore have to check whether we need to
        # expand our model output.
        self._resize()
        # Prepare the stepwise model, and get the callback for finishing the batch
        set_dropout_rate(self._rehearsal_model, 0.0)
        set_dropout_rate(self.model, 0.0)
        (student_states, student_scores), backprop_scores = self.model.begin_update((docs, self.moves))
        actions = states2actions(student_states)
        _, teacher_scores = self._rehearsal_model.predict((docs, self.moves, actions))

        teacher_scores = self.model.ops.xp.vstack(teacher_scores)
        student_scores = self.model.ops.xp.vstack(student_scores)
        assert teacher_scores.shape == student_scores.shape

        d_scores = (student_scores - teacher_scores) / teacher_scores.shape[0]
        # If all weights for an output are 0 in the original model, don't
        # supervise that output. This allows us to add classes.
        loss = (d_scores**2).sum() / d_scores.size
        backprop_scores((student_states, d_scores))

        if sgd is not None:
            self.finish_update(sgd)
        losses[self.name] += loss

        return losses

    def update_beam(self, examples, *, beam_width,
            drop=0., sgd=None, losses=None, beam_density=0.0):
        raise NotImplementedError

    def set_output(self, nO):
        self.model.attrs["resize_output"](self.model, nO)

    def initialize(self, get_examples, nlp=None, labels=None):
        validate_get_examples(get_examples, "Parser.initialize")
        util.check_lexeme_norms(self.vocab, "parser or NER")
        if labels is not None:
            actions = dict(labels)
        else:
            actions = self.moves.get_actions(
                examples=get_examples(),
                min_freq=self.cfg['min_action_freq'],
                learn_tokens=self.cfg["learn_tokens"]
            )
        for action, labels in self.moves.labels.items():
            actions.setdefault(action, {})
            for label, freq in labels.items():
                if label not in actions[action]:
                    actions[action][label] = freq
        self.moves.initialize_actions(actions)
        # make sure we resize so we have an appropriate upper layer
        self._resize()
        doc_sample = []
        if nlp is not None:
            for name, component in nlp.pipeline:
                if component is self:
                    break
                # non-trainable components may have a pipe() implementation that refers to dummy
                # predict and set_annotations methods
                if hasattr(component, "pipe"):
                    doc_sample = list(component.pipe(doc_sample, batch_size=8))
                else:
                    doc_sample = [component(doc) for doc in doc_sample]
        if not doc_sample:
            for example in islice(get_examples(), 10):
                doc_sample.append(example.predicted)
        assert len(doc_sample) > 0, Errors.E923.format(name=self.name)
        self.model.initialize((doc_sample, self.moves))
        if nlp is not None:
            self.init_multitask_objectives(get_examples, nlp.pipeline)

    def to_disk(self, path, exclude=tuple()):
        serializers = {
            "model": lambda p: (self.model.to_disk(p) if self.model is not True else True),
            "vocab": lambda p: self.vocab.to_disk(p, exclude=exclude),
            "moves": lambda p: self.moves.to_disk(p, exclude=["strings"]),
            "cfg": lambda p: srsly.write_json(p, self.cfg)
        }
        util.to_disk(path, serializers, exclude)

    def from_disk(self, path, exclude=tuple()):
        deserializers = {
            "vocab": lambda p: self.vocab.from_disk(p, exclude=exclude),
            "moves": lambda p: self.moves.from_disk(p, exclude=["strings"]),
            "cfg": lambda p: self.cfg.update(srsly.read_json(p)),
            "model": lambda p: None,
        }
        util.from_disk(path, deserializers, exclude)
        if "model" not in exclude:
            path = util.ensure_path(path)
            with (path / "model").open("rb") as file_:
                bytes_data = file_.read()
            try:
                self._resize()
                self.model.from_bytes(bytes_data)
            except AttributeError:
                raise ValueError(Errors.E149)
        return self

    def to_bytes(self, exclude=tuple()):
        serializers = {
            "model": lambda: (self.model.to_bytes()),
            "vocab": lambda: self.vocab.to_bytes(exclude=exclude),
            "moves": lambda: self.moves.to_bytes(exclude=["strings"]),
            "cfg": lambda: srsly.json_dumps(self.cfg, indent=2, sort_keys=True)
        }
        return util.to_bytes(serializers, exclude)

    def from_bytes(self, bytes_data, exclude=tuple()):
        deserializers = {
            "vocab": lambda b: self.vocab.from_bytes(b, exclude=exclude),
            "moves": lambda b: self.moves.from_bytes(b, exclude=["strings"]),
            "cfg": lambda b: self.cfg.update(srsly.json_loads(b)),
            "model": lambda b: None,
        }
        msg = util.from_bytes(bytes_data, deserializers, exclude)
        if 'model' not in exclude:
            if 'model' in msg:
                try:
                    self.model.from_bytes(msg['model'])
                except AttributeError:
                    raise ValueError(Errors.E149) from None
        return self


@contextlib.contextmanager
def _change_attrs(model, **kwargs):
    """Temporarily modify a thinc model's attributes."""
    unset = object()
    old_attrs = {}
    for key, value in kwargs.items():
        old_attrs[key] = model.attrs.get(key, unset)
        model.attrs[key] = value
    yield model
    for key, value in old_attrs.items():
        if value is unset:
            model.attrs.pop(key)
        else:
            model.attrs[key] = value


def states2actions(states: List[StateClass]) -> List[Ints1d]:
    cdef int step
    cdef StateClass state
    cdef StateC* c_state
    actions = []
    while True:
        step = len(actions)

        step_actions = []
        for state in states:
            c_state = state.c
            if step < c_state.history.size():
                step_actions.append(c_state.history[step])

        # We are done if we have exhausted all histories.
        if len(step_actions) == 0:
            break

        actions.append(numpy.array(step_actions, dtype="i"))

    return actions<|MERGE_RESOLUTION|>--- conflicted
+++ resolved
@@ -11,13 +11,10 @@
 import contextlib
 
 import srsly
-<<<<<<< HEAD
-from thinc.api import set_dropout_rate, CupyOps, get_array_module
+from thinc.api import get_ops, set_dropout_rate, CupyOps, NumpyOps
+from thinc.api import get_array_module
+from thinc.extra.search cimport Beam
 from thinc.types import Ints1d
-=======
-from thinc.api import get_ops, set_dropout_rate, CupyOps, NumpyOps
-from thinc.extra.search cimport Beam
->>>>>>> 5157e4e8
 import numpy.random
 import numpy
 import warnings
@@ -25,7 +22,7 @@
 from ._parser_internals.stateclass cimport StateC, StateClass
 from ._parser_internals.search cimport Beam
 from ..tokens.doc cimport Doc
-from .trainable_pipe import TrainablePipe
+from .trainable_pipe cimport TrainablePipe
 from ._parser_internals cimport _beam_utils
 from ._parser_internals import _beam_utils
 from ..vocab cimport Vocab
@@ -37,14 +34,10 @@
 from .. import util
 
 
-<<<<<<< HEAD
-class Parser(TrainablePipe):
-=======
 NUMPY_OPS = NumpyOps()
 
 
 cdef class Parser(TrainablePipe):
->>>>>>> 5157e4e8
     """
     Base class of the DependencyParser and EntityRecognizer.
     """
@@ -265,13 +258,7 @@
         return states_or_beams
 
     def greedy_parse(self, docs, drop=0.):
-<<<<<<< HEAD
         self._resize()
-=======
-        cdef vector[StateC*] states
-        cdef StateClass state
-        cdef CBlas cblas = self._cpu_ops.cblas()
->>>>>>> 5157e4e8
         self._ensure_labels_are_added(docs)
         with _change_attrs(self.model, beam_width=1):
             states, _ = self.model.predict((docs, self.moves))

--- conflicted
+++ resolved
@@ -1,10 +1,5 @@
-<<<<<<< HEAD
-from typing import List, Dict, Callable, Tuple, Optional, Iterable, Any, cast
-from typing import Union, Protocol, runtime_checkable
-=======
 from typing import List, Dict, Callable, Tuple, Optional, Iterable, Any, cast, Union
 from dataclasses import dataclass
->>>>>>> ce258670
 from thinc.api import Config, Model, get_current_ops, set_dropout_rate, Ops
 from thinc.api import Optimizer
 from thinc.types import Ragged, Ints2d, Floats2d
@@ -376,13 +371,9 @@
         self.model = model
         self.name = name
         self.scorer = scorer
-<<<<<<< HEAD
-        self.save_activations = save_activations
-=======
         self.add_negative_label = add_negative_label
         if not allow_overlap and max_positive is not None and max_positive > 1:
             raise ValueError(Errors.E1051.format(max_positive=max_positive))
->>>>>>> ce258670
 
     @property
     def key(self) -> str:
@@ -440,9 +431,6 @@
         """
         return list(self.labels)
 
-<<<<<<< HEAD
-    def predict(self, docs: Iterable[Doc]) -> ActivationsT:
-=======
     @property
     def _label_map(self) -> Dict[str, int]:
         """RETURNS (Dict[str, int]): The label map."""
@@ -465,7 +453,6 @@
             return None
 
     def predict(self, docs: Iterable[Doc]):
->>>>>>> ce258670
         """Apply the pipeline's model to a batch of docs, without modifying them.
 
         docs (Iterable[Doc]): The documents to predict.
@@ -506,26 +493,6 @@
 
         DOCS: https://spacy.io/api/spancategorizer#set_annotations
         """
-<<<<<<< HEAD
-        labels = self.labels
-
-        indices = activations["indices"]
-        assert isinstance(indices, Ragged)
-        scores = cast(Floats2d, activations["scores"])
-
-        offset = 0
-        for i, doc in enumerate(docs):
-            indices_i = indices[i].dataXd
-            if self.save_activations:
-                doc.activations[self.name] = {}
-                doc.activations[self.name]["indices"] = indices_i
-                doc.activations[self.name]["scores"] = scores[
-                    offset : offset + indices.lengths[i]
-                ]
-            doc.spans[self.key] = self._make_span_group(
-                doc, indices_i, scores[offset : offset + indices.lengths[i]], labels  # type: ignore[arg-type]
-            )
-=======
         indices, scores = indices_scores
         offset = 0
         for i, doc in enumerate(docs):
@@ -544,7 +511,6 @@
                     indices_i,
                     scores[offset : offset + indices.lengths[i]],
                 )
->>>>>>> ce258670
             offset += indices.lengths[i]
 
     def update(

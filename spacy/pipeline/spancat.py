<<<<<<< HEAD
from typing import List, Dict, Callable, Tuple, Optional, Iterable, Any, cast, Union
from dataclasses import dataclass
from thinc.api import Config, Model, get_current_ops, set_dropout_rate, Ops
from thinc.api import Optimizer
from thinc.types import Ragged, Ints2d, Floats2d
=======
from dataclasses import dataclass
from functools import partial
from typing import Any, Callable, Dict, Iterable, List, Optional, Tuple, Union, cast
>>>>>>> d26e4e08

import numpy
from thinc.api import Config, Model, Ops, Optimizer, get_current_ops, set_dropout_rate
from thinc.types import Floats2d, Ints1d, Ints2d, Ragged

from ..compat import Protocol, runtime_checkable
from ..errors import Errors
from ..language import Language
from ..scorer import Scorer
from ..tokens import Doc, Span, SpanGroup
from ..training import Example, validate_examples
from ..util import registry
from ..vocab import Vocab
from .trainable_pipe import TrainablePipe

spancat_default_config = """
[model]
@architectures = "spacy.SpanCategorizer.v1"
scorer = {"@layers": "spacy.LinearLogistic.v1"}

[model.reducer]
@layers = spacy.mean_max_reducer.v1
hidden_size = 128

[model.tok2vec]
@architectures = "spacy.Tok2Vec.v2"

[model.tok2vec.embed]
@architectures = "spacy.MultiHashEmbed.v2"
width = 96
rows = [5000, 1000, 2500, 1000]
attrs = ["NORM", "PREFIX", "SUFFIX", "SHAPE"]
include_static_vectors = false

[model.tok2vec.encode]
@architectures = "spacy.MaxoutWindowEncoder.v2"
width = ${model.tok2vec.embed.width}
window_size = 1
maxout_pieces = 3
depth = 4
"""

spancat_singlelabel_default_config = """
[model]
@architectures = "spacy.SpanCategorizer.v1"
scorer = {"@layers": "Softmax.v2"}

[model.reducer]
@layers = spacy.mean_max_reducer.v1
hidden_size = 128

[model.tok2vec]
@architectures = "spacy.Tok2Vec.v2"
[model.tok2vec.embed]
@architectures = "spacy.MultiHashEmbed.v1"
width = 96
rows = [5000, 1000, 2500, 1000]
attrs = ["NORM", "PREFIX", "SUFFIX", "SHAPE"]
include_static_vectors = false

[model.tok2vec.encode]
@architectures = "spacy.MaxoutWindowEncoder.v2"
width = ${model.tok2vec.embed.width}
window_size = 1
maxout_pieces = 3
depth = 4
"""

<<<<<<< HEAD
spancat_singlelabel_default_config = """
[model]
@architectures = "spacy.SpanCategorizer.v1"
scorer = {"@layers": "Softmax.v2"}

[model.reducer]
@layers = spacy.mean_max_reducer.v1
hidden_size = 128

[model.tok2vec]
@architectures = "spacy.Tok2Vec.v2"
[model.tok2vec.embed]
@architectures = "spacy.MultiHashEmbed.v1"
width = 96
rows = [5000, 1000, 2500, 1000]
attrs = ["NORM", "PREFIX", "SUFFIX", "SHAPE"]
include_static_vectors = false

[model.tok2vec.encode]
@architectures = "spacy.MaxoutWindowEncoder.v2"
width = ${model.tok2vec.embed.width}
window_size = 1
maxout_pieces = 3
depth = 4
"""

=======
DEFAULT_SPANS_KEY = "sc"
>>>>>>> d26e4e08
DEFAULT_SPANCAT_MODEL = Config().from_str(spancat_default_config)["model"]
DEFAULT_SPANCAT_SINGLELABEL_MODEL = Config().from_str(
    spancat_singlelabel_default_config
)["model"]


@runtime_checkable
class Suggester(Protocol):
    def __call__(self, docs: Iterable[Doc], *, ops: Optional[Ops] = None) -> Ragged:
        ...


def ngram_suggester(
    docs: Iterable[Doc], sizes: List[int], *, ops: Optional[Ops] = None
) -> Ragged:
    if ops is None:
        ops = get_current_ops()
    spans = []
    lengths = []
    for doc in docs:
        starts = ops.xp.arange(len(doc), dtype="i")
        starts = starts.reshape((-1, 1))
        length = 0
        for size in sizes:
            if size <= len(doc):
                starts_size = starts[: len(doc) - (size - 1)]
                spans.append(ops.xp.hstack((starts_size, starts_size + size)))
                length += spans[-1].shape[0]
            if spans:
                assert spans[-1].ndim == 2, spans[-1].shape
        lengths.append(length)
    lengths_array = ops.asarray1i(lengths)
    if len(spans) > 0:
        output = Ragged(ops.xp.vstack(spans), lengths_array)
    else:
        output = Ragged(ops.xp.zeros((0, 0), dtype="i"), lengths_array)

    assert output.dataXd.ndim == 2
    return output


def preset_spans_suggester(
    docs: Iterable[Doc], spans_key: str, *, ops: Optional[Ops] = None
) -> Ragged:
    if ops is None:
        ops = get_current_ops()
    spans = []
    lengths = []
    for doc in docs:
        length = 0
        if doc.spans[spans_key]:
            for span in doc.spans[spans_key]:
                spans.append([span.start, span.end])
                length += 1

        lengths.append(length)
    lengths_array = cast(Ints1d, ops.asarray(lengths, dtype="i"))
    if len(spans) > 0:
        output = Ragged(ops.asarray(spans, dtype="i"), lengths_array)
    else:
        output = Ragged(ops.xp.zeros((0, 0), dtype="i"), lengths_array)
    return output


@registry.misc("spacy.ngram_suggester.v1")
def build_ngram_suggester(sizes: List[int]) -> Suggester:
    """Suggest all spans of the given lengths. Spans are returned as a ragged
    array of integers. The array has two columns, indicating the start and end
    position."""

    return partial(ngram_suggester, sizes=sizes)


@registry.misc("spacy.ngram_range_suggester.v1")
def build_ngram_range_suggester(min_size: int, max_size: int) -> Suggester:
    """Suggest all spans of the given lengths between a given min and max value - both inclusive.
    Spans are returned as a ragged array of integers. The array has two columns,
    indicating the start and end position."""
    sizes = list(range(min_size, max_size + 1))
    return build_ngram_suggester(sizes)


@registry.misc("spacy.preset_spans_suggester.v1")
def build_preset_spans_suggester(spans_key: str) -> Suggester:
    """Suggest all spans that are already stored in doc.spans[spans_key].
    This is useful when an upstream component is used to set the spans
    on the Doc such as a SpanRuler or SpanFinder."""
    return partial(preset_spans_suggester, spans_key=spans_key)


@Language.factory(
    "spancat",
    assigns=["doc.spans"],
    default_config={
        "threshold": 0.5,
        "spans_key": DEFAULT_SPANS_KEY,
        "max_positive": None,
        "model": DEFAULT_SPANCAT_MODEL,
        "suggester": {"@misc": "spacy.ngram_suggester.v1", "sizes": [1, 2, 3]},
        "scorer": {"@scorers": "spacy.spancat_scorer.v1"},
    },
    default_score_weights={"spans_sc_f": 1.0, "spans_sc_p": 0.0, "spans_sc_r": 0.0},
)
def make_spancat(
    nlp: Language,
    name: str,
    suggester: Suggester,
    model: Model[Tuple[List[Doc], Ragged], Floats2d],
    spans_key: str,
    scorer: Optional[Callable],
    threshold: float,
    max_positive: Optional[int],
) -> "SpanCategorizer":
    """Create a SpanCategorizer component and configure it for multi-label
    classification to be able to assign multiple labels for each span.
    The span categorizer consists of two
    parts: a suggester function that proposes candidate spans, and a labeller
    model that predicts one or more labels for each span.

    name (str): The component instance name, used to add entries to the
        losses during training.
    suggester (Callable[[Iterable[Doc], Optional[Ops]], Ragged]): A function that suggests spans.
        Spans are returned as a ragged array with two integer columns, for the
        start and end positions.
    model (Model[Tuple[List[Doc], Ragged], Floats2d]): A model instance that
        is given a list of documents and (start, end) indices representing
        candidate span offsets. The model predicts a probability for each category
        for each span.
    spans_key (str): Key of the doc.spans dict to save the spans under. During
        initialization and training, the component will look for spans on the
        reference document under the same key.
    scorer (Optional[Callable]): The scoring method. Defaults to
        Scorer.score_spans for the Doc.spans[spans_key] with overlapping
        spans allowed.
    threshold (float): Minimum probability to consider a prediction positive.
        Spans with a positive prediction will be saved on the Doc. Defaults to
        0.5.
    max_positive (Optional[int]): Maximum number of labels to consider positive
        per span. Defaults to None, indicating no limit.
    """
    return SpanCategorizer(
        nlp.vocab,
        model=model,
        suggester=suggester,
        name=name,
        spans_key=spans_key,
        negative_weight=None,
        allow_overlap=True,
        max_positive=max_positive,
        threshold=threshold,
        scorer=scorer,
        add_negative_label=False,
    )


@Language.factory(
    "spancat_singlelabel",
    assigns=["doc.spans"],
    default_config={
<<<<<<< HEAD
        "spans_key": "sc",
=======
        "spans_key": DEFAULT_SPANS_KEY,
>>>>>>> d26e4e08
        "model": DEFAULT_SPANCAT_SINGLELABEL_MODEL,
        "negative_weight": 1.0,
        "suggester": {"@misc": "spacy.ngram_suggester.v1", "sizes": [1, 2, 3]},
        "scorer": {"@scorers": "spacy.spancat_scorer.v1"},
        "allow_overlap": True,
    },
    default_score_weights={"spans_sc_f": 1.0, "spans_sc_p": 0.0, "spans_sc_r": 0.0},
)
def make_spancat_singlelabel(
    nlp: Language,
    name: str,
    suggester: Suggester,
    model: Model[Tuple[List[Doc], Ragged], Floats2d],
    spans_key: str,
    negative_weight: float,
    allow_overlap: bool,
    scorer: Optional[Callable],
) -> "SpanCategorizer":
    """Create a SpanCategorizer component and configure it for multi-class
    classification. With this configuration each span can get at most one
    label. The span categorizer consists of two
    parts: a suggester function that proposes candidate spans, and a labeller
    model that predicts one or more labels for each span.

    name (str): The component instance name, used to add entries to the
        losses during training.
    suggester (Callable[[Iterable[Doc], Optional[Ops]], Ragged]): A function that suggests spans.
        Spans are returned as a ragged array with two integer columns, for the
        start and end positions.
    model (Model[Tuple[List[Doc], Ragged], Floats2d]): A model instance that
        is given a list of documents and (start, end) indices representing
        candidate span offsets. The model predicts a probability for each category
        for each span.
    spans_key (str): Key of the doc.spans dict to save the spans under. During
        initialization and training, the component will look for spans on the
        reference document under the same key.
    scorer (Optional[Callable]): The scoring method. Defaults to
        Scorer.score_spans for the Doc.spans[spans_key] with overlapping
        spans allowed.
    negative_weight (float): Multiplier for the loss terms.
        Can be used to downweight the negative samples if there are too many.
    allow_overlap (bool): If True the data is assumed to contain overlapping spans.
        Otherwise it produces non-overlapping spans greedily prioritizing
        higher assigned label scores.
    """
    return SpanCategorizer(
        nlp.vocab,
        model=model,
        suggester=suggester,
        name=name,
        spans_key=spans_key,
        negative_weight=negative_weight,
        allow_overlap=allow_overlap,
        max_positive=1,
        add_negative_label=True,
        threshold=None,
        scorer=scorer,
    )


def spancat_score(examples: Iterable[Example], **kwargs) -> Dict[str, Any]:
    kwargs = dict(kwargs)
    attr_prefix = "spans_"
    key = kwargs["spans_key"]
    kwargs.setdefault("attr", f"{attr_prefix}{key}")
    kwargs.setdefault("allow_overlap", True)
    kwargs.setdefault(
        "getter", lambda doc, key: doc.spans.get(key[len(attr_prefix) :], [])
    )
    kwargs.setdefault("has_annotation", lambda doc: key in doc.spans)
    return Scorer.score_spans(examples, **kwargs)


@registry.scorers("spacy.spancat_scorer.v1")
def make_spancat_scorer():
    return spancat_score


@dataclass
class _Intervals:
    """
    Helper class to avoid storing overlapping spans.
    """

    def __init__(self):
        self.ranges = set()

    def add(self, i, j):
        for e in range(i, j):
            self.ranges.add(e)

    def __contains__(self, rang):
        i, j = rang
        for e in range(i, j):
            if e in self.ranges:
                return True
        return False


class SpanCategorizer(TrainablePipe):
    """Pipeline component to label spans of text.

    DOCS: https://spacy.io/api/spancategorizer
    """

    def __init__(
        self,
        vocab: Vocab,
        model: Model[Tuple[List[Doc], Ragged], Floats2d],
        suggester: Suggester,
        name: str = "spancat",
        *,
        add_negative_label: bool = False,
        spans_key: str = "spans",
        negative_weight: Optional[float] = 1.0,
        allow_overlap: Optional[bool] = True,
        max_positive: Optional[int] = None,
        threshold: Optional[float] = 0.5,
        scorer: Optional[Callable] = spancat_score,
    ) -> None:
        """Initialize the multi-label or multi-class span categorizer.

        vocab (Vocab): The shared vocabulary.
        model (thinc.api.Model): The Thinc Model powering the pipeline component.
            For multi-class classification (single label per span) we recommend
            using a Softmax classifier as a the final layer, while for multi-label
            classification (multiple possible labels per span) we recommend Logistic.
        suggester (Callable[[Iterable[Doc], Optional[Ops]], Ragged]): A function that suggests spans.
            Spans are returned as a ragged array with two integer columns, for the
            start and end positions.
        name (str): The component instance name, used to add entries to the
            losses during training.
        spans_key (str): Key of the Doc.spans dict to save the spans under.
            During initialization and training, the component will look for
            spans on the reference document under the same key. Defaults to
            `"spans"`.
        add_negative_label (bool): Learn to predict a special 'negative_label'
            when a Span is not annotated.
        threshold (Optional[float]): Minimum probability to consider a prediction
            positive. Defaults to 0.5. Spans with a positive prediction will be saved
            on the Doc.
        max_positive (Optional[int]): Maximum number of labels to consider
            positive per span. Defaults to None, indicating no limit.
        negative_weight (float): Multiplier for the loss terms.
            Can be used to downweight the negative samples if there are too many
            when add_negative_label is True. Otherwise its unused.
        allow_overlap (bool): If True the data is assumed to contain overlapping spans.
            Otherwise it produces non-overlapping spans greedily prioritizing
            higher assigned label scores. Only used when max_positive is 1.
        scorer (Optional[Callable]): The scoring method. Defaults to
            Scorer.score_spans for the Doc.spans[spans_key] with overlapping
            spans allowed.

        DOCS: https://spacy.io/api/spancategorizer#init
        """
        self.cfg = {
            "labels": [],
            "spans_key": spans_key,
            "threshold": threshold,
            "max_positive": max_positive,
            "negative_weight": negative_weight,
            "allow_overlap": allow_overlap,
        }
        self.vocab = vocab
        self.suggester = suggester
        self.model = model
        self.name = name
        self.scorer = scorer
        self.add_negative_label = add_negative_label
        if not allow_overlap and max_positive is not None and max_positive > 1:
            raise ValueError(Errors.E1051.format(max_positive=max_positive))

    @property
    def key(self) -> str:
        """Key of the doc.spans dict to save the spans under. During
        initialization and training, the component will look for spans on the
        reference document under the same key.
        """
        return str(self.cfg["spans_key"])

    def _allow_extra_label(self) -> None:
        """Raise an error if the component can not add any more labels."""
        nO = None
        if self.model.has_dim("nO"):
            nO = self.model.get_dim("nO")
        elif self.model.has_ref("output_layer") and self.model.get_ref(
            "output_layer"
        ).has_dim("nO"):
            nO = self.model.get_ref("output_layer").get_dim("nO")
        if nO is not None and nO == self._n_labels:
            if not self.is_resizable:
                raise ValueError(
                    Errors.E922.format(name=self.name, nO=self.model.get_dim("nO"))
                )

    def add_label(self, label: str) -> int:
        """Add a new label to the pipe.

        label (str): The label to add.
        RETURNS (int): 0 if label is already present, otherwise 1.

        DOCS: https://spacy.io/api/spancategorizer#add_label
        """
        if not isinstance(label, str):
            raise ValueError(Errors.E187)
        if label in self.labels:
            return 0
        self._allow_extra_label()
        self.cfg["labels"].append(label)  # type: ignore
        self.vocab.strings.add(label)
        return 1

    @property
    def labels(self) -> Tuple[str]:
        """RETURNS (Tuple[str]): The labels currently added to the component.

        DOCS: https://spacy.io/api/spancategorizer#labels
        """
        return tuple(self.cfg["labels"])  # type: ignore

    @property
    def label_data(self) -> List[str]:
        """RETURNS (List[str]): Information about the component's labels.

        DOCS: https://spacy.io/api/spancategorizer#label_data
        """
        return list(self.labels)

    @property
    def _label_map(self) -> Dict[str, int]:
        """RETURNS (Dict[str, int]): The label map."""
        return {label: i for i, label in enumerate(self.labels)}

    @property
    def _n_labels(self) -> int:
        """RETURNS (int): Number of labels."""
        if self.add_negative_label:
            return len(self.labels) + 1
        else:
            return len(self.labels)

    @property
    def _negative_label_i(self) -> Union[int, None]:
        """RETURNS (Union[int, None]): Index of the negative label."""
        if self.add_negative_label:
            return len(self.label_data)
        else:
            return None

    def predict(self, docs: Iterable[Doc]):
        """Apply the pipeline's model to a batch of docs, without modifying them.

        docs (Iterable[Doc]): The documents to predict.
        RETURNS: The models prediction for each document.

        DOCS: https://spacy.io/api/spancategorizer#predict
        """
        indices = self.suggester(docs, ops=self.model.ops)
        if indices.lengths.sum() == 0:
            scores = self.model.ops.alloc2f(0, 0)
        else:
            scores = self.model.predict((docs, indices))  # type: ignore
        return indices, scores

    def set_candidates(
        self, docs: Iterable[Doc], *, candidates_key: str = "candidates"
    ) -> None:
        """Use the spancat suggester to add a list of span candidates to a list of docs.
        This method is intended to be used for debugging purposes.

        docs (Iterable[Doc]): The documents to modify.
        candidates_key (str): Key of the Doc.spans dict to save the candidate spans under.

        DOCS: https://spacy.io/api/spancategorizer#set_candidates
        """
        suggester_output = self.suggester(docs, ops=self.model.ops)

        for candidates, doc in zip(suggester_output, docs):  # type: ignore
            doc.spans[candidates_key] = []
            for index in candidates.dataXd:
                doc.spans[candidates_key].append(doc[index[0] : index[1]])

    def set_annotations(self, docs: Iterable[Doc], indices_scores) -> None:
        """Modify a batch of Doc objects, using pre-computed scores.

        docs (Iterable[Doc]): The documents to modify.
        scores: The scores to set, produced by SpanCategorizer.predict.

        DOCS: https://spacy.io/api/spancategorizer#set_annotations
        """
        indices, scores = indices_scores
        offset = 0
        for i, doc in enumerate(docs):
            indices_i = indices[i].dataXd
            allow_overlap = cast(bool, self.cfg["allow_overlap"])
            if self.cfg["max_positive"] == 1:
                doc.spans[self.key] = self._make_span_group_singlelabel(
                    doc,
                    indices_i,
                    scores[offset : offset + indices.lengths[i]],
                    allow_overlap,
                )
            else:
                doc.spans[self.key] = self._make_span_group_multilabel(
                    doc,
                    indices_i,
                    scores[offset : offset + indices.lengths[i]],
                )
            offset += indices.lengths[i]

    def update(
        self,
        examples: Iterable[Example],
        *,
        drop: float = 0.0,
        sgd: Optional[Optimizer] = None,
        losses: Optional[Dict[str, float]] = None,
    ) -> Dict[str, float]:
        """Learn from a batch of documents and gold-standard information,
        updating the pipe's model. Delegates to predict and get_loss.

        examples (Iterable[Example]): A batch of Example objects.
        drop (float): The dropout rate.
        sgd (thinc.api.Optimizer): The optimizer.
        losses (Dict[str, float]): Optional record of the loss during training.
            Updated using the component name as the key.
        RETURNS (Dict[str, float]): The updated losses dictionary.

        DOCS: https://spacy.io/api/spancategorizer#update
        """
        if losses is None:
            losses = {}
        losses.setdefault(self.name, 0.0)
        validate_examples(examples, "SpanCategorizer.update")
        self._validate_categories(examples)
        if not any(len(eg.predicted) if eg.predicted else 0 for eg in examples):
            # Handle cases where there are no tokens in any docs.
            return losses
        docs = [eg.predicted for eg in examples]
        spans = self.suggester(docs, ops=self.model.ops)
        if spans.lengths.sum() == 0:
            return losses
        set_dropout_rate(self.model, drop)
        scores, backprop_scores = self.model.begin_update((docs, spans))
        loss, d_scores = self.get_loss(examples, (spans, scores))
        backprop_scores(d_scores)  # type: ignore
        if sgd is not None:
            self.finish_update(sgd)
        losses[self.name] += loss
        return losses

    def get_loss(
        self, examples: Iterable[Example], spans_scores: Tuple[Ragged, Floats2d]
    ) -> Tuple[float, float]:
        """Find the loss and gradient of loss for the batch of documents and
        their predicted scores.

        examples (Iterable[Examples]): The batch of examples.
        spans_scores: Scores representing the model's predictions.
        RETURNS (Tuple[float, float]): The loss and the gradient.

        DOCS: https://spacy.io/api/spancategorizer#get_loss
        """
        spans, scores = spans_scores
        spans = Ragged(
            self.model.ops.to_numpy(spans.data), self.model.ops.to_numpy(spans.lengths)
        )
        target = numpy.zeros(scores.shape, dtype=scores.dtype)
        if self.add_negative_label:
            negative_spans = numpy.ones((scores.shape[0]))
        offset = 0
        label_map = self._label_map
        for i, eg in enumerate(examples):
            # Map (start, end) offset of spans to the row in the d_scores array,
            # so that we can adjust the gradient for predictions that were
            # in the gold standard.
            spans_index = {}
            spans_i = spans[i].dataXd
            for j in range(spans.lengths[i]):
                start = int(spans_i[j, 0])  # type: ignore
                end = int(spans_i[j, 1])  # type: ignore
                spans_index[(start, end)] = offset + j
            for gold_span in self._get_aligned_spans(eg):
                key = (gold_span.start, gold_span.end)
                if key in spans_index:
                    row = spans_index[key]
                    k = label_map[gold_span.label_]
                    target[row, k] = 1.0
                    if self.add_negative_label:
                        # delete negative label target.
                        negative_spans[row] = 0.0
            # The target is a flat array for all docs. Track the position
            # we're at within the flat array.
            offset += spans.lengths[i]
        target = self.model.ops.asarray(target, dtype="f")  # type: ignore
        if self.add_negative_label:
            negative_samples = numpy.nonzero(negative_spans)[0]
            target[negative_samples, self._negative_label_i] = 1.0  # type: ignore
        # The target will have the values 0 (for untrue predictions) or 1
        # (for true predictions).
        # The scores should be in the range [0, 1].
        # If the prediction is 0.9 and it's true, the gradient
        # will be -0.1 (0.9 - 1.0).
        # If the prediction is 0.9 and it's false, the gradient will be
        # 0.9 (0.9 - 0.0)
        d_scores = scores - target
        if self.add_negative_label:
            neg_weight = cast(float, self.cfg["negative_weight"])
            if neg_weight != 1.0:
                d_scores[negative_samples] *= neg_weight
        loss = float((d_scores**2).sum())
        return loss, d_scores

    def initialize(
        self,
        get_examples: Callable[[], Iterable[Example]],
        *,
        nlp: Optional[Language] = None,
        labels: Optional[List[str]] = None,
    ) -> None:
        """Initialize the pipe for training, using a representative set
        of data examples.

        get_examples (Callable[[], Iterable[Example]]): Function that
            returns a representative sample of gold-standard Example objects.
        nlp (Optional[Language]): The current nlp object the component is part of.
        labels (Optional[List[str]]): The labels to add to the component, typically generated by the
            `init labels` command. If no labels are provided, the get_examples
            callback is used to extract the labels from the data.

        DOCS: https://spacy.io/api/spancategorizer#initialize
        """
        subbatch: List[Example] = []
        if labels is not None:
            for label in labels:
                self.add_label(label)
        for eg in get_examples():
            if labels is None:
                for span in eg.reference.spans.get(self.key, []):
                    self.add_label(span.label_)
            if len(subbatch) < 10:
                subbatch.append(eg)
        self._require_labels()
        if subbatch:
            docs = [eg.x for eg in subbatch]
            spans = build_ngram_suggester(sizes=[1])(docs)
            Y = self.model.ops.alloc2f(spans.dataXd.shape[0], self._n_labels)
            self.model.initialize(X=(docs, spans), Y=Y)
        else:
            self.model.initialize()

    def _validate_categories(self, examples: Iterable[Example]):
        # TODO
        pass

    def _get_aligned_spans(self, eg: Example):
        return eg.get_aligned_spans_y2x(
            eg.reference.spans.get(self.key, []), allow_overlap=True
        )

    def _make_span_group_multilabel(
        self,
        doc: Doc,
        indices: Ints2d,
        scores: Floats2d,
    ) -> SpanGroup:
        """Find the top-k labels for each span (k=max_positive)."""
        spans = SpanGroup(doc, name=self.key)
        if scores.size == 0:
            return spans
        scores = self.model.ops.to_numpy(scores)
        indices = self.model.ops.to_numpy(indices)
        threshold = self.cfg["threshold"]
        max_positive = self.cfg["max_positive"]

        keeps = scores >= threshold
        if max_positive is not None:
            assert isinstance(max_positive, int)
            if self.add_negative_label:
                negative_scores = numpy.copy(scores[:, self._negative_label_i])
                scores[:, self._negative_label_i] = -numpy.inf
                ranked = (scores * -1).argsort()  # type: ignore
                scores[:, self._negative_label_i] = negative_scores
            else:
                ranked = (scores * -1).argsort()  # type: ignore
            span_filter = ranked[:, max_positive:]
            for i, row in enumerate(span_filter):
                keeps[i, row] = False

        attrs_scores = []
        for i in range(indices.shape[0]):
            start = indices[i, 0]
            end = indices[i, 1]
            for j, keep in enumerate(keeps[i]):
                if keep:
                    if j != self._negative_label_i:
                        spans.append(Span(doc, start, end, label=self.labels[j]))
                        attrs_scores.append(scores[i, j])
        spans.attrs["scores"] = numpy.array(attrs_scores)
        return spans

    def _make_span_group_singlelabel(
        self,
        doc: Doc,
        indices: Ints2d,
        scores: Floats2d,
        allow_overlap: bool = True,
    ) -> SpanGroup:
        """Find the argmax label for each span."""
        # Handle cases when there are zero suggestions
        if scores.size == 0:
            return SpanGroup(doc, name=self.key)
        scores = self.model.ops.to_numpy(scores)
        indices = self.model.ops.to_numpy(indices)
        predicted = scores.argmax(axis=1)
        argmax_scores = numpy.take_along_axis(
            scores, numpy.expand_dims(predicted, 1), axis=1
        )
        keeps = numpy.ones(predicted.shape, dtype=bool)
        # Remove samples where the negative label is the argmax.
        if self.add_negative_label:
            keeps = numpy.logical_and(keeps, predicted != self._negative_label_i)
        # Filter samples according to threshold.
        threshold = self.cfg["threshold"]
        if threshold is not None:
            keeps = numpy.logical_and(keeps, (argmax_scores >= threshold).squeeze())
        # Sort spans according to argmax probability
        if not allow_overlap:
            # Get the probabilities
            sort_idx = (argmax_scores.squeeze() * -1).argsort()
<<<<<<< HEAD
=======
            argmax_scores = argmax_scores[sort_idx]
>>>>>>> d26e4e08
            predicted = predicted[sort_idx]
            indices = indices[sort_idx]
            keeps = keeps[sort_idx]
        seen = _Intervals()
        spans = SpanGroup(doc, name=self.key)
        attrs_scores = []
        for i in range(indices.shape[0]):
            if not keeps[i]:
                continue

            label = predicted[i]
            start = indices[i, 0]
            end = indices[i, 1]

            if not allow_overlap:
                if (start, end) in seen:
                    continue
                else:
                    seen.add(start, end)
            attrs_scores.append(argmax_scores[i])
            spans.append(Span(doc, start, end, label=self.labels[label]))

        spans.attrs["scores"] = numpy.array(attrs_scores)
        return spans<|MERGE_RESOLUTION|>--- conflicted
+++ resolved
@@ -1,14 +1,6 @@
-<<<<<<< HEAD
-from typing import List, Dict, Callable, Tuple, Optional, Iterable, Any, cast, Union
-from dataclasses import dataclass
-from thinc.api import Config, Model, get_current_ops, set_dropout_rate, Ops
-from thinc.api import Optimizer
-from thinc.types import Ragged, Ints2d, Floats2d
-=======
 from dataclasses import dataclass
 from functools import partial
 from typing import Any, Callable, Dict, Iterable, List, Optional, Tuple, Union, cast
->>>>>>> d26e4e08
 
 import numpy
 from thinc.api import Config, Model, Ops, Optimizer, get_current_ops, set_dropout_rate
@@ -77,36 +69,7 @@
 depth = 4
 """
 
-<<<<<<< HEAD
-spancat_singlelabel_default_config = """
-[model]
-@architectures = "spacy.SpanCategorizer.v1"
-scorer = {"@layers": "Softmax.v2"}
-
-[model.reducer]
-@layers = spacy.mean_max_reducer.v1
-hidden_size = 128
-
-[model.tok2vec]
-@architectures = "spacy.Tok2Vec.v2"
-[model.tok2vec.embed]
-@architectures = "spacy.MultiHashEmbed.v1"
-width = 96
-rows = [5000, 1000, 2500, 1000]
-attrs = ["NORM", "PREFIX", "SUFFIX", "SHAPE"]
-include_static_vectors = false
-
-[model.tok2vec.encode]
-@architectures = "spacy.MaxoutWindowEncoder.v2"
-width = ${model.tok2vec.embed.width}
-window_size = 1
-maxout_pieces = 3
-depth = 4
-"""
-
-=======
 DEFAULT_SPANS_KEY = "sc"
->>>>>>> d26e4e08
 DEFAULT_SPANCAT_MODEL = Config().from_str(spancat_default_config)["model"]
 DEFAULT_SPANCAT_SINGLELABEL_MODEL = Config().from_str(
     spancat_singlelabel_default_config
@@ -266,11 +229,7 @@
     "spancat_singlelabel",
     assigns=["doc.spans"],
     default_config={
-<<<<<<< HEAD
-        "spans_key": "sc",
-=======
         "spans_key": DEFAULT_SPANS_KEY,
->>>>>>> d26e4e08
         "model": DEFAULT_SPANCAT_SINGLELABEL_MODEL,
         "negative_weight": 1.0,
         "suggester": {"@misc": "spacy.ngram_suggester.v1", "sizes": [1, 2, 3]},
@@ -801,10 +760,7 @@
         if not allow_overlap:
             # Get the probabilities
             sort_idx = (argmax_scores.squeeze() * -1).argsort()
-<<<<<<< HEAD
-=======
             argmax_scores = argmax_scores[sort_idx]
->>>>>>> d26e4e08
             predicted = predicted[sort_idx]
             indices = indices[sort_idx]
             keeps = keeps[sort_idx]

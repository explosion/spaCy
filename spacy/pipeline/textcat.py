--- conflicted
+++ resolved
@@ -77,12 +77,8 @@
     default_config={
         "threshold": 0.0,
         "model": DEFAULT_SINGLE_TEXTCAT_MODEL,
-<<<<<<< HEAD
-        "scorer": {"@scorers": "spacy.textcat_scorer.v1"},
+        "scorer": {"@scorers": "spacy.textcat_scorer.v2"},
         "save_activations": False,
-=======
-        "scorer": {"@scorers": "spacy.textcat_scorer.v2"},
->>>>>>> 31c1beba
     },
     default_score_weights={
         "cats_score": 1.0,

from typing import List
from thinc.types import Floats2d
from thinc.api import SequenceCategoricalCrossentropy, set_dropout_rate
from thinc.util import to_numpy

from .defaults import default_simple_ner
from ..gold import Example, spans_from_biluo_tags, iob_to_biluo, biluo_to_iob
from ..tokens import Doc
from ..language import component
from ..util import link_vectors_to_models
from .pipes import Pipe


@component("simple_ner", assigns=["doc.ents"], default_model=default_simple_ner)
class SimpleNER(Pipe):
    """Named entity recognition with a tagging model. The model should include
    validity constraints to ensure that only valid tag sequences are returned."""

    def __init__(self, vocab, model):
        self.vocab = vocab
        self.model = model
        self.cfg = {"labels": []}
        self.loss_func = SequenceCategoricalCrossentropy(
            names=self.get_tag_names(), normalize=True, missing_value=None
        )
        assert self.model is not None

    @property
    def labels(self):
        return self.cfg["labels"]

    @property
    def is_biluo(self):
        return self.model.name.startswith("biluo")

    def add_label(self, label):
        if label not in self.cfg["labels"]:
            self.cfg["labels"].append(label)

    def get_tag_names(self):
        if self.is_biluo:
            return (
                [f"B-{label}" for label in self.labels]
                + [f"I-{label}" for label in self.labels]
                + [f"L-{label}" for label in self.labels]
                + [f"U-{label}" for label in self.labels]
                + ["O"]
            )
        else:
            return (
                [f"B-{label}" for label in self.labels]
                + [f"I-{label}" for label in self.labels]
                + ["O"]
            )

    def predict(self, docs: List[Doc]) -> List[Floats2d]:
        scores = self.model.predict(docs)
        return scores

    def set_annotations(self, docs: List[Doc], scores: List[Floats2d], tensors=None):
        """Set entities on a batch of documents from a batch of scores."""
        tag_names = self.get_tag_names()
        for i, doc in enumerate(docs):
            actions = to_numpy(scores[i].argmax(axis=1))
            tags = [tag_names[actions[j]] for j in range(len(doc))]
            if not self.is_biluo:
                tags = iob_to_biluo(tags)
            doc.ents = spans_from_biluo_tags(doc, tags)

    def update(self, examples, set_annotations=False, drop=0.0, sgd=None, losses=None):
        if not any(_has_ner(eg) for eg in examples):
            return 0
        docs = [eg.doc for eg in examples]
        set_dropout_rate(self.model, drop)
        scores, bp_scores = self.model.begin_update(docs)
        loss, d_scores = self.get_loss(examples, scores)
        bp_scores(d_scores)
        if set_annotations:
            self.set_annotations(docs, scores)
        if sgd is not None:
            self.model.finish_update(sgd)
        if losses is not None:
            losses.setdefault("ner", 0.0)
            losses["ner"] += loss
        return loss

    def get_loss(self, examples, scores):
        loss = 0
        d_scores = []
        truths = []
        for eg in examples:
            gold_tags = [(tag if tag != "-" else None) for tag in eg.gold.ner]
            if not self.is_biluo:
                gold_tags = biluo_to_iob(gold_tags)
            truths.append(gold_tags)
        for i in range(len(scores)):
            if len(scores[i]) != len(truths[i]):
                raise ValueError(
                    f"Mismatched output and gold sizes.\n"
                    f"Output: {len(scores[i])}, gold: {len(truths[i])}."
                    f"Input: {len(examples[i].doc)}"
                )
        d_scores, loss = self.loss_func(scores, truths)
        return loss, d_scores

    def begin_training(self, get_examples, pipeline=None, sgd=None, **kwargs):
        self.cfg.update(kwargs)
        if not hasattr(get_examples, "__call__"):
            gold_tuples = get_examples
            get_examples = lambda: gold_tuples
        labels = _get_labels(get_examples())
        for label in _get_labels(get_examples()):
            self.add_label(label)
        labels = self.labels
        n_actions = self.model.attrs["get_num_actions"](len(labels))
        self.model.set_dim("nO", n_actions)
        self.model.initialize()
        if pipeline is not None:
            self.init_multitask_objectives(get_examples, pipeline, sgd=sgd, **self.cfg)
        link_vectors_to_models(self.vocab)
        self.loss_func = SequenceCategoricalCrossentropy(
            names=self.get_tag_names(), normalize=True, missing_value=None
        )

        return sgd

    def init_multitask_objectives(self, *args, **kwargs):
        pass


def _has_ner(eg):
    for ner_tag in eg.gold.ner:
        if ner_tag != "-" and ner_tag is not None:
            return True
    else:
        return False


def _get_labels(examples):
    labels = set()
    for eg in examples:
<<<<<<< HEAD
        for ner_tag in eg.get_aligned("ENT_TYPE", as_string=True):
            if ner_tag != "O" and ner_tag != "-":
                labels.add(ner_tag)
=======
        for ner_tag in eg.token_annotation.entities:
            if ner_tag != "O" and ner_tag != "-":
                _, label = ner_tag.split("-", 1)
                labels.add(label)
>>>>>>> 34d59b49
    return list(sorted(labels))<|MERGE_RESOLUTION|>--- conflicted
+++ resolved
@@ -139,14 +139,7 @@
 def _get_labels(examples):
     labels = set()
     for eg in examples:
-<<<<<<< HEAD
         for ner_tag in eg.get_aligned("ENT_TYPE", as_string=True):
             if ner_tag != "O" and ner_tag != "-":
                 labels.add(ner_tag)
-=======
-        for ner_tag in eg.token_annotation.entities:
-            if ner_tag != "O" and ner_tag != "-":
-                _, label = ner_tag.split("-", 1)
-                labels.add(label)
->>>>>>> 34d59b49
     return list(sorted(labels))
--- conflicted
+++ resolved
@@ -137,11 +137,7 @@
 
         DOCS: https://spacy.io/api/sentencerecognizer#initialize
         """
-<<<<<<< HEAD
-=======
-        validate_get_examples(get_examples, "SentenceRecognizer.initialize")
         util.check_lexeme_norms(self.vocab, "senter")
->>>>>>> 4bd3d01a
         doc_sample = []
         label_sample = []
         assert self.labels, Errors.E924.format(name=self.name)

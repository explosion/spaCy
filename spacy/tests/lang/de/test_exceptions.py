--- conflicted
+++ resolved
@@ -32,12 +32,7 @@
     assert [token.norm_ for token in tokens] == norms
 
 
-<<<<<<< HEAD
-@pytest.mark.xfail
-@pytest.mark.parametrize("text,norm", [("daß", "dass")])
-=======
 @pytest.mark.parametrize('text,norm', [("daß", "dass")])
->>>>>>> 00566949
 def test_de_lex_attrs_norm_exceptions(de_tokenizer, text, norm):
     tokens = de_tokenizer(text)
     assert tokens[0].norm_ == norm
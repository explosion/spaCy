--- conflicted
+++ resolved
@@ -28,7 +28,6 @@
 @pytest.mark.parametrize("text,expected_tokens", JIEBA_TOKENIZER_TESTS)
 def test_zh_tokenizer_jieba(zh_tokenizer_jieba, text, expected_tokens):
     tokens = [token.text for token in zh_tokenizer_jieba(text)]
-<<<<<<< HEAD
     assert tokens == expected_tokens
 
 
@@ -38,17 +37,6 @@
     assert tokens == expected_tokens
 
 
-=======
-    assert tokens == expected_tokens
-
-
-@pytest.mark.parametrize("text,expected_tokens", PKUSEG_TOKENIZER_TESTS)
-def test_zh_tokenizer_pkuseg(zh_tokenizer_pkuseg, text, expected_tokens):
-    tokens = [token.text for token in zh_tokenizer_pkuseg(text)]
-    assert tokens == expected_tokens
-
-
->>>>>>> 65ebb2f7
 def test_zh_tokenizer_pkuseg_user_dict(zh_tokenizer_pkuseg):
     user_dict = _get_pkuseg_trie_data(zh_tokenizer_pkuseg.pkuseg_seg.preprocesser.trie)
     zh_tokenizer_pkuseg.pkuseg_update_user_dict(["nonsense_asdf"])

# coding: utf-8
from __future__ import unicode_literals

import sys
import pytest
from spacy.util import get_lang_class


# fmt: off
# Only include languages with no external dependencies
# excluded: ja, ru, th, uk, vi, zh
LANGUAGES = ["af", "ar", "bg", "bn", "ca", "cs", "da", "de", "el", "en", "es",
             "et", "fa", "fi", "fr", "ga", "he", "hi", "hr", "hu", "id", "is",
<<<<<<< HEAD
             "it", "ja", "kn", "lt", "lv", "nb", "nl", "pl", "pt", "ro", "si",
=======
             "it", "kn", "lt", "lv", "nb", "nl", "pl", "pt", "ro", "rs", "si",
>>>>>>> 1f4d8bf7
             "sk", "sl", "sq", "sv", "ta", "te", "tl", "tr", "tt", "ur"]
# fmt: on


@pytest.mark.parametrize("lang", LANGUAGES)
def test_lang_initialize(lang, capfd):
    """Test that languages can be initialized."""
    if lang == 'ja' and sys.version_info < (3, 5):
        pytest.skip()
        return  # SudachiPy does not support < 3.5
    nlp = get_lang_class(lang)()
    # Check for stray print statements (see #3342)
    doc = nlp("test")  # noqa: F841
    captured = capfd.readouterr()
    assert not captured.out<|MERGE_RESOLUTION|>--- conflicted
+++ resolved
@@ -11,12 +11,8 @@
 # excluded: ja, ru, th, uk, vi, zh
 LANGUAGES = ["af", "ar", "bg", "bn", "ca", "cs", "da", "de", "el", "en", "es",
              "et", "fa", "fi", "fr", "ga", "he", "hi", "hr", "hu", "id", "is",
-<<<<<<< HEAD
-             "it", "ja", "kn", "lt", "lv", "nb", "nl", "pl", "pt", "ro", "si",
-=======
-             "it", "kn", "lt", "lv", "nb", "nl", "pl", "pt", "ro", "rs", "si",
->>>>>>> 1f4d8bf7
-             "sk", "sl", "sq", "sv", "ta", "te", "tl", "tr", "tt", "ur"]
+             "it", "ja", "kn", "lt", "lv", "nb", "nl", "pl", "pt", "ro", "rs",
+             "si", "sk", "sl", "sq", "sv", "ta", "te", "tl", "tr", "tt", "ur"]
 # fmt: on
 
 

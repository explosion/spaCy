--- conflicted
+++ resolved
@@ -1,8 +1,6 @@
 import pytest
-<<<<<<< HEAD
 from spacy.attrs import intify_attrs, ORTH, NORM, LEMMA, IS_ALPHA, ENT_IOB
 from spacy.lang.lex_attrs import is_punct, is_ascii, is_currency, like_url, word_shape
-=======
 
 from spacy.attrs import IS_ALPHA, LEMMA, NORM, ORTH, intify_attrs
 from spacy.lang.en.stop_words import STOP_WORDS
@@ -14,7 +12,6 @@
 @pytest.mark.issue(1889)
 def test_issue1889(word):
     assert is_stop(word, STOP_WORDS) == is_stop(word.upper(), STOP_WORDS)
->>>>>>> 800737b4
 
 
 @pytest.mark.parametrize("text", ["dog"])

import re

import pytest

from spacy.attrs import IS_PUNCT, LOWER, ORTH
from spacy.errors import MatchPatternError
from spacy.lang.en import English
from spacy.lang.lex_attrs import LEX_ATTRS
from spacy.matcher import Matcher
from spacy.tokens import Doc, Span, Token
from spacy.vocab import Vocab

pattern1 = [{"ORTH": "A"}, {"ORTH": "A", "OP": "*"}]
pattern2 = [{"ORTH": "A", "OP": "*"}, {"ORTH": "A"}]
pattern3 = [{"ORTH": "A"}, {"ORTH": "A"}]
pattern4 = [{"ORTH": "B"}, {"ORTH": "A", "OP": "*"}, {"ORTH": "B"}]
pattern5 = [{"ORTH": "B", "OP": "*"}, {"ORTH": "A", "OP": "*"}, {"ORTH": "B"}]

re_pattern1 = "AA*"
re_pattern2 = "A*A"
re_pattern3 = "AA"
re_pattern4 = "BA*B"
re_pattern5 = "B*A*B"

longest1 = "A A A A A"
longest2 = "A A A A A"
longest3 = "A A"
longest4 = "B A A A A A B"  # "FIRST" would be "B B"
longest5 = "B B A A A A A B"


@pytest.fixture
def text():
    return "(BBAAAAAB)."


@pytest.fixture
def doc(en_tokenizer, text):
    doc = en_tokenizer(" ".join(text))
    return doc


@pytest.mark.issue(118)
@pytest.mark.parametrize(
    "patterns",
    [
        [[{"LOWER": "celtics"}], [{"LOWER": "boston"}, {"LOWER": "celtics"}]],
        [[{"LOWER": "boston"}, {"LOWER": "celtics"}], [{"LOWER": "celtics"}]],
    ],
)
def test_issue118(en_tokenizer, patterns):
    """Test a bug that arose from having overlapping matches"""
    text = (
        "how many points did lebron james score against the boston celtics last night"
    )
    doc = en_tokenizer(text)
    ORG = doc.vocab.strings["ORG"]
    matcher = Matcher(doc.vocab)
    matcher.add("BostonCeltics", patterns)
    assert len(list(doc.ents)) == 0
    matches = [(ORG, start, end) for _, start, end in matcher(doc)]
    assert matches == [(ORG, 9, 11), (ORG, 10, 11)]
    doc.ents = matches[:1]
    ents = list(doc.ents)
    assert len(ents) == 1
    assert ents[0].label == ORG
    assert ents[0].start == 9
    assert ents[0].end == 11


@pytest.mark.issue(118)
@pytest.mark.parametrize(
    "patterns",
    [
        [[{"LOWER": "boston"}], [{"LOWER": "boston"}, {"LOWER": "celtics"}]],
        [[{"LOWER": "boston"}, {"LOWER": "celtics"}], [{"LOWER": "boston"}]],
    ],
)
def test_issue118_prefix_reorder(en_tokenizer, patterns):
    """Test a bug that arose from having overlapping matches"""
    text = (
        "how many points did lebron james score against the boston celtics last night"
    )
    doc = en_tokenizer(text)
    ORG = doc.vocab.strings["ORG"]
    matcher = Matcher(doc.vocab)
    matcher.add("BostonCeltics", patterns)
    assert len(list(doc.ents)) == 0
    matches = [(ORG, start, end) for _, start, end in matcher(doc)]
    doc.ents += tuple(matches)[1:]
    assert matches == [(ORG, 9, 10), (ORG, 9, 11)]
    ents = doc.ents
    assert len(ents) == 1
    assert ents[0].label == ORG
    assert ents[0].start == 9
    assert ents[0].end == 11


@pytest.mark.issue(242)
def test_issue242(en_tokenizer):
    """Test overlapping multi-word phrases."""
    text = "There are different food safety standards in different countries."
    patterns = [
        [{"LOWER": "food"}, {"LOWER": "safety"}],
        [{"LOWER": "safety"}, {"LOWER": "standards"}],
    ]
    doc = en_tokenizer(text)
    matcher = Matcher(doc.vocab)
    matcher.add("FOOD", patterns)
    matches = [(ent_type, start, end) for ent_type, start, end in matcher(doc)]
    match1, match2 = matches
    assert match1[1] == 3
    assert match1[2] == 5
    assert match2[1] == 4
    assert match2[2] == 6
    with pytest.raises(ValueError):
        # One token can only be part of one entity, so test that the matches
        # can't be added as entities
        doc.ents += tuple(matches)


@pytest.mark.issue(587)
def test_issue587(en_tokenizer):
    """Test that Matcher doesn't segfault on particular input"""
    doc = en_tokenizer("a b; c")
    matcher = Matcher(doc.vocab)
    matcher.add("TEST1", [[{ORTH: "a"}, {ORTH: "b"}]])
    matches = matcher(doc)
    assert len(matches) == 1
    matcher.add("TEST2", [[{ORTH: "a"}, {ORTH: "b"}, {IS_PUNCT: True}, {ORTH: "c"}]])
    matches = matcher(doc)
    assert len(matches) == 2
    matcher.add("TEST3", [[{ORTH: "a"}, {ORTH: "b"}, {IS_PUNCT: True}, {ORTH: "d"}]])
    matches = matcher(doc)
    assert len(matches) == 2


@pytest.mark.issue(588)
def test_issue588(en_vocab):
    """Test if empty specs still cause an error when adding patterns"""
    matcher = Matcher(en_vocab)
    with pytest.raises(ValueError):
        matcher.add("TEST", [[]])


@pytest.mark.issue(590)
def test_issue590(en_vocab):
    """Test overlapping matches"""
    doc = Doc(en_vocab, words=["n", "=", "1", ";", "a", ":", "5", "%"])
    matcher = Matcher(en_vocab)
    matcher.add(
        "ab", [[{"IS_ALPHA": True}, {"ORTH": ":"}, {"LIKE_NUM": True}, {"ORTH": "%"}]]
    )
    matcher.add("ab", [[{"IS_ALPHA": True}, {"ORTH": "="}, {"LIKE_NUM": True}]])
    matches = matcher(doc)
    assert len(matches) == 2


@pytest.mark.issue(615)
def test_issue615(en_tokenizer):
    def merge_phrases(matcher, doc, i, matches):
        """Merge a phrase. We have to be careful here because we'll change the
        token indices. To avoid problems, merge all the phrases once we're called
        on the last match."""
        if i != len(matches) - 1:
            return None
        spans = [Span(doc, start, end, label=label) for label, start, end in matches]
        with doc.retokenize() as retokenizer:
            for span in spans:
                tag = "NNP" if span.label_ else span.root.tag_
                attrs = {"tag": tag, "lemma": span.text}
                retokenizer.merge(span, attrs=attrs)
                doc.ents = doc.ents + (span,)

    text = "The golf club is broken"
    pattern = [{"ORTH": "golf"}, {"ORTH": "club"}]
    label = "Sport_Equipment"
    doc = en_tokenizer(text)
    matcher = Matcher(doc.vocab)
    matcher.add(label, [pattern], on_match=merge_phrases)
    matcher(doc)
    entities = list(doc.ents)
    assert entities != []
    assert entities[0].label != 0


@pytest.mark.issue(850)
def test_issue850():
    """The variable-length pattern matches the succeeding token. Check we
    handle the ambiguity correctly."""
    vocab = Vocab(lex_attr_getters={LOWER: lambda string: string.lower()})
    matcher = Matcher(vocab)
    pattern = [{"LOWER": "bob"}, {"OP": "*"}, {"LOWER": "frank"}]
    matcher.add("FarAway", [pattern])
    doc = Doc(matcher.vocab, words=["bob", "and", "and", "frank"])
    match = matcher(doc)
    assert len(match) == 1
    ent_id, start, end = match[0]
    assert start == 0
    assert end == 4


@pytest.mark.issue(850)
def test_issue850_basic():
    """Test Matcher matches with '*' operator and Boolean flag"""
    vocab = Vocab(lex_attr_getters={LOWER: lambda string: string.lower()})
    matcher = Matcher(vocab)
    pattern = [{"LOWER": "bob"}, {"OP": "*", "LOWER": "and"}, {"LOWER": "frank"}]
    matcher.add("FarAway", [pattern])
    doc = Doc(matcher.vocab, words=["bob", "and", "and", "frank"])
    match = matcher(doc)
    assert len(match) == 1
    ent_id, start, end = match[0]
    assert start == 0
    assert end == 4


@pytest.mark.issue(1434)
def test_issue1434():
    """Test matches occur when optional element at end of short doc."""
    pattern = [{"ORTH": "Hello"}, {"IS_ALPHA": True, "OP": "?"}]
    vocab = Vocab(lex_attr_getters=LEX_ATTRS)
    hello_world = Doc(vocab, words=["Hello", "World"])
    hello = Doc(vocab, words=["Hello"])
    matcher = Matcher(vocab)
    matcher.add("MyMatcher", [pattern])
    matches = matcher(hello_world)
    assert matches
    matches = matcher(hello)
    assert matches


@pytest.mark.parametrize(
    "string,start,end",
    [
        ("a", 0, 1),
        ("a b", 0, 2),
        ("a c", 0, 1),
        ("a b c", 0, 2),
        ("a b b c", 0, 3),
        ("a b b", 0, 3),
    ],
)
@pytest.mark.issue(1450)
def test_issue1450(string, start, end):
    """Test matcher works when patterns end with * operator."""
    pattern = [{"ORTH": "a"}, {"ORTH": "b", "OP": "*"}]
    matcher = Matcher(Vocab())
    matcher.add("TSTEND", [pattern])
    doc = Doc(Vocab(), words=string.split())
    matches = matcher(doc)
    if start is None or end is None:
        assert matches == []
    assert matches[-1][1] == start
    assert matches[-1][2] == end


@pytest.mark.issue(1945)
def test_issue1945():
    """Test regression in Matcher introduced in v2.0.6."""
    matcher = Matcher(Vocab())
    matcher.add("MWE", [[{"orth": "a"}, {"orth": "a"}]])
    doc = Doc(matcher.vocab, words=["a", "a", "a"])
    matches = matcher(doc)  # we should see two overlapping matches here
    assert len(matches) == 2
    assert matches[0][1:] == (0, 2)
    assert matches[1][1:] == (1, 3)


@pytest.mark.issue(1971)
def test_issue1971(en_vocab):
    # Possibly related to #2675 and #2671?
    matcher = Matcher(en_vocab)
    pattern = [
        {"ORTH": "Doe"},
        {"ORTH": "!", "OP": "?"},
        {"_": {"optional": True}, "OP": "?"},
        {"ORTH": "!", "OP": "?"},
    ]
    Token.set_extension("optional", default=False)
    matcher.add("TEST", [pattern])
    doc = Doc(en_vocab, words=["Hello", "John", "Doe", "!"])
    # We could also assert length 1 here, but this is more conclusive, because
    # the real problem here is that it returns a duplicate match for a match_id
    # that's not actually in the vocab!
    matches = matcher(doc)
    assert all([match_id in en_vocab.strings for match_id, start, end in matches])


@pytest.mark.issue(1971)
def test_issue_1971_2(en_vocab):
    matcher = Matcher(en_vocab)
    pattern1 = [{"ORTH": "EUR", "LOWER": {"IN": ["eur"]}}, {"LIKE_NUM": True}]
    pattern2 = [{"LIKE_NUM": True}, {"ORTH": "EUR"}]  # {"IN": ["EUR"]}}]
    doc = Doc(en_vocab, words=["EUR", "10", "is", "10", "EUR"])
    matcher.add("TEST1", [pattern1, pattern2])
    matches = matcher(doc)
    assert len(matches) == 2


@pytest.mark.issue(1971)
def test_issue_1971_3(en_vocab):
    """Test that pattern matches correctly for multiple extension attributes."""
    Token.set_extension("a", default=1, force=True)
    Token.set_extension("b", default=2, force=True)
    doc = Doc(en_vocab, words=["hello", "world"])
    matcher = Matcher(en_vocab)
    matcher.add("A", [[{"_": {"a": 1}}]])
    matcher.add("B", [[{"_": {"b": 2}}]])
    matches = sorted((en_vocab.strings[m_id], s, e) for m_id, s, e in matcher(doc))
    assert len(matches) == 4
    assert matches == sorted([("A", 0, 1), ("A", 1, 2), ("B", 0, 1), ("B", 1, 2)])


@pytest.mark.issue(1971)
def test_issue_1971_4(en_vocab):
    """Test that pattern matches correctly with multiple extension attribute
    values on a single token.
    """
    Token.set_extension("ext_a", default="str_a", force=True)
    Token.set_extension("ext_b", default="str_b", force=True)
    matcher = Matcher(en_vocab)
    doc = Doc(en_vocab, words=["this", "is", "text"])
    pattern = [{"_": {"ext_a": "str_a", "ext_b": "str_b"}}] * 3
    matcher.add("TEST", [pattern])
    matches = matcher(doc)
    # Uncommenting this caused a segmentation fault
    assert len(matches) == 1
    assert matches[0] == (en_vocab.strings["TEST"], 0, 3)


@pytest.mark.issue(2464)
def test_issue2464(en_vocab):
    """Test problem with successive ?. This is the same bug, so putting it here."""
    matcher = Matcher(en_vocab)
    doc = Doc(en_vocab, words=["a", "b"])
    matcher.add("4", [[{"OP": "?"}, {"OP": "?"}]])
    matches = matcher(doc)
    assert len(matches) == 3


@pytest.mark.issue(2569)
def test_issue2569(en_tokenizer):
    """Test that operator + is greedy."""
    doc = en_tokenizer("It is May 15, 1993.")
    doc.ents = [Span(doc, 2, 6, label=doc.vocab.strings["DATE"])]
    matcher = Matcher(doc.vocab)
    matcher.add("RULE", [[{"ENT_TYPE": "DATE", "OP": "+"}]])
    matched = [doc[start:end] for _, start, end in matcher(doc)]
    matched = sorted(matched, key=len, reverse=True)
    assert len(matched) == 10
    assert len(matched[0]) == 4
    assert matched[0].text == "May 15, 1993"


@pytest.mark.issue(2671)
def test_issue2671():
    """Ensure the correct entity ID is returned for matches with quantifiers.
    See also #2675
    """
    nlp = English()
    matcher = Matcher(nlp.vocab)
    pattern_id = "test_pattern"
    pattern = [
        {"LOWER": "high"},
        {"IS_PUNCT": True, "OP": "?"},
        {"LOWER": "adrenaline"},
    ]
    matcher.add(pattern_id, [pattern])
    doc1 = nlp("This is a high-adrenaline situation.")
    doc2 = nlp("This is a high adrenaline situation.")
    matches1 = matcher(doc1)
    for match_id, start, end in matches1:
        assert nlp.vocab.strings[match_id] == pattern_id
    matches2 = matcher(doc2)
    for match_id, start, end in matches2:
        assert nlp.vocab.strings[match_id] == pattern_id


@pytest.mark.issue(3009)
def test_issue3009(en_vocab):
    """Test problem with matcher quantifiers"""
    patterns = [
        [{"ORTH": "has"}, {"LOWER": "to"}, {"LOWER": "do"}, {"TAG": "IN"}],
        [
            {"ORTH": "has"},
            {"IS_ASCII": True, "IS_PUNCT": False, "OP": "*"},
            {"LOWER": "to"},
            {"LOWER": "do"},
            {"TAG": "IN"},
        ],
        [
            {"ORTH": "has"},
            {"IS_ASCII": True, "IS_PUNCT": False, "OP": "?"},
            {"LOWER": "to"},
            {"LOWER": "do"},
            {"TAG": "IN"},
        ],
    ]
    words = ["also", "has", "to", "do", "with"]
    tags = ["RB", "VBZ", "TO", "VB", "IN"]
    pos = ["ADV", "VERB", "ADP", "VERB", "ADP"]
    doc = Doc(en_vocab, words=words, tags=tags, pos=pos)
    matcher = Matcher(en_vocab)
    for i, pattern in enumerate(patterns):
        matcher.add(str(i), [pattern])
        matches = matcher(doc)
        assert matches


@pytest.mark.issue(3328)
def test_issue3328(en_vocab):
    doc = Doc(en_vocab, words=["Hello", ",", "how", "are", "you", "doing", "?"])
    matcher = Matcher(en_vocab)
    patterns = [
        [{"LOWER": {"IN": ["hello", "how"]}}],
        [{"LOWER": {"IN": ["you", "doing"]}}],
    ]
    matcher.add("TEST", patterns)
    matches = matcher(doc)
    assert len(matches) == 4
    matched_texts = [doc[start:end].text for _, start, end in matches]
    assert matched_texts == ["Hello", "how", "you", "doing"]


@pytest.mark.issue(3549)
def test_issue3549(en_vocab):
    """Test that match pattern validation doesn't raise on empty errors."""
    matcher = Matcher(en_vocab, validate=True)
    pattern = [{"LOWER": "hello"}, {"LOWER": "world"}]
    matcher.add("GOOD", [pattern])
    with pytest.raises(MatchPatternError):
        matcher.add("BAD", [[{"X": "Y"}]])


@pytest.mark.skip("Matching currently only works on strings and integers")
@pytest.mark.issue(3555)
def test_issue3555(en_vocab):
    """Test that custom extensions with default None don't break matcher."""
    Token.set_extension("issue3555", default=None)
    matcher = Matcher(en_vocab)
    pattern = [{"ORTH": "have"}, {"_": {"issue3555": True}}]
    matcher.add("TEST", [pattern])
    doc = Doc(en_vocab, words=["have", "apple"])
    matcher(doc)


@pytest.mark.issue(3839)
def test_issue3839(en_vocab):
    """Test that match IDs returned by the matcher are correct, are in the string"""
    doc = Doc(en_vocab, words=["terrific", "group", "of", "people"])
    matcher = Matcher(en_vocab)
    match_id = "PATTERN"
    pattern1 = [{"LOWER": "terrific"}, {"OP": "?"}, {"LOWER": "group"}]
    pattern2 = [{"LOWER": "terrific"}, {"OP": "?"}, {"OP": "?"}, {"LOWER": "group"}]
    matcher.add(match_id, [pattern1])
    matches = matcher(doc)
    assert matches[0][0] == en_vocab.strings[match_id]
    matcher = Matcher(en_vocab)
    matcher.add(match_id, [pattern2])
    matches = matcher(doc)
    assert matches[0][0] == en_vocab.strings[match_id]


@pytest.mark.issue(3879)
def test_issue3879(en_vocab):
    doc = Doc(en_vocab, words=["This", "is", "a", "test", "."])
    assert len(doc) == 5
    pattern = [{"ORTH": "This", "OP": "?"}, {"OP": "?"}, {"ORTH": "test"}]
    matcher = Matcher(en_vocab)
    matcher.add("TEST", [pattern])
    assert len(matcher(doc)) == 2  # fails because of a FP match 'is a test'


@pytest.mark.issue(3951)
def test_issue3951(en_vocab):
    """Test that combinations of optional rules are matched correctly."""
    matcher = Matcher(en_vocab)
    pattern = [
        {"LOWER": "hello"},
        {"LOWER": "this", "OP": "?"},
        {"OP": "?"},
        {"LOWER": "world"},
    ]
    matcher.add("TEST", [pattern])
    doc = Doc(en_vocab, words=["Hello", "my", "new", "world"])
    matches = matcher(doc)
    assert len(matches) == 0


@pytest.mark.issue(4120)
def test_issue4120(en_vocab):
    """Test that matches without a final {OP: ?} token are returned."""
    matcher = Matcher(en_vocab)
    matcher.add("TEST", [[{"ORTH": "a"}, {"OP": "?"}]])
    doc1 = Doc(en_vocab, words=["a"])
    assert len(matcher(doc1)) == 1  # works
    doc2 = Doc(en_vocab, words=["a", "b", "c"])
    assert len(matcher(doc2)) == 2  # fixed
    matcher = Matcher(en_vocab)
    matcher.add("TEST", [[{"ORTH": "a"}, {"OP": "?"}, {"ORTH": "b"}]])
    doc3 = Doc(en_vocab, words=["a", "b", "b", "c"])
    assert len(matcher(doc3)) == 2  # works
    matcher = Matcher(en_vocab)
    matcher.add("TEST", [[{"ORTH": "a"}, {"OP": "?"}, {"ORTH": "b", "OP": "?"}]])
    doc4 = Doc(en_vocab, words=["a", "b", "b", "c"])
    assert len(matcher(doc4)) == 3  # fixed


@pytest.mark.parametrize(
    "pattern,re_pattern",
    [
        (pattern1, re_pattern1),
        (pattern2, re_pattern2),
        (pattern3, re_pattern3),
        (pattern4, re_pattern4),
        (pattern5, re_pattern5),
    ],
)
def test_greedy_matching_first(doc, text, pattern, re_pattern):
    """Test that the greedy matching behavior "FIRST" is consistent with
    other re implementations."""
    matcher = Matcher(doc.vocab)
    matcher.add(re_pattern, [pattern], greedy="FIRST")
    matches = matcher(doc)
    re_matches = [m.span() for m in re.finditer(re_pattern, text)]
    for (key, m_s, m_e), (re_s, re_e) in zip(matches, re_matches):
        # matching the string, not the exact position
        assert doc[m_s:m_e].text == doc[re_s:re_e].text


@pytest.mark.parametrize(
    "pattern,longest",
    [
        (pattern1, longest1),
        (pattern2, longest2),
        (pattern3, longest3),
        (pattern4, longest4),
        (pattern5, longest5),
    ],
)
def test_greedy_matching_longest(doc, text, pattern, longest):
    """Test the "LONGEST" greedy matching behavior"""
    matcher = Matcher(doc.vocab)
    matcher.add("RULE", [pattern], greedy="LONGEST")
    matches = matcher(doc)
    for (key, s, e) in matches:
        assert doc[s:e].text == longest


def test_greedy_matching_longest_first(en_tokenizer):
    """Test that "LONGEST" matching prefers the first of two equally long matches"""
    doc = en_tokenizer(" ".join("CCC"))
    matcher = Matcher(doc.vocab)
    pattern = [{"ORTH": "C"}, {"ORTH": "C"}]
    matcher.add("RULE", [pattern], greedy="LONGEST")
    matches = matcher(doc)
    # out of 0-2 and 1-3, the first should be picked
    assert len(matches) == 1
    assert matches[0][1] == 0
    assert matches[0][2] == 2


def test_invalid_greediness(doc, text):
    matcher = Matcher(doc.vocab)
    with pytest.raises(ValueError):
        matcher.add("RULE", [pattern1], greedy="GREEDY")


@pytest.mark.parametrize(
    "pattern,re_pattern",
    [
        (pattern1, re_pattern1),
        (pattern2, re_pattern2),
        (pattern3, re_pattern3),
        (pattern4, re_pattern4),
        (pattern5, re_pattern5),
    ],
)
def test_match_consuming(doc, text, pattern, re_pattern):
    """Test that matcher.__call__ consumes tokens on a match similar to
    re.findall."""
    matcher = Matcher(doc.vocab)
    matcher.add(re_pattern, [pattern], greedy="FIRST")
    matches = matcher(doc)
    re_matches = [m.span() for m in re.finditer(re_pattern, text)]
    assert len(matches) == len(re_matches)


def test_operator_combos(en_vocab):
    cases = [
        ("aaab", "a a a b", True),
        ("aaab", "a+ b", True),
        ("aaab", "a+ a+ b", True),
        ("aaab", "a+ a+ a b", True),
        ("aaab", "a+ a+ a+ b", True),
        ("aaab", "a+ a a b", True),
        ("aaab", "a+ a a", True),
        ("aaab", "a+", True),
        ("aaa", "a+ b", False),
        ("aaa", "a+ a+ b", False),
        ("aaa", "a+ a+ a+ b", False),
        ("aaa", "a+ a b", False),
        ("aaa", "a+ a a b", False),
        ("aaab", "a+ a a", True),
        ("aaab", "a+", True),
        ("aaab", "a+ a b", True),
    ]
    for string, pattern_str, result in cases:
        matcher = Matcher(en_vocab)
        doc = Doc(matcher.vocab, words=list(string))
        pattern = []
        for part in pattern_str.split():
            if part.endswith("+"):
                pattern.append({"ORTH": part[0], "OP": "+"})
            else:
                pattern.append({"ORTH": part})
        matcher.add("PATTERN", [pattern])
        matches = matcher(doc)
        if result:
            assert matches, (string, pattern_str)
        else:
            assert not matches, (string, pattern_str)


@pytest.mark.issue(1450)
def test_matcher_end_zero_plus(en_vocab):
    """Test matcher works when patterns end with * operator. (issue 1450)"""
    matcher = Matcher(en_vocab)
    pattern = [{"ORTH": "a"}, {"ORTH": "b", "OP": "*"}]
    matcher.add("TSTEND", [pattern])
    nlp = lambda string: Doc(matcher.vocab, words=string.split())
    assert len(matcher(nlp("a"))) == 1
    assert len(matcher(nlp("a b"))) == 2
    assert len(matcher(nlp("a c"))) == 1
    assert len(matcher(nlp("a b c"))) == 2
    assert len(matcher(nlp("a b b c"))) == 3
    assert len(matcher(nlp("a b b"))) == 3


def test_matcher_sets_return_correct_tokens(en_vocab):
    matcher = Matcher(en_vocab)
    patterns = [
        [{"LOWER": {"IN": ["zero"]}}],
        [{"LOWER": {"IN": ["one"]}}],
        [{"LOWER": {"IN": ["two"]}}],
    ]
    matcher.add("TEST", patterns)
    doc = Doc(en_vocab, words="zero one two three".split())
    matches = matcher(doc)
    texts = [Span(doc, s, e, label=L).text for L, s, e in matches]
    assert texts == ["zero", "one", "two"]


@pytest.mark.filterwarnings("ignore:\\[W036")
def test_matcher_remove():
    nlp = English()
    matcher = Matcher(nlp.vocab)
    text = "This is a test case."

    pattern = [{"ORTH": "test"}, {"OP": "?"}]
    assert len(matcher) == 0
    matcher.add("Rule", [pattern])
    assert "Rule" in matcher

    # should give two matches
    results1 = matcher(nlp(text))
    assert len(results1) == 2

    # removing once should work
    matcher.remove("Rule")

    # should not return any maches anymore
    results2 = matcher(nlp(text))
    assert len(results2) == 0

    # removing again should throw an error
    with pytest.raises(ValueError):
        matcher.remove("Rule")


def test_matcher_with_alignments_greedy_longest(en_vocab):
    cases = [
        ("aaab", "a* b", [0, 0, 0, 1]),
        ("baab", "b a* b", [0, 1, 1, 2]),
        ("aaab", "a a a b", [0, 1, 2, 3]),
        ("aaab", "a+ b", [0, 0, 0, 1]),
        ("aaba", "a+ b a+", [0, 0, 1, 2]),
        ("aabaa", "a+ b a+", [0, 0, 1, 2, 2]),
        ("aaba", "a+ b a*", [0, 0, 1, 2]),
        ("aaaa", "a*", [0, 0, 0, 0]),
        ("baab", "b a* b b*", [0, 1, 1, 2]),
        ("aabb", "a* b* a*", [0, 0, 1, 1]),
        ("aaab", "a+ a+ a b", [0, 1, 2, 3]),
        ("aaab", "a+ a+ a+ b", [0, 1, 2, 3]),
        ("aaab", "a+ a a b", [0, 1, 2, 3]),
        ("aaab", "a+ a a", [0, 1, 2]),
        ("aaab", "a+ a a?", [0, 1, 2]),
        ("aaaa", "a a a a a?", [0, 1, 2, 3]),
        ("aaab", "a+ a b", [0, 0, 1, 2]),
        ("aaab", "a+ a+ b", [0, 0, 1, 2]),
<<<<<<< HEAD
        ("aaab", "a+? b", [0, 0, 0, 1]),
        ("aaab", "a*? b", [0, 0, 0, 1]),
=======
        ("aaab", "a{2,} b", [0, 0, 0, 1]),
        ("aaab", "a{,3} b", [0, 0, 0, 1]),
        ("aaab", "a{2} b", [0, 0, 1]),
        ("aaab", "a{2,3} b", [0, 0, 0, 1]),
>>>>>>> 9accdbdb
    ]
    for string, pattern_str, result in cases:
        matcher = Matcher(en_vocab)
        doc = Doc(matcher.vocab, words=list(string))
        pattern = []
        for part in pattern_str.split():
            if part[-2:] == "+?":
                pattern.append({"ORTH": part[0], "OP": "+?"})
            elif part[-2:] == "*?":
                pattern.append({"ORTH": part[0], "OP": "*?"})
            elif part.endswith("+"):
                pattern.append({"ORTH": part[0], "OP": "+"})
            elif part.endswith("*"):
                pattern.append({"ORTH": part[0], "OP": "*"})
            elif part.endswith("?"):
                pattern.append({"ORTH": part[0], "OP": "?"})
            elif part.endswith("}"):
                pattern.append({"ORTH": part[0], "OP": part[1:]})
            else:
                pattern.append({"ORTH": part})
        matcher.add("PATTERN", [pattern], greedy="LONGEST")
        matches = matcher(doc, with_alignments=True)
        n_matches = len(matches)

        _, s, e, expected = matches[0]

        assert expected == result, (string, pattern_str, s, e, n_matches)


def test_matcher_with_alignments_non_greedy(en_vocab):
    cases = [
        (0, "aaab", "a* b", [[0, 1], [0, 0, 1], [0, 0, 0, 1], [1]]),
        (1, "baab", "b a* b", [[0, 1, 1, 2]]),
        (2, "aaab", "a a a b", [[0, 1, 2, 3]]),
        (3, "aaab", "a+ b", [[0, 1], [0, 0, 1], [0, 0, 0, 1]]),
        (4, "aaba", "a+ b a+", [[0, 1, 2], [0, 0, 1, 2]]),
        (
            5,
            "aabaa",
            "a+ b a+",
            [[0, 1, 2], [0, 0, 1, 2], [0, 0, 1, 2, 2], [0, 1, 2, 2]],
        ),
        (6, "aaba", "a+ b a*", [[0, 1], [0, 0, 1], [0, 0, 1, 2], [0, 1, 2]]),
        (7, "aaaa", "a*", [[0], [0, 0], [0, 0, 0], [0, 0, 0, 0]]),
        (8, "baab", "b a* b b*", [[0, 1, 1, 2]]),
        (
            9,
            "aabb",
            "a* b* a*",
            [[1], [2], [2, 2], [0, 1], [0, 0, 1], [0, 0, 1, 1], [0, 1, 1], [1, 1]],
        ),
        (10, "aaab", "a+ a+ a b", [[0, 1, 2, 3]]),
        (11, "aaab", "a+ a+ a+ b", [[0, 1, 2, 3]]),
        (12, "aaab", "a+ a a b", [[0, 1, 2, 3]]),
        (13, "aaab", "a+ a a", [[0, 1, 2]]),
        (14, "aaab", "a+ a a?", [[0, 1], [0, 1, 2]]),
        (15, "aaaa", "a a a a a?", [[0, 1, 2, 3]]),
        (16, "aaab", "a+ a b", [[0, 1, 2], [0, 0, 1, 2]]),
        (17, "aaab", "a+ a+ b", [[0, 1, 2], [0, 0, 1, 2]]),
<<<<<<< HEAD
        (18, "aaab", "a+? b", [[0, 0, 0, 1], [0, 0, 1], [0, 1]]),
        (19, "aaab", "a*? b", [[0, 0, 0, 1], [0, 0, 1], [0, 1], [1]]),
=======
        (18, "aaab", "a{2,} b", [[0, 0, 1], [0, 0, 0, 1]]),
        (19, "aaab", "a{3} b", [[0, 0, 0, 1]]),
        (20, "aaab", "a{2} b", [[0, 0, 1]]),
        (21, "aaab", "a{2,3} b", [[0, 0, 1], [0, 0, 0, 1]]),
>>>>>>> 9accdbdb
    ]
    for case_id, string, pattern_str, results in cases:
        matcher = Matcher(en_vocab)
        doc = Doc(matcher.vocab, words=list(string))
        pattern = []
        for part in pattern_str.split():
            if part[-2:] == "+?":
                pattern.append({"ORTH": part[0], "OP": "+?"})
            elif part[-2:] == "*?":
                pattern.append({"ORTH": part[0], "OP": "*?"})
            elif part.endswith("+"):
                pattern.append({"ORTH": part[0], "OP": "+"})
            elif part.endswith("*"):
                pattern.append({"ORTH": part[0], "OP": "*"})
            elif part.endswith("?"):
                pattern.append({"ORTH": part[0], "OP": "?"})
<<<<<<< HEAD
            elif part.endswith("!"):
                pattern.append({"ORTH": part[0], "OP": "!"})
=======
            elif part.endswith("}"):
                pattern.append({"ORTH": part[0], "OP": part[1:]})
>>>>>>> 9accdbdb
            else:
                pattern.append({"ORTH": part})

        matcher.add("PATTERN", [pattern])
        matches = matcher(doc, with_alignments=True)
        n_matches = len(matches)

        for _, s, e, expected in matches:
            assert expected in results, (case_id, string, pattern_str, s, e, n_matches)
            assert len(expected) == e - s


def test_matcher_non_greedy_operator(en_vocab):
    cases = [
        (0, "aabbab", "a*? b", ["a a b", "a b", "b", "b", "a b", "b"]),
        (1, "aabbab", "a+? b", ["a b", "a a b", "a b"]),
        (2, "aabbab", "a*? b+?", ["a a b", "a b", "b", "b", "a b", "b"]),
        (3, "aabbab", "a*? b*?", []),
        (4, "aabbab", "b*? b*?", []),
        (5, "aabbab", "b+? b+?", ["b b"]),
        (6, "aabbab", "a* b*?", ["a", "a a", "a", "a"]),
        (7, "aabbab", "a*? b*", ["a a b", "a b", "b", "a a b b", "a b b", "b b", "b", "a b", "b"]),
        (8, "aabbc", "a* b*? c*?", ["a", "a a", 'a']),
        (9, "aabbc", "a* b*? c", ["a a b b c", "a b b c", "b b c", "b c", "c"]),

        (10, "abc", "a* b*? c*", ["a", "a b c", "b c", "c"]),
        # in spaCy, quantifier "*" returns __all__possible__ matches which is different from regex
        # in spaCy, quantifier "*?" is designed to return only the non-greedy results from all possible matches
        # Result 1: a
        # Result 2: a b c
        # Result 3: c
        # Among the 3 results, Result 2 might be contentious to some, but we argue that this should be the correct
        # behaviour since 'a' and 'c' are matches thus the longest, first possible string "a b c"
        # should be one of the results

        (11, "aabbc", "a+? b*? c", ["a b b c", "a a b b c"]),
        (12, "aabbc", "a+? b+? c", ["a b b c", "a a b b c"]),
        (13, "abbc", "a* b*? c?", ["a", "a b b c", "b b c", "b c", "c"]),
        (14, "aabbc", "d! b*? c", ["b c", "b b c", "a b b c"]),
        (15, "abbxb", "a*? b+? c*", ["a b", "b", "b", "b"]),
        (16, "abbcbc", "a*? b+? c*", ["a b", "b", "b", "b c", "a b b c",  "b b c", "b", "b c"]),
        (17, "abbcbc", "a*? b+? c", ["b c", "a b b c", "b b c", "b c"]),

    ]
    for case_id, string, pattern_str, results in cases:
        matcher = Matcher(en_vocab)
        doc = Doc(matcher.vocab, words=list(string))
        pattern = []
        for part in pattern_str.split():
            if part[-2:] == "+?":
                pattern.append({"ORTH": part[0], "OP": "+?"})
            elif part[-2:] == "*?":
                pattern.append({"ORTH": part[0], "OP": "*?"})
            elif part.endswith("+"):
                pattern.append({"ORTH": part[0], "OP": "+"})
            elif part.endswith("*"):
                pattern.append({"ORTH": part[0], "OP": "*"})
            elif part.endswith("?"):
                pattern.append({"ORTH": part[0], "OP": "?"})
            elif part.endswith("!"):
                pattern.append({"ORTH": part[0], "OP": "!"})
            else:
                pattern.append({"ORTH": part})
        matcher.add("PATTERN", [pattern])
        matches = matcher(doc, as_spans=True)
        assert len(matches) == len(results)
        for i in range(len(matches)):
            print(i)
            assert matches[i].text == results[i]
<|MERGE_RESOLUTION|>--- conflicted
+++ resolved
@@ -699,15 +699,12 @@
         ("aaaa", "a a a a a?", [0, 1, 2, 3]),
         ("aaab", "a+ a b", [0, 0, 1, 2]),
         ("aaab", "a+ a+ b", [0, 0, 1, 2]),
-<<<<<<< HEAD
-        ("aaab", "a+? b", [0, 0, 0, 1]),
-        ("aaab", "a*? b", [0, 0, 0, 1]),
-=======
         ("aaab", "a{2,} b", [0, 0, 0, 1]),
         ("aaab", "a{,3} b", [0, 0, 0, 1]),
         ("aaab", "a{2} b", [0, 0, 1]),
         ("aaab", "a{2,3} b", [0, 0, 0, 1]),
->>>>>>> 9accdbdb
+        ("aaab", "a+? b", [0, 0, 0, 1]),
+        ("aaab", "a*? b", [0, 0, 0, 1]),
     ]
     for string, pattern_str, result in cases:
         matcher = Matcher(en_vocab)
@@ -767,15 +764,12 @@
         (15, "aaaa", "a a a a a?", [[0, 1, 2, 3]]),
         (16, "aaab", "a+ a b", [[0, 1, 2], [0, 0, 1, 2]]),
         (17, "aaab", "a+ a+ b", [[0, 1, 2], [0, 0, 1, 2]]),
-<<<<<<< HEAD
-        (18, "aaab", "a+? b", [[0, 0, 0, 1], [0, 0, 1], [0, 1]]),
-        (19, "aaab", "a*? b", [[0, 0, 0, 1], [0, 0, 1], [0, 1], [1]]),
-=======
         (18, "aaab", "a{2,} b", [[0, 0, 1], [0, 0, 0, 1]]),
         (19, "aaab", "a{3} b", [[0, 0, 0, 1]]),
         (20, "aaab", "a{2} b", [[0, 0, 1]]),
         (21, "aaab", "a{2,3} b", [[0, 0, 1], [0, 0, 0, 1]]),
->>>>>>> 9accdbdb
+        (22, "aaab", "a+? b", [[0, 0, 0, 1], [0, 0, 1], [0, 1]]),
+        (23, "aaab", "a*? b", [[0, 0, 0, 1], [0, 0, 1], [0, 1], [1]]),
     ]
     for case_id, string, pattern_str, results in cases:
         matcher = Matcher(en_vocab)
@@ -792,13 +786,8 @@
                 pattern.append({"ORTH": part[0], "OP": "*"})
             elif part.endswith("?"):
                 pattern.append({"ORTH": part[0], "OP": "?"})
-<<<<<<< HEAD
-            elif part.endswith("!"):
-                pattern.append({"ORTH": part[0], "OP": "!"})
-=======
             elif part.endswith("}"):
                 pattern.append({"ORTH": part[0], "OP": part[1:]})
->>>>>>> 9accdbdb
             else:
                 pattern.append({"ORTH": part})
 

--- conflicted
+++ resolved
@@ -656,7 +656,6 @@
     assert token_annotation_2["sent_starts"] == [1, 0, 0, 0]
 
 
-<<<<<<< HEAD
 def test_alignment():
     other_tokens = ["i", "listened", "to", "obama", "'", "s", "podcasts", "."]
     spacy_tokens = ["i", "listened", "to", "obama", "'s", "podcasts", "."]
@@ -711,7 +710,7 @@
     spacy_tokens = ["i", "listened", "to", "obama", "'s", "podcasts", "."]
     with pytest.raises(ValueError):
         Alignment.from_strings(other_tokens, spacy_tokens)
-=======
+
 def test_retokenized_docs(doc):
     a = doc.to_array(["TAG"])
     doc1 = Doc(doc.vocab, words=[t.text for t in doc]).from_array(["TAG"], a)
@@ -724,5 +723,4 @@
         retokenizer.merge(doc1[0:2])
         retokenizer.merge(doc1[5:7])
 
-    assert example.get_aligned("ORTH", as_string=True) == [None, 'sister', 'flew', 'to', None, 'via', 'London', '.']
->>>>>>> ecb3c4e8
+    assert example.get_aligned("ORTH", as_string=True) == [None, 'sister', 'flew', 'to', None, 'via', 'London', '.']
# coding: utf-8
from __future__ import unicode_literals

from spacy.gold import biluo_tags_from_offsets, offsets_from_biluo_tags
from spacy.tokens import Doc
from .util import get_doc


def test_gold_biluo_U(en_vocab):
    words = ["I", "flew", "to", "London", "."]
    spaces = [True, True, True, False, True]
    doc = Doc(en_vocab, words=words, spaces=spaces)
    entities = [(len("I flew to "), len("I flew to London"), "LOC")]
    tags = biluo_tags_from_offsets(doc, entities)
    assert tags == ["O", "O", "O", "U-LOC", "O"]


def test_gold_biluo_BL(en_vocab):
    words = ["I", "flew", "to", "San", "Francisco", "."]
    spaces = [True, True, True, True, False, True]
    doc = Doc(en_vocab, words=words, spaces=spaces)
    entities = [(len("I flew to "), len("I flew to San Francisco"), "LOC")]
    tags = biluo_tags_from_offsets(doc, entities)
    assert tags == ["O", "O", "O", "B-LOC", "L-LOC", "O"]


def test_gold_biluo_BIL(en_vocab):
    words = ["I", "flew", "to", "San", "Francisco", "Valley", "."]
    spaces = [True, True, True, True, True, False, True]
    doc = Doc(en_vocab, words=words, spaces=spaces)
    entities = [(len("I flew to "), len("I flew to San Francisco Valley"), "LOC")]
    tags = biluo_tags_from_offsets(doc, entities)
    assert tags == ["O", "O", "O", "B-LOC", "I-LOC", "L-LOC", "O"]


def test_gold_biluo_misalign(en_vocab):
    words = ["I", "flew", "to", "San", "Francisco", "Valley."]
    spaces = [True, True, True, True, True, False]
    doc = Doc(en_vocab, words=words, spaces=spaces)
    entities = [(len("I flew to "), len("I flew to San Francisco Valley"), "LOC")]
    tags = biluo_tags_from_offsets(doc, entities)
    assert tags == ["O", "O", "O", "-", "-", "-"]


def test_roundtrip_offsets_biluo_conversion(en_tokenizer):
    text = "I flew to Silicon Valley via London."
    biluo_tags = ["O", "O", "O", "B-LOC", "L-LOC", "O", "U-GPE", "O"]
    offsets = [(10, 24, "LOC"), (29, 35, "GPE")]
    doc = en_tokenizer(text)
    biluo_tags_converted = biluo_tags_from_offsets(doc, offsets)
    assert biluo_tags_converted == biluo_tags
    offsets_converted = offsets_from_biluo_tags(doc, biluo_tags)
<<<<<<< HEAD
    assert offsets_converted == offsets
=======
    assert offsets_converted == offsets


def test_docs_to_json(en_vocab):
    """Test we can convert a list of Doc objects into the JSON-serializable
    format we use for training.
    """
    docs = [
        get_doc(
            en_vocab,
            words=["a", "b"],
            pos=["VBP", "NN"],
            heads=[0, -1],
            deps=["ROOT", "dobj"],
            ents=[],
        ),
        get_doc(
            en_vocab,
            words=["c", "d", "e"],
            pos=["VBP", "NN", "NN"],
            heads=[0, -1, -2],
            deps=["ROOT", "dobj", "dobj"],
            ents=[(1, 2, "ORG")],
        ),
    ]
    json_doc = docs_to_json(0, docs)
    assert json_doc["id"] == 0
    assert len(json_doc["paragraphs"]) == 2
    assert len(json_doc["paragraphs"][0]["sentences"]) == 1
    assert len(json_doc["paragraphs"][1]["sentences"]) == 1
    assert len(json_doc["paragraphs"][0]["sentences"][0]["tokens"]) == 2
    assert len(json_doc["paragraphs"][1]["sentences"][0]["tokens"]) == 3
>>>>>>> b6e99144
<|MERGE_RESOLUTION|>--- conflicted
+++ resolved
@@ -50,9 +50,6 @@
     biluo_tags_converted = biluo_tags_from_offsets(doc, offsets)
     assert biluo_tags_converted == biluo_tags
     offsets_converted = offsets_from_biluo_tags(doc, biluo_tags)
-<<<<<<< HEAD
-    assert offsets_converted == offsets
-=======
     assert offsets_converted == offsets
 
 
@@ -84,5 +81,4 @@
     assert len(json_doc["paragraphs"][0]["sentences"]) == 1
     assert len(json_doc["paragraphs"][1]["sentences"]) == 1
     assert len(json_doc["paragraphs"][0]["sentences"][0]["tokens"]) == 2
-    assert len(json_doc["paragraphs"][1]["sentences"][0]["tokens"]) == 3
->>>>>>> b6e99144
+    assert len(json_doc["paragraphs"][1]["sentences"][0]["tokens"]) == 3
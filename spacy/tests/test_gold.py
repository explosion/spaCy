--- conflicted
+++ resolved
@@ -651,14 +651,9 @@
     assert token_annotation_1["SENT_START"] == [1, 0, 0]
 
     token_annotation_2 = split_examples[1].to_dict()["token_annotation"]
-<<<<<<< HEAD
     assert token_annotation_2["ORTH"] == ["It", "is", "just", "me"]
     assert token_annotation_2["TAG"] == ["PRON", "AUX", "ADV", "PRON"]
     assert token_annotation_2["SENT_START"] == [1, 0, 0, 0]
-=======
-    assert token_annotation_2["words"] == ["It", "is", "just", "me"]
-    assert token_annotation_2["tags"] == ["PRON", "AUX", "ADV", "PRON"]
-    assert token_annotation_2["sent_starts"] == [1, 0, 0, 0]
 
 
 def test_retokenized_docs(doc):
@@ -673,5 +668,4 @@
         retokenizer.merge(doc1[0:2])
         retokenizer.merge(doc1[5:7])
 
-    assert example.get_aligned("ORTH", as_string=True) == [None, 'sister', 'flew', 'to', None, 'via', 'London', '.']
->>>>>>> ecb3c4e8
+    assert example.get_aligned("ORTH", as_string=True) == [None, 'sister', 'flew', 'to', None, 'via', 'London', '.']
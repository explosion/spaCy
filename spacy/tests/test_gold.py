--- conflicted
+++ resolved
@@ -212,7 +212,15 @@
     assert (cost, list(b2a), list(a2b), b2a_multi, a2b_multi) == expected
 
 
-<<<<<<< HEAD
+def test_goldparse_startswith_space(en_tokenizer):
+    text = " a"
+    doc = en_tokenizer(text)
+    g = GoldParse(doc, words=["a"], entities=["U-DATE"], deps=["ROOT"], heads=[0])
+    assert g.words == [" ", "a"]
+    assert g.ner == [None, "U-DATE"]
+    assert g.labels == [None, "ROOT"]
+
+
 def test_gold_constructor():
     """Test that the GoldParse constructor works fine"""
     nlp = English()
@@ -339,13 +347,4 @@
         ),
     ]
 
-    assert tuples == (raw_tuples, {"TRAVEL": 1.0, "BAKING": 0.0})
-=======
-def test_goldparse_startswith_space(en_tokenizer):
-    text = " a"
-    doc = en_tokenizer(text)
-    g = GoldParse(doc, words=["a"], entities=["U-DATE"], deps=["ROOT"], heads=[0])
-    assert g.words == [" ", "a"]
-    assert g.ner == [None, "U-DATE"]
-    assert g.labels == [None, "ROOT"]
->>>>>>> a927b3a2
+    assert tuples == (raw_tuples, {"TRAVEL": 1.0, "BAKING": 0.0})
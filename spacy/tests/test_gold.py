# coding: utf-8
from __future__ import unicode_literals

from spacy.gold import biluo_tags_from_offsets, offsets_from_biluo_tags, RawAnnot, merge_sents
from spacy.gold import spans_from_biluo_tags, GoldParse, iob_to_biluo
from spacy.gold import GoldCorpus, docs_to_json, align
from spacy.lang.en import English
from spacy.tokens import Doc
from spacy.util import compounding, minibatch
from .util import make_tempdir
import pytest
import srsly


def test_gold_biluo_U(en_vocab):
    words = ["I", "flew", "to", "London", "."]
    spaces = [True, True, True, False, True]
    doc = Doc(en_vocab, words=words, spaces=spaces)
    entities = [(len("I flew to "), len("I flew to London"), "LOC")]
    tags = biluo_tags_from_offsets(doc, entities)
    assert tags == ["O", "O", "O", "U-LOC", "O"]


def test_gold_biluo_BL(en_vocab):
    words = ["I", "flew", "to", "San", "Francisco", "."]
    spaces = [True, True, True, True, False, True]
    doc = Doc(en_vocab, words=words, spaces=spaces)
    entities = [(len("I flew to "), len("I flew to San Francisco"), "LOC")]
    tags = biluo_tags_from_offsets(doc, entities)
    assert tags == ["O", "O", "O", "B-LOC", "L-LOC", "O"]


def test_gold_biluo_BIL(en_vocab):
    words = ["I", "flew", "to", "San", "Francisco", "Valley", "."]
    spaces = [True, True, True, True, True, False, True]
    doc = Doc(en_vocab, words=words, spaces=spaces)
    entities = [(len("I flew to "), len("I flew to San Francisco Valley"), "LOC")]
    tags = biluo_tags_from_offsets(doc, entities)
    assert tags == ["O", "O", "O", "B-LOC", "I-LOC", "L-LOC", "O"]


def test_gold_biluo_overlap(en_vocab):
    words = ["I", "flew", "to", "San", "Francisco", "Valley", "."]
    spaces = [True, True, True, True, True, False, True]
    doc = Doc(en_vocab, words=words, spaces=spaces)
    entities = [
        (len("I flew to "), len("I flew to San Francisco Valley"), "LOC"),
        (len("I flew to "), len("I flew to San Francisco"), "LOC"),
    ]
    with pytest.raises(ValueError):
        biluo_tags_from_offsets(doc, entities)


def test_gold_biluo_misalign(en_vocab):
    words = ["I", "flew", "to", "San", "Francisco", "Valley."]
    spaces = [True, True, True, True, True, False]
    doc = Doc(en_vocab, words=words, spaces=spaces)
    entities = [(len("I flew to "), len("I flew to San Francisco Valley"), "LOC")]
    tags = biluo_tags_from_offsets(doc, entities)
    assert tags == ["O", "O", "O", "-", "-", "-"]


def test_roundtrip_offsets_biluo_conversion(en_tokenizer):
    text = "I flew to Silicon Valley via London."
    biluo_tags = ["O", "O", "O", "B-LOC", "L-LOC", "O", "U-GPE", "O"]
    offsets = [(10, 24, "LOC"), (29, 35, "GPE")]
    doc = en_tokenizer(text)
    biluo_tags_converted = biluo_tags_from_offsets(doc, offsets)
    assert biluo_tags_converted == biluo_tags
    offsets_converted = offsets_from_biluo_tags(doc, biluo_tags)
    assert offsets_converted == offsets


def test_biluo_spans(en_tokenizer):
    doc = en_tokenizer("I flew to Silicon Valley via London.")
    biluo_tags = ["O", "O", "O", "B-LOC", "L-LOC", "O", "U-GPE", "O"]
    spans = spans_from_biluo_tags(doc, biluo_tags)
    assert len(spans) == 2
    assert spans[0].text == "Silicon Valley"
    assert spans[0].label_ == "LOC"
    assert spans[1].text == "London"
    assert spans[1].label_ == "GPE"


def test_gold_ner_missing_tags(en_tokenizer):
    doc = en_tokenizer("I flew to Silicon Valley via London.")
    biluo_tags = [None, "O", "O", "B-LOC", "L-LOC", "O", "U-GPE", "O"]
    gold = GoldParse(doc, entities=biluo_tags)  # noqa: F841


def test_iob_to_biluo():
    good_iob = ["O", "O", "B-LOC", "I-LOC", "O", "B-PERSON"]
    good_biluo = ["O", "O", "B-LOC", "L-LOC", "O", "U-PERSON"]
    bad_iob = ["O", "O", '"', "B-LOC", "I-LOC"]
    converted_biluo = iob_to_biluo(good_iob)
    assert good_biluo == converted_biluo
    with pytest.raises(ValueError):
        iob_to_biluo(bad_iob)


def test_roundtrip_docs_to_json():
    text = "I flew to Silicon Valley via London."
    tags = ["PRP", "VBD", "IN", "NNP", "NNP", "IN", "NNP", "."]
    heads = [1, 1, 1, 4, 2, 1, 5, 1]
    deps = ["nsubj", "ROOT", "prep", "compound", "pobj", "prep", "pobj", "punct"]
    biluo_tags = ["O", "O", "O", "B-LOC", "L-LOC", "O", "U-GPE", "O"]
    cats = {"TRAVEL": 1.0, "BAKING": 0.0}
    nlp = English()
    doc = nlp(text)
    for i in range(len(tags)):
        doc[i].tag_ = tags[i]
        doc[i].dep_ = deps[i]
        doc[i].head = doc[heads[i]]
    doc.ents = spans_from_biluo_tags(doc, biluo_tags)
    doc.cats = cats
    doc.is_tagged = True
    doc.is_parsed = True

    # roundtrip to JSON
    with make_tempdir() as tmpdir:
        json_file = tmpdir / "roundtrip.json"
        srsly.write_json(json_file, [docs_to_json(doc)])
        goldcorpus = GoldCorpus(train=str(json_file), dev=str(json_file))

    reloaded_doc, goldparse = next(goldcorpus.train_docs(nlp))

    assert len(doc) == goldcorpus.count_train()
    assert text == reloaded_doc.text
    assert tags == goldparse.tags
    assert deps == goldparse.labels
    assert heads == goldparse.heads
    assert biluo_tags == goldparse.ner
    assert "TRAVEL" in goldparse.cats
    assert "BAKING" in goldparse.cats
    assert cats["TRAVEL"] == goldparse.cats["TRAVEL"]
    assert cats["BAKING"] == goldparse.cats["BAKING"]

    # roundtrip to JSONL train dicts
    with make_tempdir() as tmpdir:
        jsonl_file = tmpdir / "roundtrip.jsonl"
        srsly.write_jsonl(jsonl_file, [docs_to_json(doc)])
        goldcorpus = GoldCorpus(str(jsonl_file), str(jsonl_file))

    reloaded_doc, goldparse = next(goldcorpus.train_docs(nlp))

    assert len(doc) == goldcorpus.count_train()
    assert text == reloaded_doc.text
    assert tags == goldparse.tags
    assert deps == goldparse.labels
    assert heads == goldparse.heads
    assert biluo_tags == goldparse.ner
    assert "TRAVEL" in goldparse.cats
    assert "BAKING" in goldparse.cats
    assert cats["TRAVEL"] == goldparse.cats["TRAVEL"]
    assert cats["BAKING"] == goldparse.cats["BAKING"]

    # roundtrip to JSONL tuples
    with make_tempdir() as tmpdir:
        jsonl_file = tmpdir / "roundtrip.jsonl"
        # write to JSONL train dicts
        srsly.write_jsonl(jsonl_file, [docs_to_json(doc)])
        goldcorpus = GoldCorpus(str(jsonl_file), str(jsonl_file))
        # load and rewrite as JSONL tuples
        srsly.write_jsonl(jsonl_file, goldcorpus.train_tuples)
        goldcorpus = GoldCorpus(str(jsonl_file), str(jsonl_file))

    reloaded_doc, goldparse = next(goldcorpus.train_docs(nlp))

    assert len(doc) == goldcorpus.count_train()
    assert text == reloaded_doc.text
    assert tags == goldparse.tags
    assert deps == goldparse.labels
    assert heads == goldparse.heads
    assert biluo_tags == goldparse.ner
    assert "TRAVEL" in goldparse.cats
    assert "BAKING" in goldparse.cats
    assert cats["TRAVEL"] == goldparse.cats["TRAVEL"]
    assert cats["BAKING"] == goldparse.cats["BAKING"]


<<<<<<< HEAD
def test_gold_constructor():
    """Test that the GoldParse constructor works fine"""
    nlp = English()
    doc = nlp("This is a sentence")
    gold = GoldParse(doc, cats={"cat1": 1.0, "cat2": 0.0})

    assert gold.cats["cat1"]
    assert not gold.cats["cat2"]
    assert gold.words == ["This", "is", "a", "sentence"]


def test_gold_orig_annot():
    nlp = English()
    doc = nlp("This is a sentence")
    gold = GoldParse(doc, cats={"cat1": 1.0, "cat2": 0.0})

    assert gold.orig.words == ["This", "is", "a", "sentence"]
    assert gold.cats["cat1"]

    gold2 = gold.from_raw(doc, gold.orig, cats={"cat1": 0.0, "cat2": 1.0})
    assert gold2.orig.words == ["This", "is", "a", "sentence"]
    assert not gold2.cats["cat1"]


def test_tuple_format_implicit():
    """Test tuple format with implicit GoldParse creation"""

    train_data = [
        ("Uber blew through $1 million a week", {"entities": [(0, 4, "ORG")]}),
        (
            "Spotify steps up Asia expansion",
            {"entities": [(0, 8, "ORG"), (17, 21, "LOC")]},
        ),
        ("Google rebrands its business apps", {"entities": [(0, 6, "ORG")]}),
    ]

    _train(train_data)


def test_tuple_format_implicit_invalid():
    """Test that an error is thrown fro an implicit invalid GoldParse field"""

    train_data = [
        ("Uber blew through $1 million a week", {"frumble": [(0, 4, "ORG")]}),
        (
            "Spotify steps up Asia expansion",
            {"entities": [(0, 8, "ORG"), (17, 21, "LOC")]},
        ),
        ("Google rebrands its business apps", {"entities": [(0, 6, "ORG")]}),
    ]

    with pytest.raises(TypeError):
        _train(train_data)


def _train(train_data):
    nlp = English()
    ner = nlp.create_pipe("ner")
    ner.add_label("ORG")
    ner.add_label("LOC")
    nlp.add_pipe(ner)

    optimizer = nlp.begin_training()
    for i in range(5):
        losses = {}
        batches = minibatch(train_data, size=compounding(4.0, 32.0, 1.001))
        for batch in batches:
            texts, annotations = zip(*batch)
            nlp.update(texts, annotations, sgd=optimizer, losses=losses)


def test_merge_sents():
    raw_annot_1 = RawAnnot(
        ids=[1, 2, 3],
        words=["Hi", "there", "everyone"],
        tags=["INTJ", "ADV", "PRON"],
        heads=[1, 2, 0],
        deps=["advmod", "npadvmod", "ROOT"],
        ents=[],
        brackets=[],
    )

    raw_annot_2 = RawAnnot(
        ids=[1, 2, 3, 4],
        words=["It", "is", "just", "me"],
        tags=["PRON", "AUX", "ADV", "PRON"],
        heads=[0, -1, 1, -2],
        deps=["ROOT", "subj", "advmod", "attr"],
        ents=[],
        brackets=[],
    )

    raw_annot = merge_sents([raw_annot_1, raw_annot_2])
    assert raw_annot.ids == [1, 2, 3, 4, 5, 6, 7]
    assert raw_annot.words == ["Hi", "there", "everyone", "It", "is", "just", "me"]
    assert raw_annot.tags == ["INTJ", "ADV", "PRON", "PRON", "AUX", "ADV", "PRON"]
    assert raw_annot.heads == [1, 2, 0, 3, 2, 4, 1]
    assert raw_annot.deps == ["advmod", "npadvmod", "ROOT", "ROOT", "subj", "advmod", "attr"]
=======
@pytest.mark.parametrize(
    "tokens_a,tokens_b,expected",
    [
        (["a", "b", "c"], ["ab", "c"], (3, [-1, -1, 1], [-1, 2], {0: 0, 1: 0}, {})),
        (
            ["a", "b", "``", "c"],
            ['ab"', "c"],
            (4, [-1, -1, -1, 1], [-1, 3], {0: 0, 1: 0, 2: 0}, {}),
        ),
        (["a", "bc"], ["ab", "c"], (4, [-1, -1], [-1, -1], {0: 0}, {1: 1})),
        (
            ["ab", "c", "d"],
            ["a", "b", "cd"],
            (6, [-1, -1, -1], [-1, -1, -1], {1: 2, 2: 2}, {0: 0, 1: 0}),
        ),
        (
            ["a", "b", "cd"],
            ["a", "b", "c", "d"],
            (3, [0, 1, -1], [0, 1, -1, -1], {}, {2: 2, 3: 2}),
        ),
    ],
)
def test_align(tokens_a, tokens_b, expected):
    cost, a2b, b2a, a2b_multi, b2a_multi = align(tokens_a, tokens_b)
    assert (cost, list(a2b), list(b2a), a2b_multi, b2a_multi) == expected
    # check symmetry
    cost, a2b, b2a, a2b_multi, b2a_multi = align(tokens_b, tokens_a)
    assert (cost, list(b2a), list(a2b), b2a_multi, a2b_multi) == expected
>>>>>>> 79569901
<|MERGE_RESOLUTION|>--- conflicted
+++ resolved
@@ -178,7 +178,36 @@
     assert cats["BAKING"] == goldparse.cats["BAKING"]
 
 
-<<<<<<< HEAD
+@pytest.mark.parametrize(
+    "tokens_a,tokens_b,expected",
+    [
+        (["a", "b", "c"], ["ab", "c"], (3, [-1, -1, 1], [-1, 2], {0: 0, 1: 0}, {})),
+        (
+            ["a", "b", "``", "c"],
+            ['ab"', "c"],
+            (4, [-1, -1, -1, 1], [-1, 3], {0: 0, 1: 0, 2: 0}, {}),
+        ),
+        (["a", "bc"], ["ab", "c"], (4, [-1, -1], [-1, -1], {0: 0}, {1: 1})),
+        (
+            ["ab", "c", "d"],
+            ["a", "b", "cd"],
+            (6, [-1, -1, -1], [-1, -1, -1], {1: 2, 2: 2}, {0: 0, 1: 0}),
+        ),
+        (
+            ["a", "b", "cd"],
+            ["a", "b", "c", "d"],
+            (3, [0, 1, -1], [0, 1, -1, -1], {}, {2: 2, 3: 2}),
+        ),
+    ],
+)
+def test_align(tokens_a, tokens_b, expected):
+    cost, a2b, b2a, a2b_multi, b2a_multi = align(tokens_a, tokens_b)
+    assert (cost, list(a2b), list(b2a), a2b_multi, b2a_multi) == expected
+    # check symmetry
+    cost, a2b, b2a, a2b_multi, b2a_multi = align(tokens_b, tokens_a)
+    assert (cost, list(b2a), list(a2b), b2a_multi, a2b_multi) == expected
+
+
 def test_gold_constructor():
     """Test that the GoldParse constructor works fine"""
     nlp = English()
@@ -276,34 +305,4 @@
     assert raw_annot.words == ["Hi", "there", "everyone", "It", "is", "just", "me"]
     assert raw_annot.tags == ["INTJ", "ADV", "PRON", "PRON", "AUX", "ADV", "PRON"]
     assert raw_annot.heads == [1, 2, 0, 3, 2, 4, 1]
-    assert raw_annot.deps == ["advmod", "npadvmod", "ROOT", "ROOT", "subj", "advmod", "attr"]
-=======
-@pytest.mark.parametrize(
-    "tokens_a,tokens_b,expected",
-    [
-        (["a", "b", "c"], ["ab", "c"], (3, [-1, -1, 1], [-1, 2], {0: 0, 1: 0}, {})),
-        (
-            ["a", "b", "``", "c"],
-            ['ab"', "c"],
-            (4, [-1, -1, -1, 1], [-1, 3], {0: 0, 1: 0, 2: 0}, {}),
-        ),
-        (["a", "bc"], ["ab", "c"], (4, [-1, -1], [-1, -1], {0: 0}, {1: 1})),
-        (
-            ["ab", "c", "d"],
-            ["a", "b", "cd"],
-            (6, [-1, -1, -1], [-1, -1, -1], {1: 2, 2: 2}, {0: 0, 1: 0}),
-        ),
-        (
-            ["a", "b", "cd"],
-            ["a", "b", "c", "d"],
-            (3, [0, 1, -1], [0, 1, -1, -1], {}, {2: 2, 3: 2}),
-        ),
-    ],
-)
-def test_align(tokens_a, tokens_b, expected):
-    cost, a2b, b2a, a2b_multi, b2a_multi = align(tokens_a, tokens_b)
-    assert (cost, list(a2b), list(b2a), a2b_multi, b2a_multi) == expected
-    # check symmetry
-    cost, a2b, b2a, a2b_multi, b2a_multi = align(tokens_b, tokens_a)
-    assert (cost, list(b2a), list(a2b), b2a_multi, a2b_multi) == expected
->>>>>>> 79569901
+    assert raw_annot.deps == ["advmod", "npadvmod", "ROOT", "ROOT", "subj", "advmod", "attr"]
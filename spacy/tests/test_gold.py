--- conflicted
+++ resolved
@@ -196,8 +196,6 @@
     assert cats["BAKING"] == goldparse.cats["BAKING"]
 
 
-<<<<<<< HEAD
-=======
 def test_projective_train_vs_nonprojective_dev(doc):
     nlp = English()
     text = doc.text
@@ -276,8 +274,6 @@
 
 
 # xfail while we have backwards-compatible alignment
-@pytest.mark.xfail
->>>>>>> 44829950
 @pytest.mark.parametrize(
     "tokens_a,tokens_b,expected",
     [

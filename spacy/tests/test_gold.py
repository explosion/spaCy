from spacy.errors import AlignmentError
from spacy.gold import biluo_tags_from_offsets, offsets_from_biluo_tags
from spacy.gold import spans_from_biluo_tags, iob_to_biluo, align
from spacy.gold import Corpus, docs_to_json
from spacy.gold.example import Example
from spacy.lang.en import English
from spacy.syntax.nonproj import is_nonproj_tree
from spacy.tokens import Doc, DocBin
from spacy.util import get_words_and_spaces, compounding, minibatch
import pytest
import srsly

from .util import make_tempdir
from ..gold.augment import make_orth_variants_example


@pytest.fixture
def doc():
    text = "Sarah's sister flew to Silicon Valley via London."
    tags = ["NNP", "POS", "NN", "VBD", "IN", "NNP", "NNP", "IN", "NNP", "."]
    pos = [
        "PROPN",
        "PART",
        "NOUN",
        "VERB",
        "ADP",
        "PROPN",
        "PROPN",
        "ADP",
        "PROPN",
        "PUNCT",
    ]
    morphs = [
        "NounType=prop|Number=sing",
        "Poss=yes",
        "Number=sing",
        "Tense=past|VerbForm=fin",
        "",
        "NounType=prop|Number=sing",
        "NounType=prop|Number=sing",
        "",
        "NounType=prop|Number=sing",
        "PunctType=peri",
    ]
    # head of '.' is intentionally nonprojective for testing
    heads = [2, 0, 3, 3, 3, 6, 4, 3, 7, 5]
    deps = [
        "poss",
        "case",
        "nsubj",
        "ROOT",
        "prep",
        "compound",
        "pobj",
        "prep",
        "pobj",
        "punct",
    ]
    lemmas = [
        "Sarah",
        "'s",
        "sister",
        "fly",
        "to",
        "Silicon",
        "Valley",
        "via",
        "London",
        ".",
    ]
    biluo_tags = ["U-PERSON", "O", "O", "O", "O", "B-LOC", "L-LOC", "O", "U-GPE", "O"]
    cats = {"TRAVEL": 1.0, "BAKING": 0.0}
    nlp = English()
    doc = nlp(text)
    for i in range(len(tags)):
        doc[i].tag_ = tags[i]
        doc[i].pos_ = pos[i]
        doc[i].morph_ = morphs[i]
        doc[i].lemma_ = lemmas[i]
        doc[i].dep_ = deps[i]
        doc[i].head = doc[heads[i]]
    doc.ents = spans_from_biluo_tags(doc, biluo_tags)
    doc.cats = cats
    doc.is_tagged = True
    doc.is_parsed = True
    return doc


@pytest.fixture()
def merged_dict():
    return {
        "ids": [1, 2, 3, 4, 5, 6, 7],
        "words": ["Hi", "there", "everyone", "It", "is", "just", "me"],
        "spaces": [True, True, True, True, True, True, False],
        "tags": ["INTJ", "ADV", "PRON", "PRON", "AUX", "ADV", "PRON"],
        "sent_starts": [1, 0, 0, 1, 0, 0, 0],
    }


@pytest.fixture
def vocab():
    nlp = English()
    return nlp.vocab


def test_gold_biluo_U(en_vocab):
    words = ["I", "flew", "to", "London", "."]
    spaces = [True, True, True, False, True]
    doc = Doc(en_vocab, words=words, spaces=spaces)
    entities = [(len("I flew to "), len("I flew to London"), "LOC")]
    tags = biluo_tags_from_offsets(doc, entities)
    assert tags == ["O", "O", "O", "U-LOC", "O"]


def test_gold_biluo_BL(en_vocab):
    words = ["I", "flew", "to", "San", "Francisco", "."]
    spaces = [True, True, True, True, False, True]
    doc = Doc(en_vocab, words=words, spaces=spaces)
    entities = [(len("I flew to "), len("I flew to San Francisco"), "LOC")]
    tags = biluo_tags_from_offsets(doc, entities)
    assert tags == ["O", "O", "O", "B-LOC", "L-LOC", "O"]


def test_gold_biluo_BIL(en_vocab):
    words = ["I", "flew", "to", "San", "Francisco", "Valley", "."]
    spaces = [True, True, True, True, True, False, True]
    doc = Doc(en_vocab, words=words, spaces=spaces)
    entities = [(len("I flew to "), len("I flew to San Francisco Valley"), "LOC")]
    tags = biluo_tags_from_offsets(doc, entities)
    assert tags == ["O", "O", "O", "B-LOC", "I-LOC", "L-LOC", "O"]


def test_gold_biluo_overlap(en_vocab):
    words = ["I", "flew", "to", "San", "Francisco", "Valley", "."]
    spaces = [True, True, True, True, True, False, True]
    doc = Doc(en_vocab, words=words, spaces=spaces)
    entities = [
        (len("I flew to "), len("I flew to San Francisco Valley"), "LOC"),
        (len("I flew to "), len("I flew to San Francisco"), "LOC"),
    ]
    with pytest.raises(ValueError):
        biluo_tags_from_offsets(doc, entities)


def test_gold_biluo_misalign(en_vocab):
    words = ["I", "flew", "to", "San", "Francisco", "Valley."]
    spaces = [True, True, True, True, True, False]
    doc = Doc(en_vocab, words=words, spaces=spaces)
    entities = [(len("I flew to "), len("I flew to San Francisco Valley"), "LOC")]
    with pytest.warns(UserWarning):
        tags = biluo_tags_from_offsets(doc, entities)
    assert tags == ["O", "O", "O", "-", "-", "-"]


def test_split_sentences(en_vocab):
    words = ["I", "flew", "to", "San Francisco Valley", "had", "loads of fun"]
    doc = Doc(en_vocab, words=words)
    gold_words = [
        "I",
        "flew",
        "to",
        "San",
        "Francisco",
        "Valley",
        "had",
        "loads",
        "of",
        "fun",
    ]
    sent_starts = [True, False, False, False, False, False, True, False, False, False]
    example = Example.from_dict(doc, {"words": gold_words, "sent_starts": sent_starts})
    assert example.text == "I flew to San Francisco Valley had loads of fun "
    split_examples = example.split_sents()
    assert len(split_examples) == 2
    assert split_examples[0].text == "I flew to San Francisco Valley "
    assert split_examples[1].text == "had loads of fun "

    words = ["I", "flew", "to", "San", "Francisco", "Valley", "had", "loads", "of fun"]
    doc = Doc(en_vocab, words=words)
    gold_words = [
        "I",
        "flew",
        "to",
        "San Francisco",
        "Valley",
        "had",
        "loads of",
        "fun",
    ]
    sent_starts = [True, False, False, False, False, True, False, False]
    example = Example.from_dict(doc, {"words": gold_words, "sent_starts": sent_starts})
    assert example.text == "I flew to San Francisco Valley had loads of fun "
    split_examples = example.split_sents()
    assert len(split_examples) == 2
    assert split_examples[0].text == "I flew to San Francisco Valley "
    assert split_examples[1].text == "had loads of fun "


def test_gold_biluo_different_tokenization(en_vocab, en_tokenizer):
    # one-to-many
    words = ["I", "flew to", "San Francisco Valley", "."]
    spaces = [True, True, False, False]
    doc = Doc(en_vocab, words=words, spaces=spaces)
    entities = [(len("I flew to "), len("I flew to San Francisco Valley"), "LOC")]
    gold_words = ["I", "flew", "to", "San", "Francisco", "Valley", "."]
    example = Example.from_dict(doc, {"words": gold_words, "entities": entities})
    assert example.get_aligned("ENT_IOB") == [2, 2, 3, 2]
    assert example.get_aligned("ENT_TYPE", as_string=True) == ["", "", "LOC", ""]

    # many-to-one
    words = ["I", "flew", "to", "San", "Francisco", "Valley", "."]
    spaces = [True, True, True, True, True, False, False]
    doc = Doc(en_vocab, words=words, spaces=spaces)
    entities = [(len("I flew to "), len("I flew to San Francisco Valley"), "LOC")]
    gold_words = ["I", "flew to", "San Francisco Valley", "."]
    example = Example.from_dict(doc, {"words": gold_words, "entities": entities})
    assert example.get_aligned("ENT_IOB") == [2, 2, 2, 3, 1, 1, 2]
    assert example.get_aligned("ENT_TYPE", as_string=True) == [
        "",
        "",
        "",
        "LOC",
        "LOC",
        "LOC",
        "",
    ]

    # misaligned
    words = ["I flew", "to", "San Francisco", "Valley", "."]
    spaces = [True, True, True, False, False]
    doc = Doc(en_vocab, words=words, spaces=spaces)
    offset_start = len("I flew to ")
    offset_end = len("I flew to San Francisco Valley")
    entities = [(offset_start, offset_end, "LOC")]
    links = {(offset_start, offset_end): {"Q816843": 1.0}}
    gold_words = ["I", "flew to", "San", "Francisco Valley", "."]
    example = Example.from_dict(
        doc, {"words": gold_words, "entities": entities, "links": links}
    )
    assert example.get_aligned("ENT_IOB") == [2, 2, 3, 1, 2]
    assert example.get_aligned("ENT_TYPE", as_string=True) == ["", "", "LOC", "LOC", ""]
    assert example.get_aligned("ENT_KB_ID", as_string=True) == [
        "",
        "",
        "Q816843",
        "Q816843",
        "",
    ]
    assert example.to_dict()["doc_annotation"]["links"][(offset_start, offset_end)] == {
        "Q816843": 1.0
    }

    # additional whitespace tokens in GoldParse words
    words, spaces = get_words_and_spaces(
        ["I", "flew", "to", "San Francisco", "Valley", "."],
        "I flew  to San Francisco Valley.",
    )
    doc = Doc(en_vocab, words=words, spaces=spaces)
    entities = [(len("I flew  to "), len("I flew  to San Francisco Valley"), "LOC")]
    gold_words = ["I", "flew", " ", "to", "San Francisco Valley", "."]
    gold_spaces = [True, True, False, True, False, False]
    example = Example.from_dict(
        doc, {"words": gold_words, "spaces": gold_spaces, "entities": entities}
    )
    assert example.get_aligned("ENT_IOB") == [2, 2, 2, 2, 3, 1, 2]
    assert example.get_aligned("ENT_TYPE", as_string=True) == [
        "",
        "",
        "",
        "",
        "LOC",
        "LOC",
        "",
    ]

    # from issue #4791
    doc = en_tokenizer("I'll return the ₹54 amount")
    gold_words = ["I", "'ll", "return", "the", "₹", "54", "amount"]
    gold_spaces = [False, True, True, True, False, True, False]
    entities = [(16, 19, "MONEY")]
    example = Example.from_dict(
        doc, {"words": gold_words, "spaces": gold_spaces, "entities": entities}
    )
    assert example.get_aligned("ENT_IOB") == [2, 2, 2, 2, 3, 2]
    assert example.get_aligned("ENT_TYPE", as_string=True) == [
        "",
        "",
        "",
        "",
        "MONEY",
        "",
    ]

    doc = en_tokenizer("I'll return the $54 amount")
    gold_words = ["I", "'ll", "return", "the", "$", "54", "amount"]
    gold_spaces = [False, True, True, True, False, True, False]
    entities = [(16, 19, "MONEY")]
    example = Example.from_dict(
        doc, {"words": gold_words, "spaces": gold_spaces, "entities": entities}
    )
    assert example.get_aligned("ENT_IOB") == [2, 2, 2, 2, 3, 1, 2]
    assert example.get_aligned("ENT_TYPE", as_string=True) == [
        "",
        "",
        "",
        "",
        "MONEY",
        "MONEY",
        "",
    ]


def test_roundtrip_offsets_biluo_conversion(en_tokenizer):
    text = "I flew to Silicon Valley via London."
    biluo_tags = ["O", "O", "O", "B-LOC", "L-LOC", "O", "U-GPE", "O"]
    offsets = [(10, 24, "LOC"), (29, 35, "GPE")]
    doc = en_tokenizer(text)
    biluo_tags_converted = biluo_tags_from_offsets(doc, offsets)
    assert biluo_tags_converted == biluo_tags
    offsets_converted = offsets_from_biluo_tags(doc, biluo_tags)
    assert offsets_converted == offsets


def test_biluo_spans(en_tokenizer):
    doc = en_tokenizer("I flew to Silicon Valley via London.")
    biluo_tags = ["O", "O", "O", "B-LOC", "L-LOC", "O", "U-GPE", "O"]
    spans = spans_from_biluo_tags(doc, biluo_tags)
    assert len(spans) == 2
    assert spans[0].text == "Silicon Valley"
    assert spans[0].label_ == "LOC"
    assert spans[1].text == "London"
    assert spans[1].label_ == "GPE"


def test_gold_ner_missing_tags(en_tokenizer):
    doc = en_tokenizer("I flew to Silicon Valley via London.")
    biluo_tags = [None, "O", "O", "B-LOC", "L-LOC", "O", "U-GPE", "O"]
    example = Example.from_dict(doc, {"entities": biluo_tags})
    assert example.get_aligned("ENT_IOB") == [0, 2, 2, 3, 1, 2, 3, 2]


def test_iob_to_biluo():
    good_iob = ["O", "O", "B-LOC", "I-LOC", "O", "B-PERSON"]
    good_biluo = ["O", "O", "B-LOC", "L-LOC", "O", "U-PERSON"]
    bad_iob = ["O", "O", '"', "B-LOC", "I-LOC"]
    converted_biluo = iob_to_biluo(good_iob)
    assert good_biluo == converted_biluo
    with pytest.raises(ValueError):
        iob_to_biluo(bad_iob)


<<<<<<< HEAD
# This test is outdated as we use DocBin now. It should probably be removed?
@pytest.mark.xfail(reason="Outdated")
def test_roundtrip_docs_to_json(doc):
=======
def test_roundtrip_docs_to_docbin(doc):
>>>>>>> 5e719193
    nlp = English()
    text = doc.text
    idx = [t.idx for t in doc]
    tags = [t.tag_ for t in doc]
    pos = [t.pos_ for t in doc]
    morphs = [t.morph_ for t in doc]
    lemmas = [t.lemma_ for t in doc]
    deps = [t.dep_ for t in doc]
    heads = [t.head.i for t in doc]
    cats = doc.cats
    ents = [(e.start_char, e.end_char, e.label_) for e in doc.ents]

    # roundtrip to DocBin
    with make_tempdir() as tmpdir:
<<<<<<< HEAD
        json_file = tmpdir / "roundtrip.json"
        srsly.write_json(json_file, [docs_to_json(doc)])
        goldcorpus = Corpus(str(json_file), str(json_file))
=======
        output_file = tmpdir / "roundtrip.spacy"
        data = DocBin(docs=[doc]).to_bytes()
        with output_file.open("wb") as file_:
            file_.write(data)
        goldcorpus = Corpus(train_loc=str(output_file), dev_loc=str(output_file))
>>>>>>> 5e719193

        reloaded_example = next(goldcorpus.dev_dataset(nlp=nlp))
        assert len(doc) == goldcorpus.count_train(nlp)
    assert text == reloaded_example.reference.text
    assert idx == [t.idx for t in reloaded_example.reference]
    assert tags == [t.tag_ for t in reloaded_example.reference]
    assert pos == [t.pos_ for t in reloaded_example.reference]
    assert morphs == [t.morph_ for t in reloaded_example.reference]
    assert lemmas == [t.lemma_ for t in reloaded_example.reference]
    assert deps == [t.dep_ for t in reloaded_example.reference]
    assert heads == [t.head.i for t in reloaded_example.reference]
    assert ents == [
        (e.start_char, e.end_char, e.label_) for e in reloaded_example.reference.ents
    ]
    assert "TRAVEL" in reloaded_example.reference.cats
    assert "BAKING" in reloaded_example.reference.cats
    assert cats["TRAVEL"] == reloaded_example.reference.cats["TRAVEL"]
    assert cats["BAKING"] == reloaded_example.reference.cats["BAKING"]


<<<<<<< HEAD
=======
@pytest.mark.xfail  # TODO do we need to do the projectivity differently?
def test_projective_train_vs_nonprojective_dev(doc):
    nlp = English()
    deps = [t.dep_ for t in doc]
    heads = [t.head.i for t in doc]

    with make_tempdir() as tmpdir:
        output_file = tmpdir / "roundtrip.spacy"
        data = DocBin(docs=[doc]).to_bytes()
        with output_file.open("wb") as file_:
            file_.write(data)
        goldcorpus = Corpus(train_loc=str(output_file), dev_loc=str(output_file))

        train_reloaded_example = next(goldcorpus.train_dataset(nlp))
        train_goldparse = get_parses_from_example(train_reloaded_example)[0][1]

        dev_reloaded_example = next(goldcorpus.dev_dataset(nlp))
        dev_goldparse = get_parses_from_example(dev_reloaded_example)[0][1]

    assert is_nonproj_tree([t.head.i for t in doc]) is True
    assert is_nonproj_tree(train_goldparse.heads) is False
    assert heads[:-1] == train_goldparse.heads[:-1]
    assert heads[-1] != train_goldparse.heads[-1]
    assert deps[:-1] == train_goldparse.labels[:-1]
    assert deps[-1] != train_goldparse.labels[-1]

    assert heads == dev_goldparse.heads
    assert deps == dev_goldparse.labels


>>>>>>> 5e719193
# Hm, not sure where misalignment check would be handled? In the components too?
# I guess that does make sense. A text categorizer doesn't care if it's
# misaligned...
@pytest.mark.xfail(reason="Outdated")
def test_ignore_misaligned(doc):
    nlp = English()
    text = doc.text
    with make_tempdir() as tmpdir:
        json_file = tmpdir / "test.json"
        data = [docs_to_json(doc)]
        data[0]["paragraphs"][0]["raw"] = text.replace("Sarah", "Jane")
        # write to JSON train dicts
        srsly.write_json(json_file, data)
        goldcorpus = Corpus(str(json_file), str(json_file))

        with pytest.raises(AlignmentError):
            train_reloaded_example = next(goldcorpus.train_dataset(nlp))

    with make_tempdir() as tmpdir:
        json_file = tmpdir / "test.json"
        data = [docs_to_json(doc)]
        data[0]["paragraphs"][0]["raw"] = text.replace("Sarah", "Jane")
        # write to JSON train dicts
        srsly.write_json(json_file, data)
        goldcorpus = Corpus(str(json_file), str(json_file))

        # doesn't raise an AlignmentError, but there is nothing to iterate over
        # because the only example can't be aligned
        train_reloaded_example = list(
            goldcorpus.train_dataset(nlp, ignore_misaligned=True)
        )
        assert len(train_reloaded_example) == 0


# We probably want the orth variant logic back, but this test won't be quite
# right -- we need to go from DocBin.
@pytest.mark.xfail(reason="Outdated")
def test_make_orth_variants(doc):
    nlp = English()
    with make_tempdir() as tmpdir:
        output_file = tmpdir / "roundtrip.spacy"
        data = DocBin(docs=[doc]).to_bytes()
        with output_file.open("wb") as file_:
            file_.write(data)
        goldcorpus = Corpus(train_loc=str(output_file), dev_loc=str(output_file))

        # due to randomness, test only that this runs with no errors for now
        train_example = next(goldcorpus.train_dataset(nlp))
        variant_example = make_orth_variants_example(
            nlp, train_example, orth_variant_level=0.2
        )


@pytest.mark.parametrize(
    "tokens_a,tokens_b,expected",
    [
        (["a", "b", "c"], ["ab", "c"], (3, [-1, -1, 1], [-1, 2], {0: 0, 1: 0}, {})),
        (
            ["a", "b", '"', "c"],
            ['ab"', "c"],
            (4, [-1, -1, -1, 1], [-1, 3], {0: 0, 1: 0, 2: 0}, {}),
        ),
        (["a", "bc"], ["ab", "c"], (4, [-1, -1], [-1, -1], {0: 0}, {1: 1})),
        (
            ["ab", "c", "d"],
            ["a", "b", "cd"],
            (6, [-1, -1, -1], [-1, -1, -1], {1: 2, 2: 2}, {0: 0, 1: 0}),
        ),
        (
            ["a", "b", "cd"],
            ["a", "b", "c", "d"],
            (3, [0, 1, -1], [0, 1, -1, -1], {}, {2: 2, 3: 2}),
        ),
        ([" ", "a"], ["a"], (1, [-1, 0], [1], {}, {})),
    ],
)
def test_align(tokens_a, tokens_b, expected):
    cost, a2b, b2a, a2b_multi, b2a_multi = align(tokens_a, tokens_b)
    assert (cost, list(a2b), list(b2a), a2b_multi, b2a_multi) == expected
    # check symmetry
    cost, a2b, b2a, a2b_multi, b2a_multi = align(tokens_b, tokens_a)
    assert (cost, list(b2a), list(a2b), b2a_multi, a2b_multi) == expected


def test_goldparse_startswith_space(en_tokenizer):
    text = " a"
    doc = en_tokenizer(text)
    gold_words = ["a"]
    entities = ["U-DATE"]
    deps = ["ROOT"]
    heads = [0]
    example = Example.from_dict(
        doc, {"words": gold_words, "entities": entities, "deps": deps, "heads": heads}
    )
    assert example.get_aligned("ENT_IOB") == [None, 3]
    assert example.get_aligned("ENT_TYPE", as_string=True) == [None, "DATE"]
    assert example.get_aligned("DEP", as_string=True) == [None, "ROOT"]


def test_gold_constructor():
    """Test that the Example constructor works fine"""
    nlp = English()
    doc = nlp("This is a sentence")
    example = Example.from_dict(doc, {"cats": {"cat1": 1.0, "cat2": 0.0}})
    assert example.get_aligned("ORTH", as_string=True) == [
        "This",
        "is",
        "a",
        "sentence",
    ]
    assert example.reference.cats["cat1"]
    assert not example.reference.cats["cat2"]


def test_tuple_format_implicit():
    """Test tuple format"""

    train_data = [
        ("Uber blew through $1 million a week", {"entities": [(0, 4, "ORG")]}),
        (
            "Spotify steps up Asia expansion",
            {"entities": [(0, 8, "ORG"), (17, 21, "LOC")]},
        ),
        ("Google rebrands its business apps", {"entities": [(0, 6, "ORG")]}),
    ]

    _train(train_data)


def test_tuple_format_implicit_invalid():
    """Test that an error is thrown for an implicit invalid field"""

    train_data = [
        ("Uber blew through $1 million a week", {"frumble": [(0, 4, "ORG")]}),
        (
            "Spotify steps up Asia expansion",
            {"entities": [(0, 8, "ORG"), (17, 21, "LOC")]},
        ),
        ("Google rebrands its business apps", {"entities": [(0, 6, "ORG")]}),
    ]

    with pytest.raises(KeyError):
        _train(train_data)


def _train(train_data):
    nlp = English()
    ner = nlp.create_pipe("ner")
    ner.add_label("ORG")
    ner.add_label("LOC")
    nlp.add_pipe(ner)

    optimizer = nlp.begin_training()
    for i in range(5):
        losses = {}
        batches = minibatch(train_data, size=compounding(4.0, 32.0, 1.001))
        for batch in batches:
            nlp.update(batch, sgd=optimizer, losses=losses)


def test_split_sents(merged_dict):
    nlp = English()
    example = Example.from_dict(
        Doc(nlp.vocab, words=merged_dict["words"], spaces=merged_dict["spaces"]),
        merged_dict,
    )
    assert example.text == "Hi there everyone It is just me"

    split_examples = example.split_sents()
    assert len(split_examples) == 2
    assert split_examples[0].text == "Hi there everyone "
    assert split_examples[1].text == "It is just me"

    token_annotation_1 = split_examples[0].to_dict()["token_annotation"]
    assert token_annotation_1["words"] == ["Hi", "there", "everyone"]
    assert token_annotation_1["tags"] == ["INTJ", "ADV", "PRON"]
    assert token_annotation_1["sent_starts"] == [1, 0, 0]

    token_annotation_2 = split_examples[1].to_dict()["token_annotation"]
    assert token_annotation_2["words"] == ["It", "is", "just", "me"]
    assert token_annotation_2["tags"] == ["PRON", "AUX", "ADV", "PRON"]
<<<<<<< HEAD
    assert token_annotation_2["sent_starts"] == [1, 0, 0, 0]
=======
    assert token_annotation_2["sent_starts"] == [1, 0, 0, 0]


def test_tuples_to_example(vocab, merged_dict):
    cats = {"TRAVEL": 1.0, "BAKING": 0.0}
    merged_dict = dict(merged_dict)
    merged_dict["cats"] = cats
    ex = Example.from_dict(Doc(vocab, words=merged_dict["words"]), merged_dict)
    words = [token.text for token in ex.reference]
    assert words == merged_dict["words"]
    tags = [token.tag_ for token in ex.reference]
    assert tags == merged_dict["tags"]
    sent_starts = [bool(token.is_sent_start) for token in ex.reference]
    assert sent_starts == [bool(v) for v in merged_dict["sent_starts"]]
    assert ex.reference.cats == cats
>>>>>>> 5e719193
<|MERGE_RESOLUTION|>--- conflicted
+++ resolved
@@ -349,13 +349,7 @@
         iob_to_biluo(bad_iob)
 
 
-<<<<<<< HEAD
-# This test is outdated as we use DocBin now. It should probably be removed?
-@pytest.mark.xfail(reason="Outdated")
-def test_roundtrip_docs_to_json(doc):
-=======
 def test_roundtrip_docs_to_docbin(doc):
->>>>>>> 5e719193
     nlp = English()
     text = doc.text
     idx = [t.idx for t in doc]
@@ -370,18 +364,14 @@
 
     # roundtrip to DocBin
     with make_tempdir() as tmpdir:
-<<<<<<< HEAD
         json_file = tmpdir / "roundtrip.json"
         srsly.write_json(json_file, [docs_to_json(doc)])
         goldcorpus = Corpus(str(json_file), str(json_file))
-=======
         output_file = tmpdir / "roundtrip.spacy"
         data = DocBin(docs=[doc]).to_bytes()
         with output_file.open("wb") as file_:
             file_.write(data)
         goldcorpus = Corpus(train_loc=str(output_file), dev_loc=str(output_file))
->>>>>>> 5e719193
-
         reloaded_example = next(goldcorpus.dev_dataset(nlp=nlp))
         assert len(doc) == goldcorpus.count_train(nlp)
     assert text == reloaded_example.reference.text
@@ -401,39 +391,6 @@
     assert cats["BAKING"] == reloaded_example.reference.cats["BAKING"]
 
 
-<<<<<<< HEAD
-=======
-@pytest.mark.xfail  # TODO do we need to do the projectivity differently?
-def test_projective_train_vs_nonprojective_dev(doc):
-    nlp = English()
-    deps = [t.dep_ for t in doc]
-    heads = [t.head.i for t in doc]
-
-    with make_tempdir() as tmpdir:
-        output_file = tmpdir / "roundtrip.spacy"
-        data = DocBin(docs=[doc]).to_bytes()
-        with output_file.open("wb") as file_:
-            file_.write(data)
-        goldcorpus = Corpus(train_loc=str(output_file), dev_loc=str(output_file))
-
-        train_reloaded_example = next(goldcorpus.train_dataset(nlp))
-        train_goldparse = get_parses_from_example(train_reloaded_example)[0][1]
-
-        dev_reloaded_example = next(goldcorpus.dev_dataset(nlp))
-        dev_goldparse = get_parses_from_example(dev_reloaded_example)[0][1]
-
-    assert is_nonproj_tree([t.head.i for t in doc]) is True
-    assert is_nonproj_tree(train_goldparse.heads) is False
-    assert heads[:-1] == train_goldparse.heads[:-1]
-    assert heads[-1] != train_goldparse.heads[-1]
-    assert deps[:-1] == train_goldparse.labels[:-1]
-    assert deps[-1] != train_goldparse.labels[-1]
-
-    assert heads == dev_goldparse.heads
-    assert deps == dev_goldparse.labels
-
-
->>>>>>> 5e719193
 # Hm, not sure where misalignment check would be handled? In the components too?
 # I guess that does make sense. A text categorizer doesn't care if it's
 # misaligned...
@@ -470,7 +427,6 @@
 
 # We probably want the orth variant logic back, but this test won't be quite
 # right -- we need to go from DocBin.
-@pytest.mark.xfail(reason="Outdated")
 def test_make_orth_variants(doc):
     nlp = English()
     with make_tempdir() as tmpdir:
@@ -615,22 +571,4 @@
     token_annotation_2 = split_examples[1].to_dict()["token_annotation"]
     assert token_annotation_2["words"] == ["It", "is", "just", "me"]
     assert token_annotation_2["tags"] == ["PRON", "AUX", "ADV", "PRON"]
-<<<<<<< HEAD
-    assert token_annotation_2["sent_starts"] == [1, 0, 0, 0]
-=======
-    assert token_annotation_2["sent_starts"] == [1, 0, 0, 0]
-
-
-def test_tuples_to_example(vocab, merged_dict):
-    cats = {"TRAVEL": 1.0, "BAKING": 0.0}
-    merged_dict = dict(merged_dict)
-    merged_dict["cats"] = cats
-    ex = Example.from_dict(Doc(vocab, words=merged_dict["words"]), merged_dict)
-    words = [token.text for token in ex.reference]
-    assert words == merged_dict["words"]
-    tags = [token.tag_ for token in ex.reference]
-    assert tags == merged_dict["tags"]
-    sent_starts = [bool(token.is_sent_start) for token in ex.reference]
-    assert sent_starts == [bool(v) for v in merged_dict["sent_starts"]]
-    assert ex.reference.cats == cats
->>>>>>> 5e719193
+    assert token_annotation_2["sent_starts"] == [1, 0, 0, 0]
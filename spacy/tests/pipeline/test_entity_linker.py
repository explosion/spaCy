<<<<<<< HEAD
from typing import Callable, Iterable, Dict, Any, cast
=======
from typing import Callable, Iterable, Dict, Any, Tuple
>>>>>>> daa6e033

import pytest
from numpy.testing import assert_equal
from thinc.types import Ragged

from spacy import registry, util, Language
from spacy.attrs import ENT_KB_ID
from spacy.compat import pickle
from spacy.kb import Candidate, InMemoryLookupKB, KnowledgeBase
from spacy.lang.en import English
from spacy.ml import load_kb
from spacy.ml.models.entity_linker import build_span_maker, get_candidates
from spacy.pipeline import EntityLinker, TrainablePipe
from spacy.pipeline.tok2vec import DEFAULT_TOK2VEC_MODEL
from spacy.scorer import Scorer
from spacy.tests.util import make_tempdir
from spacy.tokens import Span, Doc
from spacy.training import Example
from spacy.util import ensure_path
from spacy.vocab import Vocab


@pytest.fixture
def nlp():
    return English()


def assert_almost_equal(a, b):
    delta = 0.0001
    assert a - delta <= b <= a + delta


@pytest.mark.issue(4674)
def test_issue4674():
    """Test that setting entities with overlapping identifiers does not mess up IO"""
    nlp = English()
    kb = InMemoryLookupKB(nlp.vocab, entity_vector_length=3)
    vector1 = [0.9, 1.1, 1.01]
    vector2 = [1.8, 2.25, 2.01]
    with pytest.warns(UserWarning):
        kb.set_entities(
            entity_list=["Q1", "Q1"],
            freq_list=[32, 111],
            vector_list=[vector1, vector2],
        )
    assert kb.get_size_entities() == 1
    # dumping to file & loading back in
    with make_tempdir() as d:
        dir_path = ensure_path(d)
        if not dir_path.exists():
            dir_path.mkdir()
        file_path = dir_path / "kb"
        kb.to_disk(str(file_path))
        kb2 = InMemoryLookupKB(nlp.vocab, entity_vector_length=3)
        kb2.from_disk(str(file_path))
    assert kb2.get_size_entities() == 1


@pytest.mark.issue(6730)
def test_issue6730(en_vocab):
    """Ensure that the KB does not accept empty strings, but otherwise IO works fine."""
    from spacy.kb.kb_in_memory import InMemoryLookupKB

    kb = InMemoryLookupKB(en_vocab, entity_vector_length=3)
    kb.add_entity(entity="1", freq=148, entity_vector=[1, 2, 3])

    with pytest.raises(ValueError):
        kb.add_alias(alias="", entities=["1"], probabilities=[0.4])
    assert kb.contains_alias("") is False

    kb.add_alias(alias="x", entities=["1"], probabilities=[0.2])
    kb.add_alias(alias="y", entities=["1"], probabilities=[0.1])

    with make_tempdir() as tmp_dir:
        kb.to_disk(tmp_dir)
        kb.from_disk(tmp_dir)
    assert kb.get_size_aliases() == 2
    assert set(kb.get_alias_strings()) == {"x", "y"}


@pytest.mark.issue(7065)
def test_issue7065():
    text = "Kathleen Battle sang in Mahler 's Symphony No. 8 at the Cincinnati Symphony Orchestra 's May Festival."
    nlp = English()
    nlp.add_pipe("sentencizer")
    ruler = nlp.add_pipe("entity_ruler")
    patterns = [
        {
            "label": "THING",
            "pattern": [
                {"LOWER": "symphony"},
                {"LOWER": "no"},
                {"LOWER": "."},
                {"LOWER": "8"},
            ],
        }
    ]
    ruler.add_patterns(patterns)

    doc = nlp(text)
    sentences = [s for s in doc.sents]
    assert len(sentences) == 2
    sent0 = sentences[0]
    ent = doc.ents[0]
    assert ent.start < sent0.end < ent.end
    assert sentences.index(ent.sent) == 0


@pytest.mark.issue(7065)
@pytest.mark.parametrize("entity_in_first_sentence", [True, False])
def test_sentence_crossing_ents(entity_in_first_sentence: bool):
    """Tests if NEL crashes if entities cross sentence boundaries and the first associated sentence doesn't have an
    entity.
    entity_in_prior_sentence (bool): Whether to include an entity in the first sentence associated with the
    sentence-crossing entity.
    """
    # Test that the NEL doesn't crash when an entity crosses a sentence boundary
    nlp = English()
    vector_length = 3
    text = "Mahler 's Symphony No. 8 was beautiful."
    entities = [(10, 24, "WORK")]
    links = {(10, 24): {"Q7304": 0.0, "Q270853": 1.0}}
    if entity_in_first_sentence:
        entities.append((0, 6, "PERSON"))
        links[(0, 6)] = {"Q7304": 1.0, "Q270853": 0.0}
    sent_starts = [1, -1, 0, 0, 0, 1, 0, 0, 0]
    doc = nlp(text)
    example = Example.from_dict(
        doc, {"entities": entities, "links": links, "sent_starts": sent_starts}
    )
    train_examples = [example]

    def create_kb(vocab):
        # create artificial KB
        mykb = InMemoryLookupKB(vocab, entity_vector_length=vector_length)
        mykb.add_entity(entity="Q270853", freq=12, entity_vector=[9, 1, -7])
        mykb.add_alias(
            alias="No. 8",
            entities=["Q270853"],
            probabilities=[1.0],
        )
        mykb.add_entity(entity="Q7304", freq=12, entity_vector=[6, -4, 3])
        mykb.add_alias(
            alias="Mahler",
            entities=["Q7304"],
            probabilities=[1.0],
        )
        return mykb

    # Create the Entity Linker component and add it to the pipeline
    entity_linker = nlp.add_pipe("entity_linker", last=True)
    entity_linker.set_kb(create_kb)  # type: ignore
    # train the NEL pipe
    optimizer = nlp.initialize(get_examples=lambda: train_examples)
    for i in range(2):
        nlp.update(train_examples, sgd=optimizer)

    # This shouldn't crash.
    entity_linker.predict([example.reference])  # type: ignore


def test_no_entities():
    # Test that having no entities doesn't crash the model
    TRAIN_DATA = [
        (
            "The sky is blue.",
            {
                "sent_starts": [1, 0, 0, 0, 0],
            },
        )
    ]
    nlp = English()
    vector_length = 3
    train_examples = []
    for text, annotation in TRAIN_DATA:
        doc = nlp(text)
        train_examples.append(Example.from_dict(doc, annotation))

    def create_kb(vocab):
        # create artificial KB
        mykb = InMemoryLookupKB(vocab, entity_vector_length=vector_length)
        mykb.add_entity(entity="Q2146908", freq=12, entity_vector=[6, -4, 3])
        mykb.add_alias("Russ Cochran", ["Q2146908"], [0.9])
        return mykb

    # Create and train the Entity Linker
    entity_linker = nlp.add_pipe("entity_linker", last=True)
    entity_linker.set_kb(create_kb)
    optimizer = nlp.initialize(get_examples=lambda: train_examples)
    for i in range(2):
        losses = {}
        nlp.update(train_examples, sgd=optimizer, losses=losses)

    # adding additional components that are required for the entity_linker
    nlp.add_pipe("sentencizer", first=True)

    # this will run the pipeline on the examples and shouldn't crash
    nlp.evaluate(train_examples)


def test_partial_links():
    # Test that having some entities on the doc without gold links, doesn't crash
    TRAIN_DATA = [
        (
            "Russ Cochran his reprints include EC Comics.",
            {
                "links": {(0, 12): {"Q2146908": 1.0}},
                "entities": [(0, 12, "PERSON")],
                "sent_starts": [1, -1, 0, 0, 0, 0, 0, 0],
            },
        )
    ]
    nlp = English()
    vector_length = 3
    train_examples = []
    for text, annotation in TRAIN_DATA:
        doc = nlp(text)
        train_examples.append(Example.from_dict(doc, annotation))

    def create_kb(vocab):
        # create artificial KB
        mykb = InMemoryLookupKB(vocab, entity_vector_length=vector_length)
        mykb.add_entity(entity="Q2146908", freq=12, entity_vector=[6, -4, 3])
        mykb.add_alias("Russ Cochran", ["Q2146908"], [0.9])
        return mykb

    # Create and train the Entity Linker
    entity_linker = nlp.add_pipe("entity_linker", last=True)
    entity_linker.set_kb(create_kb)
    optimizer = nlp.initialize(get_examples=lambda: train_examples)
    for i in range(2):
        losses = {}
        nlp.update(train_examples, sgd=optimizer, losses=losses)

    # adding additional components that are required for the entity_linker
    nlp.add_pipe("sentencizer", first=True)
    patterns = [
        {"label": "PERSON", "pattern": [{"LOWER": "russ"}, {"LOWER": "cochran"}]},
        {"label": "ORG", "pattern": [{"LOWER": "ec"}, {"LOWER": "comics"}]},
    ]
    ruler = nlp.add_pipe("entity_ruler", before="entity_linker")
    ruler.add_patterns(patterns)

    # this will run the pipeline on the examples and shouldn't crash
    results = nlp.evaluate(train_examples)
    assert "PERSON" in results["ents_per_type"]
    assert "PERSON" in results["nel_f_per_type"]
    assert "ORG" in results["ents_per_type"]
    assert "ORG" not in results["nel_f_per_type"]


def test_kb_valid_entities(nlp):
    """Test the valid construction of a KB with 3 entities and two aliases"""
    mykb = InMemoryLookupKB(nlp.vocab, entity_vector_length=3)

    # adding entities
    mykb.add_entity(entity="Q1", freq=19, entity_vector=[8, 4, 3])
    mykb.add_entity(entity="Q2", freq=5, entity_vector=[2, 1, 0])
    mykb.add_entity(entity="Q3", freq=25, entity_vector=[-1, -6, 5])

    # adding aliases
    mykb.add_alias(alias="douglas", entities=["Q2", "Q3"], probabilities=[0.8, 0.2])
    mykb.add_alias(alias="adam", entities=["Q2"], probabilities=[0.9])

    # test the size of the corresponding KB
    assert mykb.get_size_entities() == 3
    assert mykb.get_size_aliases() == 2

    # test retrieval of the entity vectors
    assert mykb.get_vector("Q1") == [8, 4, 3]
    assert mykb.get_vector("Q2") == [2, 1, 0]
    assert mykb.get_vector("Q3") == [-1, -6, 5]

    # test retrieval of prior probabilities
    assert_almost_equal(mykb.get_prior_prob(entity="Q2", alias="douglas"), 0.8)
    assert_almost_equal(mykb.get_prior_prob(entity="Q3", alias="douglas"), 0.2)
    assert_almost_equal(mykb.get_prior_prob(entity="Q342", alias="douglas"), 0.0)
    assert_almost_equal(mykb.get_prior_prob(entity="Q3", alias="douglassssss"), 0.0)


def test_kb_invalid_entities(nlp):
    """Test the invalid construction of a KB with an alias linked to a non-existing entity"""
    mykb = InMemoryLookupKB(nlp.vocab, entity_vector_length=1)

    # adding entities
    mykb.add_entity(entity="Q1", freq=19, entity_vector=[1])
    mykb.add_entity(entity="Q2", freq=5, entity_vector=[2])
    mykb.add_entity(entity="Q3", freq=25, entity_vector=[3])

    # adding aliases - should fail because one of the given IDs is not valid
    with pytest.raises(ValueError):
        mykb.add_alias(
            alias="douglas", entities=["Q2", "Q342"], probabilities=[0.8, 0.2]
        )


def test_kb_invalid_probabilities(nlp):
    """Test the invalid construction of a KB with wrong prior probabilities"""
    mykb = InMemoryLookupKB(nlp.vocab, entity_vector_length=1)

    # adding entities
    mykb.add_entity(entity="Q1", freq=19, entity_vector=[1])
    mykb.add_entity(entity="Q2", freq=5, entity_vector=[2])
    mykb.add_entity(entity="Q3", freq=25, entity_vector=[3])

    # adding aliases - should fail because the sum of the probabilities exceeds 1
    with pytest.raises(ValueError):
        mykb.add_alias(alias="douglas", entities=["Q2", "Q3"], probabilities=[0.8, 0.4])


def test_kb_invalid_combination(nlp):
    """Test the invalid construction of a KB with non-matching entity and probability lists"""
    mykb = InMemoryLookupKB(nlp.vocab, entity_vector_length=1)

    # adding entities
    mykb.add_entity(entity="Q1", freq=19, entity_vector=[1])
    mykb.add_entity(entity="Q2", freq=5, entity_vector=[2])
    mykb.add_entity(entity="Q3", freq=25, entity_vector=[3])

    # adding aliases - should fail because the entities and probabilities vectors are not of equal length
    with pytest.raises(ValueError):
        mykb.add_alias(
            alias="douglas", entities=["Q2", "Q3"], probabilities=[0.3, 0.4, 0.1]
        )


def test_kb_invalid_entity_vector(nlp):
    """Test the invalid construction of a KB with non-matching entity vector lengths"""
    mykb = InMemoryLookupKB(nlp.vocab, entity_vector_length=3)

    # adding entities
    mykb.add_entity(entity="Q1", freq=19, entity_vector=[1, 2, 3])

    # this should fail because the kb's expected entity vector length is 3
    with pytest.raises(ValueError):
        mykb.add_entity(entity="Q2", freq=5, entity_vector=[2])


def test_kb_default(nlp):
    """Test that the default (empty) KB is loaded upon construction"""
    entity_linker = nlp.add_pipe("entity_linker", config={})
    assert len(entity_linker.kb) == 0
    with pytest.raises(ValueError, match="E139"):
        # this raises an error because the KB is empty
        entity_linker.validate_kb()
    assert entity_linker.kb.get_size_entities() == 0
    assert entity_linker.kb.get_size_aliases() == 0
    # 64 is the default value from pipeline.entity_linker
    assert entity_linker.kb.entity_vector_length == 64


def test_kb_custom_length(nlp):
    """Test that the default (empty) KB can be configured with a custom entity length"""
    entity_linker = nlp.add_pipe("entity_linker", config={"entity_vector_length": 35})
    assert len(entity_linker.kb) == 0
    assert entity_linker.kb.get_size_entities() == 0
    assert entity_linker.kb.get_size_aliases() == 0
    assert entity_linker.kb.entity_vector_length == 35


def test_kb_initialize_empty(nlp):
    """Test that the EL can't initialize without examples"""
    entity_linker = nlp.add_pipe("entity_linker")
    with pytest.raises(TypeError):
        entity_linker.initialize(lambda: [])


def test_kb_serialize(nlp):
    """Test serialization of the KB"""
    mykb = InMemoryLookupKB(nlp.vocab, entity_vector_length=1)
    with make_tempdir() as d:
        # normal read-write behaviour
        mykb.to_disk(d / "kb")
        mykb.from_disk(d / "kb")
        mykb.to_disk(d / "new" / "kb")
        mykb.from_disk(d / "new" / "kb")
        # allow overwriting an existing file
        mykb.to_disk(d / "kb")
        with pytest.raises(ValueError):
            # can not read from an unknown file
            mykb.from_disk(d / "unknown" / "kb")


@pytest.mark.issue(9137)
def test_kb_serialize_2(nlp):
    v = [5, 6, 7, 8]
    kb1 = InMemoryLookupKB(vocab=nlp.vocab, entity_vector_length=4)
    kb1.set_entities(["E1"], [1], [v])
    assert kb1.get_vector("E1") == v
    with make_tempdir() as d:
        kb1.to_disk(d / "kb")
        kb2 = InMemoryLookupKB(vocab=nlp.vocab, entity_vector_length=4)
        kb2.from_disk(d / "kb")
        assert kb2.get_vector("E1") == v


def test_kb_set_entities(nlp):
    """Test that set_entities entirely overwrites the previous set of entities"""
    v = [5, 6, 7, 8]
    v1 = [1, 1, 1, 0]
    v2 = [2, 2, 2, 3]
    kb1 = InMemoryLookupKB(vocab=nlp.vocab, entity_vector_length=4)
    kb1.set_entities(["E0"], [1], [v])
    assert kb1.get_entity_strings() == ["E0"]
    kb1.set_entities(["E1", "E2"], [1, 9], [v1, v2])
    assert set(kb1.get_entity_strings()) == {"E1", "E2"}
    assert kb1.get_vector("E1") == v1
    assert kb1.get_vector("E2") == v2
    with make_tempdir() as d:
        kb1.to_disk(d / "kb")
        kb2 = InMemoryLookupKB(vocab=nlp.vocab, entity_vector_length=4)
        kb2.from_disk(d / "kb")
        assert set(kb2.get_entity_strings()) == {"E1", "E2"}
        assert kb2.get_vector("E1") == v1
        assert kb2.get_vector("E2") == v2


def test_kb_serialize_vocab(nlp):
    """Test serialization of the KB and custom strings"""
    entity = "MyFunnyID"
    assert entity not in nlp.vocab.strings
    mykb = InMemoryLookupKB(nlp.vocab, entity_vector_length=1)
    assert not mykb.contains_entity(entity)
    mykb.add_entity(entity, freq=342, entity_vector=[3])
    assert mykb.contains_entity(entity)
    assert entity in mykb.vocab.strings
    with make_tempdir() as d:
        # normal read-write behaviour
        mykb.to_disk(d / "kb")
        mykb_new = InMemoryLookupKB(Vocab(), entity_vector_length=1)
        mykb_new.from_disk(d / "kb")
        assert entity in mykb_new.vocab.strings


def test_candidate_generation(nlp):
    """Test correct candidate generation"""
    mykb = InMemoryLookupKB(nlp.vocab, entity_vector_length=1)
    doc = nlp("douglas adam Adam shrubbery")

    douglas_ent = doc[0:1]
    adam_ent = doc[1:2]
    Adam_ent = doc[2:3]
    shrubbery_ent = doc[3:4]

    # adding entities
    mykb.add_entity(entity="Q1", freq=27, entity_vector=[1])
    mykb.add_entity(entity="Q2", freq=12, entity_vector=[2])
    mykb.add_entity(entity="Q3", freq=5, entity_vector=[3])

    # adding aliases
    mykb.add_alias(alias="douglas", entities=["Q2", "Q3"], probabilities=[0.8, 0.1])
    mykb.add_alias(alias="adam", entities=["Q2"], probabilities=[0.9])

    # test the size of the relevant candidates
    adam_ent_cands = get_candidates(mykb, adam_ent)
    assert len(get_candidates(mykb, douglas_ent)) == 2
    assert len(adam_ent_cands) == 1
    assert len(get_candidates(mykb, Adam_ent)) == 0  # default case sensitive
    assert len(get_candidates(mykb, shrubbery_ent)) == 0

    # test the content of the candidates
    assert adam_ent_cands[0].entity_id_ == "Q2"
    assert adam_ent_cands[0].alias == "adam"
    assert_almost_equal(adam_ent_cands[0].entity_freq, 12)
    assert_almost_equal(adam_ent_cands[0].prior_prob, 0.9)


def test_el_pipe_configuration(nlp):
    """Test correct candidate generation as part of the EL pipe"""
    nlp.add_pipe("sentencizer")
    pattern = {"label": "PERSON", "pattern": [{"LOWER": "douglas"}]}
    ruler = nlp.add_pipe("entity_ruler")
    ruler.add_patterns([pattern])

    def create_kb(vocab):
        kb = InMemoryLookupKB(vocab, entity_vector_length=1)
        kb.add_entity(entity="Q2", freq=12, entity_vector=[2])
        kb.add_entity(entity="Q3", freq=5, entity_vector=[3])
        kb.add_alias(alias="douglas", entities=["Q2", "Q3"], probabilities=[0.8, 0.1])
        return kb

    # run an EL pipe without a trained context encoder, to check the candidate generation step only
    entity_linker = nlp.add_pipe("entity_linker", config={"incl_context": False})
    entity_linker.set_kb(create_kb)
    # With the default get_candidates function, matching is case-sensitive
    text = "Douglas and douglas are not the same."
    doc = nlp(text)
    assert doc[0].ent_kb_id_ == "NIL"
    assert doc[1].ent_kb_id_ == ""
    assert doc[2].ent_kb_id_ == "Q2"

    def get_lowercased_candidates(kb, span):
        return kb._get_alias_candidates(span.text.lower())

    def get_lowercased_candidates_batch(kb, spans):
        return [get_lowercased_candidates(kb, span) for span in spans]

    @registry.misc("spacy.LowercaseCandidateGenerator.v1")
    def create_candidates() -> Callable[
        [InMemoryLookupKB, "Span"], Iterable[Candidate]
    ]:
        return get_lowercased_candidates

    @registry.misc("spacy.LowercaseCandidateBatchGenerator.v1")
    def create_candidates_batch() -> Callable[
        [InMemoryLookupKB, Iterable["Span"]], Iterable[Iterable[Candidate]]
    ]:
        return get_lowercased_candidates_batch

    # replace the pipe with a new one with with a different candidate generator
    entity_linker = nlp.replace_pipe(
        "entity_linker",
        "entity_linker",
        config={
            "incl_context": False,
            "get_candidates": {"@misc": "spacy.LowercaseCandidateGenerator.v1"},
            "get_candidates_batch": {
                "@misc": "spacy.LowercaseCandidateBatchGenerator.v1"
            },
        },
    )
    entity_linker.set_kb(create_kb)
    doc = nlp(text)
    assert doc[0].ent_kb_id_ == "Q2"
    assert doc[1].ent_kb_id_ == ""
    assert doc[2].ent_kb_id_ == "Q2"


def test_nel_nsents(nlp):
    """Test that n_sents can be set through the configuration"""
    entity_linker = nlp.add_pipe("entity_linker", config={})
    assert entity_linker.n_sents == 0
    entity_linker = nlp.replace_pipe(
        "entity_linker", "entity_linker", config={"n_sents": 2}
    )
    assert entity_linker.n_sents == 2


def test_vocab_serialization(nlp):
    """Test that string information is retained across storage"""
    mykb = InMemoryLookupKB(nlp.vocab, entity_vector_length=1)

    # adding entities
    mykb.add_entity(entity="Q1", freq=27, entity_vector=[1])
    q2_hash = mykb.add_entity(entity="Q2", freq=12, entity_vector=[2])
    mykb.add_entity(entity="Q3", freq=5, entity_vector=[3])

    # adding aliases
    mykb.add_alias(alias="douglas", entities=["Q2", "Q3"], probabilities=[0.4, 0.1])
    adam_hash = mykb.add_alias(alias="adam", entities=["Q2"], probabilities=[0.9])

    candidates = mykb._get_alias_candidates("adam")
    assert len(candidates) == 1
    assert candidates[0].entity_id == q2_hash
    assert candidates[0].entity_id_ == "Q2"
    assert candidates[0].alias == "adam"

    with make_tempdir() as d:
        mykb.to_disk(d / "kb")
        kb_new_vocab = InMemoryLookupKB(Vocab(), entity_vector_length=1)
        kb_new_vocab.from_disk(d / "kb")

        candidates = kb_new_vocab._get_alias_candidates("adam")
        assert len(candidates) == 1
        assert candidates[0].entity_id == q2_hash
        assert candidates[0].entity_id_ == "Q2"
        assert candidates[0].alias == "adam"

        assert kb_new_vocab.get_vector("Q2") == [2]
        assert_almost_equal(kb_new_vocab.get_prior_prob("Q2", "douglas"), 0.4)


def test_append_alias(nlp):
    """Test that we can append additional alias-entity pairs"""
    mykb = InMemoryLookupKB(nlp.vocab, entity_vector_length=1)

    # adding entities
    mykb.add_entity(entity="Q1", freq=27, entity_vector=[1])
    mykb.add_entity(entity="Q2", freq=12, entity_vector=[2])
    mykb.add_entity(entity="Q3", freq=5, entity_vector=[3])

    # adding aliases
    mykb.add_alias(alias="douglas", entities=["Q2", "Q3"], probabilities=[0.4, 0.1])
    mykb.add_alias(alias="adam", entities=["Q2"], probabilities=[0.9])

    # test the size of the relevant candidates
    assert len(mykb._get_alias_candidates("douglas")) == 2

    # append an alias
    mykb.append_alias(alias="douglas", entity="Q1", prior_prob=0.2)

    # test the size of the relevant candidates has been incremented
    assert len(mykb._get_alias_candidates("douglas")) == 3

    # append the same alias-entity pair again should not work (will throw a warning)
    with pytest.warns(UserWarning):
        mykb.append_alias(alias="douglas", entity="Q1", prior_prob=0.3)

    # test the size of the relevant candidates remained unchanged
    assert len(mykb._get_alias_candidates("douglas")) == 3


@pytest.mark.filterwarnings("ignore:\\[W036")
def test_append_invalid_alias(nlp):
    """Test that append an alias will throw an error if prior probs are exceeding 1"""
    mykb = InMemoryLookupKB(nlp.vocab, entity_vector_length=1)

    # adding entities
    mykb.add_entity(entity="Q1", freq=27, entity_vector=[1])
    mykb.add_entity(entity="Q2", freq=12, entity_vector=[2])
    mykb.add_entity(entity="Q3", freq=5, entity_vector=[3])

    # adding aliases
    mykb.add_alias(alias="douglas", entities=["Q2", "Q3"], probabilities=[0.8, 0.1])
    mykb.add_alias(alias="adam", entities=["Q2"], probabilities=[0.9])

    # append an alias - should fail because the entities and probabilities vectors are not of equal length
    with pytest.raises(ValueError):
        mykb.append_alias(alias="douglas", entity="Q1", prior_prob=0.2)


@pytest.mark.filterwarnings("ignore:\\[W036")
def test_preserving_links_asdoc(nlp):
    """Test that Span.as_doc preserves the existing entity links"""
    vector_length = 1

    def create_kb(vocab):
        mykb = InMemoryLookupKB(vocab, entity_vector_length=vector_length)
        # adding entities
        mykb.add_entity(entity="Q1", freq=19, entity_vector=[1])
        mykb.add_entity(entity="Q2", freq=8, entity_vector=[1])
        # adding aliases
        mykb.add_alias(alias="Boston", entities=["Q1"], probabilities=[0.7])
        mykb.add_alias(alias="Denver", entities=["Q2"], probabilities=[0.6])
        return mykb

    # set up pipeline with NER (Entity Ruler) and NEL (prior probability only, model not trained)
    nlp.add_pipe("sentencizer")
    patterns = [
        {"label": "GPE", "pattern": "Boston"},
        {"label": "GPE", "pattern": "Denver"},
    ]
    ruler = nlp.add_pipe("entity_ruler")
    ruler.add_patterns(patterns)
    config = {"incl_prior": False}
    entity_linker = nlp.add_pipe("entity_linker", config=config, last=True)
    entity_linker.set_kb(create_kb)
    nlp.initialize()
    assert entity_linker.model.get_dim("nO") == vector_length

    # test whether the entity links are preserved by the `as_doc()` function
    text = "She lives in Boston. He lives in Denver."
    doc = nlp(text)
    for ent in doc.ents:
        orig_text = ent.text
        orig_kb_id = ent.kb_id_
        sent_doc = ent.sent.as_doc()
        for s_ent in sent_doc.ents:
            if s_ent.text == orig_text:
                assert s_ent.kb_id_ == orig_kb_id


def test_preserving_links_ents(nlp):
    """Test that doc.ents preserves KB annotations"""
    text = "She lives in Boston. He lives in Denver."
    doc = nlp(text)
    assert len(list(doc.ents)) == 0

    boston_ent = Span(doc, 3, 4, label="LOC", kb_id="Q1")
    doc.ents = [boston_ent]
    assert len(list(doc.ents)) == 1
    assert list(doc.ents)[0].label_ == "LOC"
    assert list(doc.ents)[0].kb_id_ == "Q1"


def test_preserving_links_ents_2(nlp):
    """Test that doc.ents preserves KB annotations"""
    text = "She lives in Boston. He lives in Denver."
    doc = nlp(text)
    assert len(list(doc.ents)) == 0

    loc = doc.vocab.strings.add("LOC")
    q1 = doc.vocab.strings.add("Q1")

    doc.ents = [(loc, q1, 3, 4)]
    assert len(list(doc.ents)) == 1
    assert list(doc.ents)[0].label_ == "LOC"
    assert list(doc.ents)[0].kb_id_ == "Q1"


# fmt: off
TRAIN_DATA = [
    ("Russ Cochran captured his first major title with his son as caddie.",
        {"links": {(0, 12): {"Q7381115": 0.0, "Q2146908": 1.0}},
         "entities": [(0, 12, "PERSON")],
         "sent_starts": [1, -1, 0, 0, 0, 0, 0, 0, 0, 0, 0, 0, 0]}),
    ("Russ Cochran his reprints include EC Comics.",
        {"links": {(0, 12): {"Q7381115": 1.0, "Q2146908": 0.0}},
         "entities": [(0, 12, "PERSON"), (34, 43, "ART")],
         "sent_starts": [1, -1, 0, 0, 0, 0, 0, 0]}),
    ("Russ Cochran has been publishing comic art.",
        {"links": {(0, 12): {"Q7381115": 1.0, "Q2146908": 0.0}},
         "entities": [(0, 12, "PERSON")],
         "sent_starts": [1, -1, 0, 0, 0, 0, 0, 0]}),
    ("Russ Cochran was a member of University of Kentucky's golf team.",
        {"links": {(0, 12): {"Q7381115": 0.0, "Q2146908": 1.0}},
         "entities": [(0, 12, "PERSON"), (43, 51, "LOC")],
         "sent_starts": [1, -1, 0, 0, 0, 0, 0, 0, 0, 0, 0, 0, 0]}),
    # having a blank instance shouldn't break things
    ("The weather is nice today.",
        {"links": {}, "entities": [],
         "sent_starts": [1, -1, 0, 0, 0, 0]})
]
GOLD_entities = ["Q2146908", "Q7381115", "Q7381115", "Q2146908"]
# fmt: on


def test_overfitting_IO():
    # Simple test to try and quickly overfit the NEL component - ensuring the ML models work correctly
    nlp = English()
    vector_length = 3
    assert "Q2146908" not in nlp.vocab.strings

    # Convert the texts to docs to make sure we have doc.ents set for the training examples
    train_examples = []
    for text, annotation in TRAIN_DATA:
        doc = nlp(text)
        train_examples.append(Example.from_dict(doc, annotation))

    def create_kb(vocab):
        # create artificial KB - assign same prior weight to the two russ cochran's
        # Q2146908 (Russ Cochran): American golfer
        # Q7381115 (Russ Cochran): publisher
        mykb = InMemoryLookupKB(vocab, entity_vector_length=vector_length)
        mykb.add_entity(entity="Q2146908", freq=12, entity_vector=[6, -4, 3])
        mykb.add_entity(entity="Q7381115", freq=12, entity_vector=[9, 1, -7])
        mykb.add_alias(
            alias="Russ Cochran",
            entities=["Q2146908", "Q7381115"],
            probabilities=[0.5, 0.5],
        )
        return mykb

    # Create the Entity Linker component and add it to the pipeline
    entity_linker = nlp.add_pipe("entity_linker", last=True)
    assert isinstance(entity_linker, EntityLinker)
    entity_linker.set_kb(create_kb)
    assert "Q2146908" in entity_linker.vocab.strings
    assert "Q2146908" in entity_linker.kb.vocab.strings

    # train the NEL pipe
    optimizer = nlp.initialize(get_examples=lambda: train_examples)
    assert entity_linker.model.get_dim("nO") == vector_length
    assert entity_linker.model.get_dim("nO") == entity_linker.kb.entity_vector_length

    for i in range(50):
        losses = {}
        nlp.update(train_examples, sgd=optimizer, losses=losses)
    assert losses["entity_linker"] < 0.001

    # adding additional components that are required for the entity_linker
    nlp.add_pipe("sentencizer", first=True)

    # Add a custom component to recognize "Russ Cochran" as an entity for the example training data
    patterns = [
        {"label": "PERSON", "pattern": [{"LOWER": "russ"}, {"LOWER": "cochran"}]}
    ]
    ruler = nlp.add_pipe("entity_ruler", before="entity_linker")
    ruler.add_patterns(patterns)

    # test the trained model
    predictions = []
    for text, annotation in TRAIN_DATA:
        doc = nlp(text)
        for ent in doc.ents:
            predictions.append(ent.kb_id_)
    assert predictions == GOLD_entities

    # Also test the results are still the same after IO
    with make_tempdir() as tmp_dir:
        nlp.to_disk(tmp_dir)
        nlp2 = util.load_model_from_path(tmp_dir)
        assert nlp2.pipe_names == nlp.pipe_names
        assert "Q2146908" in nlp2.vocab.strings
        entity_linker2 = nlp2.get_pipe("entity_linker")
        assert "Q2146908" in entity_linker2.vocab.strings
        assert "Q2146908" in entity_linker2.kb.vocab.strings
        predictions = []
        for text, annotation in TRAIN_DATA:
            doc2 = nlp2(text)
            for ent in doc2.ents:
                predictions.append(ent.kb_id_)
        assert predictions == GOLD_entities

    # Make sure that running pipe twice, or comparing to call, always amounts to the same predictions
    texts = [
        "Russ Cochran captured his first major title with his son as caddie.",
        "Russ Cochran his reprints include EC Comics.",
        "Russ Cochran has been publishing comic art.",
        "Russ Cochran was a member of University of Kentucky's golf team.",
    ]
    batch_deps_1 = [doc.to_array([ENT_KB_ID]) for doc in nlp.pipe(texts)]
    batch_deps_2 = [doc.to_array([ENT_KB_ID]) for doc in nlp.pipe(texts)]
    no_batch_deps = [doc.to_array([ENT_KB_ID]) for doc in [nlp(text) for text in texts]]
    assert_equal(batch_deps_1, batch_deps_2)
    assert_equal(batch_deps_1, no_batch_deps)


def test_kb_serialization():
    # Test that the KB can be used in a pipeline with a different vocab
    vector_length = 3
    with make_tempdir() as tmp_dir:
        kb_dir = tmp_dir / "kb"
        nlp1 = English()
        assert "Q2146908" not in nlp1.vocab.strings
        mykb = InMemoryLookupKB(nlp1.vocab, entity_vector_length=vector_length)
        mykb.add_entity(entity="Q2146908", freq=12, entity_vector=[6, -4, 3])
        mykb.add_alias(alias="Russ Cochran", entities=["Q2146908"], probabilities=[0.8])
        assert "Q2146908" in nlp1.vocab.strings
        mykb.to_disk(kb_dir)

        nlp2 = English()
        assert "RandomWord" not in nlp2.vocab.strings
        nlp2.vocab.strings.add("RandomWord")
        assert "RandomWord" in nlp2.vocab.strings
        assert "Q2146908" not in nlp2.vocab.strings

        # Create the Entity Linker component with the KB from file, and check the final vocab
        entity_linker = nlp2.add_pipe("entity_linker", last=True)
        entity_linker.set_kb(load_kb(kb_dir))
        assert "Q2146908" in nlp2.vocab.strings
        assert "RandomWord" in nlp2.vocab.strings


@pytest.mark.xfail(reason="Needs fixing")
def test_kb_pickle():
    # Test that the KB can be pickled
    nlp = English()
    kb_1 = InMemoryLookupKB(nlp.vocab, entity_vector_length=3)
    kb_1.add_entity(entity="Q2146908", freq=12, entity_vector=[6, -4, 3])
    assert not kb_1.contains_alias("Russ Cochran")
    kb_1.add_alias(alias="Russ Cochran", entities=["Q2146908"], probabilities=[0.8])
    assert kb_1.contains_alias("Russ Cochran")
    data = pickle.dumps(kb_1)
    kb_2 = pickle.loads(data)
    assert kb_2.contains_alias("Russ Cochran")


@pytest.mark.xfail(reason="Needs fixing")
def test_nel_pickle():
    # Test that a pipeline with an EL component can be pickled
    def create_kb(vocab):
        kb = InMemoryLookupKB(vocab, entity_vector_length=3)
        kb.add_entity(entity="Q2146908", freq=12, entity_vector=[6, -4, 3])
        kb.add_alias(alias="Russ Cochran", entities=["Q2146908"], probabilities=[0.8])
        return kb

    nlp_1 = English()
    nlp_1.add_pipe("ner")
    entity_linker_1 = nlp_1.add_pipe("entity_linker", last=True)
    entity_linker_1.set_kb(create_kb)
    assert nlp_1.pipe_names == ["ner", "entity_linker"]
    assert entity_linker_1.kb.contains_alias("Russ Cochran")

    data = pickle.dumps(nlp_1)
    nlp_2 = pickle.loads(data)
    assert nlp_2.pipe_names == ["ner", "entity_linker"]
    entity_linker_2 = nlp_2.get_pipe("entity_linker")
    assert entity_linker_2.kb.contains_alias("Russ Cochran")


def test_kb_to_bytes():
    # Test that the KB's to_bytes method works correctly
    nlp = English()
    kb_1 = InMemoryLookupKB(nlp.vocab, entity_vector_length=3)
    kb_1.add_entity(entity="Q2146908", freq=12, entity_vector=[6, -4, 3])
    kb_1.add_entity(entity="Q66", freq=9, entity_vector=[1, 2, 3])
    kb_1.add_alias(alias="Russ Cochran", entities=["Q2146908"], probabilities=[0.8])
    kb_1.add_alias(alias="Boeing", entities=["Q66"], probabilities=[0.5])
    kb_1.add_alias(
        alias="Randomness", entities=["Q66", "Q2146908"], probabilities=[0.1, 0.2]
    )
    assert kb_1.contains_alias("Russ Cochran")
    kb_bytes = kb_1.to_bytes()
    kb_2 = InMemoryLookupKB(nlp.vocab, entity_vector_length=3)
    assert not kb_2.contains_alias("Russ Cochran")
    kb_2 = kb_2.from_bytes(kb_bytes)
    # check that both KBs are exactly the same
    assert kb_1.get_size_entities() == kb_2.get_size_entities()
    assert kb_1.entity_vector_length == kb_2.entity_vector_length
    assert kb_1.get_entity_strings() == kb_2.get_entity_strings()
    assert kb_1.get_vector("Q2146908") == kb_2.get_vector("Q2146908")
    assert kb_1.get_vector("Q66") == kb_2.get_vector("Q66")
    assert kb_2.contains_alias("Russ Cochran")
    assert kb_1.get_size_aliases() == kb_2.get_size_aliases()
    assert kb_1.get_alias_strings() == kb_2.get_alias_strings()
    assert len(kb_1._get_alias_candidates("Russ Cochran")) == len(
        kb_2._get_alias_candidates("Russ Cochran")
    )
    assert len(kb_1._get_alias_candidates("Randomness")) == len(
        kb_2._get_alias_candidates("Randomness")
    )


def test_nel_to_bytes():
    # Test that a pipeline with an EL component can be converted to bytes
    def create_kb(vocab):
        kb = InMemoryLookupKB(vocab, entity_vector_length=3)
        kb.add_entity(entity="Q2146908", freq=12, entity_vector=[6, -4, 3])
        kb.add_alias(alias="Russ Cochran", entities=["Q2146908"], probabilities=[0.8])
        return kb

    nlp_1 = English()
    nlp_1.add_pipe("ner")
    entity_linker_1 = nlp_1.add_pipe("entity_linker", last=True)
    entity_linker_1.set_kb(create_kb)
    assert entity_linker_1.kb.contains_alias("Russ Cochran")
    assert nlp_1.pipe_names == ["ner", "entity_linker"]

    nlp_bytes = nlp_1.to_bytes()
    nlp_2 = English()
    nlp_2.add_pipe("ner")
    nlp_2.add_pipe("entity_linker", last=True)
    assert nlp_2.pipe_names == ["ner", "entity_linker"]
    assert not nlp_2.get_pipe("entity_linker").kb.contains_alias("Russ Cochran")
    nlp_2 = nlp_2.from_bytes(nlp_bytes)
    kb_2 = nlp_2.get_pipe("entity_linker").kb
    assert kb_2.contains_alias("Russ Cochran")
    assert kb_2.get_vector("Q2146908") == [6, -4, 3]
    assert_almost_equal(
        kb_2.get_prior_prob(entity="Q2146908", alias="Russ Cochran"), 0.8
    )


def test_scorer_links():
    train_examples = []
    nlp = English()
    ref1 = nlp("Julia lives in London happily.")
    ref1.ents = [
        Span(ref1, 0, 1, label="PERSON", kb_id="Q2"),
        Span(ref1, 3, 4, label="LOC", kb_id="Q3"),
    ]
    pred1 = nlp("Julia lives in London happily.")
    pred1.ents = [
        Span(pred1, 0, 1, label="PERSON", kb_id="Q70"),
        Span(pred1, 3, 4, label="LOC", kb_id="Q3"),
    ]
    train_examples.append(Example(pred1, ref1))

    ref2 = nlp("She loves London.")
    ref2.ents = [
        Span(ref2, 0, 1, label="PERSON", kb_id="Q2"),
        Span(ref2, 2, 3, label="LOC", kb_id="Q13"),
    ]
    pred2 = nlp("She loves London.")
    pred2.ents = [
        Span(pred2, 0, 1, label="PERSON", kb_id="Q2"),
        Span(pred2, 2, 3, label="LOC", kb_id="NIL"),
    ]
    train_examples.append(Example(pred2, ref2))

    ref3 = nlp("London is great.")
    ref3.ents = [Span(ref3, 0, 1, label="LOC", kb_id="NIL")]
    pred3 = nlp("London is great.")
    pred3.ents = [Span(pred3, 0, 1, label="LOC", kb_id="NIL")]
    train_examples.append(Example(pred3, ref3))

    scores = Scorer().score_links(train_examples, negative_labels=["NIL"])
    assert scores["nel_f_per_type"]["PERSON"]["p"] == 1 / 2
    assert scores["nel_f_per_type"]["PERSON"]["r"] == 1 / 2
    assert scores["nel_f_per_type"]["LOC"]["p"] == 1 / 1
    assert scores["nel_f_per_type"]["LOC"]["r"] == 1 / 2

    assert scores["nel_micro_p"] == 2 / 3
    assert scores["nel_micro_r"] == 2 / 4


# fmt: off
@pytest.mark.parametrize(
    "name,config",
    [
        ("entity_linker", {"@architectures": "spacy.EntityLinker.v2", "tok2vec": DEFAULT_TOK2VEC_MODEL}),
    ],
)
# fmt: on
def test_legacy_architectures(name, config):
    # Ensure that the legacy architectures still work
    vector_length = 3
    nlp = English()

    train_examples = []
    for text, annotation in TRAIN_DATA:
        doc = nlp.make_doc(text)
        train_examples.append(Example.from_dict(doc, annotation))

    def create_kb(vocab):
        mykb = InMemoryLookupKB(vocab, entity_vector_length=vector_length)
        mykb.add_entity(entity="Q2146908", freq=12, entity_vector=[6, -4, 3])
        mykb.add_entity(entity="Q7381115", freq=12, entity_vector=[9, 1, -7])
        mykb.add_alias(
            alias="Russ Cochran",
            entities=["Q2146908", "Q7381115"],
            probabilities=[0.5, 0.5],
        )
        return mykb

    entity_linker = nlp.add_pipe(name, config={"model": config})
    assert isinstance(entity_linker, EntityLinker)
    entity_linker.set_kb(create_kb)
    optimizer = nlp.initialize(get_examples=lambda: train_examples)

    for i in range(2):
        losses = {}
        nlp.update(train_examples, sgd=optimizer, losses=losses)


@pytest.mark.parametrize(
    "patterns",
    [
        # perfect case
        [{"label": "CHARACTER", "pattern": "Kirby"}],
        # typo for false negative
        [{"label": "PERSON", "pattern": "Korby"}],
        # random stuff for false positive
        [{"label": "IS", "pattern": "is"}, {"label": "COLOR", "pattern": "pink"}],
    ],
)
def test_no_gold_ents(patterns):
    # test that annotating components work
    TRAIN_DATA = [
        (
            "Kirby is pink",
            {
                "links": {(0, 5): {"Q613241": 1.0}},
                "entities": [(0, 5, "CHARACTER")],
                "sent_starts": [1, 0, 0],
            },
        )
    ]
    nlp = English()
    vector_length = 3
    train_examples = []
    for text, annotation in TRAIN_DATA:
        doc = nlp(text)
        train_examples.append(Example.from_dict(doc, annotation))

    # Create a ruler to mark entities
    ruler = nlp.add_pipe("entity_ruler")
    ruler.add_patterns(patterns)

    # Apply ruler to examples. In a real pipeline this would be an annotating component.
    for eg in train_examples:
        eg.predicted = ruler(eg.predicted)

    # Entity ruler is no longer needed (initialization below wipes out the
    # patterns and causes warnings)
    nlp.remove_pipe("entity_ruler")

    def create_kb(vocab):
        # create artificial KB
        mykb = InMemoryLookupKB(vocab, entity_vector_length=vector_length)
        mykb.add_entity(entity="Q613241", freq=12, entity_vector=[6, -4, 3])
        mykb.add_alias("Kirby", ["Q613241"], [0.9])
        # Placeholder
        mykb.add_entity(entity="pink", freq=12, entity_vector=[7, 2, -5])
        mykb.add_alias("pink", ["pink"], [0.9])
        return mykb

    # Create and train the Entity Linker
    entity_linker = nlp.add_pipe(
        "entity_linker", config={"use_gold_ents": False}, last=True
    )
    entity_linker.set_kb(create_kb)
    assert entity_linker.use_gold_ents is False

    optimizer = nlp.initialize(get_examples=lambda: train_examples)
    for i in range(2):
        losses = {}
        nlp.update(train_examples, sgd=optimizer, losses=losses)

    # adding additional components that are required for the entity_linker
    nlp.add_pipe("sentencizer", first=True)

    # this will run the pipeline on the examples and shouldn't crash
    nlp.evaluate(train_examples)


@pytest.mark.issue(9575)
def test_tokenization_mismatch():
    nlp = English()
    # include a matching entity so that update isn't skipped
    doc1 = Doc(
        nlp.vocab,
        words=["Kirby", "123456"],
        spaces=[True, False],
        ents=["B-CHARACTER", "B-CARDINAL"],
    )
    doc2 = Doc(
        nlp.vocab,
        words=["Kirby", "123", "456"],
        spaces=[True, False, False],
        ents=["B-CHARACTER", "B-CARDINAL", "B-CARDINAL"],
    )

    eg = Example(doc1, doc2)
    train_examples = [eg]
    vector_length = 3

    def create_kb(vocab):
        # create placeholder KB
        mykb = InMemoryLookupKB(vocab, entity_vector_length=vector_length)
        mykb.add_entity(entity="Q613241", freq=12, entity_vector=[6, -4, 3])
        mykb.add_alias("Kirby", ["Q613241"], [0.9])
        return mykb

    entity_linker = nlp.add_pipe("entity_linker", last=True)
    entity_linker.set_kb(create_kb)

    optimizer = nlp.initialize(get_examples=lambda: train_examples)
    for i in range(2):
        losses = {}
        nlp.update(train_examples, sgd=optimizer, losses=losses)

    nlp.add_pipe("sentencizer", first=True)
    nlp.evaluate(train_examples)


def test_abstract_kb_instantiation():
    """Test whether instantiation of abstract KB base class fails."""
    with pytest.raises(TypeError):
        KnowledgeBase(None, 3)


# fmt: off
@pytest.mark.parametrize(
    "meet_threshold,config",
    [
        (False, {"@architectures": "spacy.EntityLinker.v2", "tok2vec": DEFAULT_TOK2VEC_MODEL}),
        (True, {"@architectures": "spacy.EntityLinker.v2", "tok2vec": DEFAULT_TOK2VEC_MODEL}),
    ],
)
# fmt: on
def test_threshold(meet_threshold: bool, config: Dict[str, Any]):
    """Tests abstention threshold.
    meet_threshold (bool): Whether to configure NEL setup so that confidence threshold is met.
    config (Dict[str, Any]): NEL architecture config.
    """
    nlp = English()
    nlp.add_pipe("sentencizer")
    text = "Mahler's Symphony No. 8 was beautiful."
    entities = [(0, 6, "PERSON")]
    links = {(0, 6): {"Q7304": 1.0}}
    sent_starts = [1, -1, 0, 0, 0, 0, 0, 0, 0]
    entity_id = "Q7304"
    doc = nlp(text)
    train_examples = [
        Example.from_dict(
            doc, {"entities": entities, "links": links, "sent_starts": sent_starts}
        )
    ]

    def create_kb(vocab):
        # create artificial KB
        mykb = InMemoryLookupKB(vocab, entity_vector_length=3)
        mykb.add_entity(entity=entity_id, freq=12, entity_vector=[6, -4, 3])
        mykb.add_alias(
            alias="Mahler",
            entities=[entity_id],
            probabilities=[1 if meet_threshold else 0.01],
        )
        return mykb

    # Create the Entity Linker component and add it to the pipeline
    entity_linker = nlp.add_pipe(
        "entity_linker",
        last=True,
        config={"threshold": 0.99, "model": config},
    )
    entity_linker.set_kb(create_kb)  # type: ignore
    nlp.initialize(get_examples=lambda: train_examples)

    # Add a custom rule-based component to mimick NER
    ruler = nlp.add_pipe("entity_ruler", before="entity_linker")
    ruler.add_patterns([{"label": "PERSON", "pattern": [{"LOWER": "mahler"}]}])  # type: ignore
    doc = nlp(text)

    assert len(doc.ents) == 1
    assert doc.ents[0].kb_id_ == entity_id if meet_threshold else EntityLinker.NIL


def test_save_activations():
    nlp = English()
    vector_length = 3
    assert "Q2146908" not in nlp.vocab.strings

    # Convert the texts to docs to make sure we have doc.ents set for the training examples
    train_examples = []
    for text, annotation in TRAIN_DATA:
        doc = nlp(text)
        train_examples.append(Example.from_dict(doc, annotation))

    def create_kb(vocab):
        # create artificial KB - assign same prior weight to the two russ cochran's
        # Q2146908 (Russ Cochran): American golfer
        # Q7381115 (Russ Cochran): publisher
        mykb = InMemoryLookupKB(vocab, entity_vector_length=vector_length)
        mykb.add_entity(entity="Q2146908", freq=12, entity_vector=[6, -4, 3])
        mykb.add_entity(entity="Q7381115", freq=12, entity_vector=[9, 1, -7])
        mykb.add_alias(
            alias="Russ Cochran",
            entities=["Q2146908", "Q7381115"],
            probabilities=[0.5, 0.5],
        )
        return mykb

    # Create the Entity Linker component and add it to the pipeline
    entity_linker = cast(TrainablePipe, nlp.add_pipe("entity_linker", last=True))
    assert isinstance(entity_linker, EntityLinker)
    entity_linker.set_kb(create_kb)
    assert "Q2146908" in entity_linker.vocab.strings
    assert "Q2146908" in entity_linker.kb.vocab.strings

    # initialize the NEL pipe
    nlp.initialize(get_examples=lambda: train_examples)

    nO = entity_linker.model.get_dim("nO")

    nlp.add_pipe("sentencizer", first=True)
    patterns = [
        {"label": "PERSON", "pattern": [{"LOWER": "russ"}, {"LOWER": "cochran"}]},
        {"label": "ORG", "pattern": [{"LOWER": "ec"}, {"LOWER": "comics"}]},
    ]
    ruler = nlp.add_pipe("entity_ruler", before="entity_linker")
    ruler.add_patterns(patterns)

    doc = nlp("Russ Cochran was a publisher")
    assert "entity_linker" not in doc.activations

    entity_linker.save_activations = True
    doc = nlp("Russ Cochran was a publisher")
    assert set(doc.activations["entity_linker"].keys()) == {"ents", "scores"}
    ents = doc.activations["entity_linker"]["ents"]
    assert isinstance(ents, Ragged)
    assert ents.data.shape == (2, 1)
    assert ents.data.dtype == "uint64"
    assert ents.lengths.shape == (1,)
    scores = doc.activations["entity_linker"]["scores"]
    assert isinstance(scores, Ragged)
    assert scores.data.shape == (2, 1)
    assert scores.data.dtype == "float32"
    assert scores.lengths.shape == (1,)


def test_span_maker_forward_with_empty():
    """The forward pass of the span maker may have a doc with no entities."""
    nlp = English()
    doc1 = nlp("a b c")
    ent = doc1[0:1]
    ent.label_ = "X"
    doc1.ents = [ent]
    # no entities
    doc2 = nlp("x y z")

    # just to get a model
    span_maker = build_span_maker()
    span_maker([doc1, doc2], False)<|MERGE_RESOLUTION|>--- conflicted
+++ resolved
@@ -1,8 +1,4 @@
-<<<<<<< HEAD
 from typing import Callable, Iterable, Dict, Any, cast
-=======
-from typing import Callable, Iterable, Dict, Any, Tuple
->>>>>>> daa6e033
 
 import pytest
 from numpy.testing import assert_equal
@@ -501,15 +497,15 @@
         return [get_lowercased_candidates(kb, span) for span in spans]
 
     @registry.misc("spacy.LowercaseCandidateGenerator.v1")
-    def create_candidates() -> Callable[
-        [InMemoryLookupKB, "Span"], Iterable[Candidate]
-    ]:
+    def create_candidates() -> (
+        Callable[[InMemoryLookupKB, "Span"], Iterable[Candidate]]
+    ):
         return get_lowercased_candidates
 
     @registry.misc("spacy.LowercaseCandidateBatchGenerator.v1")
-    def create_candidates_batch() -> Callable[
-        [InMemoryLookupKB, Iterable["Span"]], Iterable[Iterable[Candidate]]
-    ]:
+    def create_candidates_batch() -> (
+        Callable[[InMemoryLookupKB, Iterable["Span"]], Iterable[Iterable[Candidate]]]
+    ):
         return get_lowercased_candidates_batch
 
     # replace the pipe with a new one with with a different candidate generator

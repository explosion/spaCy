--- conflicted
+++ resolved
@@ -1,8 +1,4 @@
-<<<<<<< HEAD
-from typing import Callable, Iterable, Dict, Any, cast
-=======
 from typing import Callable, Iterable, Dict, Any, Tuple
->>>>>>> ce258670
 
 import pytest
 from numpy.testing import assert_equal

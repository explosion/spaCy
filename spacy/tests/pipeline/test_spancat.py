--- conflicted
+++ resolved
@@ -1,19 +1,12 @@
 import pytest
 import numpy
 from numpy.testing import assert_array_equal, assert_almost_equal
-<<<<<<< HEAD
-from spacy.tokens.doc import SpanGroups
-=======
->>>>>>> de025beb
 from thinc.api import get_current_ops
 
 from spacy import util
 from spacy.lang.en import English
 from spacy.language import Language
-<<<<<<< HEAD
-=======
 from spacy.tokens.doc import SpanGroups
->>>>>>> de025beb
 from spacy.tokens import SpanGroup
 from spacy.training import Example
 from spacy.util import fix_random_seed, registry, make_tempdir

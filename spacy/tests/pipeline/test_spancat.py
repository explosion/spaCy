import pytest
import numpy
from numpy.testing import assert_array_equal, assert_almost_equal
from thinc.api import get_current_ops, Ragged

from spacy import util
from spacy.lang.en import English
from spacy.language import Language
from spacy.tokens import SpanGroup
from spacy.tokens._dict_proxies import SpanGroups
from spacy.training import Example
from spacy.util import fix_random_seed, registry, make_tempdir

OPS = get_current_ops()

SPAN_KEY = "labeled_spans"

SPANCAT_COMPONENTS = ["spancat", "spancat_exclusive"]

TRAIN_DATA = [
    ("Who is Shaka Khan?", {"spans": {SPAN_KEY: [(7, 17, "PERSON")]}}),
    (
        "I like London and Berlin.",
        {"spans": {SPAN_KEY: [(7, 13, "LOC"), (18, 24, "LOC")]}},
    ),
]

TRAIN_DATA_OVERLAPPING = [
    ("Who is Shaka Khan?", {"spans": {SPAN_KEY: [(7, 17, "PERSON")]}}),
    (
        "I like London and Berlin",
        {"spans": {SPAN_KEY: [(7, 13, "LOC"), (18, 24, "LOC"), (7, 24, "DOUBLE_LOC")]}},
    ),
    ("", {"spans": {SPAN_KEY: []}}),
]


def make_examples(nlp, data=TRAIN_DATA):
    train_examples = []
    for t in data:
        eg = Example.from_dict(nlp.make_doc(t[0]), t[1])
        train_examples.append(eg)
    return train_examples


@pytest.mark.parametrize("name", SPANCAT_COMPONENTS)
def test_no_label(name):
    nlp = Language()
    nlp.add_pipe(name, config={"spans_key": SPAN_KEY})
    with pytest.raises(ValueError):
        nlp.initialize()


@pytest.mark.parametrize("name", SPANCAT_COMPONENTS)
def test_no_resize(name):
    nlp = Language()
    spancat = nlp.add_pipe(name, config={"spans_key": SPAN_KEY})
    spancat.add_label("Thing")
    spancat.add_label("Phrase")
    assert spancat.labels == ("Thing", "Phrase")
    nlp.initialize()
    assert spancat.model.get_dim("nO") == spancat._n_labels
    # this throws an error because the spancat can't be resized after initialization
    with pytest.raises(ValueError):
        spancat.add_label("Stuff")


@pytest.mark.parametrize("name", SPANCAT_COMPONENTS)
def test_implicit_labels(name):
    nlp = Language()
    spancat = nlp.add_pipe(name, config={"spans_key": SPAN_KEY})
    assert len(spancat.labels) == 0
    train_examples = make_examples(nlp)
    nlp.initialize(get_examples=lambda: train_examples)
    assert spancat.labels == ("PERSON", "LOC")


@pytest.mark.parametrize("name", SPANCAT_COMPONENTS)
def test_explicit_labels(name):
    nlp = Language()
    spancat = nlp.add_pipe(name, config={"spans_key": SPAN_KEY})
    assert len(spancat.labels) == 0
    spancat.add_label("PERSON")
    spancat.add_label("LOC")
    nlp.initialize()
    assert spancat.labels == ("PERSON", "LOC")


# TODO figure out why this is flaky
@pytest.mark.skip(reason="Test is unreliable for unknown reason")
def test_doc_gc():
    # If the Doc object is garbage collected, the spans won't be functional afterwards
    nlp = Language()
    spancat = nlp.add_pipe("spancat", config={"spans_key": SPAN_KEY})
    spancat.add_label("PERSON")
    nlp.initialize()
    texts = [
        "Just a sentence.",
        "I like London and Berlin",
        "I like Berlin",
        "I eat ham.",
    ]
    all_spans = [doc.spans for doc in nlp.pipe(texts)]
    for text, spangroups in zip(texts, all_spans):
        assert isinstance(spangroups, SpanGroups)
        for key, spangroup in spangroups.items():
            assert isinstance(spangroup, SpanGroup)
            # XXX This fails with length 0 sometimes
            assert len(spangroup) > 0
            with pytest.raises(RuntimeError):
                span = spangroup[0]


@pytest.mark.parametrize(
    "max_positive,nr_results", [(None, 4), (1, 2), (2, 3), (3, 4), (4, 4)]
)
def test_make_spangroup(max_positive, nr_results):
    fix_random_seed(0)
    nlp = Language()
    spancat = nlp.add_pipe(
        "spancat",
        config={"spans_key": SPAN_KEY, "threshold": 0.5, "max_positive": max_positive},
    )
    doc = nlp.make_doc("Greater London")
    ngram_suggester = registry.misc.get("spacy.ngram_suggester.v1")(sizes=[1, 2])
    indices = ngram_suggester([doc])[0].dataXd
    assert_array_equal(OPS.to_numpy(indices), numpy.asarray([[0, 1], [1, 2], [0, 2]]))
    labels = ["Thing", "City", "Person", "GreatCity"]
    scores = numpy.asarray(
        [[0.2, 0.4, 0.3, 0.1], [0.1, 0.6, 0.2, 0.4], [0.8, 0.7, 0.3, 0.9]], dtype="f"
    )
    spangroup = spancat._make_span_group(doc, indices, scores, labels)
    assert len(spangroup) == nr_results

    # first span is always the second token "London"
    assert spangroup[0].text == "London"
    assert spangroup[0].label_ == "City"
    assert_almost_equal(0.6, spangroup.attrs["scores"][0], 5)

    # second span depends on the number of positives that were allowed
    assert spangroup[1].text == "Greater London"
    if max_positive == 1:
        assert spangroup[1].label_ == "GreatCity"
        assert_almost_equal(0.9, spangroup.attrs["scores"][1], 5)
    else:
        assert spangroup[1].label_ == "Thing"
        assert_almost_equal(0.8, spangroup.attrs["scores"][1], 5)

    if nr_results > 2:
        assert spangroup[2].text == "Greater London"
        if max_positive == 2:
            assert spangroup[2].label_ == "GreatCity"
            assert_almost_equal(0.9, spangroup.attrs["scores"][2], 5)
        else:
            assert spangroup[2].label_ == "City"
            assert_almost_equal(0.7, spangroup.attrs["scores"][2], 5)

    assert spangroup[-1].text == "Greater London"
    assert spangroup[-1].label_ == "GreatCity"
    assert_almost_equal(0.9, spangroup.attrs["scores"][-1], 5)


def test_ngram_suggester(en_tokenizer):
    # test different n-gram lengths
    for size in [1, 2, 3]:
        ngram_suggester = registry.misc.get("spacy.ngram_suggester.v1")(sizes=[size])
        docs = [
            en_tokenizer(text)
            for text in [
                "a",
                "a b",
                "a b c",
                "a b c d",
                "a b c d e",
                "a " * 100,
            ]
        ]
        ngrams = ngram_suggester(docs)
        # span sizes are correct
        for s in ngrams.data:
            assert s[1] - s[0] == size
        # spans are within docs
        offset = 0
        for i, doc in enumerate(docs):
            spans = ngrams.dataXd[offset : offset + ngrams.lengths[i]]
            spans_set = set()
            for span in spans:
                assert 0 <= span[0] < len(doc)
                assert 0 < span[1] <= len(doc)
                spans_set.add((int(span[0]), int(span[1])))
            # spans are unique
            assert spans.shape[0] == len(spans_set)
            offset += ngrams.lengths[i]
        # the number of spans is correct
        assert_array_equal(
            OPS.to_numpy(ngrams.lengths),
            [max(0, len(doc) - (size - 1)) for doc in docs],
        )

    # test 1-3-gram suggestions
    ngram_suggester = registry.misc.get("spacy.ngram_suggester.v1")(sizes=[1, 2, 3])
    docs = [
        en_tokenizer(text) for text in ["a", "a b", "a b c", "a b c d", "a b c d e"]
    ]
    ngrams = ngram_suggester(docs)
    assert_array_equal(OPS.to_numpy(ngrams.lengths), [1, 3, 6, 9, 12])
    assert_array_equal(
        OPS.to_numpy(ngrams.data),
        [
            # doc 0
            [0, 1],
            # doc 1
            [0, 1],
            [1, 2],
            [0, 2],
            # doc 2
            [0, 1],
            [1, 2],
            [2, 3],
            [0, 2],
            [1, 3],
            [0, 3],
            # doc 3
            [0, 1],
            [1, 2],
            [2, 3],
            [3, 4],
            [0, 2],
            [1, 3],
            [2, 4],
            [0, 3],
            [1, 4],
            # doc 4
            [0, 1],
            [1, 2],
            [2, 3],
            [3, 4],
            [4, 5],
            [0, 2],
            [1, 3],
            [2, 4],
            [3, 5],
            [0, 3],
            [1, 4],
            [2, 5],
        ],
    )

    # test some empty docs
    ngram_suggester = registry.misc.get("spacy.ngram_suggester.v1")(sizes=[1])
    docs = [en_tokenizer(text) for text in ["", "a", ""]]
    ngrams = ngram_suggester(docs)
    assert_array_equal(OPS.to_numpy(ngrams.lengths), [len(doc) for doc in docs])

    # test all empty docs
    ngram_suggester = registry.misc.get("spacy.ngram_suggester.v1")(sizes=[1])
    docs = [en_tokenizer(text) for text in ["", "", ""]]
    ngrams = ngram_suggester(docs)
    assert_array_equal(OPS.to_numpy(ngrams.lengths), [len(doc) for doc in docs])


def test_ngram_sizes(en_tokenizer):
    # test that the range suggester works well
    size_suggester = registry.misc.get("spacy.ngram_suggester.v1")(sizes=[1, 2, 3])
    suggester_factory = registry.misc.get("spacy.ngram_range_suggester.v1")
    range_suggester = suggester_factory(min_size=1, max_size=3)
    docs = [
        en_tokenizer(text) for text in ["a", "a b", "a b c", "a b c d", "a b c d e"]
    ]
    ngrams_1 = size_suggester(docs)
    ngrams_2 = range_suggester(docs)
    assert_array_equal(OPS.to_numpy(ngrams_1.lengths), [1, 3, 6, 9, 12])
    assert_array_equal(OPS.to_numpy(ngrams_1.lengths), OPS.to_numpy(ngrams_2.lengths))
    assert_array_equal(OPS.to_numpy(ngrams_1.data), OPS.to_numpy(ngrams_2.data))

    # one more variation
    suggester_factory = registry.misc.get("spacy.ngram_range_suggester.v1")
    range_suggester = suggester_factory(min_size=2, max_size=4)
    ngrams_3 = range_suggester(docs)
    assert_array_equal(OPS.to_numpy(ngrams_3.lengths), [0, 1, 3, 6, 9])


def test_overfitting_IO():
    # Simple test to try and quickly overfit the spancat component - ensuring the ML models work correctly
    fix_random_seed(0)
    nlp = English()
    spancat = nlp.add_pipe("spancat", config={"spans_key": SPAN_KEY})
    train_examples = make_examples(nlp)
    optimizer = nlp.initialize(get_examples=lambda: train_examples)
    assert spancat.model.get_dim("nO") == 2
    assert set(spancat.labels) == {"LOC", "PERSON"}

    for i in range(50):
        losses = {}
        nlp.update(train_examples, sgd=optimizer, losses=losses)
    assert losses["spancat"] < 0.01

    # test the trained model
    test_text = "I like London and Berlin"
    doc = nlp(test_text)
    assert doc.spans[spancat.key] == doc.spans[SPAN_KEY]
    spans = doc.spans[SPAN_KEY]
    assert len(spans) == 2
    assert len(spans.attrs["scores"]) == 2
    assert min(spans.attrs["scores"]) > 0.9
    assert set([span.text for span in spans]) == {"London", "Berlin"}
    assert set([span.label_ for span in spans]) == {"LOC"}

    # Also test the results are still the same after IO
    with make_tempdir() as tmp_dir:
        nlp.to_disk(tmp_dir)
        nlp2 = util.load_model_from_path(tmp_dir)
        doc2 = nlp2(test_text)
        spans2 = doc2.spans[SPAN_KEY]
        assert len(spans2) == 2
        assert len(spans2.attrs["scores"]) == 2
        assert min(spans2.attrs["scores"]) > 0.9
        assert set([span.text for span in spans2]) == {"London", "Berlin"}
        assert set([span.label_ for span in spans2]) == {"LOC"}

    # Test scoring
    scores = nlp.evaluate(train_examples)
    assert f"spans_{SPAN_KEY}_f" in scores
    assert scores[f"spans_{SPAN_KEY}_p"] == 1.0
    assert scores[f"spans_{SPAN_KEY}_r"] == 1.0
    assert scores[f"spans_{SPAN_KEY}_f"] == 1.0

    # also test that the spancat works for just a single entity in a sentence
    doc = nlp("London")
    assert len(doc.spans[spancat.key]) == 1


def test_overfitting_IO_overlapping():
    # Test for overfitting on overlapping entities
    fix_random_seed(0)
    nlp = English()
    spancat = nlp.add_pipe("spancat", config={"spans_key": SPAN_KEY})

    train_examples = make_examples(nlp, data=TRAIN_DATA_OVERLAPPING)
    optimizer = nlp.initialize(get_examples=lambda: train_examples)
    assert spancat.model.get_dim("nO") == 3
    assert set(spancat.labels) == {"PERSON", "LOC", "DOUBLE_LOC"}

    for i in range(50):
        losses = {}
        nlp.update(train_examples, sgd=optimizer, losses=losses)
    assert losses["spancat"] < 0.01

    # test the trained model
    test_text = "I like London and Berlin"
    doc = nlp(test_text)
    spans = doc.spans[SPAN_KEY]
    assert len(spans) == 3
    assert len(spans.attrs["scores"]) == 3
    assert min(spans.attrs["scores"]) > 0.9
    assert set([span.text for span in spans]) == {
        "London",
        "Berlin",
        "London and Berlin",
    }
    assert set([span.label_ for span in spans]) == {"LOC", "DOUBLE_LOC"}

    # Also test the results are still the same after IO
    with make_tempdir() as tmp_dir:
        nlp.to_disk(tmp_dir)
        nlp2 = util.load_model_from_path(tmp_dir)
        doc2 = nlp2(test_text)
        spans2 = doc2.spans[SPAN_KEY]
        assert len(spans2) == 3
        assert len(spans2.attrs["scores"]) == 3
        assert min(spans2.attrs["scores"]) > 0.9
        assert set([span.text for span in spans2]) == {
            "London",
            "Berlin",
            "London and Berlin",
        }
        assert set([span.label_ for span in spans2]) == {"LOC", "DOUBLE_LOC"}


<<<<<<< HEAD
@pytest.mark.parametrize("name", SPANCAT_COMPONENTS)
def test_zero_suggestions(name):
    # Test with a suggester that returns 0 suggestions
=======
def test_zero_suggestions():
    # Test with a suggester that can return 0 suggestions
>>>>>>> 0591e672

    @registry.misc("test_mixed_zero_suggester")
    def make_mixed_zero_suggester():
        def mixed_zero_suggester(docs, *, ops=None):
            if ops is None:
                ops = get_current_ops()
            spans = []
            lengths = []
            for doc in docs:
                if len(doc) > 0 and len(doc) % 2 == 0:
                    spans.append((0, 1))
                    lengths.append(1)
                else:
                    lengths.append(0)
            spans = ops.asarray2i(spans)
            lengths_array = ops.asarray1i(lengths)
            if len(spans) > 0:
                output = Ragged(ops.xp.vstack(spans), lengths_array)
            else:
                output = Ragged(ops.xp.zeros((0, 0), dtype="i"), lengths_array)
            return output

        return mixed_zero_suggester

    fix_random_seed(0)
    nlp = English()
    spancat = nlp.add_pipe(
<<<<<<< HEAD
        name,
        config={"suggester": {"@misc": "test_zero_suggester"}, "spans_key": SPAN_KEY},
=======
        "spancat",
        config={
            "suggester": {"@misc": "test_mixed_zero_suggester"},
            "spans_key": SPAN_KEY,
        },
>>>>>>> 0591e672
    )
    train_examples = make_examples(nlp)
    optimizer = nlp.initialize(get_examples=lambda: train_examples)
    assert spancat.model.get_dim("nO") == spancat._n_labels
    assert set(spancat.labels) == {"LOC", "PERSON"}

    nlp.update(train_examples, sgd=optimizer)
    # empty doc
    nlp("")
    # single doc with zero suggestions
    nlp("one")
    # single doc with one suggestion
    nlp("two two")
    # batch with mixed zero/one suggestions
    list(nlp.pipe(["one", "two two", "three three three", "", "four four four four"]))
    # batch with no suggestions
    list(nlp.pipe(["", "one", "three three three"]))


@pytest.mark.parametrize("name", SPANCAT_COMPONENTS)
def test_set_candidates(name):
    nlp = Language()
    spancat = nlp.add_pipe(name, config={"spans_key": SPAN_KEY})
    train_examples = make_examples(nlp)
    nlp.initialize(get_examples=lambda: train_examples)
    texts = [
        "Just a sentence.",
        "I like London and Berlin",
        "I like Berlin",
        "I eat ham.",
    ]

    docs = [nlp(text) for text in texts]
    spancat.set_candidates(docs)

    assert len(docs) == len(texts)
    assert type(docs[0].spans["candidates"]) == SpanGroup
    assert len(docs[0].spans["candidates"]) == 9
    assert docs[0].spans["candidates"][0].text == "Just"
    assert docs[0].spans["candidates"][4].text == "Just a"<|MERGE_RESOLUTION|>--- conflicted
+++ resolved
@@ -377,15 +377,10 @@
         assert set([span.label_ for span in spans2]) == {"LOC", "DOUBLE_LOC"}
 
 
-<<<<<<< HEAD
+
 @pytest.mark.parametrize("name", SPANCAT_COMPONENTS)
 def test_zero_suggestions(name):
     # Test with a suggester that returns 0 suggestions
-=======
-def test_zero_suggestions():
-    # Test with a suggester that can return 0 suggestions
->>>>>>> 0591e672
-
     @registry.misc("test_mixed_zero_suggester")
     def make_mixed_zero_suggester():
         def mixed_zero_suggester(docs, *, ops=None):
@@ -412,16 +407,11 @@
     fix_random_seed(0)
     nlp = English()
     spancat = nlp.add_pipe(
-<<<<<<< HEAD
         name,
-        config={"suggester": {"@misc": "test_zero_suggester"}, "spans_key": SPAN_KEY},
-=======
-        "spancat",
         config={
             "suggester": {"@misc": "test_mixed_zero_suggester"},
             "spans_key": SPAN_KEY,
         },
->>>>>>> 0591e672
     )
     train_examples = make_examples(nlp)
     optimizer = nlp.initialize(get_examples=lambda: train_examples)

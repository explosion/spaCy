--- conflicted
+++ resolved
@@ -215,8 +215,6 @@
     assert doc3[0].tag_ != "N"
 
 
-<<<<<<< HEAD
-=======
 def test_is_distillable():
     nlp = English()
     tagger = nlp.add_pipe("tagger")
@@ -263,7 +261,6 @@
     assert doc[3].tag_ == "N"
 
 
->>>>>>> 6348a7a4
 def test_save_activations():
     # Test if activations are correctly added to Doc when requested.
     nlp = English()

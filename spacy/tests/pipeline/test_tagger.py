from typing import cast
import pytest
from numpy.testing import assert_equal, assert_almost_equal
from spacy.attrs import TAG

from spacy import util
from spacy.training import Example
from spacy.lang.en import English
from spacy.language import Language
<<<<<<< HEAD
from spacy.pipeline import TrainablePipe
from thinc.api import compounding
=======
from thinc.api import compounding, get_current_ops
>>>>>>> daa6e033

from ..util import make_tempdir


@pytest.mark.issue(4348)
def test_issue4348():
    """Test that training the tagger with empty data, doesn't throw errors"""
    nlp = English()
    example = Example.from_dict(nlp.make_doc(""), {"tags": []})
    TRAIN_DATA = [example, example]
    tagger = nlp.add_pipe("tagger")
    tagger.add_label("A")
    optimizer = nlp.initialize()
    for i in range(5):
        losses = {}
        batches = util.minibatch(
            TRAIN_DATA, size=compounding(4.0, 32.0, 1.001).to_generator()
        )
        for batch in batches:
            nlp.update(batch, sgd=optimizer, losses=losses)


def test_label_types():
    nlp = Language()
    tagger = nlp.add_pipe("tagger")
    tagger.add_label("A")
    with pytest.raises(ValueError):
        tagger.add_label(9)


def test_tagger_initialize_tag_map():
    """Test that Tagger.initialize() without gold tuples does not clobber
    the tag map."""
    nlp = Language()
    tagger = nlp.add_pipe("tagger")
    orig_tag_count = len(tagger.labels)
    tagger.add_label("A")
    nlp.initialize()
    assert orig_tag_count + 1 == len(nlp.get_pipe("tagger").labels)


TAGS = ("N", "V", "J")

TRAIN_DATA = [
    ("I like green eggs", {"tags": ["N", "V", "J", "N"]}),
    ("Eat blue ham", {"tags": ["V", "J", "N"]}),
]

PARTIAL_DATA = [
    # partial annotation
    ("I like green eggs", {"tags": ["", "V", "J", ""]}),
    # misaligned partial annotation
    (
        "He hates green eggs",
        {
            "words": ["He", "hate", "s", "green", "eggs"],
            "tags": ["", "V", "S", "J", ""],
        },
    ),
]


def test_label_smoothing():
    nlp = Language()
    tagger_no_ls = nlp.add_pipe("tagger", "no_label_smoothing")
    tagger_ls = nlp.add_pipe(
        "tagger", "label_smoothing", config=dict(label_smoothing=0.05)
    )
    train_examples = []
    losses = {}
    for tag in TAGS:
        tagger_no_ls.add_label(tag)
        tagger_ls.add_label(tag)
    for t in TRAIN_DATA:
        train_examples.append(Example.from_dict(nlp.make_doc(t[0]), t[1]))

    nlp.initialize(get_examples=lambda: train_examples)
    tag_scores, bp_tag_scores = tagger_ls.model.begin_update(
        [eg.predicted for eg in train_examples]
    )
    ops = get_current_ops()
    no_ls_grads = ops.to_numpy(tagger_no_ls.get_loss(train_examples, tag_scores)[1][0])
    ls_grads = ops.to_numpy(tagger_ls.get_loss(train_examples, tag_scores)[1][0])
    assert_almost_equal(ls_grads / no_ls_grads, 0.925)


def test_no_label():
    nlp = Language()
    nlp.add_pipe("tagger")
    with pytest.raises(ValueError):
        nlp.initialize()


def test_no_resize():
    nlp = Language()
    tagger = nlp.add_pipe("tagger")
    tagger.add_label("N")
    tagger.add_label("V")
    assert tagger.labels == ("N", "V")
    nlp.initialize()
    assert tagger.model.get_dim("nO") == 2
    # this throws an error because the tagger can't be resized after initialization
    with pytest.raises(ValueError):
        tagger.add_label("J")


def test_implicit_label():
    nlp = Language()
    nlp.add_pipe("tagger")
    train_examples = []
    for t in TRAIN_DATA:
        train_examples.append(Example.from_dict(nlp.make_doc(t[0]), t[1]))
    nlp.initialize(get_examples=lambda: train_examples)


def test_initialize_examples():
    nlp = Language()
    tagger = nlp.add_pipe("tagger")
    train_examples = []
    for tag in TAGS:
        tagger.add_label(tag)
    for t in TRAIN_DATA:
        train_examples.append(Example.from_dict(nlp.make_doc(t[0]), t[1]))
    # you shouldn't really call this more than once, but for testing it should be fine
    nlp.initialize()
    nlp.initialize(get_examples=lambda: train_examples)
    with pytest.raises(TypeError):
        nlp.initialize(get_examples=lambda: None)
    with pytest.raises(TypeError):
        nlp.initialize(get_examples=lambda: train_examples[0])
    with pytest.raises(TypeError):
        nlp.initialize(get_examples=lambda: [])
    with pytest.raises(TypeError):
        nlp.initialize(get_examples=train_examples)


def test_no_data():
    # Test that the tagger provides a nice error when there's no tagging data / labels
    TEXTCAT_DATA = [
        ("I'm so happy.", {"cats": {"POSITIVE": 1.0, "NEGATIVE": 0.0}}),
        ("I'm so angry", {"cats": {"POSITIVE": 0.0, "NEGATIVE": 1.0}}),
    ]
    nlp = English()
    nlp.add_pipe("tagger")
    nlp.add_pipe("textcat")
    train_examples = []
    for t in TEXTCAT_DATA:
        train_examples.append(Example.from_dict(nlp.make_doc(t[0]), t[1]))
    with pytest.raises(ValueError):
        nlp.initialize(get_examples=lambda: train_examples)


def test_incomplete_data():
    # Test that the tagger works with incomplete information
    nlp = English()
    nlp.add_pipe("tagger")
    train_examples = []
    for t in PARTIAL_DATA:
        train_examples.append(Example.from_dict(nlp.make_doc(t[0]), t[1]))
    optimizer = nlp.initialize(get_examples=lambda: train_examples)
    for i in range(50):
        losses = {}
        nlp.update(train_examples, sgd=optimizer, losses=losses)
    assert losses["tagger"] < 0.00001

    # test the trained model
    test_text = "I like blue eggs"
    doc = nlp(test_text)
    assert doc[1].tag_ == "V"
    assert doc[2].tag_ == "J"


def test_overfitting_IO():
    # Simple test to try and quickly overfit the tagger - ensuring the ML models work correctly
    nlp = English()
    tagger = nlp.add_pipe("tagger")
    train_examples = []
    for t in TRAIN_DATA:
        train_examples.append(Example.from_dict(nlp.make_doc(t[0]), t[1]))
    optimizer = nlp.initialize(get_examples=lambda: train_examples)
    assert tagger.model.get_dim("nO") == len(TAGS)

    for i in range(50):
        losses = {}
        nlp.update(train_examples, sgd=optimizer, losses=losses)
    assert losses["tagger"] < 0.00001

    # test the trained model
    test_text = "I like blue eggs"
    doc = nlp(test_text)
    assert doc[0].tag_ == "N"
    assert doc[1].tag_ == "V"
    assert doc[2].tag_ == "J"
    assert doc[3].tag_ == "N"

    # Also test the results are still the same after IO
    with make_tempdir() as tmp_dir:
        nlp.to_disk(tmp_dir)
        nlp2 = util.load_model_from_path(tmp_dir)
        doc2 = nlp2(test_text)
        assert doc2[0].tag_ == "N"
        assert doc2[1].tag_ == "V"
        assert doc2[2].tag_ == "J"
        assert doc2[3].tag_ == "N"

    # Make sure that running pipe twice, or comparing to call, always amounts to the same predictions
    texts = [
        "Just a sentence.",
        "I like green eggs.",
        "Here is another one.",
        "I eat ham.",
    ]
    batch_deps_1 = [doc.to_array([TAG]) for doc in nlp.pipe(texts)]
    batch_deps_2 = [doc.to_array([TAG]) for doc in nlp.pipe(texts)]
    no_batch_deps = [doc.to_array([TAG]) for doc in [nlp(text) for text in texts]]
    assert_equal(batch_deps_1, batch_deps_2)
    assert_equal(batch_deps_1, no_batch_deps)

    # Try to unlearn the first 'N' tag with negative annotation
    neg_ex = Example.from_dict(nlp.make_doc(test_text), {"tags": ["!N", "V", "J", "N"]})

    for i in range(20):
        losses = {}
        nlp.update([neg_ex], sgd=optimizer, losses=losses)

    # test the "untrained" tag
    doc3 = nlp(test_text)
    assert doc3[0].tag_ != "N"


def test_is_distillable():
    nlp = English()
    tagger = nlp.add_pipe("tagger")
    assert tagger.is_distillable


def test_distill():
    teacher = English()
    teacher_tagger = teacher.add_pipe("tagger")
    train_examples = []
    for t in TRAIN_DATA:
        train_examples.append(Example.from_dict(teacher.make_doc(t[0]), t[1]))

    optimizer = teacher.initialize(get_examples=lambda: train_examples)

    for i in range(50):
        losses = {}
        teacher.update(train_examples, sgd=optimizer, losses=losses)
    assert losses["tagger"] < 0.00001

    student = English()
    student_tagger = student.add_pipe("tagger")
    student_tagger.min_tree_freq = 1
    student_tagger.initialize(
        get_examples=lambda: train_examples, labels=teacher_tagger.label_data
    )

    distill_examples = [
        Example.from_dict(teacher.make_doc(t[0]), {}) for t in TRAIN_DATA
    ]

    for i in range(50):
        losses = {}
        student_tagger.distill(
            teacher_tagger, distill_examples, sgd=optimizer, losses=losses
        )
    assert losses["tagger"] < 0.00001

    test_text = "I like blue eggs"
    doc = student(test_text)
    assert doc[0].tag_ == "N"
    assert doc[1].tag_ == "V"
    assert doc[2].tag_ == "J"
    assert doc[3].tag_ == "N"


def test_save_activations():
    # Test if activations are correctly added to Doc when requested.
    nlp = English()
    tagger = cast(TrainablePipe, nlp.add_pipe("tagger"))
    train_examples = []
    for t in TRAIN_DATA:
        train_examples.append(Example.from_dict(nlp.make_doc(t[0]), t[1]))
    nlp.initialize(get_examples=lambda: train_examples)

    doc = nlp("This is a test.")
    assert "tagger" not in doc.activations

    tagger.save_activations = True
    doc = nlp("This is a test.")
    assert "tagger" in doc.activations
    assert set(doc.activations["tagger"].keys()) == {"label_ids", "probabilities"}
    assert doc.activations["tagger"]["probabilities"].shape == (5, len(TAGS))
    assert doc.activations["tagger"]["label_ids"].shape == (5,)


def test_tagger_requires_labels():
    nlp = English()
    nlp.add_pipe("tagger")
    with pytest.raises(ValueError):
        nlp.initialize()<|MERGE_RESOLUTION|>--- conflicted
+++ resolved
@@ -7,12 +7,8 @@
 from spacy.training import Example
 from spacy.lang.en import English
 from spacy.language import Language
-<<<<<<< HEAD
 from spacy.pipeline import TrainablePipe
-from thinc.api import compounding
-=======
 from thinc.api import compounding, get_current_ops
->>>>>>> daa6e033
 
 from ..util import make_tempdir
 

import pytest

from spacy import util
from spacy.gold import Example
from spacy.lang.en import English
from spacy.language import Language
from spacy.tests.util import make_tempdir


def test_label_types():
    nlp = Language()
    tagger = nlp.add_pipe("tagger")
    tagger.add_label("A")
    with pytest.raises(ValueError):
        tagger.add_label(9)


TAG_MAP = {"N": {"pos": "NOUN"}, "V": {"pos": "VERB"}, "J": {"pos": "ADJ"}}

MORPH_RULES = {"V": {"like": {"lemma": "luck"}}}

TRAIN_DATA = [
    ("I like green eggs", {"tags": ["N", "V", "J", "N"]}),
    ("Eat blue ham", {"tags": ["V", "J", "N"]}),
]


def test_overfitting_IO():
    # Simple test to try and quickly overfit the tagger - ensuring the ML models work correctly
    nlp = English()
<<<<<<< HEAD
    tagger = nlp.add_pipe("tagger")
=======
    nlp.vocab.morphology.load_tag_map(TAG_MAP)
    nlp.vocab.morphology.load_morph_exceptions(MORPH_RULES)
    tagger = nlp.create_pipe("tagger")
>>>>>>> cb65b368
    nlp.vocab.morphology.load_tag_map(TAG_MAP)
    train_examples = []
    for t in TRAIN_DATA:
        train_examples.append(Example.from_dict(nlp.make_doc(t[0]), t[1]))
    for tag, values in TAG_MAP.items():
        tagger.add_label(tag, values)
    optimizer = nlp.begin_training()

    for i in range(50):
        losses = {}
        nlp.update(train_examples, sgd=optimizer, losses=losses)
    assert losses["tagger"] < 0.00001

    # test the trained model
    test_text = "I like blue eggs"
    doc = nlp(test_text)
    assert doc[0].tag_ is "N"
    assert doc[1].tag_ is "V"
    assert doc[2].tag_ is "J"
    assert doc[3].tag_ is "N"
    assert doc[1].lemma_ == "luck"

    # Also test the results are still the same after IO
    with make_tempdir() as tmp_dir:
        nlp.to_disk(tmp_dir)
        nlp2 = util.load_model_from_path(tmp_dir)
        doc2 = nlp2(test_text)
        assert doc2[0].tag_ is "N"
        assert doc2[1].tag_ is "V"
        assert doc2[2].tag_ is "J"
        assert doc2[3].tag_ is "N"
        assert doc[1].lemma_ == "luck"<|MERGE_RESOLUTION|>--- conflicted
+++ resolved
@@ -28,13 +28,9 @@
 def test_overfitting_IO():
     # Simple test to try and quickly overfit the tagger - ensuring the ML models work correctly
     nlp = English()
-<<<<<<< HEAD
-    tagger = nlp.add_pipe("tagger")
-=======
     nlp.vocab.morphology.load_tag_map(TAG_MAP)
     nlp.vocab.morphology.load_morph_exceptions(MORPH_RULES)
-    tagger = nlp.create_pipe("tagger")
->>>>>>> cb65b368
+    tagger = nlp.add_pipe("tagger")
     nlp.vocab.morphology.load_tag_map(TAG_MAP)
     train_examples = []
     for t in TRAIN_DATA:

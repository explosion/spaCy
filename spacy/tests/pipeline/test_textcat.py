--- conflicted
+++ resolved
@@ -898,26 +898,14 @@
     assert scores["cats_f_per_type"]["POSITIVE"]["r"] == 1.0
 
 
-<<<<<<< HEAD
 def test_save_activations():
     nlp = English()
     textcat = cast(TrainablePipe, nlp.add_pipe("textcat"))
-=======
-@pytest.mark.parametrize(
-    "component_name,scorer", [("textcat", "spacy.textcat_scorer.v1")]
-)
-def test_textcat_legacy_scorers(component_name, scorer):
-    """Check that legacy scorers are registered and produce the expected score
-    keys."""
-    nlp = English()
-    nlp.add_pipe(component_name, config={"scorer": {"@scorers": scorer}})
->>>>>>> 31c1beba
 
     train_examples = []
     for text, annotations in TRAIN_DATA_SINGLE_LABEL:
         train_examples.append(Example.from_dict(nlp.make_doc(text), annotations))
     nlp.initialize(get_examples=lambda: train_examples)
-<<<<<<< HEAD
     nO = textcat.model.get_dim("nO")
 
     doc = nlp("This is a test.")
@@ -946,9 +934,22 @@
     doc = nlp("This is a test.")
     assert list(doc.activations["textcat_multilabel"].keys()) == ["probabilities"]
     assert doc.activations["textcat_multilabel"]["probabilities"].shape == (nO,)
-=======
+
+
+@pytest.mark.parametrize(
+    "component_name,scorer", [("textcat", "spacy.textcat_scorer.v1")]
+)
+def test_textcat_legacy_scorers(component_name, scorer):
+    """Check that legacy scorers are registered and produce the expected score
+    keys."""
+    nlp = English()
+    nlp.add_pipe(component_name, config={"scorer": {"@scorers": scorer}})
+
+    train_examples = []
+    for text, annotations in TRAIN_DATA_SINGLE_LABEL:
+        train_examples.append(Example.from_dict(nlp.make_doc(text), annotations))
+    nlp.initialize(get_examples=lambda: train_examples)
 
     # score the model (it's not actually trained but that doesn't matter)
     scores = nlp.evaluate(train_examples)
-    assert 0 <= scores["cats_score"] <= 1
->>>>>>> 31c1beba
+    assert 0 <= scores["cats_score"] <= 1
--- conflicted
+++ resolved
@@ -898,11 +898,6 @@
     assert scores["cats_f_per_type"]["POSITIVE"]["r"] == 1.0
 
 
-<<<<<<< HEAD
-def test_save_activations():
-    nlp = English()
-    textcat = cast(TrainablePipe, nlp.add_pipe("textcat"))
-=======
 @pytest.mark.parametrize(
     "component_name,scorer",
     [
@@ -915,44 +910,12 @@
     keys."""
     nlp = English()
     nlp.add_pipe(component_name, config={"scorer": {"@scorers": scorer}})
->>>>>>> f9e020dd
 
     train_examples = []
     for text, annotations in TRAIN_DATA_SINGLE_LABEL:
         train_examples.append(Example.from_dict(nlp.make_doc(text), annotations))
     nlp.initialize(get_examples=lambda: train_examples)
-<<<<<<< HEAD
-    nO = textcat.model.get_dim("nO")
-
-    doc = nlp("This is a test.")
-    assert "textcat" not in doc.activations
-
-    textcat.save_activations = True
-    doc = nlp("This is a test.")
-    assert list(doc.activations["textcat"].keys()) == ["probabilities"]
-    assert doc.activations["textcat"]["probabilities"].shape == (nO,)
-
-
-def test_save_activations_multi():
-    nlp = English()
-    textcat = cast(TrainablePipe, nlp.add_pipe("textcat_multilabel"))
-
-    train_examples = []
-    for text, annotations in TRAIN_DATA_MULTI_LABEL:
-        train_examples.append(Example.from_dict(nlp.make_doc(text), annotations))
-    nlp.initialize(get_examples=lambda: train_examples)
-    nO = textcat.model.get_dim("nO")
-
-    doc = nlp("This is a test.")
-    assert "textcat_multilabel" not in doc.activations
-
-    textcat.save_activations = True
-    doc = nlp("This is a test.")
-    assert list(doc.activations["textcat_multilabel"].keys()) == ["probabilities"]
-    assert doc.activations["textcat_multilabel"]["probabilities"].shape == (nO,)
-=======
 
     # score the model (it's not actually trained but that doesn't matter)
     scores = nlp.evaluate(train_examples)
-    assert 0 <= scores["cats_score"] <= 1
->>>>>>> f9e020dd
+    assert 0 <= scores["cats_score"] <= 1
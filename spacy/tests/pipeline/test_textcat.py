import random

import numpy.random
import pytest
from numpy.testing import assert_almost_equal
from thinc.api import Config, compounding, fix_random_seed, get_current_ops
from wasabi import msg

import spacy
from spacy import util
from spacy.cli.evaluate import print_prf_per_type, print_textcats_auc_per_cat
from spacy.lang.en import English
from spacy.language import Language
from spacy.pipeline import TextCategorizer
from spacy.pipeline.textcat import (
    single_label_bow_config,
    single_label_cnn_config,
    single_label_default_config,
)
from spacy.pipeline.textcat_multilabel import (
    multi_label_bow_config,
    multi_label_cnn_config,
    multi_label_default_config,
)
from spacy.pipeline.tok2vec import DEFAULT_TOK2VEC_MODEL
from spacy.scorer import Scorer
from spacy.tokens import Doc, DocBin
from spacy.training import Example
from spacy.training.initialize import init_nlp

from ..util import make_tempdir

TRAIN_DATA_SINGLE_LABEL = [
    ("I'm so happy.", {"cats": {"POSITIVE": 1.0, "NEGATIVE": 0.0}}),
    ("I'm so angry", {"cats": {"POSITIVE": 0.0, "NEGATIVE": 1.0}}),
]

TRAIN_DATA_MULTI_LABEL = [
    ("I'm angry and confused", {"cats": {"ANGRY": 1.0, "CONFUSED": 1.0, "HAPPY": 0.0}}),
    ("I'm confused but happy", {"cats": {"ANGRY": 0.0, "CONFUSED": 1.0, "HAPPY": 1.0}}),
]


def make_get_examples_single_label(nlp):
    train_examples = []
    for t in TRAIN_DATA_SINGLE_LABEL:
        train_examples.append(Example.from_dict(nlp.make_doc(t[0]), t[1]))

    def get_examples():
        return train_examples

    return get_examples


def make_get_examples_multi_label(nlp):
    train_examples = []
    for t in TRAIN_DATA_MULTI_LABEL:
        train_examples.append(Example.from_dict(nlp.make_doc(t[0]), t[1]))

    def get_examples():
        return train_examples

    return get_examples


@pytest.mark.issue(3611)
def test_issue3611():
    """Test whether adding n-grams in the textcat works even when n > token length of some docs"""
    unique_classes = ["offensive", "inoffensive"]
    x_train = [
        "This is an offensive text",
        "This is the second offensive text",
        "inoff",
    ]
    y_train = ["offensive", "offensive", "inoffensive"]
    nlp = spacy.blank("en")
    # preparing the data
    train_data = []
    for text, train_instance in zip(x_train, y_train):
        cat_dict = {label: label == train_instance for label in unique_classes}
        train_data.append(Example.from_dict(nlp.make_doc(text), {"cats": cat_dict}))
    # add a text categorizer component
    model = {
        "@architectures": "spacy.TextCatBOW.v1",
        "exclusive_classes": True,
        "ngram_size": 2,
        "no_output_layer": False,
    }
    textcat = nlp.add_pipe("textcat", config={"model": model}, last=True)
    for label in unique_classes:
        textcat.add_label(label)
    # training the network
    with nlp.select_pipes(enable="textcat"):
        optimizer = nlp.initialize()
        for i in range(3):
            losses = {}
            batches = util.minibatch(train_data, size=compounding(4.0, 32.0, 1.001))

            for batch in batches:
                nlp.update(examples=batch, sgd=optimizer, drop=0.1, losses=losses)


@pytest.mark.issue(4030)
def test_issue4030():
    """Test whether textcat works fine with empty doc"""
    unique_classes = ["offensive", "inoffensive"]
    x_train = [
        "This is an offensive text",
        "This is the second offensive text",
        "inoff",
    ]
    y_train = ["offensive", "offensive", "inoffensive"]
    nlp = spacy.blank("en")
    # preparing the data
    train_data = []
    for text, train_instance in zip(x_train, y_train):
        cat_dict = {label: label == train_instance for label in unique_classes}
        train_data.append(Example.from_dict(nlp.make_doc(text), {"cats": cat_dict}))
    # add a text categorizer component
    model = {
        "@architectures": "spacy.TextCatBOW.v1",
        "exclusive_classes": True,
        "ngram_size": 2,
        "no_output_layer": False,
    }
    textcat = nlp.add_pipe("textcat", config={"model": model}, last=True)
    for label in unique_classes:
        textcat.add_label(label)
    # training the network
    with nlp.select_pipes(enable="textcat"):
        optimizer = nlp.initialize()
        for i in range(3):
            losses = {}
            batches = util.minibatch(train_data, size=compounding(4.0, 32.0, 1.001))

            for batch in batches:
                nlp.update(examples=batch, sgd=optimizer, drop=0.1, losses=losses)
    # processing of an empty doc should result in 0.0 for all categories
    doc = nlp("")
    assert doc.cats["offensive"] == 0.0
    assert doc.cats["inoffensive"] == 0.0


@pytest.mark.parametrize(
    "textcat_config",
    [
        single_label_default_config,
        single_label_bow_config,
        single_label_cnn_config,
        multi_label_default_config,
        multi_label_bow_config,
        multi_label_cnn_config,
    ],
)
@pytest.mark.issue(5551)
def test_issue5551(textcat_config):
    """Test that after fixing the random seed, the results of the pipeline are truly identical"""
    component = "textcat"

    pipe_cfg = Config().from_str(textcat_config)
    results = []
    for i in range(3):
        fix_random_seed(0)
        nlp = English()
        text = "Once hot, form ping-pong-ball-sized balls of the mixture, each weighing roughly 25 g."
        annots = {"cats": {"Labe1": 1.0, "Label2": 0.0, "Label3": 0.0}}
        pipe = nlp.add_pipe(component, config=pipe_cfg, last=True)
        for label in set(annots["cats"]):
            pipe.add_label(label)
        # Train
        nlp.initialize()
        doc = nlp.make_doc(text)
        nlp.update([Example.from_dict(doc, annots)])
        # Store the result of each iteration
        result = pipe.model.predict([doc])
        results.append(result[0])
    # All results should be the same because of the fixed seed
    assert len(results) == 3
    ops = get_current_ops()
    assert_almost_equal(ops.to_numpy(results[0]), ops.to_numpy(results[1]), decimal=5)
    assert_almost_equal(ops.to_numpy(results[0]), ops.to_numpy(results[2]), decimal=5)


CONFIG_ISSUE_6908 = """
[paths]
train = "TRAIN_PLACEHOLDER"
raw = null
init_tok2vec = null
vectors = null

[system]
seed = 0
gpu_allocator = null

[nlp]
lang = "en"
pipeline = ["textcat"]
tokenizer = {"@tokenizers":"spacy.Tokenizer.v1"}
disabled = []
before_creation = null
after_creation = null
after_pipeline_creation = null
batch_size = 1000

[components]

[components.textcat]
factory = "TEXTCAT_PLACEHOLDER"

[corpora]

[corpora.train]
@readers = "spacy.Corpus.v1"
path = ${paths:train}

[corpora.dev]
@readers = "spacy.Corpus.v1"
path = ${paths:train}


[training]
train_corpus = "corpora.train"
dev_corpus = "corpora.dev"
seed = ${system.seed}
gpu_allocator = ${system.gpu_allocator}
frozen_components = []
before_to_disk = null

[pretraining]

[initialize]
vectors = ${paths.vectors}
init_tok2vec = ${paths.init_tok2vec}
vocab_data = null
lookups = null
before_init = null
after_init = null

[initialize.components]

[initialize.components.textcat]
labels = ['label1', 'label2']

[initialize.tokenizer]
"""


@pytest.mark.parametrize(
    "component_name",
    ["textcat", "textcat_multilabel"],
)
@pytest.mark.issue(6908)
def test_issue6908(component_name):
    """Test intializing textcat with labels in a list"""

    def create_data(out_file):
        nlp = spacy.blank("en")
        doc = nlp.make_doc("Some text")
        doc.cats = {"label1": 0, "label2": 1}
        out_data = DocBin(docs=[doc]).to_bytes()
        with out_file.open("wb") as file_:
            file_.write(out_data)

    with make_tempdir() as tmp_path:
        train_path = tmp_path / "train.spacy"
        create_data(train_path)
        config_str = CONFIG_ISSUE_6908.replace("TEXTCAT_PLACEHOLDER", component_name)
        config_str = config_str.replace("TRAIN_PLACEHOLDER", train_path.as_posix())
        config = util.load_config_from_str(config_str)
        init_nlp(config)


@pytest.mark.issue(7019)
def test_issue7019():
    scores = {"LABEL_A": 0.39829102, "LABEL_B": 0.938298329382, "LABEL_C": None}
    print_textcats_auc_per_cat(msg, scores)
    scores = {
        "LABEL_A": {"p": 0.3420302, "r": 0.3929020, "f": 0.49823928932},
        "LABEL_B": {"p": None, "r": None, "f": None},
    }
    print_prf_per_type(msg, scores, name="foo", type="bar")


@pytest.mark.issue(9904)
def test_issue9904():
    nlp = Language()
    textcat = nlp.add_pipe("textcat")
    get_examples = make_get_examples_single_label(nlp)
    nlp.initialize(get_examples)

    examples = get_examples()
    scores = textcat.predict([eg.predicted for eg in examples])

    loss = textcat.get_loss(examples, scores)[0]
    loss_double_bs = textcat.get_loss(examples * 2, scores.repeat(2, axis=0))[0]
    assert loss == pytest.approx(loss_double_bs)


@pytest.mark.skip(reason="Test is flakey when run with others")
def test_simple_train():
    nlp = Language()
    textcat = nlp.add_pipe("textcat")
    textcat.add_label("answer")
    nlp.initialize()
    for i in range(5):
        for text, answer in [
            ("aaaa", 1.0),
            ("bbbb", 0),
            ("aa", 1.0),
            ("bbbbbbbbb", 0.0),
            ("aaaaaa", 1),
        ]:
            nlp.update((text, {"cats": {"answer": answer}}))
    doc = nlp("aaa")
    assert "answer" in doc.cats
    assert doc.cats["answer"] >= 0.5


@pytest.mark.skip(reason="Test is flakey when run with others")
def test_textcat_learns_multilabel():
    random.seed(5)
    numpy.random.seed(5)
    docs = []
    nlp = Language()
    letters = ["a", "b", "c"]
    for w1 in letters:
        for w2 in letters:
            cats = {letter: float(w2 == letter) for letter in letters}
            docs.append((Doc(nlp.vocab, words=["d"] * 3 + [w1, w2] + ["d"] * 3), cats))
    random.shuffle(docs)
    textcat = TextCategorizer(nlp.vocab, width=8)
    for letter in letters:
        textcat.add_label(letter)
    optimizer = textcat.initialize(lambda: [])
    for i in range(30):
        losses = {}
        examples = [Example.from_dict(doc, {"cats": cats}) for doc, cat in docs]
        textcat.update(examples, sgd=optimizer, losses=losses)
        random.shuffle(docs)
    for w1 in letters:
        for w2 in letters:
            doc = Doc(nlp.vocab, words=["d"] * 3 + [w1, w2] + ["d"] * 3)
            truth = {letter: w2 == letter for letter in letters}
            textcat(doc)
            for cat, score in doc.cats.items():
                if not truth[cat]:
                    assert score < 0.5
                else:
                    assert score > 0.5


@pytest.mark.parametrize("name", ["textcat", "textcat_multilabel"])
def test_label_types(name):
    nlp = Language()
    textcat = nlp.add_pipe(name)
    textcat.add_label("answer")
    with pytest.raises(ValueError):
        textcat.add_label(9)
    # textcat requires at least two labels
    if name == "textcat":
        with pytest.raises(ValueError):
            nlp.initialize()
    else:
        nlp.initialize()


@pytest.mark.parametrize(
    "name,get_examples",
    [
        ("textcat", make_get_examples_single_label),
        ("textcat_multilabel", make_get_examples_multi_label),
    ],
)
def test_invalid_label_value(name, get_examples):
    nlp = Language()
    textcat = nlp.add_pipe(name)
    example_getter = get_examples(nlp)

    def invalid_examples():
        # make one example with an invalid score
        examples = example_getter()
        ref = examples[0].reference
        key = list(ref.cats.keys())[0]
        ref.cats[key] = 2.0
        return examples

    with pytest.raises(ValueError):
        nlp.initialize(get_examples=invalid_examples)


@pytest.mark.parametrize("name", ["textcat", "textcat_multilabel"])
def test_no_label(name):
    nlp = Language()
    nlp.add_pipe(name)
    with pytest.raises(ValueError):
        nlp.initialize()


@pytest.mark.parametrize(
    "name,get_examples",
    [
        ("textcat", make_get_examples_single_label),
        ("textcat_multilabel", make_get_examples_multi_label),
    ],
)
def test_implicit_label(name, get_examples):
    nlp = Language()
    nlp.add_pipe(name)
    nlp.initialize(get_examples=get_examples(nlp))


# fmt: off
@pytest.mark.slow
@pytest.mark.parametrize(
    "name,textcat_config",
    [
        # BOW V1
        ("textcat", {"@architectures": "spacy.TextCatBOW.v1", "exclusive_classes": True, "no_output_layer": False, "ngram_size": 3}),
        ("textcat", {"@architectures": "spacy.TextCatBOW.v1", "exclusive_classes": True, "no_output_layer": True, "ngram_size": 3}),
        ("textcat_multilabel", {"@architectures": "spacy.TextCatBOW.v1", "exclusive_classes": False, "no_output_layer": False, "ngram_size": 3}),
        ("textcat_multilabel", {"@architectures": "spacy.TextCatBOW.v1", "exclusive_classes": False, "no_output_layer": True, "ngram_size": 3}),
        # ENSEMBLE V1
        ("textcat", {"@architectures": "spacy.TextCatEnsemble.v1", "exclusive_classes": False, "pretrained_vectors": None, "width": 64, "embed_size": 2000, "conv_depth": 2, "window_size": 1, "ngram_size": 1, "dropout": None}),
        ("textcat_multilabel", {"@architectures": "spacy.TextCatEnsemble.v1", "exclusive_classes": False, "pretrained_vectors": None, "width": 64, "embed_size": 2000, "conv_depth": 2, "window_size": 1, "ngram_size": 1, "dropout": None}),
        # ENSEMBLE V2
        ("textcat", {"@architectures": "spacy.TextCatEnsemble.v2", "tok2vec": DEFAULT_TOK2VEC_MODEL, "linear_model": {"@architectures": "spacy.TextCatBOW.v1", "exclusive_classes": True, "no_output_layer": False, "ngram_size": 3}}),
        ("textcat", {"@architectures": "spacy.TextCatEnsemble.v2", "tok2vec": DEFAULT_TOK2VEC_MODEL, "linear_model": {"@architectures": "spacy.TextCatBOW.v1", "exclusive_classes": True, "no_output_layer": True, "ngram_size": 3}}),
        ("textcat_multilabel", {"@architectures": "spacy.TextCatEnsemble.v2", "tok2vec": DEFAULT_TOK2VEC_MODEL, "linear_model": {"@architectures": "spacy.TextCatBOW.v1", "exclusive_classes": False, "no_output_layer": False, "ngram_size": 3}}),
        ("textcat_multilabel", {"@architectures": "spacy.TextCatEnsemble.v2", "tok2vec": DEFAULT_TOK2VEC_MODEL, "linear_model": {"@architectures": "spacy.TextCatBOW.v1", "exclusive_classes": False, "no_output_layer": True, "ngram_size": 3}}),
        # CNN
        ("textcat", {"@architectures": "spacy.TextCatCNN.v1", "tok2vec": DEFAULT_TOK2VEC_MODEL, "exclusive_classes": True}),
        ("textcat_multilabel", {"@architectures": "spacy.TextCatCNN.v1", "tok2vec": DEFAULT_TOK2VEC_MODEL, "exclusive_classes": False}),
    ],
)
# fmt: on
def test_no_resize(name, textcat_config):
    """The old textcat architectures weren't resizable"""
    nlp = Language()
    pipe_config = {"model": textcat_config}
    textcat = nlp.add_pipe(name, config=pipe_config)
    textcat.add_label("POSITIVE")
    textcat.add_label("NEGATIVE")
    nlp.initialize()
    assert textcat.model.maybe_get_dim("nO") in [2, None]
    # this throws an error because the textcat can't be resized after initialization
    with pytest.raises(ValueError):
        textcat.add_label("NEUTRAL")


# fmt: off
@pytest.mark.parametrize(
    "name,textcat_config",
    [
        # BOW V3
        ("textcat", {"@architectures": "spacy.TextCatBOW.v3", "exclusive_classes": True, "no_output_layer": False, "ngram_size": 3}),
        ("textcat", {"@architectures": "spacy.TextCatBOW.v3", "exclusive_classes": True, "no_output_layer": True, "ngram_size": 3}),
        ("textcat_multilabel", {"@architectures": "spacy.TextCatBOW.v3", "exclusive_classes": False, "no_output_layer": False, "ngram_size": 3}),
        ("textcat_multilabel", {"@architectures": "spacy.TextCatBOW.v3", "exclusive_classes": False, "no_output_layer": True, "ngram_size": 3}),
        # CNN
        ("textcat", {"@architectures": "spacy.TextCatReduce.v1", "tok2vec": DEFAULT_TOK2VEC_MODEL, "exclusive_classes": True, "use_reduce_first": True, "use_reduce_last": True, "use_reduce_max": True, "use_reduce_mean": True}),
        ("textcat_multilabel", {"@architectures": "spacy.TextCatReduce.v1", "tok2vec": DEFAULT_TOK2VEC_MODEL, "exclusive_classes": False, "use_reduce_first": True, "use_reduce_last": True, "use_reduce_max": True, "use_reduce_mean": True}),
    ],
)
# fmt: on
def test_resize(name, textcat_config):
    """The new textcat architectures are resizable"""
    nlp = Language()
    pipe_config = {"model": textcat_config}
    textcat = nlp.add_pipe(name, config=pipe_config)
    textcat.add_label("POSITIVE")
    textcat.add_label("NEGATIVE")
    assert textcat.model.maybe_get_dim("nO") in [2, None]
    nlp.initialize()
    assert textcat.model.maybe_get_dim("nO") in [2, None]
    textcat.add_label("NEUTRAL")
    assert textcat.model.maybe_get_dim("nO") in [3, None]


# fmt: off
@pytest.mark.parametrize(
    "name,textcat_config",
    [
        # BOW v3
        ("textcat", {"@architectures": "spacy.TextCatBOW.v3", "exclusive_classes": True, "no_output_layer": False, "ngram_size": 3}),
        ("textcat", {"@architectures": "spacy.TextCatBOW.v3", "exclusive_classes": True, "no_output_layer": True, "ngram_size": 3}),
        ("textcat_multilabel", {"@architectures": "spacy.TextCatBOW.v3", "exclusive_classes": False, "no_output_layer": False, "ngram_size": 3}),
        ("textcat_multilabel", {"@architectures": "spacy.TextCatBOW.v3", "exclusive_classes": False, "no_output_layer": True, "ngram_size": 3}),
        # REDUCE
        ("textcat", {"@architectures": "spacy.TextCatReduce.v1", "tok2vec": DEFAULT_TOK2VEC_MODEL, "exclusive_classes": True, "use_reduce_first": True, "use_reduce_last": True, "use_reduce_max": True, "use_reduce_mean": True}),
        ("textcat_multilabel", {"@architectures": "spacy.TextCatReduce.v1", "tok2vec": DEFAULT_TOK2VEC_MODEL, "exclusive_classes": False, "use_reduce_first": True, "use_reduce_last": True, "use_reduce_max": True, "use_reduce_mean": True}),
    ],
)
# fmt: on
def test_resize_same_results(name, textcat_config):
    # Ensure that the resized textcat classifiers still produce the same results for old labels
    fix_random_seed(0)
    nlp = English()
    pipe_config = {"model": textcat_config}
    textcat = nlp.add_pipe(name, config=pipe_config)

    train_examples = []
    for text, annotations in TRAIN_DATA_SINGLE_LABEL:
        train_examples.append(Example.from_dict(nlp.make_doc(text), annotations))
    optimizer = nlp.initialize(get_examples=lambda: train_examples)
    assert textcat.model.maybe_get_dim("nO") in [2, None]

    for i in range(5):
        losses = {}
        nlp.update(train_examples, sgd=optimizer, losses=losses)

    # test the trained model before resizing
    test_text = "I am happy."
    doc = nlp(test_text)
    assert len(doc.cats) == 2
    pos_pred = doc.cats["POSITIVE"]
    neg_pred = doc.cats["NEGATIVE"]

    # test the trained model again after resizing
    textcat.add_label("NEUTRAL")
    doc = nlp(test_text)
    assert len(doc.cats) == 3
    assert doc.cats["POSITIVE"] == pos_pred
    assert doc.cats["NEGATIVE"] == neg_pred
    assert doc.cats["NEUTRAL"] <= 1

    for i in range(5):
        losses = {}
        nlp.update(train_examples, sgd=optimizer, losses=losses)

    # test the trained model again after training further with new label
    doc = nlp(test_text)
    assert len(doc.cats) == 3
    assert doc.cats["POSITIVE"] != pos_pred
    assert doc.cats["NEGATIVE"] != neg_pred
    for cat in doc.cats:
        assert doc.cats[cat] <= 1


def test_error_with_multi_labels():
    nlp = Language()
    nlp.add_pipe("textcat")
    train_examples = []
    for text, annotations in TRAIN_DATA_MULTI_LABEL:
        train_examples.append(Example.from_dict(nlp.make_doc(text), annotations))
    with pytest.raises(ValueError):
        nlp.initialize(get_examples=lambda: train_examples)


@pytest.mark.parametrize(
    "name,get_examples, train_data",
    [
        ("textcat", make_get_examples_single_label, TRAIN_DATA_SINGLE_LABEL),
        ("textcat_multilabel", make_get_examples_multi_label, TRAIN_DATA_MULTI_LABEL),
    ],
)
def test_initialize_examples(name, get_examples, train_data):
    nlp = Language()
    textcat = nlp.add_pipe(name)
    for text, annotations in train_data:
        for label, value in annotations.get("cats").items():
            textcat.add_label(label)
    # you shouldn't really call this more than once, but for testing it should be fine
    nlp.initialize()
    nlp.initialize(get_examples=get_examples(nlp))
    with pytest.raises(TypeError):
        nlp.initialize(get_examples=lambda: None)
    with pytest.raises(TypeError):
        nlp.initialize(get_examples=get_examples())


def test_overfitting_IO():
    # Simple test to try and quickly overfit the single-label textcat component - ensuring the ML models work correctly
    fix_random_seed(0)
    nlp = English()
    textcat = nlp.add_pipe("textcat")

    train_examples = []
    for text, annotations in TRAIN_DATA_SINGLE_LABEL:
        train_examples.append(Example.from_dict(nlp.make_doc(text), annotations))
    optimizer = nlp.initialize(get_examples=lambda: train_examples)
    assert textcat.model.get_dim("nO") == 2

    for i in range(50):
        losses = {}
        nlp.update(train_examples, sgd=optimizer, losses=losses)
    assert losses["textcat"] < 0.01

    # test the trained model
    test_text = "I am happy."
    doc = nlp(test_text)
    cats = doc.cats
    assert cats["POSITIVE"] > 0.9
    assert cats["POSITIVE"] + cats["NEGATIVE"] == pytest.approx(1.0, 0.001)

    # Also test the results are still the same after IO
    with make_tempdir() as tmp_dir:
        nlp.to_disk(tmp_dir)
        nlp2 = util.load_model_from_path(tmp_dir)
        doc2 = nlp2(test_text)
        cats2 = doc2.cats
        assert cats2["POSITIVE"] > 0.9
        assert cats2["POSITIVE"] + cats2["NEGATIVE"] == pytest.approx(1.0, 0.001)

    # Test scoring
    scores = nlp.evaluate(train_examples)
    assert scores["cats_micro_f"] == 1.0
    assert scores["cats_macro_f"] == 1.0
    assert scores["cats_macro_auc"] == 1.0
    assert scores["cats_score"] == 1.0
    assert "cats_score_desc" in scores

    # Make sure that running pipe twice, or comparing to call, always amounts to the same predictions
    texts = ["Just a sentence.", "I like green eggs.", "I am happy.", "I eat ham."]
    batch_cats_1 = [doc.cats for doc in nlp.pipe(texts)]
    batch_cats_2 = [doc.cats for doc in nlp.pipe(texts)]
    no_batch_cats = [doc.cats for doc in [nlp(text) for text in texts]]
    for cats_1, cats_2 in zip(batch_cats_1, batch_cats_2):
        for cat in cats_1:
            assert_almost_equal(cats_1[cat], cats_2[cat], decimal=5)
    for cats_1, cats_2 in zip(batch_cats_1, no_batch_cats):
        for cat in cats_1:
            assert_almost_equal(cats_1[cat], cats_2[cat], decimal=5)


def test_overfitting_IO_multi():
    # Simple test to try and quickly overfit the multi-label textcat component - ensuring the ML models work correctly
    fix_random_seed(0)
    nlp = English()
    textcat = nlp.add_pipe("textcat_multilabel")

    train_examples = []
    for text, annotations in TRAIN_DATA_MULTI_LABEL:
        train_examples.append(Example.from_dict(nlp.make_doc(text), annotations))
    optimizer = nlp.initialize(get_examples=lambda: train_examples)
    assert textcat.model.get_dim("nO") == 3

    for i in range(100):
        losses = {}
        nlp.update(train_examples, sgd=optimizer, losses=losses)
    assert losses["textcat_multilabel"] < 0.01

    # test the trained model
    test_text = "I am confused but happy."
    doc = nlp(test_text)
    cats = doc.cats
    assert cats["HAPPY"] > 0.9
    assert cats["CONFUSED"] > 0.9

    # Also test the results are still the same after IO
    with make_tempdir() as tmp_dir:
        nlp.to_disk(tmp_dir)
        nlp2 = util.load_model_from_path(tmp_dir)
        doc2 = nlp2(test_text)
        cats2 = doc2.cats
        assert cats2["HAPPY"] > 0.9
        assert cats2["CONFUSED"] > 0.9

    # Test scoring
    scores = nlp.evaluate(train_examples)
    assert scores["cats_micro_f"] == 1.0
    assert scores["cats_macro_f"] == 1.0
    assert "cats_score_desc" in scores

    # Make sure that running pipe twice, or comparing to call, always amounts to the same predictions
    texts = ["Just a sentence.", "I like green eggs.", "I am happy.", "I eat ham."]
    batch_deps_1 = [doc.cats for doc in nlp.pipe(texts)]
    batch_deps_2 = [doc.cats for doc in nlp.pipe(texts)]
    no_batch_deps = [doc.cats for doc in [nlp(text) for text in texts]]
    for cats_1, cats_2 in zip(batch_deps_1, batch_deps_2):
        for cat in cats_1:
            assert_almost_equal(cats_1[cat], cats_2[cat], decimal=5)
    for cats_1, cats_2 in zip(batch_deps_1, no_batch_deps):
        for cat in cats_1:
            assert_almost_equal(cats_1[cat], cats_2[cat], decimal=5)


# fmt: off
@pytest.mark.slow
@pytest.mark.parametrize(
    "name,train_data,textcat_config",
    [
        # BOW V1
        ("textcat_multilabel", TRAIN_DATA_MULTI_LABEL, {"@architectures": "spacy.TextCatBOW.v1", "exclusive_classes": False, "ngram_size": 1, "no_output_layer": False}),
        ("textcat", TRAIN_DATA_SINGLE_LABEL, {"@architectures": "spacy.TextCatBOW.v1", "exclusive_classes": True, "ngram_size": 4, "no_output_layer": False}),
        # ENSEMBLE V1
        ("textcat_multilabel", TRAIN_DATA_MULTI_LABEL, {"@architectures": "spacy.TextCatEnsemble.v1", "exclusive_classes": False, "pretrained_vectors": None, "width": 64, "embed_size": 2000, "conv_depth": 2, "window_size": 1, "ngram_size": 1, "dropout": None}),
        ("textcat", TRAIN_DATA_SINGLE_LABEL, {"@architectures": "spacy.TextCatEnsemble.v1", "exclusive_classes": False, "pretrained_vectors": None, "width": 64, "embed_size": 2000, "conv_depth": 2, "window_size": 1, "ngram_size": 1, "dropout": None}),
        # CNN V1
        ("textcat", TRAIN_DATA_SINGLE_LABEL, {"@architectures": "spacy.TextCatCNN.v1", "tok2vec": DEFAULT_TOK2VEC_MODEL, "exclusive_classes": True}),
        ("textcat_multilabel", TRAIN_DATA_MULTI_LABEL, {"@architectures": "spacy.TextCatCNN.v1", "tok2vec": DEFAULT_TOK2VEC_MODEL, "exclusive_classes": False}),
        # BOW V2
        ("textcat_multilabel", TRAIN_DATA_MULTI_LABEL, {"@architectures": "spacy.TextCatBOW.v2", "exclusive_classes": False, "ngram_size": 1, "no_output_layer": False}),
        ("textcat", TRAIN_DATA_SINGLE_LABEL, {"@architectures": "spacy.TextCatBOW.v2", "exclusive_classes": True, "ngram_size": 4, "no_output_layer": False}),
        ("textcat_multilabel", TRAIN_DATA_MULTI_LABEL, {"@architectures": "spacy.TextCatBOW.v2", "exclusive_classes": False, "ngram_size": 3, "no_output_layer": True}),
        ("textcat", TRAIN_DATA_SINGLE_LABEL, {"@architectures": "spacy.TextCatBOW.v2", "exclusive_classes": True, "ngram_size": 2, "no_output_layer": True}),
        # BOW V3
        ("textcat_multilabel", TRAIN_DATA_MULTI_LABEL, {"@architectures": "spacy.TextCatBOW.v3", "exclusive_classes": False, "ngram_size": 1, "no_output_layer": False}),
        ("textcat", TRAIN_DATA_SINGLE_LABEL, {"@architectures": "spacy.TextCatBOW.v3", "exclusive_classes": True, "ngram_size": 4, "no_output_layer": False}),
        ("textcat_multilabel", TRAIN_DATA_MULTI_LABEL, {"@architectures": "spacy.TextCatBOW.v3", "exclusive_classes": False, "ngram_size": 3, "no_output_layer": True}),
        ("textcat", TRAIN_DATA_SINGLE_LABEL, {"@architectures": "spacy.TextCatBOW.v3", "exclusive_classes": True, "ngram_size": 2, "no_output_layer": True}),
        # ENSEMBLE V2
        ("textcat_multilabel", TRAIN_DATA_MULTI_LABEL, {"@architectures": "spacy.TextCatEnsemble.v2", "tok2vec": DEFAULT_TOK2VEC_MODEL, "linear_model": {"@architectures": "spacy.TextCatBOW.v3", "exclusive_classes": False, "ngram_size": 1, "no_output_layer": False}}),
        ("textcat", TRAIN_DATA_SINGLE_LABEL, {"@architectures": "spacy.TextCatEnsemble.v2", "tok2vec": DEFAULT_TOK2VEC_MODEL, "linear_model": {"@architectures": "spacy.TextCatBOW.v3", "exclusive_classes": True, "ngram_size": 5, "no_output_layer": False}}),
        # CNN V2 (legacy)
        ("textcat", TRAIN_DATA_SINGLE_LABEL, {"@architectures": "spacy.TextCatCNN.v2", "tok2vec": DEFAULT_TOK2VEC_MODEL, "exclusive_classes": True}),
        ("textcat_multilabel", TRAIN_DATA_MULTI_LABEL, {"@architectures": "spacy.TextCatCNN.v2", "tok2vec": DEFAULT_TOK2VEC_MODEL, "exclusive_classes": False}),
<<<<<<< HEAD
        # PARAMETRIC ATTENTION V1
        ("textcat", TRAIN_DATA_SINGLE_LABEL, {"@architectures": "spacy.TextCatParametricAttention.v1", "tok2vec": DEFAULT_TOK2VEC_MODEL, "exclusive_classes": True}),
        ("textcat_multilabel", TRAIN_DATA_MULTI_LABEL, {"@architectures": "spacy.TextCatParametricAttention.v1", "tok2vec": DEFAULT_TOK2VEC_MODEL, "exclusive_classes": False}),
=======
        # REDUCE V1
        ("textcat", TRAIN_DATA_SINGLE_LABEL, {"@architectures": "spacy.TextCatReduce.v1", "tok2vec": DEFAULT_TOK2VEC_MODEL, "exclusive_classes": True, "use_reduce_first": True, "use_reduce_last": True, "use_reduce_max": True, "use_reduce_mean": True}),
        ("textcat_multilabel", TRAIN_DATA_MULTI_LABEL, {"@architectures": "spacy.TextCatReduce.v1", "tok2vec": DEFAULT_TOK2VEC_MODEL, "exclusive_classes": False, "use_reduce_first": True, "use_reduce_last": True, "use_reduce_max": True, "use_reduce_mean": True}),
>>>>>>> 7ebba864
    ],
)
# fmt: on
def test_textcat_configs(name, train_data, textcat_config):
    pipe_config = {"model": textcat_config}
    nlp = English()
    textcat = nlp.add_pipe(name, config=pipe_config)
    train_examples = []
    for text, annotations in train_data:
        train_examples.append(Example.from_dict(nlp.make_doc(text), annotations))
        for label, value in annotations.get("cats").items():
            textcat.add_label(label)
    optimizer = nlp.initialize()
    for i in range(5):
        losses = {}
        nlp.update(train_examples, sgd=optimizer, losses=losses)


def test_positive_class():
    nlp = English()
    textcat = nlp.add_pipe("textcat")
    get_examples = make_get_examples_single_label(nlp)
    textcat.initialize(get_examples, labels=["POS", "NEG"], positive_label="POS")
    assert textcat.labels == ("POS", "NEG")
    assert textcat.cfg["positive_label"] == "POS"

    textcat_multilabel = nlp.add_pipe("textcat_multilabel")
    get_examples = make_get_examples_multi_label(nlp)
    with pytest.raises(TypeError):
        textcat_multilabel.initialize(
            get_examples, labels=["POS", "NEG"], positive_label="POS"
        )
    textcat_multilabel.initialize(get_examples, labels=["FICTION", "DRAMA"])
    assert textcat_multilabel.labels == ("FICTION", "DRAMA")
    assert "positive_label" not in textcat_multilabel.cfg


def test_positive_class_not_present():
    nlp = English()
    textcat = nlp.add_pipe("textcat")
    get_examples = make_get_examples_single_label(nlp)
    with pytest.raises(ValueError):
        textcat.initialize(get_examples, labels=["SOME", "THING"], positive_label="POS")


def test_positive_class_not_binary():
    nlp = English()
    textcat = nlp.add_pipe("textcat")
    get_examples = make_get_examples_multi_label(nlp)
    with pytest.raises(ValueError):
        textcat.initialize(
            get_examples, labels=["SOME", "THING", "POS"], positive_label="POS"
        )


def test_textcat_evaluation():
    train_examples = []
    nlp = English()
    ref1 = nlp("one")
    ref1.cats = {"winter": 1.0, "summer": 1.0, "spring": 1.0, "autumn": 1.0}
    pred1 = nlp("one")
    pred1.cats = {"winter": 1.0, "summer": 0.0, "spring": 1.0, "autumn": 1.0}
    train_examples.append(Example(pred1, ref1))

    ref2 = nlp("two")
    ref2.cats = {"winter": 0.0, "summer": 0.0, "spring": 1.0, "autumn": 1.0}
    pred2 = nlp("two")
    pred2.cats = {"winter": 1.0, "summer": 0.0, "spring": 0.0, "autumn": 1.0}
    train_examples.append(Example(pred2, ref2))

    scores = Scorer().score_cats(
        train_examples, "cats", labels=["winter", "summer", "spring", "autumn"]
    )
    assert scores["cats_f_per_type"]["winter"]["p"] == 1 / 2
    assert scores["cats_f_per_type"]["winter"]["r"] == 1 / 1
    assert scores["cats_f_per_type"]["summer"]["p"] == 0
    assert scores["cats_f_per_type"]["summer"]["r"] == 0 / 1
    assert scores["cats_f_per_type"]["spring"]["p"] == 1 / 1
    assert scores["cats_f_per_type"]["spring"]["r"] == 1 / 2
    assert scores["cats_f_per_type"]["autumn"]["p"] == 2 / 2
    assert scores["cats_f_per_type"]["autumn"]["r"] == 2 / 2

    assert scores["cats_micro_p"] == 4 / 5
    assert scores["cats_micro_r"] == 4 / 6


@pytest.mark.parametrize(
    "multi_label,spring_p",
    [(True, 1 / 1), (False, 1 / 2)],
)
def test_textcat_eval_missing(multi_label: bool, spring_p: float):
    """
    multi-label: the missing 'spring' in gold_doc_2 doesn't incur a penalty
    exclusive labels: the missing 'spring' in gold_doc_2 is interpreted as 0.0"""
    train_examples = []
    nlp = English()

    ref1 = nlp("one")
    ref1.cats = {"winter": 0.0, "summer": 0.0, "autumn": 0.0, "spring": 1.0}
    pred1 = nlp("one")
    pred1.cats = {"winter": 0.0, "summer": 0.0, "autumn": 0.0, "spring": 1.0}
    train_examples.append(Example(ref1, pred1))

    ref2 = nlp("two")
    # reference 'spring' is missing, pred 'spring' is 1
    ref2.cats = {"winter": 0.0, "summer": 0.0, "autumn": 1.0}
    pred2 = nlp("two")
    pred2.cats = {"winter": 0.0, "summer": 0.0, "autumn": 0.0, "spring": 1.0}
    train_examples.append(Example(pred2, ref2))

    scores = Scorer().score_cats(
        train_examples,
        "cats",
        labels=["winter", "summer", "spring", "autumn"],
        multi_label=multi_label,
    )
    assert scores["cats_f_per_type"]["spring"]["p"] == spring_p
    assert scores["cats_f_per_type"]["spring"]["r"] == 1 / 1


@pytest.mark.parametrize(
    "multi_label,expected_loss",
    [(True, 0), (False, 0.125)],
)
def test_textcat_loss(multi_label: bool, expected_loss: float):
    """
    multi-label: the missing 'spring' in gold_doc_2 doesn't incur an increase in loss
    exclusive labels: the missing 'spring' in gold_doc_2 is interpreted as 0.0 and adds to the loss"""
    train_examples = []
    nlp = English()

    doc1 = nlp("one")
    cats1 = {"winter": 0.0, "summer": 0.0, "autumn": 0.0, "spring": 1.0}
    train_examples.append(Example.from_dict(doc1, {"cats": cats1}))

    doc2 = nlp("two")
    cats2 = {"winter": 0.0, "summer": 0.0, "autumn": 1.0}
    train_examples.append(Example.from_dict(doc2, {"cats": cats2}))

    if multi_label:
        textcat = nlp.add_pipe("textcat_multilabel")
    else:
        textcat = nlp.add_pipe("textcat")
    assert isinstance(textcat, TextCategorizer)
    textcat.initialize(lambda: train_examples)
    scores = textcat.model.ops.asarray(
        [[0.0, 0.0, 0.0, 1.0], [0.0, 0.0, 1.0, 1.0]], dtype="f"  # type: ignore
    )
    loss, d_scores = textcat.get_loss(train_examples, scores)
    assert loss == expected_loss


def test_textcat_multilabel_threshold():
    # Ensure the scorer can be called with a different threshold
    nlp = English()
    nlp.add_pipe("textcat_multilabel")

    train_examples = []
    for text, annotations in TRAIN_DATA_SINGLE_LABEL:
        train_examples.append(Example.from_dict(nlp.make_doc(text), annotations))
    nlp.initialize(get_examples=lambda: train_examples)

    # score the model (it's not actually trained but that doesn't matter)
    scores = nlp.evaluate(train_examples)
    assert 0 <= scores["cats_score"] <= 1

    scores = nlp.evaluate(train_examples, scorer_cfg={"threshold": 1.0})
    assert scores["cats_f_per_type"]["POSITIVE"]["r"] == 0

    scores = nlp.evaluate(train_examples, scorer_cfg={"threshold": 0})
    macro_f = scores["cats_score"]
    assert scores["cats_f_per_type"]["POSITIVE"]["r"] == 1.0

    scores = nlp.evaluate(
        train_examples, scorer_cfg={"threshold": 0, "positive_label": "POSITIVE"}
    )
    pos_f = scores["cats_score"]
    assert scores["cats_f_per_type"]["POSITIVE"]["r"] == 1.0
    assert pos_f >= macro_f


def test_textcat_multi_threshold():
    # Ensure the scorer can be called with a different threshold
    nlp = English()
    nlp.add_pipe("textcat_multilabel")

    train_examples = []
    for text, annotations in TRAIN_DATA_SINGLE_LABEL:
        train_examples.append(Example.from_dict(nlp.make_doc(text), annotations))
    nlp.initialize(get_examples=lambda: train_examples)

    # score the model (it's not actually trained but that doesn't matter)
    scores = nlp.evaluate(train_examples)
    assert 0 <= scores["cats_score"] <= 1

    scores = nlp.evaluate(train_examples, scorer_cfg={"threshold": 1.0})
    assert scores["cats_f_per_type"]["POSITIVE"]["r"] == 0

    scores = nlp.evaluate(train_examples, scorer_cfg={"threshold": 0})
    assert scores["cats_f_per_type"]["POSITIVE"]["r"] == 1.0


@pytest.mark.parametrize(
    "component_name,scorer",
    [
        ("textcat", "spacy.textcat_scorer.v1"),
        ("textcat_multilabel", "spacy.textcat_multilabel_scorer.v1"),
    ],
)
def test_textcat_legacy_scorers(component_name, scorer):
    """Check that legacy scorers are registered and produce the expected score
    keys."""
    nlp = English()
    nlp.add_pipe(component_name, config={"scorer": {"@scorers": scorer}})

    train_examples = []
    for text, annotations in TRAIN_DATA_SINGLE_LABEL:
        train_examples.append(Example.from_dict(nlp.make_doc(text), annotations))
    nlp.initialize(get_examples=lambda: train_examples)

    # score the model (it's not actually trained but that doesn't matter)
    scores = nlp.evaluate(train_examples)
    assert 0 <= scores["cats_score"] <= 1<|MERGE_RESOLUTION|>--- conflicted
+++ resolved
@@ -704,15 +704,12 @@
         # CNN V2 (legacy)
         ("textcat", TRAIN_DATA_SINGLE_LABEL, {"@architectures": "spacy.TextCatCNN.v2", "tok2vec": DEFAULT_TOK2VEC_MODEL, "exclusive_classes": True}),
         ("textcat_multilabel", TRAIN_DATA_MULTI_LABEL, {"@architectures": "spacy.TextCatCNN.v2", "tok2vec": DEFAULT_TOK2VEC_MODEL, "exclusive_classes": False}),
-<<<<<<< HEAD
         # PARAMETRIC ATTENTION V1
         ("textcat", TRAIN_DATA_SINGLE_LABEL, {"@architectures": "spacy.TextCatParametricAttention.v1", "tok2vec": DEFAULT_TOK2VEC_MODEL, "exclusive_classes": True}),
         ("textcat_multilabel", TRAIN_DATA_MULTI_LABEL, {"@architectures": "spacy.TextCatParametricAttention.v1", "tok2vec": DEFAULT_TOK2VEC_MODEL, "exclusive_classes": False}),
-=======
         # REDUCE V1
         ("textcat", TRAIN_DATA_SINGLE_LABEL, {"@architectures": "spacy.TextCatReduce.v1", "tok2vec": DEFAULT_TOK2VEC_MODEL, "exclusive_classes": True, "use_reduce_first": True, "use_reduce_last": True, "use_reduce_max": True, "use_reduce_mean": True}),
         ("textcat_multilabel", TRAIN_DATA_MULTI_LABEL, {"@architectures": "spacy.TextCatReduce.v1", "tok2vec": DEFAULT_TOK2VEC_MODEL, "exclusive_classes": False, "use_reduce_first": True, "use_reduce_last": True, "use_reduce_max": True, "use_reduce_mean": True}),
->>>>>>> 7ebba864
     ],
 )
 # fmt: on

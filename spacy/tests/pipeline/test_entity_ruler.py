import pytest

from spacy import registry
from spacy.tokens import Doc, Span
from spacy.language import Language
from spacy.lang.en import English
from spacy.pipeline import EntityRecognizer, merge_entities
from spacy.pipeline import SpanRuler
from spacy.pipeline.ner import DEFAULT_NER_MODEL
from spacy.errors import MatchPatternError
from spacy.tests.util import make_tempdir

from thinc.api import NumpyOps, get_current_ops


@pytest.fixture
def nlp():
    return Language()


@pytest.fixture
@registry.misc("entity_ruler_patterns")
def patterns():
    return [
        {"label": "HELLO", "pattern": "hello world"},
        {"label": "BYE", "pattern": [{"LOWER": "bye"}, {"LOWER": "bye"}]},
        {"label": "HELLO", "pattern": [{"ORTH": "HELLO"}]},
        {"label": "COMPLEX", "pattern": [{"ORTH": "foo", "OP": "*"}]},
        {"label": "TECH_ORG", "pattern": "Apple", "id": "a1"},
        {"label": "TECH_ORG", "pattern": "Microsoft", "id": "a2"},
    ]


@Language.component("add_ent")
def add_ent_component(doc):
    doc.ents = [Span(doc, 0, 3, label="ORG")]
    return doc


@pytest.mark.issue(3345)
def test_issue3345():
    """Test case where preset entity crosses sentence boundary."""
    nlp = English()
    doc = Doc(nlp.vocab, words=["I", "live", "in", "New", "York"])
    doc[4].is_sent_start = True
    ruler = nlp.add_pipe("entity_ruler")
    ruler.add_patterns([{"label": "GPE", "pattern": "New York"}])
    cfg = {"model": DEFAULT_NER_MODEL}
    model = registry.resolve(cfg, validate=True)["model"]
    ner = EntityRecognizer(doc.vocab, model)
    # Add the OUT action. I wouldn't have thought this would be necessary...
    ner.moves.add_action(5, "")
    ner.add_label("GPE")
    doc = ruler(doc)
    # Get into the state just before "New"
    state = ner.moves.init_batch([doc])[0]
    ner.moves.apply_transition(state, "O")
    ner.moves.apply_transition(state, "O")
    ner.moves.apply_transition(state, "O")
    # Check that B-GPE is valid.
    assert ner.moves.is_valid(state, "B-GPE")


@pytest.mark.issue(4849)
def test_issue4849():
    nlp = English()
    patterns = [
        {"label": "PERSON", "pattern": "joe biden", "id": "joe-biden"},
        {"label": "PERSON", "pattern": "bernie sanders", "id": "bernie-sanders"},
    ]
    ruler = nlp.add_pipe(
        "entity_ruler",
        name="entity_ruler",
        config={"phrase_matcher_attr": "LOWER"},
    )
    ruler.add_patterns(patterns)
    text = """
    The left is starting to take aim at Democratic front-runner Joe Biden.
    Sen. Bernie Sanders joined in her criticism: "There is no 'middle ground' when it comes to climate policy."
    """
    # USING 1 PROCESS
    count_ents = 0
    for doc in nlp.pipe([text], n_process=1):
        count_ents += len([ent for ent in doc.ents if ent.ent_id > 0])
    assert count_ents == 2
    # USING 2 PROCESSES
    if isinstance(get_current_ops, NumpyOps):
        count_ents = 0
        for doc in nlp.pipe([text], n_process=2):
            count_ents += len([ent for ent in doc.ents if ent.ent_id > 0])
        assert count_ents == 2


@pytest.mark.issue(5918)
def test_issue5918():
    # Test edge case when merging entities.
    nlp = English()
    ruler = nlp.add_pipe("entity_ruler")
    patterns = [
        {"label": "ORG", "pattern": "Digicon Inc"},
        {"label": "ORG", "pattern": "Rotan Mosle Inc's"},
        {"label": "ORG", "pattern": "Rotan Mosle Technology Partners Ltd"},
    ]
    ruler.add_patterns(patterns)

    text = """
        Digicon Inc said it has completed the previously-announced disposition
        of its computer systems division to an investment group led by
        Rotan Mosle Inc's Rotan Mosle Technology Partners Ltd affiliate.
        """
    doc = nlp(text)
    assert len(doc.ents) == 3
    # make it so that the third span's head is within the entity (ent_iob=I)
    # bug #5918 would wrongly transfer that I to the full entity, resulting in 2 instead of 3 final ents.
    # TODO: test for logging here
    # with pytest.warns(UserWarning):
    #     doc[29].head = doc[33]
    doc = merge_entities(doc)
    assert len(doc.ents) == 3


@pytest.mark.issue(8168)
def test_issue8168():
    nlp = English()
    ruler = nlp.add_pipe("entity_ruler")
    patterns = [
        {"label": "ORG", "pattern": "Apple"},
        {
            "label": "GPE",
            "pattern": [{"LOWER": "san"}, {"LOWER": "francisco"}],
            "id": "san-francisco",
        },
        {
            "label": "GPE",
            "pattern": [{"LOWER": "san"}, {"LOWER": "fran"}],
            "id": "san-francisco",
        },
    ]
    ruler.add_patterns(patterns)
    doc = nlp("San Francisco San Fran")
    assert all(t.ent_id_ == "san-francisco" for t in doc)


@pytest.mark.issue(8216)
def test_entity_ruler_fix8216(nlp, patterns):
    """Test that patterns don't get added excessively."""
    ruler = nlp.add_pipe("entity_ruler", config={"validate": True})
    ruler.add_patterns(patterns)
    pattern_count = sum(len(mm) for mm in ruler.matcher._patterns.values())
    assert pattern_count > 0
    ruler.add_patterns([])
    after_count = sum(len(mm) for mm in ruler.matcher._patterns.values())
    assert after_count == pattern_count


def test_entity_ruler_init(nlp, patterns):
    ruler = nlp.add_pipe("entity_ruler")
    ruler.add_patterns(patterns)
    assert len(ruler) == len(patterns)
    assert len(ruler.labels) == 4
    assert "HELLO" in ruler
    assert "BYE" in ruler
    nlp.remove_pipe("entity_ruler")
    ruler = nlp.add_pipe("entity_ruler")
    ruler.add_patterns(patterns)
    doc = nlp("hello world bye bye")
    assert len(doc.ents) == 2
    assert doc.ents[0].label_ == "HELLO"
    assert doc.ents[1].label_ == "BYE"


def test_entity_ruler_no_patterns_warns(nlp):
    ruler = nlp.add_pipe("entity_ruler")
    assert len(ruler) == 0
    assert len(ruler.labels) == 0
    nlp.remove_pipe("entity_ruler")
    nlp.add_pipe("entity_ruler")
    assert nlp.pipe_names == ["entity_ruler"]
    with pytest.warns(UserWarning):
        doc = nlp("hello world bye bye")
    assert len(doc.ents) == 0


def test_entity_ruler_init_patterns(nlp, patterns):
    # initialize with patterns
    ruler = nlp.add_pipe("entity_ruler")
    assert len(ruler.labels) == 0
    ruler.initialize(lambda: [], patterns=patterns)
    assert len(ruler.labels) == 4
    doc = nlp("hello world bye bye")
    assert doc.ents[0].label_ == "HELLO"
    assert doc.ents[1].label_ == "BYE"
    nlp.remove_pipe("entity_ruler")
    # initialize with patterns from misc registry
    nlp.config["initialize"]["components"]["entity_ruler"] = {
        "patterns": {"@misc": "entity_ruler_patterns"}
    }
    ruler = nlp.add_pipe("entity_ruler")
    assert len(ruler.labels) == 0
    nlp.initialize()
    assert len(ruler.labels) == 4
    doc = nlp("hello world bye bye")
    assert doc.ents[0].label_ == "HELLO"
    assert doc.ents[1].label_ == "BYE"


def test_entity_ruler_init_clear(nlp, patterns):
    """Test that initialization clears patterns."""
    ruler = nlp.add_pipe("entity_ruler")
    ruler.add_patterns(patterns)
    assert len(ruler.labels) == 4
    ruler.initialize(lambda: [])
    assert len(ruler.labels) == 0


def test_entity_ruler_clear(nlp, patterns):
    """Test that initialization clears patterns."""
    ruler = nlp.add_pipe("entity_ruler")
    ruler.add_patterns(patterns)
    assert len(ruler.labels) == 4
    doc = nlp("hello world")
    assert len(doc.ents) == 1
    ruler.clear()
    assert len(ruler.labels) == 0
    with pytest.warns(UserWarning):
        doc = nlp("hello world")
    assert len(doc.ents) == 0


def test_entity_ruler_existing(nlp, patterns):
    ruler = nlp.add_pipe("entity_ruler")
    ruler.add_patterns(patterns)
    nlp.add_pipe("add_ent", before="entity_ruler")
    doc = nlp("OH HELLO WORLD bye bye")
    assert len(doc.ents) == 2
    assert doc.ents[0].label_ == "ORG"
    assert doc.ents[1].label_ == "BYE"


def test_entity_ruler_existing_overwrite(nlp, patterns):
    ruler = nlp.add_pipe("entity_ruler", config={"overwrite_ents": True})
    ruler.add_patterns(patterns)
    nlp.add_pipe("add_ent", before="entity_ruler")
    doc = nlp("OH HELLO WORLD bye bye")
    assert len(doc.ents) == 2
    assert doc.ents[0].label_ == "HELLO"
    assert doc.ents[0].text == "HELLO"
    assert doc.ents[1].label_ == "BYE"


def test_entity_ruler_existing_complex(nlp, patterns):
    ruler = nlp.add_pipe("entity_ruler", config={"overwrite_ents": True})
    ruler.add_patterns(patterns)
    nlp.add_pipe("add_ent", before="entity_ruler")
    doc = nlp("foo foo bye bye")
    assert len(doc.ents) == 2
    assert doc.ents[0].label_ == "COMPLEX"
    assert doc.ents[1].label_ == "BYE"
    assert len(doc.ents[0]) == 2
    assert len(doc.ents[1]) == 2


def test_entity_ruler_entity_id(nlp, patterns):
    ruler = nlp.add_pipe("entity_ruler", config={"overwrite_ents": True})
    ruler.add_patterns(patterns)
    doc = nlp("Apple is a technology company")
    assert len(doc.ents) == 1
    assert doc.ents[0].label_ == "TECH_ORG"
    assert doc.ents[0].ent_id_ == "a1"


def test_entity_ruler_cfg_ent_id_sep(nlp, patterns):
    config = {"overwrite_ents": True, "ent_id_sep": "**"}
    ruler = nlp.add_pipe("entity_ruler", config=config)
    ruler.add_patterns(patterns)
    doc = nlp("Apple is a technology company")
    assert len(doc.ents) == 1
    assert doc.ents[0].label_ == "TECH_ORG"
    assert doc.ents[0].ent_id_ == "a1"


def test_entity_ruler_serialize_bytes(nlp, patterns):
    ruler = nlp.add_pipe("entity_ruler")
    ruler.add_patterns(patterns)
    assert len(ruler) == len(patterns)
    assert len(ruler.labels) == 4
    ruler_bytes = ruler.to_bytes()
    new_ruler = nlp.add_pipe("entity_ruler", name="new_ruler")
    assert len(new_ruler) == 0
    assert len(new_ruler.labels) == 0
    new_ruler = new_ruler.from_bytes(ruler_bytes)
    assert len(new_ruler) == len(patterns)
    assert len(new_ruler.labels) == 4
    assert len(new_ruler.patterns) == len(ruler.patterns)
    for pattern in ruler.patterns:
        assert pattern in new_ruler.patterns
    assert sorted(new_ruler.labels) == sorted(ruler.labels)


def test_entity_ruler_serialize_phrase_matcher_attr_bytes(nlp, patterns):
    ruler = nlp.add_pipe("entity_ruler", config={"phrase_matcher_attr": "LOWER"})
    ruler.add_patterns(patterns)
    assert len(ruler) == len(patterns)
    assert len(ruler.labels) == 4
    ruler_bytes = ruler.to_bytes()
    new_ruler = nlp.add_pipe(
        "entity_ruler", name="new_ruler", config={"phrase_matcher_attr": "LOWER"}
    )
    assert len(new_ruler) == 0
    assert len(new_ruler.labels) == 0
    new_ruler = new_ruler.from_bytes(ruler_bytes)
    assert len(new_ruler) == len(patterns)
    assert len(new_ruler.labels) == 4


def test_entity_ruler_validate(nlp):
    ruler = nlp.add_pipe("entity_ruler")
    validated_ruler = nlp.add_pipe(
        "entity_ruler", name="validated_ruler", config={"validate": True}
    )

    valid_pattern = {"label": "HELLO", "pattern": [{"LOWER": "HELLO"}]}
    invalid_pattern = {"label": "HELLO", "pattern": [{"ASDF": "HELLO"}]}

    # invalid pattern raises error without validate
    with pytest.raises(ValueError):
        ruler.add_patterns([invalid_pattern])

    # valid pattern is added without errors with validate
    validated_ruler.add_patterns([valid_pattern])

    # invalid pattern raises error with validate
    with pytest.raises(MatchPatternError):
        validated_ruler.add_patterns([invalid_pattern])


def test_entity_ruler_properties(nlp, patterns):
    ruler = nlp.add_pipe("entity_ruler", config={"overwrite_ents": True})
    ruler.add_patterns(patterns)
    assert sorted(ruler.labels) == sorted(["HELLO", "BYE", "COMPLEX", "TECH_ORG"])
    assert sorted(ruler.ids) == ["a1", "a2"]


def test_entity_ruler_overlapping_spans(nlp):
    ruler = nlp.add_pipe("entity_ruler")
    patterns = [
        {"label": "FOOBAR", "pattern": "foo bar"},
        {"label": "BARBAZ", "pattern": "bar baz"},
    ]
    ruler.add_patterns(patterns)
    doc = nlp("foo bar baz")
    assert len(doc.ents) == 1
    assert doc.ents[0].label_ == "FOOBAR"


<<<<<<< HEAD
=======
def test_entity_ruler_fuzzy_pipe(nlp):
    ruler = nlp.add_pipe("entity_ruler")
    patterns = [{"label": "HELLO", "pattern": [{"LOWER": {"FUZZY": "hello"}}]}]
    ruler.add_patterns(patterns)
    doc = nlp("helloo")
    assert len(doc.ents) == 1
    assert doc.ents[0].label_ == "HELLO"


def test_entity_ruler_fuzzy(nlp):
    ruler = nlp.add_pipe("entity_ruler")
    patterns = [{"label": "HELLO", "pattern": [{"LOWER": {"FUZZY": "hello"}}]}]
    ruler.add_patterns(patterns)
    doc = nlp("helloo")
    assert len(doc.ents) == 1
    assert doc.ents[0].label_ == "HELLO"


def test_entity_ruler_fuzzy_disabled(nlp):
    @registry.misc("test_fuzzy_compare_disabled")
    def make_test_fuzzy_compare_disabled():
        return lambda x, y, z: False

    ruler = nlp.add_pipe(
        "entity_ruler",
        config={"matcher_fuzzy_compare": {"@misc": "test_fuzzy_compare_disabled"}},
    )
    patterns = [{"label": "HELLO", "pattern": [{"LOWER": {"FUZZY": "hello"}}]}]
    ruler.add_patterns(patterns)
    doc = nlp("helloo")
    assert len(doc.ents) == 0


>>>>>>> 6348a7a4
@pytest.mark.parametrize("n_process", [1, 2])
def test_entity_ruler_multiprocessing(nlp, n_process):
    if isinstance(get_current_ops, NumpyOps) or n_process < 2:
        texts = ["I enjoy eating Pizza Hut pizza."]

        patterns = [{"label": "FASTFOOD", "pattern": "Pizza Hut", "id": "1234"}]

        ruler = nlp.add_pipe("entity_ruler")
        ruler.add_patterns(patterns)

        for doc in nlp.pipe(texts, n_process=2):
            for ent in doc.ents:
                assert ent.ent_id_ == "1234"


def test_entity_ruler_serialize_jsonl(nlp, patterns):
    ruler = nlp.add_pipe("entity_ruler")
    ruler.add_patterns(patterns)
    with make_tempdir() as d:
        ruler.to_disk(d / "test_ruler.jsonl")
        ruler.from_disk(d / "test_ruler.jsonl")  # read from an existing jsonl file
        with pytest.raises(ValueError):
            ruler.from_disk(d / "non_existing.jsonl")  # read from a bad jsonl file


def test_entity_ruler_serialize_dir(nlp, patterns):
    ruler = nlp.add_pipe("entity_ruler")
    ruler.add_patterns(patterns)
    with make_tempdir() as d:
        ruler.to_disk(d / "test_ruler")
        ruler.from_disk(d / "test_ruler")  # read from an existing directory
        with pytest.raises(ValueError):
            ruler.from_disk(d / "non_existing_dir")  # read from a bad directory


def test_entity_ruler_remove_basic(nlp):
    ruler = nlp.add_pipe("entity_ruler")
    patterns = [
        {"label": "PERSON", "pattern": "Dina", "id": "dina"},
        {"label": "ORG", "pattern": "ACME", "id": "acme"},
        {"label": "ORG", "pattern": "ACM"},
    ]
    ruler.add_patterns(patterns)
    doc = nlp("Dina went to school")
    assert len(ruler.patterns) == 3
    assert len(doc.ents) == 1
    assert doc.ents[0].label_ == "PERSON"
    assert doc.ents[0].text == "Dina"
    ruler.remove_by_id("dina")
    doc = nlp("Dina went to school")
    assert len(doc.ents) == 0
    assert len(ruler.patterns) == 2


def test_entity_ruler_remove_same_id_multiple_patterns(nlp):
    ruler = nlp.add_pipe("entity_ruler")
    patterns = [
        {"label": "PERSON", "pattern": "Dina", "id": "dina"},
        {"label": "ORG", "pattern": "DinaCorp", "id": "dina"},
        {"label": "ORG", "pattern": "ACME", "id": "acme"},
    ]
    ruler.add_patterns(patterns)
    doc = nlp("Dina founded DinaCorp and ACME.")
    assert len(ruler.patterns) == 3
    assert len(doc.ents) == 3
    ruler.remove_by_id("dina")
    doc = nlp("Dina founded DinaCorp and ACME.")
    assert len(ruler.patterns) == 1
    assert len(doc.ents) == 1


def test_entity_ruler_remove_nonexisting_pattern(nlp):
    ruler = nlp.add_pipe("entity_ruler")
    patterns = [
        {"label": "PERSON", "pattern": "Dina", "id": "dina"},
        {"label": "ORG", "pattern": "ACME", "id": "acme"},
        {"label": "ORG", "pattern": "ACM"},
    ]
    ruler.add_patterns(patterns)
    assert len(ruler.patterns) == 3
    with pytest.raises(ValueError):
        ruler.remove("nepattern")
    if isinstance(ruler, SpanRuler):
        with pytest.raises(ValueError):
            ruler.remove_by_id("nepattern")


def test_entity_ruler_remove_several_patterns(nlp):
    ruler = nlp.add_pipe("entity_ruler")
    patterns = [
        {"label": "PERSON", "pattern": "Dina", "id": "dina"},
        {"label": "ORG", "pattern": "ACME", "id": "acme"},
        {"label": "ORG", "pattern": "ACM"},
    ]
    ruler.add_patterns(patterns)
    doc = nlp("Dina founded her company ACME.")
    assert len(ruler.patterns) == 3
    assert len(doc.ents) == 2
    assert doc.ents[0].label_ == "PERSON"
    assert doc.ents[0].text == "Dina"
    assert doc.ents[1].label_ == "ORG"
    assert doc.ents[1].text == "ACME"
    ruler.remove_by_id("dina")
    doc = nlp("Dina founded her company ACME")
    assert len(ruler.patterns) == 2
    assert len(doc.ents) == 1
    assert doc.ents[0].label_ == "ORG"
    assert doc.ents[0].text == "ACME"
    ruler.remove_by_id("acme")
    doc = nlp("Dina founded her company ACME")
    assert len(ruler.patterns) == 1
    assert len(doc.ents) == 0


def test_entity_ruler_remove_patterns_in_a_row(nlp):
    ruler = nlp.add_pipe("entity_ruler")
    patterns = [
        {"label": "PERSON", "pattern": "Dina", "id": "dina"},
        {"label": "ORG", "pattern": "ACME", "id": "acme"},
        {"label": "DATE", "pattern": "her birthday", "id": "bday"},
        {"label": "ORG", "pattern": "ACM"},
    ]
    ruler.add_patterns(patterns)
    doc = nlp("Dina founded her company ACME on her birthday")
    assert len(doc.ents) == 3
    assert doc.ents[0].label_ == "PERSON"
    assert doc.ents[0].text == "Dina"
    assert doc.ents[1].label_ == "ORG"
    assert doc.ents[1].text == "ACME"
    assert doc.ents[2].label_ == "DATE"
    assert doc.ents[2].text == "her birthday"
    ruler.remove_by_id("dina")
    ruler.remove_by_id("acme")
    ruler.remove_by_id("bday")
    doc = nlp("Dina went to school")
    assert len(doc.ents) == 0


def test_entity_ruler_remove_all_patterns(nlp):
    ruler = nlp.add_pipe("entity_ruler")
    patterns = [
        {"label": "PERSON", "pattern": "Dina", "id": "dina"},
        {"label": "ORG", "pattern": "ACME", "id": "acme"},
        {"label": "DATE", "pattern": "her birthday", "id": "bday"},
    ]
    ruler.add_patterns(patterns)
    assert len(ruler.patterns) == 3
    ruler.remove_by_id("dina")
    assert len(ruler.patterns) == 2
    ruler.remove_by_id("acme")
    assert len(ruler.patterns) == 1
    ruler.remove_by_id("bday")
    assert len(ruler.patterns) == 0
    with pytest.warns(UserWarning):
        doc = nlp("Dina founded her company ACME on her birthday")
        assert len(doc.ents) == 0


def test_entity_ruler_remove_and_add(nlp):
    ruler = nlp.add_pipe("entity_ruler")
    patterns = [{"label": "DATE", "pattern": "last time"}]
    ruler.add_patterns(patterns)
    doc = ruler(
        nlp.make_doc("I saw him last time we met, this time he brought some flowers")
    )
    assert len(ruler.patterns) == 1
    assert len(doc.ents) == 1
    assert doc.ents[0].label_ == "DATE"
    assert doc.ents[0].text == "last time"
    patterns1 = [{"label": "DATE", "pattern": "this time", "id": "ttime"}]
    ruler.add_patterns(patterns1)
    doc = ruler(
        nlp.make_doc("I saw him last time we met, this time he brought some flowers")
    )
    assert len(ruler.patterns) == 2
    assert len(doc.ents) == 2
    assert doc.ents[0].label_ == "DATE"
    assert doc.ents[0].text == "last time"
    assert doc.ents[1].label_ == "DATE"
    assert doc.ents[1].text == "this time"
    ruler.remove_by_id("ttime")
    doc = ruler(
        nlp.make_doc("I saw him last time we met, this time he brought some flowers")
    )
    assert len(ruler.patterns) == 1
    assert len(doc.ents) == 1
    assert doc.ents[0].label_ == "DATE"
    assert doc.ents[0].text == "last time"
    ruler.add_patterns(patterns1)
    doc = ruler(
        nlp.make_doc("I saw him last time we met, this time he brought some flowers")
    )
    assert len(ruler.patterns) == 2
    assert len(doc.ents) == 2
    patterns2 = [{"label": "DATE", "pattern": "another time", "id": "ttime"}]
    ruler.add_patterns(patterns2)
    doc = ruler(
        nlp.make_doc(
            "I saw him last time we met, this time he brought some flowers, another time some chocolate."
        )
    )
    assert len(ruler.patterns) == 3
    assert len(doc.ents) == 3
    ruler.remove_by_id("ttime")
    doc = ruler(
        nlp.make_doc(
            "I saw him last time we met, this time he brought some flowers, another time some chocolate."
        )
    )
    assert len(ruler.patterns) == 1
    assert len(doc.ents) == 1<|MERGE_RESOLUTION|>--- conflicted
+++ resolved
@@ -353,8 +353,6 @@
     assert doc.ents[0].label_ == "FOOBAR"
 
 
-<<<<<<< HEAD
-=======
 def test_entity_ruler_fuzzy_pipe(nlp):
     ruler = nlp.add_pipe("entity_ruler")
     patterns = [{"label": "HELLO", "pattern": [{"LOWER": {"FUZZY": "hello"}}]}]
@@ -388,7 +386,6 @@
     assert len(doc.ents) == 0
 
 
->>>>>>> 6348a7a4
 @pytest.mark.parametrize("n_process", [1, 2])
 def test_entity_ruler_multiprocessing(nlp, n_process):
     if isinstance(get_current_ops, NumpyOps) or n_process < 2:

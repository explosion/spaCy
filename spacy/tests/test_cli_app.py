import os
from pathlib import Path
import pytest
<<<<<<< HEAD
import subprocess
=======
import srsly
>>>>>>> 520279ff
from typer.testing import CliRunner
from spacy.tokens import DocBin, Doc

import spacy
from spacy.cli._util import app
from spacy.language import Language
from spacy.tokens import DocBin
from .util import make_tempdir, normalize_whitespace


def test_convert_auto():
    with make_tempdir() as d_in, make_tempdir() as d_out:
        for f in ["data1.iob", "data2.iob", "data3.iob"]:
            Path(d_in / f).touch()

        # ensure that "automatic" suffix detection works
        result = CliRunner().invoke(app, ["convert", str(d_in), str(d_out)])
        assert "Generated output file" in result.stdout
        out_files = os.listdir(d_out)
        assert len(out_files) == 3
        assert "data1.spacy" in out_files
        assert "data2.spacy" in out_files
        assert "data3.spacy" in out_files


def test_convert_auto_conflict():
    with make_tempdir() as d_in, make_tempdir() as d_out:
        for f in ["data1.iob", "data2.iob", "data3.json"]:
            Path(d_in / f).touch()

        # ensure that "automatic" suffix detection warns when there are different file types
        result = CliRunner().invoke(app, ["convert", str(d_in), str(d_out)])
        assert "All input files must be same type" in result.stdout
        out_files = os.listdir(d_out)
        assert len(out_files) == 0


NOOP_CONFIG = """
[paths]
train = null
dev = null
vectors = null
init_tok2vec = null

[system]
seed = 0
gpu_allocator = null

[nlp]
lang = "xx"
pipeline = ["noop", "noop2"]
disabled = []
before_creation = null
after_creation = null
after_pipeline_creation = null
batch_size = 1000
tokenizer = {"@tokenizers":"spacy.Tokenizer.v1"}

[components]

[components.noop]
factory = "noop"

[components.noop2]
factory = "noop2"

[corpora]

[corpora.dev]
@readers = "spacy.Corpus.v1"
path = ${paths.dev}
gold_preproc = false
max_length = 0
limit = 0
augmenter = null

[corpora.train]
@readers = "spacy.Corpus.v1"
path = ${paths.train}
gold_preproc = false
max_length = 0
limit = 0
augmenter = null

[training]
seed = ${system.seed}
gpu_allocator = ${system.gpu_allocator}
dropout = 0.1
accumulate_gradient = 1
patience = 1600
max_epochs = 0
max_steps = 100
eval_frequency = 200
frozen_components = []
annotating_components = []
dev_corpus = "corpora.dev"

train_corpus = "corpora.train"
before_to_disk = null
before_update = null

[training.batcher]
@batchers = "spacy.batch_by_words.v1"
discard_oversize = false
tolerance = 0.2
get_length = null

[training.batcher.size]
@schedules = "compounding.v1"
start = 100
stop = 1000
compound = 1.001
t = 0.0

[training.logger]
@loggers = "spacy.ConsoleLogger.v1"
progress_bar = false

[training.optimizer]
@optimizers = "Adam.v1"
beta1 = 0.9
beta2 = 0.999
L2_is_weight_decay = true
L2 = 0.01
grad_clip = 1.0
use_averages = false
eps = 0.00000001
learn_rate = 0.001

[training.score_weights]

[pretraining]

[initialize]
vectors = ${paths.vectors}
init_tok2vec = ${paths.init_tok2vec}
vocab_data = null
lookups = null
before_init = null
after_init = null

[initialize.components]

[initialize.tokenizer]
"""


@pytest.fixture
def data_paths():
    nlp = spacy.blank("xx")
    doc = nlp("ok")
    with make_tempdir() as tdir:
        db = DocBin()
        # debug data will *fail* if there aren't enough docs
        for ii in range(100):
            db.add(doc)
        fpath = tdir / "data.spacy"
        db.to_disk(fpath)

        args = [
            "--paths.train",
            str(fpath),
            "--paths.dev",
            str(fpath),
        ]
        yield args


@pytest.fixture
def code_paths():
    noop_base = """
from spacy.language import Language

@Language.component("{}")
def noop(doc):
    return doc
"""

    with make_tempdir() as temp_d:
        # write code files to load
        paths = []
        for ff in ["noop", "noop2"]:
            pyfile = temp_d / f"{ff}.py"
            pyfile.write_text(noop_base.format(ff))
            paths.append(pyfile)

        args = ["--code", ",".join([str(pp) for pp in paths])]
        yield args


@pytest.fixture
def noop_config():
    with make_tempdir() as temp_d:
        cfg = temp_d / "config.cfg"
        cfg.write_text(NOOP_CONFIG)

        yield cfg


@pytest.mark.slow
@pytest.mark.parametrize(
    "cmd",
    ["debug config", "debug data", "train", "assemble"],
)
def test_multi_code(cmd, code_paths, data_paths, noop_config):
    # check that it fails without the code arg
    cmd = cmd.split()
    output = ["."] if cmd[0] == "assemble" else []
    cmd = ["python", "-m", "spacy"] + cmd
    result = subprocess.run([*cmd, str(noop_config), *output, *data_paths])
    assert result.returncode == 1

    # check that it succeeds with the code arg
    result = subprocess.run([*cmd, str(noop_config), *output, *data_paths, *code_paths])
    assert result.returncode == 0


@pytest.mark.slow
def test_multi_code_evaluate(code_paths, data_paths, noop_config):
    # Evaluation requires a model, not a config, so this works differently from
    # the other commands.

    # Train a model to evaluate
    cmd = f"python -m spacy train {noop_config} -o model".split()
    result = subprocess.run([*cmd, *data_paths, *code_paths])
    assert result.returncode == 0

    # now do the evaluation

    eval_data = data_paths[-1]
    cmd = f"python -m spacy evaluate model/model-best {eval_data}".split()

    # check that it fails without the code arg
    result = subprocess.run(cmd)
    assert result.returncode == 1

    # check that it succeeds with the code arg
    result = subprocess.run([*cmd, *code_paths])
    assert result.returncode == 0


def test_benchmark_accuracy_alias():
    # Verify that the `evaluate` alias works correctly.
    result_benchmark = CliRunner().invoke(app, ["benchmark", "accuracy", "--help"])
    result_evaluate = CliRunner().invoke(app, ["evaluate", "--help"])
    assert normalize_whitespace(result_benchmark.stdout) == normalize_whitespace(
        result_evaluate.stdout.replace("spacy evaluate", "spacy benchmark accuracy")
    )


def test_debug_data_trainable_lemmatizer_cli(en_vocab):
    train_docs = [
        Doc(en_vocab, words=["I", "like", "cats"], lemmas=["I", "like", "cat"]),
        Doc(
            en_vocab,
            words=["Dogs", "are", "great", "too"],
            lemmas=["dog", "be", "great", "too"],
        ),
    ]
    dev_docs = [
        Doc(en_vocab, words=["Cats", "are", "cute"], lemmas=["cat", "be", "cute"]),
        Doc(en_vocab, words=["Pets", "are", "great"], lemmas=["pet", "be", "great"]),
    ]
    with make_tempdir() as d_in:
        train_bin = DocBin(docs=train_docs)
        train_bin.to_disk(d_in / "train.spacy")
        dev_bin = DocBin(docs=dev_docs)
        dev_bin.to_disk(d_in / "dev.spacy")
        # `debug data` requires an input pipeline config
        CliRunner().invoke(
            app,
            [
                "init",
                "config",
                f"{d_in}/config.cfg",
                "--lang",
                "en",
                "--pipeline",
                "trainable_lemmatizer",
            ],
        )
        result_debug_data = CliRunner().invoke(
            app,
            [
                "debug",
                "data",
                f"{d_in}/config.cfg",
                "--paths.train",
                f"{d_in}/train.spacy",
                "--paths.dev",
                f"{d_in}/dev.spacy",
            ],
        )
        # Instead of checking specific wording of the output, which may change,
        # we'll check that this section of the debug output is present.
        assert "= Trainable Lemmatizer =" in result_debug_data.stdout


# project tests

SAMPLE_PROJECT = {
    "title": "Sample project",
    "description": "This is a project for testing",
    "assets": [
        {
            "dest": "assets/spacy-readme.md",
            "url": "https://github.com/explosion/spaCy/raw/dec81508d28b47f09a06203c472b37f00db6c869/README.md",
            "checksum": "411b2c89ccf34288fae8ed126bf652f7",
        },
        {
            "dest": "assets/citation.cff",
            "url": "https://github.com/explosion/spaCy/raw/master/CITATION.cff",
            "checksum": "c996bfd80202d480eb2e592369714e5e",
            "extra": True,
        },
    ],
    "commands": [
        {
            "name": "ok",
            "help": "print ok",
            "script": ["python -c \"print('okokok')\""],
        },
        {
            "name": "create",
            "help": "make a file",
            "script": ["touch abc.txt"],
            "outputs": ["abc.txt"],
        },
        {
            "name": "clean",
            "help": "remove test file",
            "script": ["rm abc.txt"],
        },
    ],
}

SAMPLE_PROJECT_TEXT = srsly.yaml_dumps(SAMPLE_PROJECT)


@pytest.fixture
def project_dir():
    with make_tempdir() as pdir:
        (pdir / "project.yml").write_text(SAMPLE_PROJECT_TEXT)
        yield pdir


def test_project_document(project_dir):
    readme_path = project_dir / "README.md"
    assert not readme_path.exists(), "README already exists"
    result = CliRunner().invoke(
        app, ["project", "document", str(project_dir), "-o", str(readme_path)]
    )
    assert result.exit_code == 0
    assert readme_path.is_file()
    text = readme_path.read_text("utf-8")
    assert SAMPLE_PROJECT["description"] in text


def test_project_assets(project_dir):
    asset_dir = project_dir / "assets"
    assert not asset_dir.exists(), "Assets dir is already present"
    result = CliRunner().invoke(app, ["project", "assets", str(project_dir)])
    assert result.exit_code == 0
    assert (asset_dir / "spacy-readme.md").is_file(), "Assets not downloaded"
    # check that extras work
    result = CliRunner().invoke(app, ["project", "assets", "--extra", str(project_dir)])
    assert result.exit_code == 0
    assert (asset_dir / "citation.cff").is_file(), "Extras not downloaded"


def test_project_run(project_dir):
    # make sure dry run works
    test_file = project_dir / "abc.txt"
    result = CliRunner().invoke(
        app, ["project", "run", "--dry", "create", str(project_dir)]
    )
    assert result.exit_code == 0
    assert not test_file.is_file()
    result = CliRunner().invoke(app, ["project", "run", "create", str(project_dir)])
    assert result.exit_code == 0
    assert test_file.is_file()
    result = CliRunner().invoke(app, ["project", "run", "ok", str(project_dir)])
    assert result.exit_code == 0
    assert "okokok" in result.stdout


@pytest.mark.parametrize(
    "options",
    [
        "",
        # "--sparse",
        "--branch v3",
        "--repo https://github.com/explosion/projects --branch v3",
    ],
)
def test_project_clone(options):
    with make_tempdir() as workspace:
        out = workspace / "project"
        target = "benchmarks/ner_conll03"
        if not options:
            options = []
        else:
            options = options.split()
        result = CliRunner().invoke(
            app, ["project", "clone", target, *options, str(out)]
        )
        assert result.exit_code == 0
        assert (out / "README.md").is_file()


def test_project_push_pull(project_dir):
    proj = dict(SAMPLE_PROJECT)
    remote = "xyz"

    with make_tempdir() as remote_dir:
        proj["remotes"] = {remote: str(remote_dir)}
        proj_text = srsly.yaml_dumps(proj)
        (project_dir / "project.yml").write_text(proj_text)

        test_file = project_dir / "abc.txt"
        result = CliRunner().invoke(app, ["project", "run", "create", str(project_dir)])
        assert result.exit_code == 0
        assert test_file.is_file()
        result = CliRunner().invoke(app, ["project", "push", remote, str(project_dir)])
        assert result.exit_code == 0
        result = CliRunner().invoke(app, ["project", "run", "clean", str(project_dir)])
        assert result.exit_code == 0
        assert not test_file.exists()
        result = CliRunner().invoke(app, ["project", "pull", remote, str(project_dir)])
        assert result.exit_code == 0
        assert test_file.is_file()<|MERGE_RESOLUTION|>--- conflicted
+++ resolved
@@ -1,11 +1,8 @@
 import os
 from pathlib import Path
 import pytest
-<<<<<<< HEAD
+import srsly
 import subprocess
-=======
-import srsly
->>>>>>> 520279ff
 from typer.testing import CliRunner
 from spacy.tokens import DocBin, Doc
 

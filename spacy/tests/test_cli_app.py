import os
from pathlib import Path

import pytest
import srsly
from typer.testing import CliRunner

from spacy.cli._util import app, get_git_version
from spacy.tokens import Doc, DocBin, Span

from .util import make_tempdir, normalize_whitespace


def has_git():
    try:
        get_git_version()
        return True
    except RuntimeError:
        return False


def test_convert_auto():
    with make_tempdir() as d_in, make_tempdir() as d_out:
        for f in ["data1.iob", "data2.iob", "data3.iob"]:
            Path(d_in / f).touch()

        # ensure that "automatic" suffix detection works
        result = CliRunner().invoke(app, ["convert", str(d_in), str(d_out)])
        assert "Generated output file" in result.stdout
        out_files = os.listdir(d_out)
        assert len(out_files) == 3
        assert "data1.spacy" in out_files
        assert "data2.spacy" in out_files
        assert "data3.spacy" in out_files


def test_convert_auto_conflict():
    with make_tempdir() as d_in, make_tempdir() as d_out:
        for f in ["data1.iob", "data2.iob", "data3.json"]:
            Path(d_in / f).touch()

        # ensure that "automatic" suffix detection warns when there are different file types
        result = CliRunner().invoke(app, ["convert", str(d_in), str(d_out)])
        assert "All input files must be same type" in result.stdout
        out_files = os.listdir(d_out)
        assert len(out_files) == 0


def test_benchmark_accuracy_alias():
    # Verify that the `evaluate` alias works correctly.
    result_benchmark = CliRunner().invoke(app, ["benchmark", "accuracy", "--help"])
    result_evaluate = CliRunner().invoke(app, ["evaluate", "--help"])
    assert normalize_whitespace(result_benchmark.stdout) == normalize_whitespace(
        result_evaluate.stdout.replace("spacy evaluate", "spacy benchmark accuracy")
    )


def test_debug_data_trainable_lemmatizer_cli(en_vocab):
    train_docs = [
        Doc(en_vocab, words=["I", "like", "cats"], lemmas=["I", "like", "cat"]),
        Doc(
            en_vocab,
            words=["Dogs", "are", "great", "too"],
            lemmas=["dog", "be", "great", "too"],
        ),
    ]
    dev_docs = [
        Doc(en_vocab, words=["Cats", "are", "cute"], lemmas=["cat", "be", "cute"]),
        Doc(en_vocab, words=["Pets", "are", "great"], lemmas=["pet", "be", "great"]),
    ]
    with make_tempdir() as d_in:
        train_bin = DocBin(docs=train_docs)
        train_bin.to_disk(d_in / "train.spacy")
        dev_bin = DocBin(docs=dev_docs)
        dev_bin.to_disk(d_in / "dev.spacy")
        # `debug data` requires an input pipeline config
        CliRunner().invoke(
            app,
            [
                "init",
                "config",
                f"{d_in}/config.cfg",
                "--lang",
                "en",
                "--pipeline",
                "trainable_lemmatizer",
            ],
        )
        result_debug_data = CliRunner().invoke(
            app,
            [
                "debug",
                "data",
                f"{d_in}/config.cfg",
                "--paths.train",
                f"{d_in}/train.spacy",
                "--paths.dev",
                f"{d_in}/dev.spacy",
            ],
        )
        # Instead of checking specific wording of the output, which may change,
        # we'll check that this section of the debug output is present.
        assert "= Trainable Lemmatizer =" in result_debug_data.stdout


# project tests

CFG_FILE = "myconfig.cfg"

SAMPLE_PROJECT = {
    "title": "Sample project",
    "description": "This is a project for testing",
    "assets": [
        {
            "dest": "assets/spacy-readme.md",
            "url": "https://github.com/explosion/spaCy/raw/dec81508d28b47f09a06203c472b37f00db6c869/README.md",
            "checksum": "411b2c89ccf34288fae8ed126bf652f7",
        },
        {
            "dest": "assets/citation.cff",
            "url": "https://github.com/explosion/spaCy/raw/master/CITATION.cff",
            "checksum": "c996bfd80202d480eb2e592369714e5e",
            "extra": True,
        },
    ],
    "commands": [
        {
            "name": "ok",
            "help": "print ok",
            "script": ["python -c \"print('okokok')\""],
        },
        {
            "name": "create",
            "help": "make a file",
            "script": [f"python -m spacy init config {CFG_FILE}"],
            "outputs": [f"{CFG_FILE}"],
        },
    ],
}

SAMPLE_PROJECT_TEXT = srsly.yaml_dumps(SAMPLE_PROJECT)


@pytest.fixture
def project_dir():
    with make_tempdir() as pdir:
        (pdir / "project.yml").write_text(SAMPLE_PROJECT_TEXT)
        yield pdir


def test_project_document(project_dir):
    readme_path = project_dir / "README.md"
    assert not readme_path.exists(), "README already exists"
    result = CliRunner().invoke(
        app, ["project", "document", str(project_dir), "-o", str(readme_path)]
    )
    assert result.exit_code == 0
    assert readme_path.is_file()
    text = readme_path.read_text("utf-8")
    assert SAMPLE_PROJECT["description"] in text


def test_project_assets(project_dir):
    asset_dir = project_dir / "assets"
    assert not asset_dir.exists(), "Assets dir is already present"
    result = CliRunner().invoke(app, ["project", "assets", str(project_dir)])
    assert result.exit_code == 0
    assert (asset_dir / "spacy-readme.md").is_file(), "Assets not downloaded"
    # check that extras work
    result = CliRunner().invoke(app, ["project", "assets", "--extra", str(project_dir)])
    assert result.exit_code == 0
    assert (asset_dir / "citation.cff").is_file(), "Extras not downloaded"


def test_project_run(project_dir):
    # make sure dry run works
    test_file = project_dir / CFG_FILE
    result = CliRunner().invoke(
        app, ["project", "run", "--dry", "create", str(project_dir)]
    )
    assert result.exit_code == 0
    assert not test_file.is_file()
    result = CliRunner().invoke(app, ["project", "run", "create", str(project_dir)])
    assert result.exit_code == 0
    assert test_file.is_file()
    result = CliRunner().invoke(app, ["project", "run", "ok", str(project_dir)])
    assert result.exit_code == 0
    assert "okokok" in result.stdout


@pytest.mark.skipif(not has_git(), reason="git not installed")
@pytest.mark.parametrize(
    "options",
    [
        "",
        # "--sparse",
        "--branch v3",
        "--repo https://github.com/explosion/projects --branch v3",
    ],
)
def test_project_clone(options):
    with make_tempdir() as workspace:
        out = workspace / "project"
        target = "benchmarks/ner_conll03"
        if not options:
            options = []
        else:
            options = options.split()
        result = CliRunner().invoke(
            app, ["project", "clone", target, *options, str(out)]
        )
        assert result.exit_code == 0
        assert (out / "README.md").is_file()


def test_project_push_pull(project_dir):
    proj = dict(SAMPLE_PROJECT)
    remote = "xyz"

    with make_tempdir() as remote_dir:
        proj["remotes"] = {remote: str(remote_dir)}
        proj_text = srsly.yaml_dumps(proj)
        (project_dir / "project.yml").write_text(proj_text)

        test_file = project_dir / CFG_FILE
        result = CliRunner().invoke(app, ["project", "run", "create", str(project_dir)])
        assert result.exit_code == 0
        assert test_file.is_file()
        result = CliRunner().invoke(app, ["project", "push", remote, str(project_dir)])
        assert result.exit_code == 0
        test_file.unlink()
        assert not test_file.exists()
        result = CliRunner().invoke(app, ["project", "pull", remote, str(project_dir)])
        assert result.exit_code == 0
        assert test_file.is_file()


<<<<<<< HEAD
example_words_1 = ["I", "like", "cats"]
example_words_2 = ["I", "like", "dogs"]
example_lemmas_1 = ["I", "like", "cat"]
example_lemmas_2 = ["I", "like", "dog"]
example_tags = ["PRP", "VBP", "NNS"]
example_morphs = [
    "Case=Nom|Number=Sing|Person=1|PronType=Prs",
    "Tense=Pres|VerbForm=Fin",
    "Number=Plur",
]
example_deps = ["nsubj", "ROOT", "dobj"]
example_pos = ["PRON", "VERB", "NOUN"]
example_ents = ["O", "O", "I-ANIMAL"]
example_spans = [(2, 3, "ANIMAL")]

TRAIN_EXAMPLE_1 = dict(
    words=example_words_1,
    lemmas=example_lemmas_1,
    tags=example_tags,
    morphs=example_morphs,
    deps=example_deps,
    heads=[1, 1, 1],
    pos=example_pos,
    ents=example_ents,
    spans=example_spans,
    cats={"CAT": 1.0, "DOG": 0.0},
)
TRAIN_EXAMPLE_2 = dict(
    words=example_words_2,
    lemmas=example_lemmas_2,
    tags=example_tags,
    morphs=example_morphs,
    deps=example_deps,
    heads=[1, 1, 1],
    pos=example_pos,
    ents=example_ents,
    spans=example_spans,
    cats={"CAT": 0.0, "DOG": 1.0},
)


@pytest.mark.slow
@pytest.mark.parametrize(
    "component,examples",
    [
        ("tagger", [TRAIN_EXAMPLE_1, TRAIN_EXAMPLE_2]),
        ("morphologizer", [TRAIN_EXAMPLE_1, TRAIN_EXAMPLE_2]),
        ("trainable_lemmatizer", [TRAIN_EXAMPLE_1, TRAIN_EXAMPLE_2]),
        ("parser", [TRAIN_EXAMPLE_1] * 30),
        ("ner", [TRAIN_EXAMPLE_1, TRAIN_EXAMPLE_2]),
        ("spancat", [TRAIN_EXAMPLE_1, TRAIN_EXAMPLE_2]),
        ("textcat", [TRAIN_EXAMPLE_1, TRAIN_EXAMPLE_2]),
    ],
)
def test_init_config_trainable(component, examples, en_vocab):
    if component == "textcat":
        train_docs = []
        for example in examples:
            doc = Doc(en_vocab, words=example["words"])
            doc.cats = example["cats"]
            train_docs.append(doc)
    elif component == "spancat":
        train_docs = []
        for example in examples:
            doc = Doc(en_vocab, words=example["words"])
            doc.spans["sc"] = [
                Span(doc, start, end, label) for start, end, label in example["spans"]
            ]
            train_docs.append(doc)
    else:
        train_docs = []
        for example in examples:
            # cats, spans are not valid kwargs for instantiating a Doc
            example = {k: v for k, v in example.items() if k not in ("cats", "spans")}
            doc = Doc(en_vocab, **example)
            train_docs.append(doc)

    with make_tempdir() as d_in:
        train_bin = DocBin(docs=train_docs)
        train_bin.to_disk(d_in / "train.spacy")
        dev_bin = DocBin(docs=train_docs)
        dev_bin.to_disk(d_in / "dev.spacy")
        init_config_result = CliRunner().invoke(
            app,
            [
                "init",
                "config",
                f"{d_in}/config.cfg",
                "--lang",
                "en",
                "--pipeline",
                component,
            ],
        )
        assert init_config_result.exit_code == 0
        train_result = CliRunner().invoke(
            app,
            [
                "train",
                f"{d_in}/config.cfg",
                "--paths.train",
                f"{d_in}/train.spacy",
                "--paths.dev",
                f"{d_in}/dev.spacy",
                "--output",
                f"{d_in}/model",
            ],
        )
        assert train_result.exit_code == 0
        assert Path(d_in / "model" / "model-last").exists()


@pytest.mark.slow
@pytest.mark.parametrize(
    "component,examples",
    [("tagger,parser,morphologizer", [TRAIN_EXAMPLE_1, TRAIN_EXAMPLE_2] * 15)],
)
def test_init_config_trainable_multiple(component, examples, en_vocab):
    train_docs = []
    for example in examples:
        example = {k: v for k, v in example.items() if k not in ("cats", "spans")}
        doc = Doc(en_vocab, **example)
        train_docs.append(doc)

    with make_tempdir() as d_in:
        train_bin = DocBin(docs=train_docs)
        train_bin.to_disk(d_in / "train.spacy")
        dev_bin = DocBin(docs=train_docs)
        dev_bin.to_disk(d_in / "dev.spacy")
        init_config_result = CliRunner().invoke(
            app,
            [
                "init",
                "config",
                f"{d_in}/config.cfg",
                "--lang",
                "en",
                "--pipeline",
                component,
            ],
        )
        assert init_config_result.exit_code == 0
        train_result = CliRunner().invoke(
            app,
            [
                "train",
                f"{d_in}/config.cfg",
                "--paths.train",
                f"{d_in}/train.spacy",
                "--paths.dev",
                f"{d_in}/dev.spacy",
                "--output",
                f"{d_in}/model",
            ],
        )
        assert train_result.exit_code == 0
        assert Path(d_in / "model" / "model-last").exists()
=======
def test_find_function_valid():
    # example of architecture in main code base
    function = "spacy.TextCatBOW.v2"
    result = CliRunner().invoke(app, ["find-function", function, "-r", "architectures"])
    assert f"Found registered function '{function}'" in result.stdout
    assert "textcat.py" in result.stdout

    result = CliRunner().invoke(app, ["find-function", function])
    assert f"Found registered function '{function}'" in result.stdout
    assert "textcat.py" in result.stdout

    # example of architecture in spacy-legacy
    function = "spacy.TextCatBOW.v1"
    result = CliRunner().invoke(app, ["find-function", function])
    assert f"Found registered function '{function}'" in result.stdout
    assert "spacy_legacy" in result.stdout
    assert "textcat.py" in result.stdout


def test_find_function_invalid():
    # invalid registry
    function = "spacy.TextCatBOW.v2"
    registry = "foobar"
    result = CliRunner().invoke(
        app, ["find-function", function, "--registry", registry]
    )
    assert f"Unknown function registry: '{registry}'" in result.stdout

    # invalid function
    function = "spacy.TextCatBOW.v666"
    result = CliRunner().invoke(app, ["find-function", function])
    assert f"Couldn't find registered function: '{function}'" in result.stdout
>>>>>>> 186889ec
<|MERGE_RESOLUTION|>--- conflicted
+++ resolved
@@ -235,7 +235,40 @@
         assert test_file.is_file()
 
 
-<<<<<<< HEAD
+def test_find_function_valid():
+    # example of architecture in main code base
+    function = "spacy.TextCatBOW.v2"
+    result = CliRunner().invoke(app, ["find-function", function, "-r", "architectures"])
+    assert f"Found registered function '{function}'" in result.stdout
+    assert "textcat.py" in result.stdout
+
+    result = CliRunner().invoke(app, ["find-function", function])
+    assert f"Found registered function '{function}'" in result.stdout
+    assert "textcat.py" in result.stdout
+
+    # example of architecture in spacy-legacy
+    function = "spacy.TextCatBOW.v1"
+    result = CliRunner().invoke(app, ["find-function", function])
+    assert f"Found registered function '{function}'" in result.stdout
+    assert "spacy_legacy" in result.stdout
+    assert "textcat.py" in result.stdout
+
+
+def test_find_function_invalid():
+    # invalid registry
+    function = "spacy.TextCatBOW.v2"
+    registry = "foobar"
+    result = CliRunner().invoke(
+        app, ["find-function", function, "--registry", registry]
+    )
+    assert f"Unknown function registry: '{registry}'" in result.stdout
+
+    # invalid function
+    function = "spacy.TextCatBOW.v666"
+    result = CliRunner().invoke(app, ["find-function", function])
+    assert f"Couldn't find registered function: '{function}'" in result.stdout
+
+
 example_words_1 = ["I", "like", "cats"]
 example_words_2 = ["I", "like", "dogs"]
 example_lemmas_1 = ["I", "like", "cat"]
@@ -392,38 +425,4 @@
             ],
         )
         assert train_result.exit_code == 0
-        assert Path(d_in / "model" / "model-last").exists()
-=======
-def test_find_function_valid():
-    # example of architecture in main code base
-    function = "spacy.TextCatBOW.v2"
-    result = CliRunner().invoke(app, ["find-function", function, "-r", "architectures"])
-    assert f"Found registered function '{function}'" in result.stdout
-    assert "textcat.py" in result.stdout
-
-    result = CliRunner().invoke(app, ["find-function", function])
-    assert f"Found registered function '{function}'" in result.stdout
-    assert "textcat.py" in result.stdout
-
-    # example of architecture in spacy-legacy
-    function = "spacy.TextCatBOW.v1"
-    result = CliRunner().invoke(app, ["find-function", function])
-    assert f"Found registered function '{function}'" in result.stdout
-    assert "spacy_legacy" in result.stdout
-    assert "textcat.py" in result.stdout
-
-
-def test_find_function_invalid():
-    # invalid registry
-    function = "spacy.TextCatBOW.v2"
-    registry = "foobar"
-    result = CliRunner().invoke(
-        app, ["find-function", function, "--registry", registry]
-    )
-    assert f"Unknown function registry: '{registry}'" in result.stdout
-
-    # invalid function
-    function = "spacy.TextCatBOW.v666"
-    result = CliRunner().invoke(app, ["find-function", function])
-    assert f"Couldn't find registered function: '{function}'" in result.stdout
->>>>>>> 186889ec
+        assert Path(d_in / "model" / "model-last").exists()
--- conflicted
+++ resolved
@@ -7,13 +7,9 @@
 
 import spacy
 from spacy.cli._util import app
-<<<<<<< HEAD
 from spacy.language import Language
 from spacy.tokens import DocBin
-from .util import make_tempdir
-=======
 from .util import make_tempdir, normalize_whitespace
->>>>>>> eec5ccd7
 
 
 def test_convert_auto():

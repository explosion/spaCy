import pytest
import numpy
from numpy.testing import assert_array_equal

from spacy.attrs import ORTH, LENGTH
from spacy.lang.en import English
from spacy.tokens import Doc, Span, Token
from spacy.vocab import Vocab
from spacy.util import filter_spans
from thinc.api import get_current_ops

from ..util import add_vecs_to_vocab
from .test_underscore import clean_underscore  # noqa: F401


@pytest.fixture
def doc(en_tokenizer):
    # fmt: off
    text = "This is a sentence. This is another sentence. And a third."
    heads = [1, 1, 3, 1, 1, 6, 6, 8, 6, 6, 12, 12, 12, 12]
    deps = ["nsubj", "ROOT", "det", "attr", "punct", "nsubj", "ROOT", "det",
            "attr", "punct", "ROOT", "det", "npadvmod", "punct"]
    ents = ["O", "O", "B-ENT", "I-ENT", "I-ENT", "I-ENT", "I-ENT", "O", "O",
            "O", "O", "O", "O", "O"]
    # fmt: on
    tokens = en_tokenizer(text)
    lemmas = [t.text for t in tokens]  # this is not correct, just a placeholder
    spaces = [bool(t.whitespace_) for t in tokens]
    return Doc(
        tokens.vocab,
        words=[t.text for t in tokens],
        spaces=spaces,
        heads=heads,
        deps=deps,
        ents=ents,
        lemmas=lemmas,
    )


@pytest.fixture
def doc_not_parsed(en_tokenizer):
    text = "This is a sentence. This is another sentence. And a third."
    tokens = en_tokenizer(text)
    doc = Doc(tokens.vocab, words=[t.text for t in tokens])
    return doc


@pytest.mark.issue(1537)
def test_issue1537():
    """Test that Span.as_doc() doesn't segfault."""
    string = "The sky is blue . The man is pink . The dog is purple ."
    doc = Doc(Vocab(), words=string.split())
    doc[0].sent_start = True
    for word in doc[1:]:
        if word.nbor(-1).text == ".":
            word.sent_start = True
        else:
            word.sent_start = False
    sents = list(doc.sents)
    sent0 = sents[0].as_doc()
    sent1 = sents[1].as_doc()
    assert isinstance(sent0, Doc)
    assert isinstance(sent1, Doc)


@pytest.mark.issue(1612)
def test_issue1612(en_tokenizer):
    """Test that span.orth_ is identical to span.text"""
    doc = en_tokenizer("The black cat purrs.")
    span = doc[1:3]
    assert span.orth_ == span.text


@pytest.mark.issue(3199)
def test_issue3199():
    """Test that Span.noun_chunks works correctly if no noun chunks iterator
    is available. To make this test future-proof, we're constructing a Doc
    with a new Vocab here and a parse tree to make sure the noun chunks run.
    """
    words = ["This", "is", "a", "sentence"]
    doc = Doc(Vocab(), words=words, heads=[0] * len(words), deps=["dep"] * len(words))
    with pytest.raises(NotImplementedError):
        list(doc[0:3].noun_chunks)


@pytest.mark.issue(5152)
def test_issue5152():
    # Test that the comparison between a Span and a Token, goes well
    # There was a bug when the number of tokens in the span equaled the number of characters in the token (!)
    nlp = English()
    text = nlp("Talk about being boring!")
    text_var = nlp("Talk of being boring!")
    y = nlp("Let")
    span = text[0:3]  # Talk about being
    span_2 = text[0:3]  # Talk about being
    span_3 = text_var[0:3]  # Talk of being
    token = y[0]  # Let
    with pytest.warns(UserWarning):
        assert span.similarity(token) == 0.0
    assert span.similarity(span_2) == 1.0
    with pytest.warns(UserWarning):
        assert span_2.similarity(span_3) < 1.0


@pytest.mark.issue(6755)
def test_issue6755(en_tokenizer):
    doc = en_tokenizer("This is a magnificent sentence.")
    span = doc[:0]
    assert span.text_with_ws == ""
    assert span.text == ""


@pytest.mark.parametrize(
    "sentence, start_idx,end_idx,label",
    [("Welcome to Mumbai, my friend", 11, 17, "GPE")],
)
@pytest.mark.issue(6815)
def test_issue6815_1(sentence, start_idx, end_idx, label):
    nlp = English()
    doc = nlp(sentence)
    span = doc[:].char_span(start_idx, end_idx, label=label)
    assert span.label_ == label


@pytest.mark.parametrize(
    "sentence, start_idx,end_idx,kb_id", [("Welcome to Mumbai, my friend", 11, 17, 5)]
)
@pytest.mark.issue(6815)
def test_issue6815_2(sentence, start_idx, end_idx, kb_id):
    nlp = English()
    doc = nlp(sentence)
    span = doc[:].char_span(start_idx, end_idx, kb_id=kb_id)
    assert span.kb_id == kb_id


@pytest.mark.parametrize(
    "sentence, start_idx,end_idx,vector",
    [("Welcome to Mumbai, my friend", 11, 17, numpy.array([0.1, 0.2, 0.3]))],
)
@pytest.mark.issue(6815)
def test_issue6815_3(sentence, start_idx, end_idx, vector):
    nlp = English()
    doc = nlp(sentence)
    span = doc[:].char_span(start_idx, end_idx, vector=vector)
    assert (span.vector == vector).all()


@pytest.mark.parametrize(
    "i_sent,i,j,text",
    [
        (0, 0, len("This is a"), "This is a"),
        (1, 0, len("This is another"), "This is another"),
        (2, len("And "), len("And ") + len("a third"), "a third"),
        (0, 1, 2, None),
    ],
)
def test_char_span(doc, i_sent, i, j, text):
    sents = list(doc.sents)
    span = sents[i_sent].char_span(i, j)
    if not text:
        assert not span
    else:
        assert span.text == text


def test_char_span_attributes(doc):
    label = "LABEL"
    kb_id = "KB_ID"
    span_id = "SPAN_ID"
    span1 = doc.char_span(20, 45, label=label, kb_id=kb_id, span_id=span_id)
    span2 = doc[1:].char_span(15, 40, label=label, kb_id=kb_id, span_id=span_id)
    assert span1.text == span2.text
    assert span1.label_ == span2.label_ == label
    assert span1.kb_id_ == span2.kb_id_ == kb_id
    assert span1.id_ == span2.id_ == span_id


def test_spans_sent_spans(doc):
    sents = list(doc.sents)
    assert sents[0].start == 0
    assert sents[0].end == 5
    assert len(sents) == 3
    assert sum(len(sent) for sent in sents) == len(doc)


def test_spans_root(doc):
    span = doc[2:4]
    assert len(span) == 2
    assert span.text == "a sentence"
    assert span.root.text == "sentence"
    assert span.root.head.text == "is"


def test_spans_string_fn(doc):
    span = doc[0:4]
    assert len(span) == 4
    assert span.text == "This is a sentence"


def test_spans_root2(en_tokenizer):
    text = "through North and South Carolina"
    heads = [0, 4, 1, 1, 0]
    deps = ["dep"] * len(heads)
    tokens = en_tokenizer(text)
    doc = Doc(tokens.vocab, words=[t.text for t in tokens], heads=heads, deps=deps)
    assert doc[-2:].root.text == "Carolina"


def test_spans_span_sent(doc, doc_not_parsed):
    """Test span.sent property"""
    assert len(list(doc.sents))
    assert doc[:2].sent.root.text == "is"
    assert doc[:2].sent.text == "This is a sentence."
    assert doc[6:7].sent.root.left_edge.text == "This"
    assert doc[0 : len(doc)].sent == list(doc.sents)[0]
    assert list(doc[0 : len(doc)].sents) == list(doc.sents)

    with pytest.raises(ValueError):
        doc_not_parsed[:2].sent

    # test on manual sbd
    doc_not_parsed[0].is_sent_start = True
    doc_not_parsed[5].is_sent_start = True
    assert doc_not_parsed[1:3].sent == doc_not_parsed[0:5]
    assert doc_not_parsed[10:14].sent == doc_not_parsed[5:]


@pytest.mark.parametrize(
    "start,end,expected_sentence",
    [
        (0, 14, "This is"),  # Entire doc
        (1, 4, "This is"),  # Overlapping with 2 sentences
        (0, 2, "This is"),  # Beginning of the Doc. Full sentence
        (0, 1, "This is"),  # Beginning of the Doc. Part of a sentence
        (10, 14, "And a"),  # End of the Doc. Overlapping with 2 senteces
        (12, 14, "third."),  # End of the Doc. Full sentence
        (1, 1, "This is"),  # Empty Span
    ],
)
def test_spans_span_sent_user_hooks(doc, start, end, expected_sentence):

    # Doc-level sents hook
    def user_hook(doc):
        return [doc[ii : ii + 2] for ii in range(0, len(doc), 2)]

    doc.user_hooks["sents"] = user_hook

    # Make sure doc-level sents hook works
    assert doc[start:end].sent.text == expected_sentence

    # Span-level sent hook
    doc.user_span_hooks["sent"] = lambda x: x
    # Now, span=level sent hook overrides the doc-level sents hook
    assert doc[start:end].sent == doc[start:end]


def test_spans_lca_matrix(en_tokenizer):
    """Test span's lca matrix generation"""
    tokens = en_tokenizer("the lazy dog slept")
    doc = Doc(
        tokens.vocab,
        words=[t.text for t in tokens],
        heads=[2, 2, 3, 3],
        deps=["dep"] * 4,
    )
    lca = doc[:2].get_lca_matrix()
    assert lca.shape == (2, 2)
    assert lca[0, 0] == 0  # the & the -> the
    assert lca[0, 1] == -1  # the & lazy -> dog (out of span)
    assert lca[1, 0] == -1  # lazy & the -> dog (out of span)
    assert lca[1, 1] == 1  # lazy & lazy -> lazy

    lca = doc[1:].get_lca_matrix()
    assert lca.shape == (3, 3)
    assert lca[0, 0] == 0  # lazy & lazy -> lazy
    assert lca[0, 1] == 1  # lazy & dog -> dog
    assert lca[0, 2] == 2  # lazy & slept -> slept

    lca = doc[2:].get_lca_matrix()
    assert lca.shape == (2, 2)
    assert lca[0, 0] == 0  # dog & dog -> dog
    assert lca[0, 1] == 1  # dog & slept -> slept
    assert lca[1, 0] == 1  # slept & dog -> slept
    assert lca[1, 1] == 1  # slept & slept -> slept

    # example from Span API docs
    tokens = en_tokenizer("I like New York in Autumn")
    doc = Doc(
        tokens.vocab,
        words=[t.text for t in tokens],
        heads=[1, 1, 3, 1, 3, 4],
        deps=["dep"] * len(tokens),
    )
    lca = doc[1:4].get_lca_matrix()
    assert_array_equal(lca, numpy.asarray([[0, 0, 0], [0, 1, 2], [0, 2, 2]]))


def test_span_similarity_match():
    doc = Doc(Vocab(), words=["a", "b", "a", "b"])
    span1 = doc[:2]
    span2 = doc[2:]
    with pytest.warns(UserWarning):
        assert span1.similarity(span2) == 1.0
        assert span1.similarity(doc) == 0.0
        assert span1[:1].similarity(doc.vocab["a"]) == 1.0


def test_spans_default_sentiment(en_tokenizer):
    """Test span.sentiment property's default averaging behaviour"""
    text = "good stuff bad stuff"
    tokens = en_tokenizer(text)
    tokens.vocab[tokens[0].text].sentiment = 3.0
    tokens.vocab[tokens[2].text].sentiment = -2.0
    doc = Doc(tokens.vocab, words=[t.text for t in tokens])
    assert doc[:2].sentiment == 3.0 / 2
    assert doc[-2:].sentiment == -2.0 / 2
    assert doc[:-1].sentiment == (3.0 + -2) / 3.0


def test_spans_override_sentiment(en_tokenizer):
    """Test span.sentiment property's default averaging behaviour"""
    text = "good stuff bad stuff"
    tokens = en_tokenizer(text)
    tokens.vocab[tokens[0].text].sentiment = 3.0
    tokens.vocab[tokens[2].text].sentiment = -2.0
    doc = Doc(tokens.vocab, words=[t.text for t in tokens])
    doc.user_span_hooks["sentiment"] = lambda span: 10.0
    assert doc[:2].sentiment == 10.0
    assert doc[-2:].sentiment == 10.0
    assert doc[:-1].sentiment == 10.0


def test_spans_are_hashable(en_tokenizer):
    """Test spans can be hashed."""
    text = "good stuff bad stuff"
    tokens = en_tokenizer(text)
    span1 = tokens[:2]
    span2 = tokens[2:4]
    assert hash(span1) != hash(span2)
    span3 = tokens[0:2]
    assert hash(span3) == hash(span1)


def test_spans_by_character(doc):
    span1 = doc[1:-2]

    # default and specified alignment mode "strict"
    span2 = doc.char_span(span1.start_char, span1.end_char, label="GPE")
    assert span1.start_char == span2.start_char
    assert span1.end_char == span2.end_char
    assert span2.label_ == "GPE"

    span2 = doc.char_span(
        span1.start_char, span1.end_char, label="GPE", alignment_mode="strict"
    )
    assert span1.start_char == span2.start_char
    assert span1.end_char == span2.end_char
    assert span2.label_ == "GPE"

    # alignment mode "contract"
    span2 = doc.char_span(
        span1.start_char - 3, span1.end_char, label="GPE", alignment_mode="contract"
    )
    assert span1.start_char == span2.start_char
    assert span1.end_char == span2.end_char
    assert span2.label_ == "GPE"

    # alignment mode "expand"
    span2 = doc.char_span(
        span1.start_char + 1, span1.end_char, label="GPE", alignment_mode="expand"
    )
    assert span1.start_char == span2.start_char
    assert span1.end_char == span2.end_char
    assert span2.label_ == "GPE"

    # unsupported alignment mode
    with pytest.raises(ValueError):
        span2 = doc.char_span(
            span1.start_char + 1, span1.end_char, label="GPE", alignment_mode="unk"
        )

    # Span.char_span + alignment mode "contract"
    span2 = doc[0:2].char_span(
        span1.start_char - 3, span1.end_char, label="GPE", alignment_mode="contract"
    )
    assert span1.start_char == span2.start_char
    assert span1.end_char == span2.end_char
    assert span2.label_ == "GPE"


def test_span_to_array(doc):
    span = doc[1:-2]
    arr = span.to_array([ORTH, LENGTH])
    assert arr.shape == (len(span), 2)
    assert arr[0, 0] == span[0].orth
    assert arr[0, 1] == len(span[0])


def test_span_as_doc(doc):
    span = doc[4:10]
    span_doc = span.as_doc()
    assert span.text == span_doc.text.strip()
    assert isinstance(span_doc, doc.__class__)
    assert span_doc is not doc
    assert span_doc[0].idx == 0

    # partial initial entity is removed
    assert len(span_doc.ents) == 0

    # full entity is preserved
    span_doc = doc[2:10].as_doc()
    assert len(span_doc.ents) == 1

    # partial final entity is removed
    span_doc = doc[0:5].as_doc()
    assert len(span_doc.ents) == 0


@pytest.mark.usefixtures("clean_underscore")
def test_span_as_doc_user_data(doc):
    """Test that the user_data can be preserved (but not by default)."""
    my_key = "my_info"
    my_value = 342
    doc.user_data[my_key] = my_value
    Token.set_extension("is_x", default=False)
    doc[7]._.is_x = True

    span = doc[4:10]
    span_doc_with = span.as_doc(copy_user_data=True)
    span_doc_without = span.as_doc()

    assert doc.user_data.get(my_key, None) is my_value
    assert span_doc_with.user_data.get(my_key, None) is my_value
    assert span_doc_without.user_data.get(my_key, None) is None
    for i in range(len(span_doc_with)):
        if i != 3:
            assert span_doc_with[i]._.is_x is False
        else:
            assert span_doc_with[i]._.is_x is True
    assert not any([t._.is_x for t in span_doc_without])


def test_span_string_label_kb_id(doc):
    span = Span(doc, 0, 1, label="hello", kb_id="Q342")
    assert span.label_ == "hello"
    assert span.label == doc.vocab.strings["hello"]
    assert span.kb_id_ == "Q342"
    assert span.kb_id == doc.vocab.strings["Q342"]


def test_span_string_label_id(doc):
    span = Span(doc, 0, 1, label="hello", span_id="Q342")
    assert span.label_ == "hello"
    assert span.label == doc.vocab.strings["hello"]
    assert span.id_ == "Q342"
    assert span.id == doc.vocab.strings["Q342"]


def test_span_attrs_writable(doc):
    span = Span(doc, 0, 1)
    span.label_ = "label"
    span.kb_id_ = "kb_id"
    span.id_ = "id"


def test_span_ents_property(doc):
    doc.ents = [
        (doc.vocab.strings["PRODUCT"], 0, 1),
        (doc.vocab.strings["PRODUCT"], 7, 8),
        (doc.vocab.strings["PRODUCT"], 11, 14),
    ]
    assert len(list(doc.ents)) == 3
    sentences = list(doc.sents)
    assert len(sentences) == 3
    assert len(sentences[0].ents) == 1
    # First sentence, also tests start of sentence
    assert sentences[0].ents[0].text == "This"
    assert sentences[0].ents[0].label_ == "PRODUCT"
    assert sentences[0].ents[0].start == 0
    assert sentences[0].ents[0].end == 1
    # Second sentence
    assert len(sentences[1].ents) == 1
    assert sentences[1].ents[0].text == "another"
    assert sentences[1].ents[0].label_ == "PRODUCT"
    assert sentences[1].ents[0].start == 7
    assert sentences[1].ents[0].end == 8
    # Third sentence ents, Also tests end of sentence
    assert sentences[2].ents[0].text == "a third."
    assert sentences[2].ents[0].label_ == "PRODUCT"
    assert sentences[2].ents[0].start == 11
    assert sentences[2].ents[0].end == 14


def test_filter_spans(doc):
    # Test filtering duplicates
    spans = [doc[1:4], doc[6:8], doc[1:4], doc[10:14]]
    filtered = filter_spans(spans)
    assert len(filtered) == 3
    assert filtered[0].start == 1 and filtered[0].end == 4
    assert filtered[1].start == 6 and filtered[1].end == 8
    assert filtered[2].start == 10 and filtered[2].end == 14
    # Test filtering overlaps with longest preference
    spans = [doc[1:4], doc[1:3], doc[5:10], doc[7:9], doc[1:4]]
    filtered = filter_spans(spans)
    assert len(filtered) == 2
    assert len(filtered[0]) == 3
    assert len(filtered[1]) == 5
    assert filtered[0].start == 1 and filtered[0].end == 4
    assert filtered[1].start == 5 and filtered[1].end == 10
    # Test filtering overlaps with earlier preference for identical length
    spans = [doc[1:4], doc[2:5], doc[5:10], doc[7:9], doc[1:4]]
    filtered = filter_spans(spans)
    assert len(filtered) == 2
    assert len(filtered[0]) == 3
    assert len(filtered[1]) == 5
    assert filtered[0].start == 1 and filtered[0].end == 4
    assert filtered[1].start == 5 and filtered[1].end == 10


def test_span_eq_hash(doc, doc_not_parsed):
    assert doc[0:2] == doc[0:2]
    assert doc[0:2] != doc[1:3]
    assert doc[0:2] != doc_not_parsed[0:2]
    assert hash(doc[0:2]) == hash(doc[0:2])
    assert hash(doc[0:2]) != hash(doc[1:3])
    assert hash(doc[0:2]) != hash(doc_not_parsed[0:2])

    # check that an out-of-bounds is not equivalent to the span of the full doc
    assert doc[0 : len(doc)] != doc[len(doc) : len(doc) + 1]


def test_span_boundaries(doc):
    start = 1
    end = 5
    span = doc[start:end]
    for i in range(start, end):
        assert span[i - start] == doc[i]
    with pytest.raises(IndexError):
        span[-5]
    with pytest.raises(IndexError):
        span[5]

    empty_span_0 = doc[0:0]
    assert empty_span_0.text == ""
    assert empty_span_0.start == 0
    assert empty_span_0.end == 0
    assert empty_span_0.start_char == 0
    assert empty_span_0.end_char == 0

    empty_span_1 = doc[1:1]
    assert empty_span_1.text == ""
    assert empty_span_1.start == 1
    assert empty_span_1.end == 1
    assert empty_span_1.start_char == empty_span_1.end_char

    oob_span_start = doc[-len(doc) - 1 : -len(doc) - 10]
    assert oob_span_start.text == ""
    assert oob_span_start.start == 0
    assert oob_span_start.end == 0
    assert oob_span_start.start_char == 0
    assert oob_span_start.end_char == 0

    oob_span_end = doc[len(doc) + 1 : len(doc) + 10]
    assert oob_span_end.text == ""
    assert oob_span_end.start == len(doc)
    assert oob_span_end.end == len(doc)
    assert oob_span_end.start_char == len(doc.text)
    assert oob_span_end.end_char == len(doc.text)


def test_span_lemma(doc):
    # span lemmas should have the same number of spaces as the span
    sp = doc[1:5]
    assert len(sp.text.split(" ")) == len(sp.lemma_.split(" "))


def test_sent(en_tokenizer):
    doc = en_tokenizer("Check span.sent raises error if doc is not sentencized.")
    span = doc[1:3]
    assert not span.doc.has_annotation("SENT_START")
    with pytest.raises(ValueError):
        span.sent


def test_span_with_vectors(doc):
    ops = get_current_ops()
    prev_vectors = doc.vocab.vectors
    vectors = [
        ("apple", ops.asarray([1, 2, 3])),
        ("orange", ops.asarray([-1, -2, -3])),
        ("And", ops.asarray([-1, -1, -1])),
        ("juice", ops.asarray([5, 5, 10])),
        ("pie", ops.asarray([7, 6.3, 8.9])),
    ]
    add_vecs_to_vocab(doc.vocab, vectors)
    # 0-length span
    assert_array_equal(ops.to_numpy(doc[0:0].vector), numpy.zeros((3,)))
    # longer span with no vector
    assert_array_equal(ops.to_numpy(doc[0:4].vector), numpy.zeros((3,)))
    # single-token span with vector
    assert_array_equal(ops.to_numpy(doc[10:11].vector), [-1, -1, -1])
    doc.vocab.vectors = prev_vectors


# fmt: off
def test_span_comparison(doc):

    # Identical start, end, only differ in label and kb_id
    assert Span(doc, 0, 3) == Span(doc, 0, 3)
    assert Span(doc, 0, 3, "LABEL") == Span(doc, 0, 3, "LABEL")
    assert Span(doc, 0, 3, "LABEL", kb_id="KB_ID") == Span(doc, 0, 3, "LABEL", kb_id="KB_ID")

    assert Span(doc, 0, 3) != Span(doc, 0, 3, "LABEL")
    assert Span(doc, 0, 3) != Span(doc, 0, 3, "LABEL", kb_id="KB_ID")
    assert Span(doc, 0, 3, "LABEL") != Span(doc, 0, 3, "LABEL", kb_id="KB_ID")

    assert Span(doc, 0, 3) <= Span(doc, 0, 3) and Span(doc, 0, 3) >= Span(doc, 0, 3)
    assert Span(doc, 0, 3, "LABEL") <= Span(doc, 0, 3, "LABEL") and Span(doc, 0, 3, "LABEL") >= Span(doc, 0, 3, "LABEL")
    assert Span(doc, 0, 3, "LABEL", kb_id="KB_ID") <= Span(doc, 0, 3, "LABEL", kb_id="KB_ID")
    assert Span(doc, 0, 3, "LABEL", kb_id="KB_ID") >= Span(doc, 0, 3, "LABEL", kb_id="KB_ID")

    assert (Span(doc, 0, 3) < Span(doc, 0, 3, "", kb_id="KB_ID") < Span(doc, 0, 3, "LABEL") < Span(doc, 0, 3, "LABEL", kb_id="KB_ID"))
    assert (Span(doc, 0, 3) <= Span(doc, 0, 3, "", kb_id="KB_ID") <= Span(doc, 0, 3, "LABEL") <= Span(doc, 0, 3, "LABEL", kb_id="KB_ID"))

    assert (Span(doc, 0, 3, "LABEL", kb_id="KB_ID") > Span(doc, 0, 3, "LABEL") > Span(doc, 0, 3, "", kb_id="KB_ID") > Span(doc, 0, 3))
    assert (Span(doc, 0, 3, "LABEL", kb_id="KB_ID") >= Span(doc, 0, 3, "LABEL") >= Span(doc, 0, 3, "", kb_id="KB_ID") >= Span(doc, 0, 3))

    # Different end
    assert Span(doc, 0, 3, "LABEL", kb_id="KB_ID") < Span(doc, 0, 4, "LABEL", kb_id="KB_ID")

    assert Span(doc, 0, 3, "LABEL", kb_id="KB_ID") < Span(doc, 0, 4)
    assert Span(doc, 0, 3, "LABEL", kb_id="KB_ID") <= Span(doc, 0, 4)
    assert Span(doc, 0, 4) > Span(doc, 0, 3, "LABEL", kb_id="KB_ID")
    assert Span(doc, 0, 4) >= Span(doc, 0, 3, "LABEL", kb_id="KB_ID")

    # Different start
    assert Span(doc, 0, 3, "LABEL", kb_id="KB_ID") != Span(doc, 1, 3, "LABEL", kb_id="KB_ID")

    assert Span(doc, 0, 3, "LABEL", kb_id="KB_ID") < Span(doc, 1, 3)
    assert Span(doc, 0, 3, "LABEL", kb_id="KB_ID") <= Span(doc, 1, 3)
    assert Span(doc, 1, 3) > Span(doc, 0, 3, "LABEL", kb_id="KB_ID")
    assert Span(doc, 1, 3) >= Span(doc, 0, 3, "LABEL", kb_id="KB_ID")

    # Different start & different end
    assert Span(doc, 0, 4, "LABEL", kb_id="KB_ID") != Span(doc, 1, 3, "LABEL", kb_id="KB_ID")

    assert Span(doc, 0, 4, "LABEL", kb_id="KB_ID") < Span(doc, 1, 3)
    assert Span(doc, 0, 4, "LABEL", kb_id="KB_ID") <= Span(doc, 1, 3)
    assert Span(doc, 1, 3) > Span(doc, 0, 4, "LABEL", kb_id="KB_ID")
    assert Span(doc, 1, 3) >= Span(doc, 0, 4, "LABEL", kb_id="KB_ID")

    # Different id
    assert Span(doc, 1, 3, span_id="AAA") < Span(doc, 1, 3, span_id="BBB")
# fmt: on


@pytest.mark.parametrize(
    "start,end,expected_sentences,expected_sentences_with_hook",
    [
        (0, 14, 3, 7),  # Entire doc
        (3, 6, 2, 2),  # Overlapping with 2 sentences
        (0, 4, 1, 2),  # Beginning of the Doc. Full sentence
        (0, 3, 1, 2),  # Beginning of the Doc. Part of a sentence
        (9, 14, 2, 3),  # End of the Doc. Overlapping with 2 senteces
        (10, 14, 1, 2),  # End of the Doc. Full sentence
        (11, 14, 1, 2),  # End of the Doc. Partial sentence
        (0, 0, 1, 1),  # Empty Span
    ],
)
def test_span_sents(doc, start, end, expected_sentences, expected_sentences_with_hook):

    assert len(list(doc[start:end].sents)) == expected_sentences

    def user_hook(doc):
        return [doc[ii : ii + 2] for ii in range(0, len(doc), 2)]

    doc.user_hooks["sents"] = user_hook

    assert len(list(doc[start:end].sents)) == expected_sentences_with_hook

    doc.user_span_hooks["sents"] = lambda x: [x]

    assert list(doc[start:end].sents)[0] == doc[start:end]
    assert len(list(doc[start:end].sents)) == 1


def test_span_sents_not_parsed(doc_not_parsed):
    with pytest.raises(ValueError):
        list(Span(doc_not_parsed, 0, 3).sents)


def test_span_group_copy(doc):
    doc.spans["test"] = [doc[0:1], doc[2:4]]
    assert len(doc.spans["test"]) == 2
    doc_copy = doc.copy()
    # check that the spans were indeed copied
    assert len(doc_copy.spans["test"]) == 2
    # add a new span to the original doc
    doc.spans["test"].append(doc[3:4])
    assert len(doc.spans["test"]) == 3
    # check that the copy spans were not modified and this is an isolated doc
    assert len(doc_copy.spans["test"]) == 2


def test_for_partial_ent_sents():
    """Spans may be associated with multiple sentences. These .sents should always be complete, not partial, sentences,
    which this tests for.
    """
    doc = Doc(
        English().vocab,
        words=["Mahler's", "Symphony", "No.", "8", "was", "beautiful."],
        sent_starts=[1, 0, 0, 1, 0, 0],
    )
    doc.set_ents([Span(doc, 1, 4, "WORK")])
    # The specified entity is associated with both sentences in this doc, so we expect all sentences in the doc to be
    # equal to the sentences referenced in ent.sents.
    for doc_sent, ent_sent in zip(doc.sents, doc.ents[0].sents):
<<<<<<< HEAD
        assert doc_sent == ent_sent
=======
        assert doc_sent == ent_sent


def test_for_no_ent_sents():
    """Span.sents() should set .sents correctly, even if Span in question is trailing and doesn't form a full
    sentence.
    """
    doc = Doc(
        English().vocab,
        words=["This", "is", "a", "test.", "ENTITY"],
        sent_starts=[1, 0, 0, 0, 1],
    )
    doc.set_ents([Span(doc, 4, 5, "WORK")])
    sents = list(doc.ents[0].sents)
    assert len(sents) == 1
    assert str(sents[0]) == str(doc.ents[0].sent) == "ENTITY"
>>>>>>> 923d24e8
<|MERGE_RESOLUTION|>--- conflicted
+++ resolved
@@ -715,9 +715,6 @@
     # The specified entity is associated with both sentences in this doc, so we expect all sentences in the doc to be
     # equal to the sentences referenced in ent.sents.
     for doc_sent, ent_sent in zip(doc.sents, doc.ents[0].sents):
-<<<<<<< HEAD
-        assert doc_sent == ent_sent
-=======
         assert doc_sent == ent_sent
 
 
@@ -733,5 +730,4 @@
     doc.set_ents([Span(doc, 4, 5, "WORK")])
     sents = list(doc.ents[0].sents)
     assert len(sents) == 1
-    assert str(sents[0]) == str(doc.ents[0].sent) == "ENTITY"
->>>>>>> 923d24e8
+    assert str(sents[0]) == str(doc.ents[0].sent) == "ENTITY"
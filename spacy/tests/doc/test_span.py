--- conflicted
+++ resolved
@@ -689,26 +689,6 @@
     assert len(doc_copy.spans["test"]) == 2
 
 
-<<<<<<< HEAD
-@pytest.mark.issue(11113)
-def test_span_ent_id(en_tokenizer):
-    doc = en_tokenizer("a b c d")
-    doc.ents = [Span(doc, 1, 3, label="A", span_id="ID0")]
-    span = doc.ents[0]
-    assert doc[1].ent_id_ == "ID0"
-
-    # setting Span.id sets Token.ent_id
-    span.id_ = "ID1"
-    doc.ents = [span]
-    assert doc.ents[0].ent_id_ == "ID1"
-    assert doc[1].ent_id_ == "ID1"
-
-    # Span.ent_id is an alias of Span.id
-    span.ent_id_ = "ID2"
-    doc.ents = [span]
-    assert doc.ents[0].ent_id_ == "ID2"
-    assert doc[1].ent_id_ == "ID2"
-=======
 def test_for_partial_ent_sents():
     """Spans may be associated with multiple sentences. These .sents should always be complete, not partial, sentences,
     which this tests for.
@@ -737,5 +717,4 @@
     doc.set_ents([Span(doc, 4, 5, "WORK")])
     sents = list(doc.ents[0].sents)
     assert len(sents) == 1
-    assert str(sents[0]) == str(doc.ents[0].sent) == "ENTITY"
->>>>>>> ce258670
+    assert str(sents[0]) == str(doc.ents[0].sent) == "ENTITY"
--- conflicted
+++ resolved
@@ -318,30 +318,6 @@
     tokens = en_tokenizer("the lazy dog slept")
     doc = get_doc(tokens.vocab, words=[t.text for t in tokens], heads=[2, 1, 1, 0])
     lca = doc.get_lca_matrix()
-<<<<<<< HEAD
-    assert(lca[1, 1] == 1)
-    assert(lca[0, 1] == 2)
-    assert(lca[1, 2] == 2)
-=======
     assert lca[1, 1] == 1
     assert lca[0, 1] == 2
-    assert lca[1, 2] == 2
-
-
-def test_parse_tree(en_tokenizer):
-    """Tests doc.print_tree() method."""
-    text = "I like New York in Autumn."
-    heads = [1, 0, 1, -2, -3, -1, -5]
-    tags = ["PRP", "IN", "NNP", "NNP", "IN", "NNP", "."]
-    tokens = en_tokenizer(text)
-    doc = get_doc(tokens.vocab, words=[t.text for t in tokens], heads=heads, tags=tags)
-    # full method parse_tree(text) is a trivial composition
-    trees = doc.print_tree()
-    assert len(trees) > 0
-    tree = trees[0]
-    assert all(
-        k in list(tree.keys())
-        for k in ["word", "lemma", "NE", "POS_fine", "POS_coarse", "arc", "modifiers"]
-    )
-    assert tree["word"] == "like"  # check root is correct
->>>>>>> b6e99144
+    assert lca[1, 2] == 2
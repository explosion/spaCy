import pickle

import pytest
from thinc.api import get_current_ops

import spacy
from spacy.lang.en import English
from spacy.strings import StringStore
from spacy.symbols import NORM
from spacy.tokens import Doc
from spacy.util import ensure_path, load_model
from spacy.vectors import Vectors
from spacy.vocab import Vocab
from spacy.lang.lex_attrs import norm

from ..util import make_tempdir

test_strings = [
    (StringStore(), StringStore()),
    (StringStore(["rats", "are", "cute"]), StringStore(["i", "like", "rats"])),
]
test_strings_attrs = [(StringStore(["rats", "are", "cute"]), "Hello")]


@pytest.mark.issue(599)
def test_issue599(en_vocab):
    doc = Doc(en_vocab)
    doc2 = Doc(doc.vocab)
    doc2.from_bytes(doc.to_bytes())
    assert doc2.has_annotation("DEP")


@pytest.mark.issue(4054)
def test_issue4054(en_vocab):
    """Test that a new blank model can be made with a vocab from file,
    and that serialization does not drop the language at any point."""
    nlp1 = English()
    vocab1 = nlp1.vocab
    with make_tempdir() as d:
        vocab_dir = ensure_path(d / "vocab")
        if not vocab_dir.exists():
            vocab_dir.mkdir()
        vocab1.to_disk(vocab_dir)
        vocab2 = Vocab().from_disk(vocab_dir)
        nlp2 = spacy.blank("en", vocab=vocab2)
        nlp_dir = ensure_path(d / "nlp")
        if not nlp_dir.exists():
            nlp_dir.mkdir()
        nlp2.to_disk(nlp_dir)
        nlp3 = load_model(nlp_dir)
        assert nlp3.lang == "en"


@pytest.mark.issue(4133)
def test_issue4133(en_vocab):
    nlp = English()
    vocab_bytes = nlp.vocab.to_bytes()
    words = ["Apple", "is", "looking", "at", "buying", "a", "startup"]
    pos = ["NOUN", "VERB", "ADP", "VERB", "PROPN", "NOUN", "ADP"]
    doc = Doc(en_vocab, words=words)
    for i, token in enumerate(doc):
        token.pos_ = pos[i]
    # usually this is already True when starting from proper models instead of blank English
    doc_bytes = doc.to_bytes()
    vocab = Vocab()
    vocab = vocab.from_bytes(vocab_bytes)
    doc = Doc(vocab).from_bytes(doc_bytes)
    actual = []
    for token in doc:
        actual.append(token.pos_)
    assert actual == pos


@pytest.mark.parametrize("text", ["rat"])
def test_serialize_vocab(en_vocab, text):
    text_hash = en_vocab.strings.add(text)
    vocab_bytes = en_vocab.to_bytes(exclude=["lookups"])
    new_vocab = Vocab().from_bytes(vocab_bytes)
    assert new_vocab.strings[text_hash] == text
    assert new_vocab.to_bytes(exclude=["lookups"]) == vocab_bytes
    assert new_vocab.lex_attr_data == en_vocab.lex_attr_data


@pytest.mark.parametrize("strings1,strings2", test_strings)
def test_serialize_vocab_roundtrip_bytes(strings1, strings2):
    vocab1 = Vocab(strings=strings1)
    vocab2 = Vocab(strings=strings2)
    vocab1_b = vocab1.to_bytes()
    vocab2_b = vocab2.to_bytes()
    if strings1.to_bytes() == strings2.to_bytes():
        assert vocab1_b == vocab2_b
    else:
        assert vocab1_b != vocab2_b
    vocab1 = vocab1.from_bytes(vocab1_b)
    assert vocab1.to_bytes() == vocab1_b
    new_vocab1 = Vocab().from_bytes(vocab1_b)
    assert new_vocab1.to_bytes() == vocab1_b
    assert len(new_vocab1.strings) == len(strings1)
    assert sorted([s for s in new_vocab1.strings]) == sorted(strings1)


@pytest.mark.parametrize("strings1,strings2", test_strings)
def test_serialize_vocab_roundtrip_disk(strings1, strings2):
    vocab1 = Vocab(strings=strings1)
    vocab2 = Vocab(strings=strings2)
    with make_tempdir() as d:
        file_path1 = d / "vocab1"
        file_path2 = d / "vocab2"
        vocab1.to_disk(file_path1)
        vocab2.to_disk(file_path2)
        vocab1_d = Vocab().from_disk(file_path1)
        vocab2_d = Vocab().from_disk(file_path2)
        # check strings rather than lexemes, which are only reloaded on demand
        assert set(strings1) == set([s for s in vocab1_d.strings])
        assert set(strings2) == set([s for s in vocab2_d.strings])
        if set(strings1) == set(strings2):
            assert [s for s in vocab1_d.strings] == [s for s in vocab2_d.strings]
        else:
            assert [s for s in vocab1_d.strings] != [s for s in vocab2_d.strings]
        assert vocab1_d.lex_attr_data == vocab2_d.lex_attr_data


@pytest.mark.parametrize("strings,lex_attr", test_strings_attrs)
def test_serialize_vocab_lex_attrs_bytes(strings, lex_attr):
<<<<<<< HEAD
    vocab1 = Vocab(strings=strings, lex_attr_getters={NORM: norm})
    vocab2 = Vocab(lex_attr_getters={NORM: norm})
    vocab1[strings[0]].norm_ = lex_attr
    assert vocab1[strings[0]].norm_ == lex_attr
    assert vocab2[strings[0]].norm_ != lex_attr
=======
    vocab1 = Vocab(strings=strings)
    vocab2 = Vocab()
    s = next(iter(vocab1.strings))
    vocab1[s].norm_ = lex_attr
    assert vocab1[s].norm_ == lex_attr
    assert vocab2[s].norm_ != lex_attr
>>>>>>> b734e531
    vocab2 = vocab2.from_bytes(vocab1.to_bytes())
    assert vocab2[s].norm_ == lex_attr


@pytest.mark.parametrize("strings,lex_attr", test_strings_attrs)
def test_deserialize_vocab_seen_entries(strings, lex_attr):
    # Reported in #2153
    vocab = Vocab(strings=strings)
    vocab.from_bytes(vocab.to_bytes())
    assert len(vocab.strings) == len(strings)


@pytest.mark.parametrize("strings,lex_attr", test_strings_attrs)
def test_serialize_vocab_lex_attrs_disk(strings, lex_attr):
<<<<<<< HEAD
    vocab1 = Vocab(strings=strings, lex_attr_getters={NORM: norm})
    vocab2 = Vocab(lex_attr_getters={NORM: norm})
    vocab1[strings[0]].norm_ = lex_attr
    assert vocab1[strings[0]].norm_ == lex_attr
    assert vocab2[strings[0]].norm_ != lex_attr
=======
    vocab1 = Vocab(strings=strings)
    vocab2 = Vocab()
    s = next(iter(vocab1.strings))
    vocab1[s].norm_ = lex_attr
    assert vocab1[s].norm_ == lex_attr
    assert vocab2[s].norm_ != lex_attr
>>>>>>> b734e531
    with make_tempdir() as d:
        file_path = d / "vocab"
        vocab1.to_disk(file_path)
        vocab2 = vocab2.from_disk(file_path)
    assert vocab2[s].norm_ == lex_attr


@pytest.mark.parametrize("strings1,strings2", test_strings)
def test_serialize_stringstore_roundtrip_bytes(strings1, strings2):
    sstore1 = StringStore(strings=strings1)
    sstore2 = StringStore(strings=strings2)
    sstore1_b = sstore1.to_bytes()
    sstore2_b = sstore2.to_bytes()
    if set(strings1) == set(strings2):
        assert sstore1_b == sstore2_b
    else:
        assert sstore1_b != sstore2_b
    sstore1 = sstore1.from_bytes(sstore1_b)
    assert sstore1.to_bytes() == sstore1_b
    new_sstore1 = StringStore().from_bytes(sstore1_b)
    assert new_sstore1.to_bytes() == sstore1_b
    assert set(new_sstore1) == set(strings1)


@pytest.mark.parametrize("strings1,strings2", test_strings)
def test_serialize_stringstore_roundtrip_disk(strings1, strings2):
    sstore1 = StringStore(strings=strings1)
    sstore2 = StringStore(strings=strings2)
    with make_tempdir() as d:
        file_path1 = d / "strings1"
        file_path2 = d / "strings2"
        sstore1.to_disk(file_path1)
        sstore2.to_disk(file_path2)
        sstore1_d = StringStore().from_disk(file_path1)
        sstore2_d = StringStore().from_disk(file_path2)
        assert set(sstore1_d) == set(sstore1)
        assert set(sstore2_d) == set(sstore2)
        if set(strings1) == set(strings2):
            assert set(sstore1_d) == set(sstore2_d)
        else:
            assert set(sstore1_d) != set(sstore2_d)


@pytest.mark.parametrize("strings,lex_attr", test_strings_attrs)
def test_pickle_vocab(strings, lex_attr):
    vocab = Vocab(strings=strings)
    ops = get_current_ops()
    vectors = Vectors(data=ops.xp.zeros((10, 10)), mode="floret", hash_count=1)
    vocab.vectors = vectors
    vocab.lex_attr_data = {"a": 1}
    vocab[strings[0]].norm_ = lex_attr
    vocab_pickled = pickle.dumps(vocab)
    vocab_unpickled = pickle.loads(vocab_pickled)
    assert vocab.to_bytes() == vocab_unpickled.to_bytes()
    assert vocab_unpickled.vectors.mode == "floret"
    assert vocab_unpickled.lex_attr_data == vocab.lex_attr_data<|MERGE_RESOLUTION|>--- conflicted
+++ resolved
@@ -122,20 +122,12 @@
 
 @pytest.mark.parametrize("strings,lex_attr", test_strings_attrs)
 def test_serialize_vocab_lex_attrs_bytes(strings, lex_attr):
-<<<<<<< HEAD
     vocab1 = Vocab(strings=strings, lex_attr_getters={NORM: norm})
     vocab2 = Vocab(lex_attr_getters={NORM: norm})
-    vocab1[strings[0]].norm_ = lex_attr
-    assert vocab1[strings[0]].norm_ == lex_attr
-    assert vocab2[strings[0]].norm_ != lex_attr
-=======
-    vocab1 = Vocab(strings=strings)
-    vocab2 = Vocab()
     s = next(iter(vocab1.strings))
     vocab1[s].norm_ = lex_attr
     assert vocab1[s].norm_ == lex_attr
     assert vocab2[s].norm_ != lex_attr
->>>>>>> b734e531
     vocab2 = vocab2.from_bytes(vocab1.to_bytes())
     assert vocab2[s].norm_ == lex_attr
 
@@ -150,20 +142,12 @@
 
 @pytest.mark.parametrize("strings,lex_attr", test_strings_attrs)
 def test_serialize_vocab_lex_attrs_disk(strings, lex_attr):
-<<<<<<< HEAD
     vocab1 = Vocab(strings=strings, lex_attr_getters={NORM: norm})
     vocab2 = Vocab(lex_attr_getters={NORM: norm})
-    vocab1[strings[0]].norm_ = lex_attr
-    assert vocab1[strings[0]].norm_ == lex_attr
-    assert vocab2[strings[0]].norm_ != lex_attr
-=======
-    vocab1 = Vocab(strings=strings)
-    vocab2 = Vocab()
     s = next(iter(vocab1.strings))
     vocab1[s].norm_ = lex_attr
     assert vocab1[s].norm_ == lex_attr
     assert vocab2[s].norm_ != lex_attr
->>>>>>> b734e531
     with make_tempdir() as d:
         file_path = d / "vocab"
         vocab1.to_disk(file_path)

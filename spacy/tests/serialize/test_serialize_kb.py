--- conflicted
+++ resolved
@@ -67,22 +67,6 @@
 
     # check candidates & probabilities
     candidates = sorted(
-<<<<<<< HEAD
-        kb._get_alias_candidates("double07"), key=lambda x: x.entity_id_str
-    )
-    assert len(candidates) == 2
-
-    assert candidates[0].entity_id_str == "Q007"
-    assert 6.999 < candidates[0].entity_freq < 7.01
-    assert candidates[0].entity_vector == [0, 0, 7]
-    assert candidates[0].mention == "double07"
-    assert 0.899 < candidates[0].prior_prob < 0.901
-
-    assert candidates[1].entity_id_str == "Q17"
-    assert 1.99 < candidates[1].entity_freq < 2.01
-    assert candidates[1].entity_vector == [7, 1, 0]
-    assert candidates[1].mention == "double07"
-=======
         kb._get_alias_candidates("double07"), key=lambda x: x.entity_id_
     )
     assert len(candidates) == 2
@@ -97,7 +81,6 @@
     assert 1.99 < candidates[1].entity_freq < 2.01
     assert candidates[1].entity_vector == [7, 1, 0]
     assert candidates[1].alias == "double07"
->>>>>>> 9340eb8a
     assert 0.099 < candidates[1].prior_prob < 0.101
 
 

import pytest
from catalogue import RegistryError
from thinc.api import Config, ConfigValidationError

import spacy
from spacy.lang.de import German
from spacy.lang.en import English
from spacy.language import DEFAULT_CONFIG, DEFAULT_CONFIG_PRETRAIN_PATH, Language
from spacy.ml.models import (
    MaxoutWindowEncoder,
    MultiHashEmbed,
    build_tb_parser_model,
    build_Tok2Vec_model,
)
from spacy.schemas import ConfigSchema, ConfigSchemaPretrain
<<<<<<< HEAD
from spacy.training import Example
from spacy.util import load_config, load_config_from_str
from spacy.util import load_model_from_config, registry
=======
from spacy.util import (
    load_config,
    load_config_from_str,
    load_model_from_config,
    registry,
)
>>>>>>> c067b526

from ..util import make_tempdir

nlp_config_string = """
[paths]
train = null
dev = null

[corpora]

[corpora.train]
@readers = "spacy.Corpus.v1"
path = ${paths.train}

[corpora.dev]
@readers = "spacy.Corpus.v1"
path = ${paths.dev}

[training]

[training.batcher]
@batchers = "spacy.batch_by_words.v1"
size = 666

[nlp]
lang = "en"
pipeline = ["tok2vec", "tagger"]

[components]

[components.tok2vec]
factory = "tok2vec"

[components.tok2vec.model]
@architectures = "spacy.HashEmbedCNN.v1"
pretrained_vectors = null
width = 342
depth = 4
window_size = 1
embed_size = 2000
maxout_pieces = 3
subword_features = true

[components.tagger]
factory = "tagger"

[components.tagger.model]
@architectures = "spacy.Tagger.v2"

[components.tagger.model.tok2vec]
@architectures = "spacy.Tok2VecListener.v1"
width = ${components.tok2vec.model.width}
"""

pretrain_config_string = """
[paths]
train = null
dev = null

[corpora]

[corpora.train]
@readers = "spacy.Corpus.v1"
path = ${paths.train}

[corpora.dev]
@readers = "spacy.Corpus.v1"
path = ${paths.dev}

[training]

[training.batcher]
@batchers = "spacy.batch_by_words.v1"
size = 666

[nlp]
lang = "en"
pipeline = ["tok2vec", "tagger"]

[components]

[components.tok2vec]
factory = "tok2vec"

[components.tok2vec.model]
@architectures = "spacy.HashEmbedCNN.v1"
pretrained_vectors = null
width = 342
depth = 4
window_size = 1
embed_size = 2000
maxout_pieces = 3
subword_features = true

[components.tagger]
factory = "tagger"

[components.tagger.model]
@architectures = "spacy.Tagger.v2"

[components.tagger.model.tok2vec]
@architectures = "spacy.Tok2VecListener.v1"
width = ${components.tok2vec.model.width}

[pretraining]
"""


parser_config_string_upper = """
[model]
@architectures = "spacy.TransitionBasedParser.v2"
state_type = "parser"
extra_state_tokens = false
hidden_width = 66
maxout_pieces = 2
use_upper = true

[model.tok2vec]
@architectures = "spacy.HashEmbedCNN.v1"
pretrained_vectors = null
width = 333
depth = 4
embed_size = 5555
window_size = 1
maxout_pieces = 7
subword_features = false
"""


parser_config_string_no_upper = """
[model]
@architectures = "spacy.TransitionBasedParser.v2"
state_type = "parser"
extra_state_tokens = false
hidden_width = 66
maxout_pieces = 2
use_upper = false

[model.tok2vec]
@architectures = "spacy.HashEmbedCNN.v1"
pretrained_vectors = null
width = 333
depth = 4
embed_size = 5555
window_size = 1
maxout_pieces = 7
subword_features = false
"""


@registry.architectures("my_test_parser")
def my_parser():
    tok2vec = build_Tok2Vec_model(
        MultiHashEmbed(
            width=321,
            attrs=["LOWER", "SHAPE"],
            rows=[5432, 5432],
            include_static_vectors=False,
        ),
        MaxoutWindowEncoder(width=321, window_size=3, maxout_pieces=4, depth=2),
    )
    parser = build_tb_parser_model(
        tok2vec=tok2vec,
        state_type="parser",
        extra_state_tokens=True,
        hidden_width=65,
        maxout_pieces=5,
        use_upper=True,
    )
    return parser


@pytest.mark.issue(8190)
def test_issue8190():
    """Test that config overrides are not lost after load is complete."""
    source_cfg = {
        "nlp": {
            "lang": "en",
        },
        "custom": {"key": "value"},
    }
    source_nlp = English.from_config(source_cfg)
    with make_tempdir() as dir_path:
        # We need to create a loadable source pipeline
        source_path = dir_path / "test_model"
        source_nlp.to_disk(source_path)
        nlp = spacy.load(source_path, config={"custom": {"key": "updated_value"}})

        assert nlp.config["custom"]["key"] == "updated_value"


def test_create_nlp_from_config():
    config = Config().from_str(nlp_config_string)
    with pytest.raises(ConfigValidationError):
        load_model_from_config(config, auto_fill=False)
    nlp = load_model_from_config(config, auto_fill=True)
    assert nlp.config["training"]["batcher"]["size"] == 666
    assert len(nlp.config["training"]) > 1
    assert nlp.pipe_names == ["tok2vec", "tagger"]
    assert len(nlp.config["components"]) == 2
    assert len(nlp.config["nlp"]["pipeline"]) == 2
    nlp.remove_pipe("tagger")
    assert len(nlp.config["components"]) == 1
    assert len(nlp.config["nlp"]["pipeline"]) == 1
    with pytest.raises(ValueError):
        bad_cfg = {"yolo": {}}
        load_model_from_config(Config(bad_cfg), auto_fill=True)
    with pytest.raises(ValueError):
        bad_cfg = {"pipeline": {"foo": "bar"}}
        load_model_from_config(Config(bad_cfg), auto_fill=True)


def test_create_nlp_from_pretraining_config():
    """Test that the default pretraining config validates properly"""
    config = Config().from_str(pretrain_config_string)
    pretrain_config = load_config(DEFAULT_CONFIG_PRETRAIN_PATH)
    filled = config.merge(pretrain_config)
    registry.resolve(filled["pretraining"], schema=ConfigSchemaPretrain)


def test_create_nlp_from_config_multiple_instances():
    """Test that the nlp object is created correctly for a config with multiple
    instances of the same component."""
    config = Config().from_str(nlp_config_string)
    config["components"] = {
        "t2v": config["components"]["tok2vec"],
        "tagger1": config["components"]["tagger"],
        "tagger2": config["components"]["tagger"],
    }
    config["nlp"]["pipeline"] = list(config["components"].keys())
    nlp = load_model_from_config(config, auto_fill=True)
    assert nlp.pipe_names == ["t2v", "tagger1", "tagger2"]
    assert nlp.get_pipe_meta("t2v").factory == "tok2vec"
    assert nlp.get_pipe_meta("tagger1").factory == "tagger"
    assert nlp.get_pipe_meta("tagger2").factory == "tagger"
    pipeline_config = nlp.config["components"]
    assert len(pipeline_config) == 3
    assert list(pipeline_config.keys()) == ["t2v", "tagger1", "tagger2"]
    assert nlp.config["nlp"]["pipeline"] == ["t2v", "tagger1", "tagger2"]


def test_serialize_nlp():
    """Create a custom nlp pipeline from config and ensure it serializes it correctly"""
    nlp_config = Config().from_str(nlp_config_string)
    nlp = load_model_from_config(nlp_config, auto_fill=True)
    nlp.get_pipe("tagger").add_label("A")
    nlp.initialize()
    assert "tok2vec" in nlp.pipe_names
    assert "tagger" in nlp.pipe_names
    assert "parser" not in nlp.pipe_names
    assert nlp.get_pipe("tagger").model.get_ref("tok2vec").get_dim("nO") == 342

    with make_tempdir() as d:
        nlp.to_disk(d)
        nlp2 = spacy.load(d)
        assert "tok2vec" in nlp2.pipe_names
        assert "tagger" in nlp2.pipe_names
        assert "parser" not in nlp2.pipe_names
        assert nlp2.get_pipe("tagger").model.get_ref("tok2vec").get_dim("nO") == 342


def test_serialize_custom_nlp():
    """Create a custom nlp pipeline and ensure it serializes it correctly"""
    nlp = English()
    parser_cfg = dict()
    parser_cfg["model"] = {"@architectures": "my_test_parser"}
    nlp.add_pipe("parser", config=parser_cfg)
    nlp.initialize()

    with make_tempdir() as d:
        nlp.to_disk(d)
        nlp2 = spacy.load(d)
        model = nlp2.get_pipe("parser").model
        model.get_ref("tok2vec")
        # check that we have the correct settings, not the default ones
        assert model.get_ref("upper").get_dim("nI") == 65
        assert model.get_ref("lower").get_dim("nI") == 65


@pytest.mark.parametrize(
    "parser_config_string", [parser_config_string_upper, parser_config_string_no_upper]
)
def test_serialize_parser(parser_config_string):
    """Create a non-default parser config to check nlp serializes it correctly"""
    nlp = English()
    model_config = Config().from_str(parser_config_string)
    parser = nlp.add_pipe("parser", config=model_config)
    parser.add_label("nsubj")
    nlp.initialize()

    with make_tempdir() as d:
        nlp.to_disk(d)
        nlp2 = spacy.load(d)
        model = nlp2.get_pipe("parser").model
        model.get_ref("tok2vec")
        # check that we have the correct settings, not the default ones
        if model.attrs["has_upper"]:
            assert model.get_ref("upper").get_dim("nI") == 66
        assert model.get_ref("lower").get_dim("nI") == 66


def test_config_nlp_roundtrip():
    """Test that a config produced by the nlp object passes training config
    validation."""
    nlp = English()
    nlp.add_pipe("entity_ruler")
    nlp.add_pipe("ner")
    new_nlp = load_model_from_config(nlp.config, auto_fill=False)
    assert new_nlp.config == nlp.config
    assert new_nlp.pipe_names == nlp.pipe_names
    assert new_nlp._pipe_configs == nlp._pipe_configs
    assert new_nlp._pipe_meta == nlp._pipe_meta
    assert new_nlp._factory_meta == nlp._factory_meta


def test_config_nlp_roundtrip_bytes_disk():
    """Test that the config is serialized correctly and not interpolated
    by mistake."""
    nlp = English()
    nlp_bytes = nlp.to_bytes()
    new_nlp = English().from_bytes(nlp_bytes)
    assert new_nlp.config == nlp.config
    nlp = English()
    with make_tempdir() as d:
        nlp.to_disk(d)
        new_nlp = spacy.load(d)
    assert new_nlp.config == nlp.config


def test_serialize_config_language_specific():
    """Test that config serialization works as expected with language-specific
    factories."""
    name = "test_serialize_config_language_specific"

    @English.factory(name, default_config={"foo": 20})
    def custom_factory(nlp: Language, name: str, foo: int):
        return lambda doc: doc

    nlp = Language()
    assert not nlp.has_factory(name)
    nlp = English()
    assert nlp.has_factory(name)
    nlp.add_pipe(name, config={"foo": 100}, name="bar")
    pipe_config = nlp.config["components"]["bar"]
    assert pipe_config["foo"] == 100
    assert pipe_config["factory"] == name

    with make_tempdir() as d:
        nlp.to_disk(d)
        nlp2 = spacy.load(d)
    assert nlp2.has_factory(name)
    assert nlp2.pipe_names == ["bar"]
    assert nlp2.get_pipe_meta("bar").factory == name
    pipe_config = nlp2.config["components"]["bar"]
    assert pipe_config["foo"] == 100
    assert pipe_config["factory"] == name

    config = Config().from_str(nlp2.config.to_str())
    config["nlp"]["lang"] = "de"
    with pytest.raises(ValueError):
        # German doesn't have a factory, only English does
        load_model_from_config(config)


def test_serialize_config_missing_pipes():
    config = Config().from_str(nlp_config_string)
    config["components"].pop("tok2vec")
    assert "tok2vec" in config["nlp"]["pipeline"]
    assert "tok2vec" not in config["components"]
    with pytest.raises(ValueError):
        load_model_from_config(config, auto_fill=True)


def test_config_overrides():
    overrides_nested = {"nlp": {"lang": "de", "pipeline": ["tagger"]}}
    overrides_dot = {"nlp.lang": "de", "nlp.pipeline": ["tagger"]}
    # load_model from config with overrides passed directly to Config
    config = Config().from_str(nlp_config_string, overrides=overrides_dot)
    nlp = load_model_from_config(config, auto_fill=True)
    assert isinstance(nlp, German)
    assert nlp.pipe_names == ["tagger"]
    # Serialized roundtrip with config passed in
    base_config = Config().from_str(nlp_config_string)
    base_nlp = load_model_from_config(base_config, auto_fill=True)
    assert isinstance(base_nlp, English)
    assert base_nlp.pipe_names == ["tok2vec", "tagger"]
    with make_tempdir() as d:
        base_nlp.to_disk(d)
        nlp = spacy.load(d, config=overrides_nested)
    assert isinstance(nlp, German)
    assert nlp.pipe_names == ["tagger"]
    with make_tempdir() as d:
        base_nlp.to_disk(d)
        nlp = spacy.load(d, config=overrides_dot)
    assert isinstance(nlp, German)
    assert nlp.pipe_names == ["tagger"]
    with make_tempdir() as d:
        base_nlp.to_disk(d)
        nlp = spacy.load(d)
    assert isinstance(nlp, English)
    assert nlp.pipe_names == ["tok2vec", "tagger"]


@pytest.mark.filterwarnings("ignore:\\[W036")
def test_config_overrides_registered_functions():
    nlp = spacy.blank("en")
    nlp.add_pipe("attribute_ruler")
    with make_tempdir() as d:
        nlp.to_disk(d)
        nlp_re1 = spacy.load(
            d,
            config={
                "components": {
                    "attribute_ruler": {
                        "scorer": {"@scorers": "spacy.tagger_scorer.v1"}
                    }
                }
            },
        )
        assert (
            nlp_re1.config["components"]["attribute_ruler"]["scorer"]["@scorers"]
            == "spacy.tagger_scorer.v1"
        )

        @registry.misc("test_some_other_key")
        def misc_some_other_key():
            return "some_other_key"

        nlp_re2 = spacy.load(
            d,
            config={
                "components": {
                    "attribute_ruler": {
                        "scorer": {
                            "@scorers": "spacy.overlapping_labeled_spans_scorer.v1",
                            "spans_key": {"@misc": "test_some_other_key"},
                        }
                    }
                }
            },
        )
        assert nlp_re2.config["components"]["attribute_ruler"]["scorer"][
            "spans_key"
        ] == {"@misc": "test_some_other_key"}
        # run dummy evaluation (will return None scores) in order to test that
        # the spans_key value in the nested override is working as intended in
        # the config
        example = Example.from_dict(nlp_re2.make_doc("a b c"), {})
        scores = nlp_re2.evaluate([example])
        assert "spans_some_other_key_f" in scores


def test_config_interpolation():
    config = Config().from_str(nlp_config_string, interpolate=False)
    assert config["corpora"]["train"]["path"] == "${paths.train}"
    interpolated = config.interpolate()
    assert interpolated["corpora"]["train"]["path"] is None
    nlp = English.from_config(config)
    assert nlp.config["corpora"]["train"]["path"] == "${paths.train}"
    # Ensure that variables are preserved in nlp config
    width = "${components.tok2vec.model.width}"
    assert config["components"]["tagger"]["model"]["tok2vec"]["width"] == width
    assert nlp.config["components"]["tagger"]["model"]["tok2vec"]["width"] == width
    interpolated2 = nlp.config.interpolate()
    assert interpolated2["corpora"]["train"]["path"] is None
    assert interpolated2["components"]["tagger"]["model"]["tok2vec"]["width"] == 342
    nlp2 = English.from_config(interpolated)
    assert nlp2.config["corpora"]["train"]["path"] is None
    assert nlp2.config["components"]["tagger"]["model"]["tok2vec"]["width"] == 342


def test_config_optional_sections():
    config = Config().from_str(nlp_config_string)
    config = DEFAULT_CONFIG.merge(config)
    assert "pretraining" not in config
    filled = registry.fill(config, schema=ConfigSchema, validate=False)
    # Make sure that optional "pretraining" block doesn't default to None,
    # which would (rightly) cause error because it'd result in a top-level
    # key that's not a section (dict). Note that the following roundtrip is
    # also how Config.interpolate works under the hood.
    new_config = Config().from_str(filled.to_str())
    assert new_config["pretraining"] == {}


def test_config_auto_fill_extra_fields():
    config = Config({"nlp": {"lang": "en"}, "training": {}})
    assert load_model_from_config(config, auto_fill=True)
    config = Config({"nlp": {"lang": "en"}, "training": {"extra": "hello"}})
    nlp = load_model_from_config(config, auto_fill=True, validate=False)
    assert "extra" not in nlp.config["training"]
    # Make sure the config generated is valid
    load_model_from_config(nlp.config)


@pytest.mark.parametrize(
    "parser_config_string", [parser_config_string_upper, parser_config_string_no_upper]
)
def test_config_validate_literal(parser_config_string):
    nlp = English()
    config = Config().from_str(parser_config_string)
    config["model"]["state_type"] = "nonsense"
    with pytest.raises(ConfigValidationError):
        nlp.add_pipe("parser", config=config)
    config["model"]["state_type"] = "ner"
    nlp.add_pipe("parser", config=config)


def test_config_only_resolve_relevant_blocks():
    """Test that only the relevant blocks are resolved in the different methods
    and that invalid blocks are ignored if needed. For instance, the [initialize]
    shouldn't be resolved at runtime.
    """
    nlp = English()
    config = nlp.config
    config["training"]["before_to_disk"] = {"@misc": "nonexistent"}
    config["initialize"]["lookups"] = {"@misc": "nonexistent"}
    # This shouldn't resolve [training] or [initialize]
    nlp = load_model_from_config(config, auto_fill=True)
    # This will raise for nonexistent value
    with pytest.raises(RegistryError):
        nlp.initialize()
    nlp.config["initialize"]["lookups"] = None
    nlp.initialize()


def test_hyphen_in_config():
    hyphen_config_str = """
    [nlp]
    lang = "en"
    pipeline = ["my_punctual_component"]

    [components]

    [components.my_punctual_component]
    factory = "my_punctual_component"
    punctuation = ["?","-"]
    """

    @spacy.Language.factory("my_punctual_component")
    class MyPunctualComponent(object):
        name = "my_punctual_component"

        def __init__(
            self,
            nlp,
            name,
            punctuation,
        ):
            self.punctuation = punctuation

    nlp = English.from_config(load_config_from_str(hyphen_config_str))
    assert nlp.get_pipe("my_punctual_component").punctuation == ["?", "-"]<|MERGE_RESOLUTION|>--- conflicted
+++ resolved
@@ -13,18 +13,13 @@
     build_Tok2Vec_model,
 )
 from spacy.schemas import ConfigSchema, ConfigSchemaPretrain
-<<<<<<< HEAD
 from spacy.training import Example
-from spacy.util import load_config, load_config_from_str
-from spacy.util import load_model_from_config, registry
-=======
 from spacy.util import (
     load_config,
     load_config_from_str,
     load_model_from_config,
     registry,
 )
->>>>>>> c067b526
 
 from ..util import make_tempdir
 

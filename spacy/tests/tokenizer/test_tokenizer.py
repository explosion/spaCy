--- conflicted
+++ resolved
@@ -523,7 +523,6 @@
     assert tokens == explain_tokens
 
 
-<<<<<<< HEAD
 @pytest.mark.issue(10086)
 def test_issue10086(en_tokenizer):
     """Test special case works when part of infix substring."""
@@ -539,7 +538,8 @@
     en_tokenizer.with_faster_rules_heuristics = True
     doc = en_tokenizer(text)
     assert "don't" in [w.text for w in doc]
-=======
+
+
 def test_tokenizer_initial_special_case_explain(en_vocab):
     tokenizer = Tokenizer(
         en_vocab,
@@ -550,5 +550,4 @@
     )
     tokens = [t.text for t in tokenizer("id")]
     explain_tokens = [t[1] for t in tokenizer.explain("id")]
-    assert tokens == explain_tokens
->>>>>>> 297dd82c
+    assert tokens == explain_tokens
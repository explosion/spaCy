--- conflicted
+++ resolved
@@ -14,15 +14,9 @@
 # These languages are used for generic tokenizer tests – only add a language
 # here if it's using spaCy's tokenizer (not a different library)
 # TODO: re-implement generic tokenizer tests
-<<<<<<< HEAD
-_languages = ['bn', 'da', 'de', 'en', 'es', 'fi', 'fr', 'ga', 'he', 'hi', 'hu', 'id',
-              'it', 'nb', 'nl', 'pl', 'pt', 'ru', 'sv', 'tr', 'xx']
-=======
-_languages = ['bn', 'da', 'de', 'el', 'en', 'es', 'fi', 'fr', 'ga', 'he', 'hu', 'id',
+_languages = ['bn', 'da', 'de', 'el', 'en', 'es', 'fi', 'fr', 'ga', 'he', 'hi', 'hu', 'id',
               'it', 'nb', 'nl', 'pl', 'pt', 'ro', 'ru', 'sv', 'tr', 'ar', 'ut', 'tt',
               'xx']
->>>>>>> 07178946
-
 _models = {'en': ['en_core_web_sm'],
            'de': ['de_core_news_sm'],
            'fr': ['fr_core_news_sm'],
@@ -137,16 +131,13 @@
     return util.get_lang_class('he').Defaults.create_tokenizer()
 
 
-<<<<<<< HEAD
+@pytest.fixture(scope='session')
 @pytest.fixture
 def hi_tokenizer():
     return util.get_lang_class('hi').Defaults.create_tokenizer()
 
 
 @pytest.fixture
-=======
-@pytest.fixture(scope='session')
->>>>>>> 07178946
 def nb_tokenizer():
     return util.get_lang_class('nb').Defaults.create_tokenizer()
 

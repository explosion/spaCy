# coding: utf-8
from __future__ import unicode_literals

from io import StringIO, BytesIO
from pathlib import Path
import pytest

from .util import load_test_model
from ..tokens import Doc
from ..strings import StringStore
from .. import util


# These languages are used for generic tokenizer tests – only add a language
# here if it's using spaCy's tokenizer (not a different library)
# TODO: re-implement generic tokenizer tests
_languages = ['bn', 'da', 'de', 'en', 'es', 'fi', 'fr', 'ga', 'he', 'hu', 'id',
<<<<<<< HEAD
              'it', 'nb', 'nl', 'pl', 'pt', 'ro', 'ru', 'sv', 'tr', 'ar', 'ur', 'xx']
=======
              'it', 'nb', 'nl', 'pl', 'pt', 'ro', 'ru', 'sv', 'tr', 'ar', 'tt',
              'xx']
>>>>>>> 428bae66

_models = {'en': ['en_core_web_sm'],
           'de': ['de_core_news_sm'],
           'fr': ['fr_core_news_sm'],
           'xx': ['xx_ent_web_sm'],
           'en_core_web_md': ['en_core_web_md'],
           'es_core_news_md': ['es_core_news_md']}


# only used for tests that require loading the models
# in all other cases, use specific instances

@pytest.fixture(params=_models['en'])
def EN(request):
    return load_test_model(request.param)


@pytest.fixture(params=_models['de'])
def DE(request):
    return load_test_model(request.param)


@pytest.fixture(params=_models['fr'])
def FR(request):
    return load_test_model(request.param)


@pytest.fixture()
def RU(request):
    pymorphy = pytest.importorskip('pymorphy2')
    return util.get_lang_class('ru')()


#@pytest.fixture(params=_languages)
#def tokenizer(request):
#lang = util.get_lang_class(request.param)
#return lang.Defaults.create_tokenizer()


@pytest.fixture
def tokenizer():
    return util.get_lang_class('xx').Defaults.create_tokenizer()


@pytest.fixture
def en_tokenizer():
    return util.get_lang_class('en').Defaults.create_tokenizer()


@pytest.fixture
def en_vocab():
    return util.get_lang_class('en').Defaults.create_vocab()


@pytest.fixture
def en_parser(en_vocab):
    nlp = util.get_lang_class('en')(en_vocab)
    return nlp.create_pipe('parser')


@pytest.fixture
def es_tokenizer():
    return util.get_lang_class('es').Defaults.create_tokenizer()


@pytest.fixture
def de_tokenizer():
    return util.get_lang_class('de').Defaults.create_tokenizer()


@pytest.fixture
def fr_tokenizer():
    return util.get_lang_class('fr').Defaults.create_tokenizer()


@pytest.fixture
def hu_tokenizer():
    return util.get_lang_class('hu').Defaults.create_tokenizer()


@pytest.fixture
def fi_tokenizer():
    return util.get_lang_class('fi').Defaults.create_tokenizer()


@pytest.fixture
def ro_tokenizer():
    return util.get_lang_class('ro').Defaults.create_tokenizer()


@pytest.fixture
def id_tokenizer():
    return util.get_lang_class('id').Defaults.create_tokenizer()


@pytest.fixture
def sv_tokenizer():
    return util.get_lang_class('sv').Defaults.create_tokenizer()


@pytest.fixture
def bn_tokenizer():
    return util.get_lang_class('bn').Defaults.create_tokenizer()


@pytest.fixture
def ga_tokenizer():
    return util.get_lang_class('ga').Defaults.create_tokenizer()


@pytest.fixture
def he_tokenizer():
    return util.get_lang_class('he').Defaults.create_tokenizer()


@pytest.fixture
def nb_tokenizer():
    return util.get_lang_class('nb').Defaults.create_tokenizer()

@pytest.fixture
def da_tokenizer():
    return util.get_lang_class('da').Defaults.create_tokenizer()

@pytest.fixture
def ja_tokenizer():
    janome = pytest.importorskip("MeCab")
    return util.get_lang_class('ja').Defaults.create_tokenizer()

@pytest.fixture
def th_tokenizer():
    pythainlp = pytest.importorskip("pythainlp")
    return util.get_lang_class('th').Defaults.create_tokenizer()

@pytest.fixture
def tr_tokenizer():
    return util.get_lang_class('tr').Defaults.create_tokenizer()

@pytest.fixture
def tt_tokenizer():
    return util.get_lang_class('tt').Defaults.create_tokenizer()

@pytest.fixture
def ar_tokenizer():
    return util.get_lang_class('ar').Defaults.create_tokenizer()

@pytest.fixture
def ur_tokenizer():
    return util.get_lang_class('ur').Defaults.create_tokenizer()

@pytest.fixture
def ru_tokenizer():
    pymorphy = pytest.importorskip('pymorphy2')
    return util.get_lang_class('ru').Defaults.create_tokenizer()


@pytest.fixture
def stringstore():
    return StringStore()


@pytest.fixture
def en_entityrecognizer():
    return util.get_lang_class('en').Defaults.create_entity()


@pytest.fixture
def text_file():
    return StringIO()


@pytest.fixture
def text_file_b():
    return BytesIO()


def pytest_addoption(parser):
    parser.addoption("--models", action="store_true",
                     help="include tests that require full models")
    parser.addoption("--vectors", action="store_true",
                     help="include word vectors tests")
    parser.addoption("--slow", action="store_true",
                     help="include slow tests")

    for lang in _languages + ['all']:
        parser.addoption("--%s" % lang, action="store_true", help="Use %s models" % lang)
    for model in _models:
        if model not in _languages:
            parser.addoption("--%s" % model, action="store_true", help="Use %s model" % model)


def pytest_runtest_setup(item):
    for opt in ['models', 'vectors', 'slow']:
        if opt in item.keywords and not item.config.getoption("--%s" % opt):
            pytest.skip("need --%s option to run" % opt)

    # Check if test is marked with models and has arguments set, i.e. specific
    # language. If so, skip test if flag not set.
    if item.get_marker('models'):
        for arg in item.get_marker('models').args:
            if not item.config.getoption("--%s" % arg) and not item.config.getoption("--all"):
                pytest.skip("need --%s or --all option to run" % arg)<|MERGE_RESOLUTION|>--- conflicted
+++ resolved
@@ -15,12 +15,8 @@
 # here if it's using spaCy's tokenizer (not a different library)
 # TODO: re-implement generic tokenizer tests
 _languages = ['bn', 'da', 'de', 'en', 'es', 'fi', 'fr', 'ga', 'he', 'hu', 'id',
-<<<<<<< HEAD
-              'it', 'nb', 'nl', 'pl', 'pt', 'ro', 'ru', 'sv', 'tr', 'ar', 'ur', 'xx']
-=======
-              'it', 'nb', 'nl', 'pl', 'pt', 'ro', 'ru', 'sv', 'tr', 'ar', 'tt',
+              'it', 'nb', 'nl', 'pl', 'pt', 'ro', 'ru', 'sv', 'tr', 'ar', 'ut', 'tt',
               'xx']
->>>>>>> 428bae66
 
 _models = {'en': ['en_core_web_sm'],
            'de': ['de_core_news_sm'],

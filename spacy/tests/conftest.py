# coding: utf-8
from __future__ import unicode_literals

from ..en import English
from ..de import German
from ..es import Spanish
from ..it import Italian
from ..ja import Japanese
from ..fr import French
from ..pt import Portuguese
from ..nl import Dutch
from ..sv import Swedish
from ..hu import Hungarian
from ..fi import Finnish
from ..bn import Bengali
from ..he import Hebrew
from ..nb import Norwegian
<<<<<<< HEAD
from ..ga import Irish

=======
from ..th import Thai
from ..ru import Russian
>>>>>>> dee28961

from ..tokens import Doc
from ..strings import StringStore
from ..lemmatizer import Lemmatizer
from ..attrs import ORTH, TAG, HEAD, DEP

from io import StringIO, BytesIO
from pathlib import Path
import os
import pytest

# These languages get run through generic tokenizer tests
LANGUAGES = [English, German, Spanish, Italian, French, Portuguese, Dutch,
             Swedish, Hungarian, Finnish, Bengali, Norwegian, Irish]


@pytest.fixture(params=LANGUAGES)
def tokenizer(request):
    lang = request.param
    return lang.Defaults.create_tokenizer()


@pytest.fixture
def en_tokenizer():
    return English.Defaults.create_tokenizer()


@pytest.fixture
def en_vocab():
    return English.Defaults.create_vocab()


@pytest.fixture
def en_parser():
    return English.Defaults.create_parser()


@pytest.fixture
def es_tokenizer():
    return Spanish.Defaults.create_tokenizer()


@pytest.fixture
def de_tokenizer():
    return German.Defaults.create_tokenizer()


@pytest.fixture(scope='module')
def fr_tokenizer():
    return French.Defaults.create_tokenizer()


@pytest.fixture
def hu_tokenizer():
    return Hungarian.Defaults.create_tokenizer()


@pytest.fixture
def fi_tokenizer():
    return Finnish.Defaults.create_tokenizer()


@pytest.fixture
def ja_tokenizer():
    pytest.importorskip("MeCab")
    return Japanese.Defaults.create_tokenizer()


@pytest.fixture
def japanese():
    pytest.importorskip("MeCab")
    return Japanese()


@pytest.fixture
def sv_tokenizer():
    return Swedish.Defaults.create_tokenizer()


@pytest.fixture
def bn_tokenizer():
    return Bengali.Defaults.create_tokenizer()


@pytest.fixture
def he_tokenizer():
    return Hebrew.Defaults.create_tokenizer()


@pytest.fixture
def nb_tokenizer():
    return Norwegian.Defaults.create_tokenizer()


@pytest.fixture
def th_tokenizer():
    pythainlp = pytest.importorskip("pythainlp")
    return Thai.Defaults.create_tokenizer()


@pytest.fixture
def ru_tokenizer():
    pytest.importorskip("pymorphy2")
    return Russian.Defaults.create_tokenizer()


@pytest.fixture
def russian():
    pytest.importorskip("pymorphy2")
    return Russian()


@pytest.fixture
def ga_tokenizer():
    return Irish.Defaults.create_tokenizer()

@pytest.fixture
def stringstore():
    return StringStore()


@pytest.fixture
def en_entityrecognizer():
    return English.Defaults.create_entity()


@pytest.fixture
def lemmatizer():
    return English.Defaults.create_lemmatizer()


@pytest.fixture
def text_file():
    return StringIO()


@pytest.fixture
def text_file_b():
    return BytesIO()


# only used for tests that require loading the models
# in all other cases, use specific instances
@pytest.fixture(scope="session")
def EN():
    return English()


@pytest.fixture(scope="session")
def DE():
    return German()


def pytest_addoption(parser):
    parser.addoption("--models", action="store_true",
                     help="include tests that require full models")
    parser.addoption("--vectors", action="store_true",
                     help="include word vectors tests")
    parser.addoption("--slow", action="store_true",
                     help="include slow tests")


def pytest_runtest_setup(item):
    for opt in ['models', 'vectors', 'slow']:
        if opt in item.keywords and not item.config.getoption("--%s" % opt):
            pytest.skip("need --%s option to run" % opt)<|MERGE_RESOLUTION|>--- conflicted
+++ resolved
@@ -15,13 +15,9 @@
 from ..bn import Bengali
 from ..he import Hebrew
 from ..nb import Norwegian
-<<<<<<< HEAD
 from ..ga import Irish
-
-=======
 from ..th import Thai
 from ..ru import Russian
->>>>>>> dee28961
 
 from ..tokens import Doc
 from ..strings import StringStore

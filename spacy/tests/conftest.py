--- conflicted
+++ resolved
@@ -219,19 +219,13 @@
 def ur_tokenizer():
     return get_lang_class("ur").Defaults.create_tokenizer()
 
-
-<<<<<<< HEAD
+  
+@pytest.fixture(scope="session")
+def yo_tokenizer():
+    return get_lang_class("yo").Defaults.create_tokenizer()
+
+  
+@pytest.fixture(scope="session")
 def zh_tokenizer():
     pytest.importorskip("jieba")
     return get_lang_class("zh").Defaults.create_tokenizer()
-
-
-@pytest.fixture(scope="session")
-def yo_tokenizer():
-    return get_lang_class("yo").Defaults.create_tokenizer()
-=======
-@pytest.fixture(scope="session")
-def zh_tokenizer():
-    pytest.importorskip("jieba")
-    return get_lang_class("zh").Defaults.create_tokenizer()
->>>>>>> 48ea2e8d

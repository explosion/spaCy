import pytest
from spacy.util import get_lang_class
<<<<<<< HEAD
import functools
import inspect
import importlib
import sys
=======
from hypothesis import settings

# Functionally disable deadline settings for tests
# to prevent spurious test failures in CI builds.
settings.register_profile("no_deadlines", deadline=2 * 60 * 1000)  # in ms
settings.load_profile("no_deadlines")
>>>>>>> 5157e4e8


def pytest_addoption(parser):
    try:
        parser.addoption("--slow", action="store_true", help="include slow tests")
        parser.addoption("--issue", action="store", help="test specific issues")
    # Options are already added, e.g. if conftest is copied in a build pipeline
    # and runs twice
    except ValueError:
        pass


def pytest_runtest_setup(item):
    def getopt(opt):
        # When using 'pytest --pyargs spacy' to test an installed copy of
        # spacy, pytest skips running our pytest_addoption() hook. Later, when
        # we call getoption(), pytest raises an error, because it doesn't
        # recognize the option we're asking about. To avoid this, we need to
        # pass a default value. We default to False, i.e., we act like all the
        # options weren't given.
        return item.config.getoption(f"--{opt}", False)

    # Integration of boolean flags
    for opt in ["slow"]:
        if opt in item.keywords and not getopt(opt):
            pytest.skip(f"need --{opt} option to run")

    # Special integration to mark tests with issue numbers
    issues = getopt("issue")
    if isinstance(issues, str):
        if "issue" in item.keywords:
            # Convert issues provided on the CLI to list of ints
            issue_nos = [int(issue.strip()) for issue in issues.split(",")]
            # Get all issues specified by decorators and check if they're provided
            issue_refs = [mark.args[0] for mark in item.iter_markers(name="issue")]
            if not any([ref in issue_nos for ref in issue_refs]):
                pytest.skip(f"not referencing specified issues: {issue_nos}")
        else:
            pytest.skip("not referencing any issues")


# Decorator for Cython-built tests
# https://shwina.github.io/cython-testing/
def cytest(func):
    """
    Wraps `func` in a plain Python function.
    """

    @functools.wraps(func)
    def wrapped(*args, **kwargs):
        bound = inspect.signature(func).bind(*args, **kwargs)
        return func(*bound.args, **bound.kwargs)

    return wrapped


def register_cython_tests(cython_mod_name: str, test_mod_name: str):
    """
    Registers all callables with name `test_*` in Cython module `cython_mod_name`
    as attributes in module `test_mod_name`, making them discoverable by pytest.
    """
    cython_mod = importlib.import_module(cython_mod_name)
    for name in dir(cython_mod):
        item = getattr(cython_mod, name)
        if callable(item) and name.startswith("test_"):
            setattr(sys.modules[test_mod_name], name, item)


# Fixtures for language tokenizers (languages sorted alphabetically)


@pytest.fixture(scope="module")
def tokenizer():
    return get_lang_class("xx")().tokenizer


@pytest.fixture(scope="session")
def af_tokenizer():
    return get_lang_class("af")().tokenizer


@pytest.fixture(scope="session")
def am_tokenizer():
    return get_lang_class("am")().tokenizer


@pytest.fixture(scope="session")
def ar_tokenizer():
    return get_lang_class("ar")().tokenizer


@pytest.fixture(scope="session")
def bg_tokenizer():
    return get_lang_class("bg")().tokenizer


@pytest.fixture(scope="session")
def bn_tokenizer():
    return get_lang_class("bn")().tokenizer


@pytest.fixture(scope="session")
def ca_tokenizer():
    return get_lang_class("ca")().tokenizer


@pytest.fixture(scope="session")
def cs_tokenizer():
    return get_lang_class("cs")().tokenizer


@pytest.fixture(scope="session")
def da_tokenizer():
    return get_lang_class("da")().tokenizer


@pytest.fixture(scope="session")
def de_tokenizer():
    return get_lang_class("de")().tokenizer


@pytest.fixture(scope="session")
def de_vocab():
    return get_lang_class("de")().vocab


@pytest.fixture(scope="session")
def dsb_tokenizer():
    return get_lang_class("dsb")().tokenizer


@pytest.fixture(scope="session")
def el_tokenizer():
    return get_lang_class("el")().tokenizer


@pytest.fixture(scope="session")
def en_tokenizer():
    return get_lang_class("en")().tokenizer


@pytest.fixture(scope="session")
def en_vocab():
    return get_lang_class("en")().vocab


@pytest.fixture(scope="session")
def en_parser(en_vocab):
    nlp = get_lang_class("en")(en_vocab)
    return nlp.create_pipe("parser")


@pytest.fixture(scope="session")
def es_tokenizer():
    return get_lang_class("es")().tokenizer


@pytest.fixture(scope="session")
def es_vocab():
    return get_lang_class("es")().vocab


@pytest.fixture(scope="session")
def et_tokenizer():
    return get_lang_class("et")().tokenizer


@pytest.fixture(scope="session")
def eu_tokenizer():
    return get_lang_class("eu")().tokenizer


@pytest.fixture(scope="session")
def fa_tokenizer():
    return get_lang_class("fa")().tokenizer


@pytest.fixture(scope="session")
def fi_tokenizer():
    return get_lang_class("fi")().tokenizer


@pytest.fixture(scope="session")
def fr_tokenizer():
    return get_lang_class("fr")().tokenizer


@pytest.fixture(scope="session")
def fr_vocab():
    return get_lang_class("fr")().vocab


@pytest.fixture(scope="session")
def ga_tokenizer():
    return get_lang_class("ga")().tokenizer


@pytest.fixture(scope="session")
def grc_tokenizer():
    return get_lang_class("grc")().tokenizer


@pytest.fixture(scope="session")
def gu_tokenizer():
    return get_lang_class("gu")().tokenizer


@pytest.fixture(scope="session")
def he_tokenizer():
    return get_lang_class("he")().tokenizer


@pytest.fixture(scope="session")
def hi_tokenizer():
    return get_lang_class("hi")().tokenizer


@pytest.fixture(scope="session")
def hr_tokenizer():
    return get_lang_class("hr")().tokenizer


@pytest.fixture
def hu_tokenizer():
    return get_lang_class("hu")().tokenizer


@pytest.fixture(scope="session")
def id_tokenizer():
    return get_lang_class("id")().tokenizer


@pytest.fixture(scope="session")
def is_tokenizer():
    return get_lang_class("is")().tokenizer


@pytest.fixture(scope="session")
def it_tokenizer():
    return get_lang_class("it")().tokenizer


@pytest.fixture(scope="session")
def it_vocab():
    return get_lang_class("it")().vocab


@pytest.fixture(scope="session")
def ja_tokenizer():
    pytest.importorskip("sudachipy")
    return get_lang_class("ja")().tokenizer


@pytest.fixture(scope="session")
def hsb_tokenizer():
    return get_lang_class("hsb")().tokenizer


@pytest.fixture(scope="session")
def ko_tokenizer():
    pytest.importorskip("mecab_ko")
    return get_lang_class("ko")().tokenizer


@pytest.fixture(scope="session")
def ko_tokenizer_tokenizer():
    config = {
        "nlp": {
            "tokenizer": {
                "@tokenizers": "spacy.Tokenizer.v1",
            }
        }
    }
    nlp = get_lang_class("ko").from_config(config)
    return nlp.tokenizer


@pytest.fixture(scope="module")
def la_tokenizer():
    return get_lang_class("la")().tokenizer


@pytest.fixture(scope="session")
def ko_tokenizer_natto():
    pytest.importorskip("natto")
    config = {
        "nlp": {
            "tokenizer": {
                "@tokenizers": "spacy.KoreanNattoTokenizer.v1",
            }
        }
    }
    nlp = get_lang_class("ko").from_config(config)
    return nlp.tokenizer


@pytest.fixture(scope="session")
def lb_tokenizer():
    return get_lang_class("lb")().tokenizer


@pytest.fixture(scope="session")
def lg_tokenizer():
    return get_lang_class("lg")().tokenizer


@pytest.fixture(scope="session")
def lt_tokenizer():
    return get_lang_class("lt")().tokenizer


@pytest.fixture(scope="session")
def lv_tokenizer():
    return get_lang_class("lv")().tokenizer


@pytest.fixture(scope="session")
def mk_tokenizer():
    return get_lang_class("mk")().tokenizer


@pytest.fixture(scope="session")
def ml_tokenizer():
    return get_lang_class("ml")().tokenizer


@pytest.fixture(scope="session")
def nb_tokenizer():
    return get_lang_class("nb")().tokenizer


@pytest.fixture(scope="session")
def ne_tokenizer():
    return get_lang_class("ne")().tokenizer


@pytest.fixture(scope="session")
def nl_vocab():
    return get_lang_class("nl")().vocab


@pytest.fixture(scope="session")
def nl_tokenizer():
    return get_lang_class("nl")().tokenizer


@pytest.fixture(scope="session")
def pl_tokenizer():
    return get_lang_class("pl")().tokenizer


@pytest.fixture(scope="session")
def pt_tokenizer():
    return get_lang_class("pt")().tokenizer


@pytest.fixture(scope="session")
def pt_vocab():
    return get_lang_class("pt")().vocab


@pytest.fixture(scope="session")
def ro_tokenizer():
    return get_lang_class("ro")().tokenizer


@pytest.fixture(scope="session")
def ru_tokenizer():
    pytest.importorskip("pymorphy3")
    return get_lang_class("ru")().tokenizer


@pytest.fixture
def ru_lemmatizer():
    pytest.importorskip("pymorphy3")
    return get_lang_class("ru")().add_pipe("lemmatizer")


@pytest.fixture(scope="session")
def sa_tokenizer():
    return get_lang_class("sa")().tokenizer


@pytest.fixture(scope="session")
def sk_tokenizer():
    return get_lang_class("sk")().tokenizer


@pytest.fixture(scope="session")
def sl_tokenizer():
    return get_lang_class("sl")().tokenizer


@pytest.fixture(scope="session")
def sr_tokenizer():
    return get_lang_class("sr")().tokenizer


@pytest.fixture(scope="session")
def sq_tokenizer():
    return get_lang_class("sq")().tokenizer


@pytest.fixture(scope="session")
def sv_tokenizer():
    return get_lang_class("sv")().tokenizer


@pytest.fixture(scope="session")
def ta_tokenizer():
    return get_lang_class("ta")().tokenizer


@pytest.fixture(scope="session")
def th_tokenizer():
    pytest.importorskip("pythainlp")
    return get_lang_class("th")().tokenizer


@pytest.fixture(scope="session")
def ti_tokenizer():
    return get_lang_class("ti")().tokenizer


@pytest.fixture(scope="session")
def tl_tokenizer():
    return get_lang_class("tl")().tokenizer


@pytest.fixture(scope="session")
def tr_tokenizer():
    return get_lang_class("tr")().tokenizer


@pytest.fixture(scope="session")
def tt_tokenizer():
    return get_lang_class("tt")().tokenizer


@pytest.fixture(scope="session")
def ky_tokenizer():
    return get_lang_class("ky")().tokenizer


@pytest.fixture(scope="session")
def uk_tokenizer():
    pytest.importorskip("pymorphy3")
    return get_lang_class("uk")().tokenizer


@pytest.fixture
def uk_lemmatizer():
    pytest.importorskip("pymorphy3")
    pytest.importorskip("pymorphy3_dicts_uk")
    return get_lang_class("uk")().add_pipe("lemmatizer")


@pytest.fixture(scope="session")
def ur_tokenizer():
    return get_lang_class("ur")().tokenizer


@pytest.fixture(scope="session")
def vi_tokenizer():
    pytest.importorskip("pyvi")
    return get_lang_class("vi")().tokenizer


@pytest.fixture(scope="session")
def xx_tokenizer():
    return get_lang_class("xx")().tokenizer


@pytest.fixture(scope="session")
def yo_tokenizer():
    return get_lang_class("yo")().tokenizer


@pytest.fixture(scope="session")
def zh_tokenizer_char():
    nlp = get_lang_class("zh")()
    return nlp.tokenizer


@pytest.fixture(scope="session")
def zh_tokenizer_jieba():
    pytest.importorskip("jieba")
    config = {
        "nlp": {
            "tokenizer": {
                "@tokenizers": "spacy.zh.ChineseTokenizer",
                "segmenter": "jieba",
            }
        }
    }
    nlp = get_lang_class("zh").from_config(config)
    return nlp.tokenizer


@pytest.fixture(scope="session")
def zh_tokenizer_pkuseg():
    pytest.importorskip("spacy_pkuseg")
    config = {
        "nlp": {
            "tokenizer": {
                "@tokenizers": "spacy.zh.ChineseTokenizer",
                "segmenter": "pkuseg",
            }
        },
        "initialize": {"tokenizer": {"pkuseg_model": "web"}},
    }
    nlp = get_lang_class("zh").from_config(config)
    nlp.initialize()
    return nlp.tokenizer


@pytest.fixture(scope="session")
def hy_tokenizer():
    return get_lang_class("hy")().tokenizer<|MERGE_RESOLUTION|>--- conflicted
+++ resolved
@@ -1,18 +1,15 @@
 import pytest
 from spacy.util import get_lang_class
-<<<<<<< HEAD
 import functools
 import inspect
 import importlib
 import sys
-=======
 from hypothesis import settings
 
 # Functionally disable deadline settings for tests
 # to prevent spurious test failures in CI builds.
 settings.register_profile("no_deadlines", deadline=2 * 60 * 1000)  # in ms
 settings.load_profile("no_deadlines")
->>>>>>> 5157e4e8
 
 
 def pytest_addoption(parser):

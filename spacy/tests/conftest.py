--- conflicted
+++ resolved
@@ -1,12 +1,6 @@
 import pytest
 from spacy.util import get_lang_class
 import functools
-<<<<<<< HEAD
-import inspect
-import importlib
-import sys
-=======
->>>>>>> a231bf65
 from hypothesis import settings
 import inspect
 import importlib

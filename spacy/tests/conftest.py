# coding: utf-8
from __future__ import unicode_literals

import pytest
from spacy.util import get_lang_class


def pytest_addoption(parser):
    parser.addoption("--slow", action="store_true", help="include slow tests")


def pytest_runtest_setup(item):
    def getopt(opt):
        # When using 'pytest --pyargs spacy' to test an installed copy of
        # spacy, pytest skips running our pytest_addoption() hook. Later, when
        # we call getoption(), pytest raises an error, because it doesn't
        # recognize the option we're asking about. To avoid this, we need to
        # pass a default value. We default to False, i.e., we act like all the
        # options weren't given.
        return item.config.getoption("--%s" % opt, False)

    for opt in ["slow"]:
        if opt in item.keywords and not getopt(opt):
            pytest.skip("need --%s option to run" % opt)


# Fixtures for language tokenizers (languages sorted alphabetically)


@pytest.fixture(scope="module")
def tokenizer():
    return get_lang_class("xx").Defaults.create_tokenizer()


@pytest.fixture(scope="session")
def ar_tokenizer():
    return get_lang_class("ar").Defaults.create_tokenizer()


@pytest.fixture(scope="session")
def bn_tokenizer():
    return get_lang_class("bn").Defaults.create_tokenizer()


@pytest.fixture(scope="session")
def ca_tokenizer():
    return get_lang_class("ca").Defaults.create_tokenizer()


@pytest.fixture(scope="session")
def da_tokenizer():
    return get_lang_class("da").Defaults.create_tokenizer()


@pytest.fixture(scope="session")
def de_tokenizer():
    return get_lang_class("de").Defaults.create_tokenizer()


@pytest.fixture(scope="session")
def el_tokenizer():
    return get_lang_class("el").Defaults.create_tokenizer()


@pytest.fixture(scope="session")
def en_tokenizer():
    return get_lang_class("en").Defaults.create_tokenizer()


@pytest.fixture(scope="session")
def en_vocab():
    return get_lang_class("en").Defaults.create_vocab()


@pytest.fixture(scope="session")
def en_parser(en_vocab):
    nlp = get_lang_class("en")(en_vocab)
    return nlp.create_pipe("parser")


@pytest.fixture(scope="session")
def es_tokenizer():
    return get_lang_class("es").Defaults.create_tokenizer()


@pytest.fixture(scope="session")
def fi_tokenizer():
    return get_lang_class("fi").Defaults.create_tokenizer()


@pytest.fixture(scope="session")
def fr_tokenizer():
    return get_lang_class("fr").Defaults.create_tokenizer()


@pytest.fixture(scope="session")
def ga_tokenizer():
    return get_lang_class("ga").Defaults.create_tokenizer()


@pytest.fixture(scope="session")
def he_tokenizer():
    return get_lang_class("he").Defaults.create_tokenizer()


@pytest.fixture
def hu_tokenizer():
    return get_lang_class("hu").Defaults.create_tokenizer()


@pytest.fixture(scope="session")
def id_tokenizer():
    return get_lang_class("id").Defaults.create_tokenizer()


@pytest.fixture(scope="session")
def it_tokenizer():
    return get_lang_class("it").Defaults.create_tokenizer()


@pytest.fixture(scope="session")
def ja_tokenizer():
    pytest.importorskip("MeCab")
    return get_lang_class("ja").Defaults.create_tokenizer()


@pytest.fixture(scope="session")
def nb_tokenizer():
    return get_lang_class("nb").Defaults.create_tokenizer()


@pytest.fixture(scope="session")
def nl_tokenizer():
    return get_lang_class("nl").Defaults.create_tokenizer()


@pytest.fixture(scope="session")
def pl_tokenizer():
    return get_lang_class("pl").Defaults.create_tokenizer()


@pytest.fixture(scope="session")
def pt_tokenizer():
    return get_lang_class("pt").Defaults.create_tokenizer()


@pytest.fixture(scope="session")
def ro_tokenizer():
    return get_lang_class("ro").Defaults.create_tokenizer()

<<<<<<< HEAD

@pytest.fixture(scope='session')
def nl_tokenizer():
    return util.get_lang_class('nl').Defaults.create_tokenizer()


@pytest.fixture
def stringstore():
    return StringStore()
=======
>>>>>>> c45ed32c

@pytest.fixture(scope="session")
def ru_tokenizer():
    pytest.importorskip("pymorphy2")
    return get_lang_class("ru").Defaults.create_tokenizer()


@pytest.fixture(scope="session")
def sv_tokenizer():
    return get_lang_class("sv").Defaults.create_tokenizer()


@pytest.fixture(scope="session")
def th_tokenizer():
    pytest.importorskip("pythainlp")
    return get_lang_class("th").Defaults.create_tokenizer()


@pytest.fixture(scope="session")
def tr_tokenizer():
    return get_lang_class("tr").Defaults.create_tokenizer()


@pytest.fixture(scope="session")
def tt_tokenizer():
    return get_lang_class("tt").Defaults.create_tokenizer()


@pytest.fixture(scope="session")
def uk_tokenizer():
    pytest.importorskip("pymorphy2")
    pytest.importorskip("pymorphy2.lang")
    return get_lang_class("uk").Defaults.create_tokenizer()


@pytest.fixture(scope="session")
def ur_tokenizer():
    return get_lang_class("ur").Defaults.create_tokenizer()<|MERGE_RESOLUTION|>--- conflicted
+++ resolved
@@ -148,18 +148,16 @@
 def ro_tokenizer():
     return get_lang_class("ro").Defaults.create_tokenizer()
 
-<<<<<<< HEAD
 
-@pytest.fixture(scope='session')
+@pytest.fixture(scope="session")
 def nl_tokenizer():
-    return util.get_lang_class('nl').Defaults.create_tokenizer()
+    return util.get_lang_class("nl").Defaults.create_tokenizer()
 
 
 @pytest.fixture
 def stringstore():
     return StringStore()
-=======
->>>>>>> c45ed32c
+
 
 @pytest.fixture(scope="session")
 def ru_tokenizer():

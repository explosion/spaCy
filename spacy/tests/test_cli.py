import os
import math
<<<<<<< HEAD
=======
import pkg_resources
from random import sample
>>>>>>> 89bfd06f
from typing import Counter

import spacy
import pytest
import srsly
from click import NoSuchOption
from packaging.specifiers import SpecifierSet
from thinc.api import Config, ConfigValidationError

from spacy import about
from spacy.cli import info
from spacy.cli._util import is_subpath_of, load_project_config
from spacy.cli._util import parse_config_overrides, string_to_list
from spacy.cli._util import substitute_project_variables
from spacy.cli._util import validate_project_commands
from spacy.cli.debug_data import _compile_gold, _get_labels_from_model
from spacy.cli.debug_data import _get_labels_from_spancat
from spacy.cli.debug_data import _get_distribution, _get_kl_divergence
from spacy.cli.debug_data import _get_span_characteristics
from spacy.cli.debug_data import _print_span_characteristics
from spacy.cli.debug_data import _get_spans_length_freq_dist
from spacy.cli.download import get_compatibility, get_version
from spacy.cli.init_config import RECOMMENDATIONS, init_config, fill_config
from spacy.cli.package import get_third_party_dependencies
from spacy.cli.package import _is_permitted_package_name
from spacy.cli.project.run import _check_requirements
from spacy.cli.validate import get_model_pkgs
from spacy.cli.apply import apply
from spacy.lang.en import English
from spacy.lang.nl import Dutch
from spacy.language import Language
from spacy.schemas import ProjectConfigSchema, RecommendationSchema, validate
from spacy.tokens import Doc, DocBin
from spacy.tokens.span import Span
from spacy.training import Example, docs_to_json, offsets_to_biluo_tags
from spacy.training.converters import conll_ner_to_docs, conllu_to_docs
from spacy.training.converters import iob_to_docs
from spacy.util import ENV_VARS, get_minor_version, load_model_from_config, load_config

from ..cli.init_pipeline import _init_labels
from .util import make_tempdir


@pytest.mark.issue(4665)
def test_cli_converters_conllu_empty_heads_ner():
    """
    conllu_to_docs should not raise an exception if the HEAD column contains an
    underscore
    """
    input_data = """
1	[	_	PUNCT	-LRB-	_	_	punct	_	_
2	This	_	DET	DT	_	_	det	_	_
3	killing	_	NOUN	NN	_	_	nsubj	_	_
4	of	_	ADP	IN	_	_	case	_	_
5	a	_	DET	DT	_	_	det	_	_
6	respected	_	ADJ	JJ	_	_	amod	_	_
7	cleric	_	NOUN	NN	_	_	nmod	_	_
8	will	_	AUX	MD	_	_	aux	_	_
9	be	_	AUX	VB	_	_	aux	_	_
10	causing	_	VERB	VBG	_	_	root	_	_
11	us	_	PRON	PRP	_	_	iobj	_	_
12	trouble	_	NOUN	NN	_	_	dobj	_	_
13	for	_	ADP	IN	_	_	case	_	_
14	years	_	NOUN	NNS	_	_	nmod	_	_
15	to	_	PART	TO	_	_	mark	_	_
16	come	_	VERB	VB	_	_	acl	_	_
17	.	_	PUNCT	.	_	_	punct	_	_
18	]	_	PUNCT	-RRB-	_	_	punct	_	_
"""
    docs = list(conllu_to_docs(input_data))
    # heads are all 0
    assert not all([t.head.i for t in docs[0]])
    # NER is unset
    assert not docs[0].has_annotation("ENT_IOB")


@pytest.mark.issue(4924)
def test_issue4924():
    nlp = Language()
    example = Example.from_dict(nlp.make_doc(""), {})
    nlp.evaluate([example])


@pytest.mark.issue(7055)
def test_issue7055():
    """Test that fill-config doesn't turn sourced components into factories."""
    source_cfg = {
        "nlp": {"lang": "en", "pipeline": ["tok2vec", "tagger"]},
        "components": {
            "tok2vec": {"factory": "tok2vec"},
            "tagger": {"factory": "tagger"},
        },
    }
    source_nlp = English.from_config(source_cfg)
    with make_tempdir() as dir_path:
        # We need to create a loadable source pipeline
        source_path = dir_path / "test_model"
        source_nlp.to_disk(source_path)
        base_cfg = {
            "nlp": {"lang": "en", "pipeline": ["tok2vec", "tagger", "ner"]},
            "components": {
                "tok2vec": {"source": str(source_path)},
                "tagger": {"source": str(source_path)},
                "ner": {"factory": "ner"},
            },
        }
        base_cfg = Config(base_cfg)
        base_path = dir_path / "base.cfg"
        base_cfg.to_disk(base_path)
        output_path = dir_path / "config.cfg"
        fill_config(output_path, base_path, silent=True)
        filled_cfg = load_config(output_path)
    assert filled_cfg["components"]["tok2vec"]["source"] == str(source_path)
    assert filled_cfg["components"]["tagger"]["source"] == str(source_path)
    assert filled_cfg["components"]["ner"]["factory"] == "ner"
    assert "model" in filled_cfg["components"]["ner"]


def test_cli_info():
    nlp = Dutch()
    nlp.add_pipe("textcat")
    with make_tempdir() as tmp_dir:
        nlp.to_disk(tmp_dir)
        raw_data = info(tmp_dir, exclude=[""])
        assert raw_data["lang"] == "nl"
        assert raw_data["components"] == ["textcat"]


def test_cli_converters_conllu_to_docs():
    # from NorNE: https://github.com/ltgoslo/norne/blob/3d23274965f513f23aa48455b28b1878dad23c05/ud/nob/no_bokmaal-ud-dev.conllu
    lines = [
        "1\tDommer\tdommer\tNOUN\t_\tDefinite=Ind|Gender=Masc|Number=Sing\t2\tappos\t_\tO",
        "2\tFinn\tFinn\tPROPN\t_\tGender=Masc\t4\tnsubj\t_\tB-PER",
        "3\tEilertsen\tEilertsen\tPROPN\t_\t_\t2\tname\t_\tI-PER",
        "4\tavstår\tavstå\tVERB\t_\tMood=Ind|Tense=Pres|VerbForm=Fin\t0\troot\t_\tO",
    ]
    input_data = "\n".join(lines)
    converted_docs = list(conllu_to_docs(input_data, n_sents=1))
    assert len(converted_docs) == 1
    converted = [docs_to_json(converted_docs)]
    assert converted[0]["id"] == 0
    assert len(converted[0]["paragraphs"]) == 1
    assert len(converted[0]["paragraphs"][0]["sentences"]) == 1
    sent = converted[0]["paragraphs"][0]["sentences"][0]
    assert len(sent["tokens"]) == 4
    tokens = sent["tokens"]
    assert [t["orth"] for t in tokens] == ["Dommer", "Finn", "Eilertsen", "avstår"]
    assert [t["tag"] for t in tokens] == ["NOUN", "PROPN", "PROPN", "VERB"]
    assert [t["head"] for t in tokens] == [1, 2, -1, 0]
    assert [t["dep"] for t in tokens] == ["appos", "nsubj", "name", "ROOT"]
    ent_offsets = [
        (e[0], e[1], e[2]) for e in converted[0]["paragraphs"][0]["entities"]
    ]
    biluo_tags = offsets_to_biluo_tags(converted_docs[0], ent_offsets, missing="O")
    assert biluo_tags == ["O", "B-PER", "L-PER", "O"]


@pytest.mark.parametrize(
    "lines",
    [
        (
            "1\tDommer\tdommer\tNOUN\t_\tDefinite=Ind|Gender=Masc|Number=Sing\t2\tappos\t_\tname=O",
            "2\tFinn\tFinn\tPROPN\t_\tGender=Masc\t4\tnsubj\t_\tSpaceAfter=No|name=B-PER",
            "3\tEilertsen\tEilertsen\tPROPN\t_\t_\t2\tname\t_\tname=I-PER",
            "4\tavstår\tavstå\tVERB\t_\tMood=Ind|Tense=Pres|VerbForm=Fin\t0\troot\t_\tSpaceAfter=No|name=O",
            "5\t.\t$.\tPUNCT\t_\t_\t4\tpunct\t_\tname=B-BAD",
        ),
        (
            "1\tDommer\tdommer\tNOUN\t_\tDefinite=Ind|Gender=Masc|Number=Sing\t2\tappos\t_\t_",
            "2\tFinn\tFinn\tPROPN\t_\tGender=Masc\t4\tnsubj\t_\tSpaceAfter=No|NE=B-PER",
            "3\tEilertsen\tEilertsen\tPROPN\t_\t_\t2\tname\t_\tNE=L-PER",
            "4\tavstår\tavstå\tVERB\t_\tMood=Ind|Tense=Pres|VerbForm=Fin\t0\troot\t_\tSpaceAfter=No",
            "5\t.\t$.\tPUNCT\t_\t_\t4\tpunct\t_\tNE=B-BAD",
        ),
    ],
)
def test_cli_converters_conllu_to_docs_name_ner_map(lines):
    input_data = "\n".join(lines)
    converted_docs = list(
        conllu_to_docs(input_data, n_sents=1, ner_map={"PER": "PERSON", "BAD": ""})
    )
    assert len(converted_docs) == 1
    converted = [docs_to_json(converted_docs)]
    assert converted[0]["id"] == 0
    assert len(converted[0]["paragraphs"]) == 1
    assert converted[0]["paragraphs"][0]["raw"] == "Dommer FinnEilertsen avstår. "
    assert len(converted[0]["paragraphs"][0]["sentences"]) == 1
    sent = converted[0]["paragraphs"][0]["sentences"][0]
    assert len(sent["tokens"]) == 5
    tokens = sent["tokens"]
    assert [t["orth"] for t in tokens] == ["Dommer", "Finn", "Eilertsen", "avstår", "."]
    assert [t["tag"] for t in tokens] == ["NOUN", "PROPN", "PROPN", "VERB", "PUNCT"]
    assert [t["head"] for t in tokens] == [1, 2, -1, 0, -1]
    assert [t["dep"] for t in tokens] == ["appos", "nsubj", "name", "ROOT", "punct"]
    ent_offsets = [
        (e[0], e[1], e[2]) for e in converted[0]["paragraphs"][0]["entities"]
    ]
    biluo_tags = offsets_to_biluo_tags(converted_docs[0], ent_offsets, missing="O")
    assert biluo_tags == ["O", "B-PERSON", "L-PERSON", "O", "O"]


def test_cli_converters_conllu_to_docs_subtokens():
    # https://raw.githubusercontent.com/ohenrik/nb_news_ud_sm/master/original_data/no-ud-dev-ner.conllu
    lines = [
        "1\tDommer\tdommer\tNOUN\t_\tDefinite=Ind|Gender=Masc|Number=Sing\t2\tappos\t_\tname=O",
        "2-3\tFE\t_\t_\t_\t_\t_\t_\t_\t_",
        "2\tFinn\tFinn\tPROPN\t_\tGender=Masc\t4\tnsubj\t_\tname=B-PER",
        "3\tEilertsen\tEilertsen\tX\t_\tGender=Fem|Tense=past\t2\tname\t_\tname=I-PER",
        "4\tavstår\tavstå\tVERB\t_\tMood=Ind|Tense=Pres|VerbForm=Fin\t0\troot\t_\tSpaceAfter=No|name=O",
        "5\t.\t$.\tPUNCT\t_\t_\t4\tpunct\t_\tname=O",
    ]
    input_data = "\n".join(lines)
    converted_docs = list(
        conllu_to_docs(
            input_data, n_sents=1, merge_subtokens=True, append_morphology=True
        )
    )
    assert len(converted_docs) == 1
    converted = [docs_to_json(converted_docs)]

    assert converted[0]["id"] == 0
    assert len(converted[0]["paragraphs"]) == 1
    assert converted[0]["paragraphs"][0]["raw"] == "Dommer FE avstår. "
    assert len(converted[0]["paragraphs"][0]["sentences"]) == 1
    sent = converted[0]["paragraphs"][0]["sentences"][0]
    assert len(sent["tokens"]) == 4
    tokens = sent["tokens"]
    assert [t["orth"] for t in tokens] == ["Dommer", "FE", "avstår", "."]
    assert [t["tag"] for t in tokens] == [
        "NOUN__Definite=Ind|Gender=Masc|Number=Sing",
        "PROPN_X__Gender=Fem,Masc|Tense=past",
        "VERB__Mood=Ind|Tense=Pres|VerbForm=Fin",
        "PUNCT",
    ]
    assert [t["pos"] for t in tokens] == ["NOUN", "PROPN", "VERB", "PUNCT"]
    assert [t["morph"] for t in tokens] == [
        "Definite=Ind|Gender=Masc|Number=Sing",
        "Gender=Fem,Masc|Tense=past",
        "Mood=Ind|Tense=Pres|VerbForm=Fin",
        "",
    ]
    assert [t["lemma"] for t in tokens] == ["dommer", "Finn Eilertsen", "avstå", "$."]
    assert [t["head"] for t in tokens] == [1, 1, 0, -1]
    assert [t["dep"] for t in tokens] == ["appos", "nsubj", "ROOT", "punct"]
    ent_offsets = [
        (e[0], e[1], e[2]) for e in converted[0]["paragraphs"][0]["entities"]
    ]
    biluo_tags = offsets_to_biluo_tags(converted_docs[0], ent_offsets, missing="O")
    assert biluo_tags == ["O", "U-PER", "O", "O"]


def test_cli_converters_iob_to_docs():
    lines = [
        "I|O like|O London|I-GPE and|O New|B-GPE York|I-GPE City|I-GPE .|O",
        "I|O like|O London|B-GPE and|O New|B-GPE York|I-GPE City|I-GPE .|O",
        "I|PRP|O like|VBP|O London|NNP|I-GPE and|CC|O New|NNP|B-GPE York|NNP|I-GPE City|NNP|I-GPE .|.|O",
        "I|PRP|O like|VBP|O London|NNP|B-GPE and|CC|O New|NNP|B-GPE York|NNP|I-GPE City|NNP|I-GPE .|.|O",
    ]
    input_data = "\n".join(lines)
    converted_docs = list(iob_to_docs(input_data, n_sents=10))
    assert len(converted_docs) == 1
    converted = docs_to_json(converted_docs)
    assert converted["id"] == 0
    assert len(converted["paragraphs"]) == 1
    assert len(converted["paragraphs"][0]["sentences"]) == 4
    for i in range(0, 4):
        sent = converted["paragraphs"][0]["sentences"][i]
        assert len(sent["tokens"]) == 8
        tokens = sent["tokens"]
        expected = ["I", "like", "London", "and", "New", "York", "City", "."]
        assert [t["orth"] for t in tokens] == expected
    assert len(converted_docs[0].ents) == 8
    for ent in converted_docs[0].ents:
        assert ent.text in ["New York City", "London"]


def test_cli_converters_conll_ner_to_docs():
    lines = [
        "-DOCSTART- -X- O O",
        "",
        "I\tO",
        "like\tO",
        "London\tB-GPE",
        "and\tO",
        "New\tB-GPE",
        "York\tI-GPE",
        "City\tI-GPE",
        ".\tO",
        "",
        "I O",
        "like O",
        "London B-GPE",
        "and O",
        "New B-GPE",
        "York I-GPE",
        "City I-GPE",
        ". O",
        "",
        "I PRP O",
        "like VBP O",
        "London NNP B-GPE",
        "and CC O",
        "New NNP B-GPE",
        "York NNP I-GPE",
        "City NNP I-GPE",
        ". . O",
        "",
        "I PRP _ O",
        "like VBP _ O",
        "London NNP _ B-GPE",
        "and CC _ O",
        "New NNP _ B-GPE",
        "York NNP _ I-GPE",
        "City NNP _ I-GPE",
        ". . _ O",
        "",
        "I\tPRP\t_\tO",
        "like\tVBP\t_\tO",
        "London\tNNP\t_\tB-GPE",
        "and\tCC\t_\tO",
        "New\tNNP\t_\tB-GPE",
        "York\tNNP\t_\tI-GPE",
        "City\tNNP\t_\tI-GPE",
        ".\t.\t_\tO",
    ]
    input_data = "\n".join(lines)
    converted_docs = list(conll_ner_to_docs(input_data, n_sents=10))
    assert len(converted_docs) == 1
    converted = docs_to_json(converted_docs)
    assert converted["id"] == 0
    assert len(converted["paragraphs"]) == 1
    assert len(converted["paragraphs"][0]["sentences"]) == 5
    for i in range(0, 5):
        sent = converted["paragraphs"][0]["sentences"][i]
        assert len(sent["tokens"]) == 8
        tokens = sent["tokens"]
        # fmt: off
        assert [t["orth"] for t in tokens] == ["I", "like", "London", "and", "New", "York", "City", "."]
        # fmt: on
    assert len(converted_docs[0].ents) == 10
    for ent in converted_docs[0].ents:
        assert ent.text in ["New York City", "London"]


def test_project_config_validation_full():
    config = {
        "vars": {"some_var": 20},
        "directories": ["assets", "configs", "corpus", "scripts", "training"],
        "assets": [
            {
                "dest": "x",
                "extra": True,
                "url": "https://example.com",
                "checksum": "63373dd656daa1fd3043ce166a59474c",
            },
            {
                "dest": "y",
                "git": {
                    "repo": "https://github.com/example/repo",
                    "branch": "develop",
                    "path": "y",
                },
            },
            {
                "dest": "z",
                "extra": False,
                "url": "https://example.com",
                "checksum": "63373dd656daa1fd3043ce166a59474c",
            },
        ],
        "commands": [
            {
                "name": "train",
                "help": "Train a model",
                "script": ["python -m spacy train config.cfg -o training"],
                "deps": ["config.cfg", "corpus/training.spcy"],
                "outputs": ["training/model-best"],
            },
            {"name": "test", "script": ["pytest", "custom.py"], "no_skip": True},
        ],
        "workflows": {"all": ["train", "test"], "train": ["train"]},
    }
    errors = validate(ProjectConfigSchema, config)
    assert not errors


@pytest.mark.parametrize(
    "config",
    [
        {"commands": [{"name": "a"}, {"name": "a"}]},
        {"commands": [{"name": "a"}], "workflows": {"a": []}},
        {"commands": [{"name": "a"}], "workflows": {"b": ["c"]}},
    ],
)
def test_project_config_validation1(config):
    with pytest.raises(SystemExit):
        validate_project_commands(config)


@pytest.mark.parametrize(
    "config,n_errors",
    [
        ({"commands": {"a": []}}, 1),
        ({"commands": [{"help": "..."}]}, 1),
        ({"commands": [{"name": "a", "extra": "b"}]}, 1),
        ({"commands": [{"extra": "b"}]}, 2),
        ({"commands": [{"name": "a", "deps": [123]}]}, 1),
    ],
)
def test_project_config_validation2(config, n_errors):
    errors = validate(ProjectConfigSchema, config)
    assert len(errors) == n_errors


@pytest.mark.parametrize(
    "int_value",
    [10, pytest.param("10", marks=pytest.mark.xfail)],
)
def test_project_config_interpolation(int_value):
    variables = {"a": int_value, "b": {"c": "foo", "d": True}}
    commands = [
        {"name": "x", "script": ["hello ${vars.a} ${vars.b.c}"]},
        {"name": "y", "script": ["${vars.b.c} ${vars.b.d}"]},
    ]
    project = {"commands": commands, "vars": variables}
    with make_tempdir() as d:
        srsly.write_yaml(d / "project.yml", project)
        cfg = load_project_config(d)
    assert type(cfg) == dict
    assert type(cfg["commands"]) == list
    assert cfg["commands"][0]["script"][0] == "hello 10 foo"
    assert cfg["commands"][1]["script"][0] == "foo true"
    commands = [{"name": "x", "script": ["hello ${vars.a} ${vars.b.e}"]}]
    project = {"commands": commands, "vars": variables}
    with pytest.raises(ConfigValidationError):
        substitute_project_variables(project)


@pytest.mark.parametrize(
    "greeting",
    [342, "everyone", "tout le monde", pytest.param("42", marks=pytest.mark.xfail)],
)
def test_project_config_interpolation_override(greeting):
    variables = {"a": "world"}
    commands = [
        {"name": "x", "script": ["hello ${vars.a}"]},
    ]
    overrides = {"vars.a": greeting}
    project = {"commands": commands, "vars": variables}
    with make_tempdir() as d:
        srsly.write_yaml(d / "project.yml", project)
        cfg = load_project_config(d, overrides=overrides)
    assert type(cfg) == dict
    assert type(cfg["commands"]) == list
    assert cfg["commands"][0]["script"][0] == f"hello {greeting}"


def test_project_config_interpolation_env():
    variables = {"a": 10}
    env_var = "SPACY_TEST_FOO"
    env_vars = {"foo": env_var}
    commands = [{"name": "x", "script": ["hello ${vars.a} ${env.foo}"]}]
    project = {"commands": commands, "vars": variables, "env": env_vars}
    with make_tempdir() as d:
        srsly.write_yaml(d / "project.yml", project)
        cfg = load_project_config(d)
    assert cfg["commands"][0]["script"][0] == "hello 10 "
    os.environ[env_var] = "123"
    with make_tempdir() as d:
        srsly.write_yaml(d / "project.yml", project)
        cfg = load_project_config(d)
    assert cfg["commands"][0]["script"][0] == "hello 10 123"


@pytest.mark.parametrize(
    "args,expected",
    [
        # fmt: off
        (["--x.foo", "10"], {"x.foo": 10}),
        (["--x.foo=10"], {"x.foo": 10}),
        (["--x.foo", "bar"], {"x.foo": "bar"}),
        (["--x.foo=bar"], {"x.foo": "bar"}),
        (["--x.foo", "--x.bar", "baz"], {"x.foo": True, "x.bar": "baz"}),
        (["--x.foo", "--x.bar=baz"], {"x.foo": True, "x.bar": "baz"}),
        (["--x.foo", "10.1", "--x.bar", "--x.baz", "false"], {"x.foo": 10.1, "x.bar": True, "x.baz": False}),
        (["--x.foo", "10.1", "--x.bar", "--x.baz=false"], {"x.foo": 10.1, "x.bar": True, "x.baz": False})
        # fmt: on
    ],
)
def test_parse_config_overrides(args, expected):
    assert parse_config_overrides(args) == expected


@pytest.mark.parametrize("args", [["--foo"], ["--x.foo", "bar", "--baz"]])
def test_parse_config_overrides_invalid(args):
    with pytest.raises(NoSuchOption):
        parse_config_overrides(args)


@pytest.mark.parametrize("args", [["--x.foo", "bar", "baz"], ["x.foo"]])
def test_parse_config_overrides_invalid_2(args):
    with pytest.raises(SystemExit):
        parse_config_overrides(args)


def test_parse_cli_overrides():
    overrides = "--x.foo bar --x.bar=12 --x.baz false --y.foo=hello"
    os.environ[ENV_VARS.CONFIG_OVERRIDES] = overrides
    result = parse_config_overrides([])
    assert len(result) == 4
    assert result["x.foo"] == "bar"
    assert result["x.bar"] == 12
    assert result["x.baz"] is False
    assert result["y.foo"] == "hello"
    os.environ[ENV_VARS.CONFIG_OVERRIDES] = "--x"
    assert parse_config_overrides([], env_var=None) == {}
    with pytest.raises(SystemExit):
        parse_config_overrides([])
    os.environ[ENV_VARS.CONFIG_OVERRIDES] = "hello world"
    with pytest.raises(SystemExit):
        parse_config_overrides([])
    del os.environ[ENV_VARS.CONFIG_OVERRIDES]


@pytest.mark.parametrize("lang", ["en", "nl"])
@pytest.mark.parametrize(
    "pipeline", [["tagger", "parser", "ner"], [], ["ner", "textcat", "sentencizer"]]
)
@pytest.mark.parametrize("optimize", ["efficiency", "accuracy"])
@pytest.mark.parametrize("pretraining", [True, False])
def test_init_config(lang, pipeline, optimize, pretraining):
    # TODO: add more tests and also check for GPU with transformers
    config = init_config(
        lang=lang,
        pipeline=pipeline,
        optimize=optimize,
        pretraining=pretraining,
        gpu=False,
    )
    assert isinstance(config, Config)
    if pretraining:
        config["paths"]["raw_text"] = "my_data.jsonl"
    load_model_from_config(config, auto_fill=True)


def test_model_recommendations():
    for lang, data in RECOMMENDATIONS.items():
        assert RecommendationSchema(**data)


@pytest.mark.parametrize(
    "value",
    [
        # fmt: off
        "parser,textcat,tagger",
        " parser, textcat ,tagger ",
        'parser,textcat,tagger',
        ' parser, textcat ,tagger ',
        ' "parser"," textcat " ,"tagger "',
        " 'parser',' textcat ' ,'tagger '",
        '[parser,textcat,tagger]',
        '["parser","textcat","tagger"]',
        '[" parser" ,"textcat ", " tagger " ]',
        "[parser,textcat,tagger]",
        "[ parser, textcat , tagger]",
        "['parser','textcat','tagger']",
        "[' parser' , 'textcat', ' tagger ' ]",
        # fmt: on
    ],
)
def test_string_to_list(value):
    assert string_to_list(value, intify=False) == ["parser", "textcat", "tagger"]


@pytest.mark.parametrize(
    "value",
    [
        # fmt: off
        "1,2,3",
        '[1,2,3]',
        '["1","2","3"]',
        '[" 1" ,"2 ", " 3 " ]',
        "[' 1' , '2', ' 3 ' ]",
        # fmt: on
    ],
)
def test_string_to_list_intify(value):
    assert string_to_list(value, intify=False) == ["1", "2", "3"]
    assert string_to_list(value, intify=True) == [1, 2, 3]


def test_download_compatibility():
    spec = SpecifierSet("==" + about.__version__)
    spec.prereleases = False
    if about.__version__ in spec:
        model_name = "en_core_web_sm"
        compatibility = get_compatibility()
        version = get_version(model_name, compatibility)
        assert get_minor_version(about.__version__) == get_minor_version(version)


def test_validate_compatibility_table():
    spec = SpecifierSet("==" + about.__version__)
    spec.prereleases = False
    if about.__version__ in spec:
        model_pkgs, compat = get_model_pkgs()
        spacy_version = get_minor_version(about.__version__)
        current_compat = compat.get(spacy_version, {})
        assert len(current_compat) > 0
        assert "en_core_web_sm" in current_compat


@pytest.mark.parametrize("component_name", ["ner", "textcat", "spancat", "tagger"])
def test_init_labels(component_name):
    nlp = Dutch()
    component = nlp.add_pipe(component_name)
    for label in ["T1", "T2", "T3", "T4"]:
        component.add_label(label)
    assert len(nlp.get_pipe(component_name).labels) == 4

    with make_tempdir() as tmp_dir:
        _init_labels(nlp, tmp_dir)

        config = init_config(
            lang="nl",
            pipeline=[component_name],
            optimize="efficiency",
            gpu=False,
        )
        config["initialize"]["components"][component_name] = {
            "labels": {
                "@readers": "spacy.read_labels.v1",
                "path": f"{tmp_dir}/{component_name}.json",
            }
        }

        nlp2 = load_model_from_config(config, auto_fill=True)
        assert len(nlp2.get_pipe(component_name).labels) == 0
        nlp2.initialize()
        assert len(nlp2.get_pipe(component_name).labels) == 4


def test_get_third_party_dependencies():
    # We can't easily test the detection of third-party packages here, but we
    # can at least make sure that the function and its importlib magic runs.
    nlp = Dutch()
    # Test with component factory based on Cython module
    nlp.add_pipe("tagger")
    assert get_third_party_dependencies(nlp.config) == []

    # Test with legacy function
    nlp = Dutch()
    nlp.add_pipe(
        "textcat",
        config={
            "model": {
                # Do not update from legacy architecture spacy.TextCatBOW.v1
                "@architectures": "spacy.TextCatBOW.v1",
                "exclusive_classes": True,
                "ngram_size": 1,
                "no_output_layer": False,
            }
        },
    )
    assert get_third_party_dependencies(nlp.config) == []

    # Test with lang-specific factory
    @Dutch.factory("third_party_test")
    def test_factory(nlp, name):
        return lambda x: x

    nlp.add_pipe("third_party_test")
    # Before #9674 this would throw an exception
    get_third_party_dependencies(nlp.config)


@pytest.mark.parametrize(
    "parent,child,expected",
    [
        ("/tmp", "/tmp", True),
        ("/tmp", "/", False),
        ("/tmp", "/tmp/subdir", True),
        ("/tmp", "/tmpdir", False),
        ("/tmp", "/tmp/subdir/..", True),
        ("/tmp", "/tmp/..", False),
    ],
)
def test_is_subpath_of(parent, child, expected):
    assert is_subpath_of(parent, child) == expected


@pytest.mark.slow
@pytest.mark.parametrize(
    "factory_name,pipe_name",
    [
        ("ner", "ner"),
        ("ner", "my_ner"),
        ("spancat", "spancat"),
        ("spancat", "my_spancat"),
    ],
)
def test_get_labels_from_model(factory_name, pipe_name):
    labels = ("A", "B")

    nlp = English()
    pipe = nlp.add_pipe(factory_name, name=pipe_name)
    for label in labels:
        pipe.add_label(label)
    nlp.initialize()
    assert nlp.get_pipe(pipe_name).labels == labels
    if factory_name == "spancat":
        assert _get_labels_from_spancat(nlp)[pipe.key] == set(labels)
    else:
        assert _get_labels_from_model(nlp, factory_name) == set(labels)


def test_permitted_package_names():
    # https://www.python.org/dev/peps/pep-0426/#name
    assert _is_permitted_package_name("Meine_Bäume") == False
    assert _is_permitted_package_name("_package") == False
    assert _is_permitted_package_name("package_") == False
    assert _is_permitted_package_name(".package") == False
    assert _is_permitted_package_name("package.") == False
    assert _is_permitted_package_name("-package") == False
    assert _is_permitted_package_name("package-") == False


def test_debug_data_compile_gold():
    nlp = English()
    pred = Doc(nlp.vocab, words=["Token", ".", "New", "York", "City"])
    ref = Doc(
        nlp.vocab,
        words=["Token", ".", "New York City"],
        sent_starts=[True, False, True],
        ents=["O", "O", "B-ENT"],
    )
    eg = Example(pred, ref)
    data = _compile_gold([eg], ["ner"], nlp, True)
    assert data["boundary_cross_ents"] == 0

    pred = Doc(nlp.vocab, words=["Token", ".", "New", "York", "City"])
    ref = Doc(
        nlp.vocab,
        words=["Token", ".", "New York City"],
        sent_starts=[True, False, True],
        ents=["O", "B-ENT", "I-ENT"],
    )
    eg = Example(pred, ref)
    data = _compile_gold([eg], ["ner"], nlp, True)
    assert data["boundary_cross_ents"] == 1


def test_debug_data_compile_gold_for_spans():
    nlp = English()
    spans_key = "sc"

    pred = Doc(nlp.vocab, words=["Welcome", "to", "the", "Bank", "of", "China", "."])
    pred.spans[spans_key] = [Span(pred, 3, 6, "ORG"), Span(pred, 5, 6, "GPE")]
    ref = Doc(nlp.vocab, words=["Welcome", "to", "the", "Bank", "of", "China", "."])
    ref.spans[spans_key] = [Span(ref, 3, 6, "ORG"), Span(ref, 5, 6, "GPE")]
    eg = Example(pred, ref)

    data = _compile_gold([eg], ["spancat"], nlp, True)

    assert data["spancat"][spans_key] == Counter({"ORG": 1, "GPE": 1})
    assert data["spans_length"][spans_key] == {"ORG": [3], "GPE": [1]}
    assert data["spans_per_type"][spans_key] == {
        "ORG": [Span(ref, 3, 6, "ORG")],
        "GPE": [Span(ref, 5, 6, "GPE")],
    }
    assert data["sb_per_type"][spans_key] == {
        "ORG": {"start": [ref[2:3]], "end": [ref[6:7]]},
        "GPE": {"start": [ref[4:5]], "end": [ref[6:7]]},
    }


def test_frequency_distribution_is_correct():
    nlp = English()
    docs = [
        Doc(nlp.vocab, words=["Bank", "of", "China"]),
        Doc(nlp.vocab, words=["China"]),
    ]

    expected = Counter({"china": 0.5, "bank": 0.25, "of": 0.25})
    freq_distribution = _get_distribution(docs, normalize=True)
    assert freq_distribution == expected


def test_kl_divergence_computation_is_correct():
    p = Counter({"a": 0.5, "b": 0.25})
    q = Counter({"a": 0.25, "b": 0.50, "c": 0.15, "d": 0.10})
    result = _get_kl_divergence(p, q)
    expected = 0.1733
    assert math.isclose(result, expected, rel_tol=1e-3)


def test_get_span_characteristics_return_value():
    nlp = English()
    spans_key = "sc"

    pred = Doc(nlp.vocab, words=["Welcome", "to", "the", "Bank", "of", "China", "."])
    pred.spans[spans_key] = [Span(pred, 3, 6, "ORG"), Span(pred, 5, 6, "GPE")]
    ref = Doc(nlp.vocab, words=["Welcome", "to", "the", "Bank", "of", "China", "."])
    ref.spans[spans_key] = [Span(ref, 3, 6, "ORG"), Span(ref, 5, 6, "GPE")]
    eg = Example(pred, ref)

    examples = [eg]
    data = _compile_gold(examples, ["spancat"], nlp, True)
    span_characteristics = _get_span_characteristics(
        examples=examples, compiled_gold=data, spans_key=spans_key
    )

    assert {"sd", "bd", "lengths"}.issubset(span_characteristics.keys())
    assert span_characteristics["min_length"] == 1
    assert span_characteristics["max_length"] == 3


def test_ensure_print_span_characteristics_wont_fail():
    """Test if interface between two methods aren't destroyed if refactored"""
    nlp = English()
    spans_key = "sc"

    pred = Doc(nlp.vocab, words=["Welcome", "to", "the", "Bank", "of", "China", "."])
    pred.spans[spans_key] = [Span(pred, 3, 6, "ORG"), Span(pred, 5, 6, "GPE")]
    ref = Doc(nlp.vocab, words=["Welcome", "to", "the", "Bank", "of", "China", "."])
    ref.spans[spans_key] = [Span(ref, 3, 6, "ORG"), Span(ref, 5, 6, "GPE")]
    eg = Example(pred, ref)

    examples = [eg]
    data = _compile_gold(examples, ["spancat"], nlp, True)
    span_characteristics = _get_span_characteristics(
        examples=examples, compiled_gold=data, spans_key=spans_key
    )
    _print_span_characteristics(span_characteristics)


@pytest.mark.parametrize("threshold", [70, 80, 85, 90, 95])
def test_span_length_freq_dist_threshold_must_be_correct(threshold):
    sample_span_lengths = {
        "span_type_1": [1, 4, 4, 5],
        "span_type_2": [5, 3, 3, 2],
        "span_type_3": [3, 1, 3, 3],
    }
    span_freqs = _get_spans_length_freq_dist(sample_span_lengths, threshold)
    assert sum(span_freqs.values()) >= threshold


def test_span_length_freq_dist_output_must_be_correct():
    sample_span_lengths = {
        "span_type_1": [1, 4, 4, 5],
        "span_type_2": [5, 3, 3, 2],
        "span_type_3": [3, 1, 3, 3],
    }
    threshold = 90
    span_freqs = _get_spans_length_freq_dist(sample_span_lengths, threshold)
    assert sum(span_freqs.values()) >= threshold
    assert list(span_freqs.keys()) == [3, 1, 4, 5, 2]


<<<<<<< HEAD
def test_applycli_empty_dir():
    with make_tempdir() as data_path:
        output = os.path.join(data_path / "test.spacy")
        apply(data_path, output, "blank:en", 1, 1)


def test_applycli_docbin():
    with make_tempdir() as data_path:
        output = data_path / "testout.spacy"
        nlp = spacy.blank("en")
        doc = nlp("testing apply cli.")
        # test empty DocBin case
        docbin = DocBin()
        docbin.to_disk(data_path / "testin.spacy")
        apply(data_path, output, "blank:en", 1, 1)
        docbin.add(doc)
        docbin.to_disk(data_path / "testin.spacy")
        apply(data_path, output, "blank:en", 1, 1)


def test_applycli_jsonl():
    with make_tempdir() as data_path:
        output = data_path / "testout.spacy"
        data = [{"text": "Testing apply cli.", "key": 234}]
        srsly.write_jsonl(data_path / "test.jsonl", data)
        apply(data_path, output, "blank:en", 1, 1)
        data = [{"key": 234}]
        srsly.write_jsonl(data_path / "test2.jsonl", data)
        # test no "text" field case
        with pytest.raises(ValueError, match="test2.jsonl"):
            apply(data_path, output, "blank:en", 1, 1)


def test_applycli_txt():
    with make_tempdir() as data_path:
        output = data_path / "testout.spacy"
        data = [{"text": "Testing apply cli.", "key": 234}]
        srsly.write_jsonl(data_path / "test.jsonl", data)
        apply(data_path, output, "blank:en", 1, 1)
        data = [{"key": 234}]
        srsly.write_jsonl(data_path / "test2.jsonl", data)
        with pytest.raises(ValueError, match="test2.jsonl"):
            apply(data_path, output, "blank:en", 1, 1)


def test_applycli_mixed():
    with make_tempdir() as data_path:
        output = data_path / "testout.spacy"
        text = "Testing apply cli"
        nlp = spacy.blank("en")
        doc = nlp(text)
        jsonl_data = [{"text": text}]
        srsly.write_jsonl(data_path / "test.jsonl", jsonl_data)
        docbin = DocBin()
        docbin.add(doc)
        docbin.to_disk(data_path / "testin.spacy")
        with open(data_path / "test.txt", "w") as ftest:
            ftest.write(text)
        apply(data_path, output, "blank:en", 1, 1)
        # Check whether it worked
        result = list(DocBin().from_disk(output).get_docs(nlp.vocab))
        assert len(result) == 3
        for doc in result:
            assert doc.text == text
=======
@pytest.mark.parametrize(
    "reqs,output",
    [
        [
            """
            spacy

            # comment

            thinc""",
            (False, False),
        ],
        [
            """# comment
            --some-flag
            spacy""",
            (False, False),
        ],
        [
            """# comment
            --some-flag
            spacy; python_version >= '3.6'""",
            (False, False),
        ],
        [
            """# comment
             spacyunknowndoesnotexist12345""",
            (True, False),
        ],
    ],
)
def test_project_check_requirements(reqs, output):
    # excessive guard against unlikely package name
    try:
        pkg_resources.require("spacyunknowndoesnotexist12345")
    except pkg_resources.DistributionNotFound:
        assert output == _check_requirements([req.strip() for req in reqs.split("\n")])
>>>>>>> 89bfd06f
<|MERGE_RESOLUTION|>--- conflicted
+++ resolved
@@ -1,10 +1,7 @@
 import os
 import math
-<<<<<<< HEAD
-=======
 import pkg_resources
 from random import sample
->>>>>>> 89bfd06f
 from typing import Counter
 
 import spacy
@@ -864,7 +861,6 @@
     assert list(span_freqs.keys()) == [3, 1, 4, 5, 2]
 
 
-<<<<<<< HEAD
 def test_applycli_empty_dir():
     with make_tempdir() as data_path:
         output = os.path.join(data_path / "test.spacy")
@@ -929,7 +925,8 @@
         assert len(result) == 3
         for doc in result:
             assert doc.text == text
-=======
+
+
 @pytest.mark.parametrize(
     "reqs,output",
     [
@@ -966,5 +963,4 @@
     try:
         pkg_resources.require("spacyunknowndoesnotexist12345")
     except pkg_resources.DistributionNotFound:
-        assert output == _check_requirements([req.strip() for req in reqs.split("\n")])
->>>>>>> 89bfd06f
+        assert output == _check_requirements([req.strip() for req in reqs.split("\n")])
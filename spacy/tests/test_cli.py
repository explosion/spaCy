--- conflicted
+++ resolved
@@ -5,11 +5,8 @@
 import pkg_resources
 import time
 
-<<<<<<< HEAD
 import spacy
-=======
 import numpy
->>>>>>> 1aadcfcb
 import pytest
 import srsly
 from click import NoSuchOption
@@ -36,11 +33,8 @@
 from spacy.cli.project.remote_storage import RemoteStorage
 from spacy.cli.project.run import _check_requirements
 from spacy.cli.validate import get_model_pkgs
-<<<<<<< HEAD
 from spacy.cli.apply import apply
-=======
 from spacy.cli.find_threshold import find_threshold
->>>>>>> 1aadcfcb
 from spacy.lang.en import English
 from spacy.lang.nl import Dutch
 from spacy.language import Language
@@ -874,7 +868,6 @@
     assert list(span_freqs.keys()) == [3, 1, 4, 5, 2]
 
 
-<<<<<<< HEAD
 def test_applycli_empty_dir():
     with make_tempdir() as data_path:
         output = data_path / "test.spacy"
@@ -949,7 +942,8 @@
         apply(data_path, output, "blank:en", "", 1, 1)
         result = list(DocBin().from_disk(output).get_docs(nlp.vocab))
         assert result[0]._.ext == val
-=======
+
+
 def test_local_remote_storage():
     with make_tempdir() as d:
         filename = "a.txt"
@@ -1118,7 +1112,6 @@
                     scores_key="cats_macro_f",
                     silent=True,
                 )
->>>>>>> 1aadcfcb
 
 
 @pytest.mark.parametrize(

import math
import os
import time
from collections import Counter
from pathlib import Path
from typing import Any, Dict, List, Tuple

import numpy
import pytest
import srsly
from click import NoSuchOption
from packaging.specifiers import SpecifierSet
from thinc.api import Config, ConfigValidationError

import spacy
from spacy import about
from spacy.cli import info
from spacy.cli._util import (
    download_file,
    is_subpath_of,
    load_project_config,
    parse_config_overrides,
    string_to_list,
    substitute_project_variables,
    upload_file,
    validate_project_commands,
    walk_directory,
)
from spacy.cli.apply import apply
from spacy.cli.debug_data import (
    _compile_gold,
    _get_distribution,
    _get_kl_divergence,
    _get_labels_from_model,
    _get_labels_from_spancat,
    _get_span_characteristics,
    _get_spans_length_freq_dist,
    _print_span_characteristics,
)
from spacy.cli.download import get_compatibility, get_version
from spacy.cli.evaluate import render_parses
from spacy.cli.find_threshold import find_threshold
from spacy.cli.init_config import RECOMMENDATIONS, fill_config, init_config
from spacy.cli.init_pipeline import _init_labels
from spacy.cli.package import _is_permitted_package_name, get_third_party_dependencies
from spacy.cli.project.remote_storage import RemoteStorage
from spacy.cli.project.run import _check_requirements
from spacy.cli.validate import get_model_pkgs
from spacy.lang.en import English
from spacy.lang.nl import Dutch
from spacy.language import Language
from spacy.schemas import ProjectConfigSchema, RecommendationSchema, validate
from spacy.tokens import Doc, DocBin
from spacy.tokens.span import Span
from spacy.training import Example, docs_to_json, offsets_to_biluo_tags
from spacy.training.converters import conll_ner_to_docs, conllu_to_docs, iob_to_docs
from spacy.util import ENV_VARS, get_minor_version, load_config, load_model_from_config

from .util import make_tempdir


@pytest.mark.issue(4665)
def test_cli_converters_conllu_empty_heads_ner():
    """
    conllu_to_docs should not raise an exception if the HEAD column contains an
    underscore
    """
    input_data = """
1	[	_	PUNCT	-LRB-	_	_	punct	_	_
2	This	_	DET	DT	_	_	det	_	_
3	killing	_	NOUN	NN	_	_	nsubj	_	_
4	of	_	ADP	IN	_	_	case	_	_
5	a	_	DET	DT	_	_	det	_	_
6	respected	_	ADJ	JJ	_	_	amod	_	_
7	cleric	_	NOUN	NN	_	_	nmod	_	_
8	will	_	AUX	MD	_	_	aux	_	_
9	be	_	AUX	VB	_	_	aux	_	_
10	causing	_	VERB	VBG	_	_	root	_	_
11	us	_	PRON	PRP	_	_	iobj	_	_
12	trouble	_	NOUN	NN	_	_	dobj	_	_
13	for	_	ADP	IN	_	_	case	_	_
14	years	_	NOUN	NNS	_	_	nmod	_	_
15	to	_	PART	TO	_	_	mark	_	_
16	come	_	VERB	VB	_	_	acl	_	_
17	.	_	PUNCT	.	_	_	punct	_	_
18	]	_	PUNCT	-RRB-	_	_	punct	_	_
"""
    docs = list(conllu_to_docs(input_data))
    # heads are all 0
    assert not all([t.head.i for t in docs[0]])
    # NER is unset
    assert not docs[0].has_annotation("ENT_IOB")


@pytest.mark.issue(4924)
def test_issue4924():
    nlp = Language()
    example = Example.from_dict(nlp.make_doc(""), {})
    nlp.evaluate([example])


@pytest.mark.issue(7055)
def test_issue7055():
    """Test that fill-config doesn't turn sourced components into factories."""
    source_cfg = {
        "nlp": {"lang": "en", "pipeline": ["tok2vec", "tagger"]},
        "components": {
            "tok2vec": {"factory": "tok2vec"},
            "tagger": {"factory": "tagger"},
        },
    }
    source_nlp = English.from_config(source_cfg)
    with make_tempdir() as dir_path:
        # We need to create a loadable source pipeline
        source_path = dir_path / "test_model"
        source_nlp.to_disk(source_path)
        base_cfg = {
            "nlp": {"lang": "en", "pipeline": ["tok2vec", "tagger", "ner"]},
            "components": {
                "tok2vec": {"source": str(source_path)},
                "tagger": {"source": str(source_path)},
                "ner": {"factory": "ner"},
            },
        }
        base_cfg = Config(base_cfg)
        base_path = dir_path / "base.cfg"
        base_cfg.to_disk(base_path)
        output_path = dir_path / "config.cfg"
        fill_config(output_path, base_path, silent=True)
        filled_cfg = load_config(output_path)
    assert filled_cfg["components"]["tok2vec"]["source"] == str(source_path)
    assert filled_cfg["components"]["tagger"]["source"] == str(source_path)
    assert filled_cfg["components"]["ner"]["factory"] == "ner"
    assert "model" in filled_cfg["components"]["ner"]


@pytest.mark.issue(11235)
def test_issue11235():
    """
    Test that the cli handles interpolation in the directory names correctly when loading project config.
    """
    lang_var = "en"
    variables = {"lang": lang_var}
    commands = [{"name": "x", "script": ["hello ${vars.lang}"]}]
    directories = ["cfg", "${vars.lang}_model"]
    project = {"commands": commands, "vars": variables, "directories": directories}
    with make_tempdir() as d:
        srsly.write_yaml(d / "project.yml", project)
        cfg = load_project_config(d)
        # Check that the directories are interpolated and created correctly
        assert os.path.exists(d / "cfg")
        assert os.path.exists(d / f"{lang_var}_model")
    assert cfg["commands"][0]["script"][0] == f"hello {lang_var}"


@pytest.mark.issue(12566)
@pytest.mark.parametrize(
    "factory,output_file",
    [("deps", "parses.html"), ("ents", "entities.html"), ("spans", "spans.html")],
)
def test_issue12566(factory: str, output_file: str):
    """
    Test if all displaCy types (ents, dep, spans) produce an HTML file
    """
    with make_tempdir() as tmp_dir:
        # Create sample spaCy file
        doc_json = {
            "ents": [
                {"end": 54, "label": "nam_adj_country", "start": 44},
                {"end": 83, "label": "nam_liv_person", "start": 69},
                {"end": 100, "label": "nam_pro_title_book", "start": 86},
            ],
            "spans": {
                "sc": [
                    {"end": 54, "kb_id": "", "label": "nam_adj_country", "start": 44},
                    {"end": 83, "kb_id": "", "label": "nam_liv_person", "start": 69},
                    {
                        "end": 100,
                        "kb_id": "",
                        "label": "nam_pro_title_book",
                        "start": 86,
                    },
                ]
            },
            "text": "Niedawno czytał em nową książkę znakomitego szkockiego medioznawcy , "
            "Briana McNaira - Cultural Chaos .",
            "tokens": [
                # fmt: off
                {"id": 0, "start": 0, "end": 8, "tag": "ADV", "pos": "ADV", "morph": "Degree=Pos", "lemma": "niedawno", "dep": "advmod", "head": 1, },
                {"id": 1, "start": 9, "end": 15, "tag": "PRAET", "pos": "VERB", "morph": "Animacy=Hum|Aspect=Imp|Gender=Masc|Mood=Ind|Number=Sing|Tense=Past|VerbForm=Fin|Voice=Act", "lemma": "czytać", "dep": "ROOT", "head": 1, },
                {"id": 2, "start": 16, "end": 18, "tag": "AGLT", "pos": "NOUN", "morph": "Animacy=Inan|Case=Ins|Gender=Masc|Number=Sing", "lemma": "em", "dep": "iobj", "head": 1, },
                {"id": 3, "start": 19, "end": 23, "tag": "ADJ", "pos": "ADJ", "morph": "Case=Acc|Degree=Pos|Gender=Fem|Number=Sing", "lemma": "nowy", "dep": "amod", "head": 4, },
                {"id": 4, "start": 24, "end": 31, "tag": "SUBST", "pos": "NOUN", "morph": "Case=Acc|Gender=Fem|Number=Sing", "lemma": "książka", "dep": "obj", "head": 1, },
                {"id": 5, "start": 32, "end": 43, "tag": "ADJ", "pos": "ADJ", "morph": "Animacy=Nhum|Case=Gen|Degree=Pos|Gender=Masc|Number=Sing", "lemma": "znakomit", "dep": "acl", "head": 4, },
                {"id": 6, "start": 44, "end": 54, "tag": "ADJ", "pos": "ADJ", "morph": "Animacy=Hum|Case=Gen|Degree=Pos|Gender=Masc|Number=Sing", "lemma": "szkockiy", "dep": "amod", "head": 7, },
                {"id": 7, "start": 55, "end": 66, "tag": "SUBST", "pos": "NOUN", "morph": "Animacy=Hum|Case=Gen|Gender=Masc|Number=Sing", "lemma": "medioznawca", "dep": "iobj", "head": 5, },
                {"id": 8, "start": 67, "end": 68, "tag": "INTERP", "pos": "PUNCT", "morph": "PunctType=Comm", "lemma": ",", "dep": "punct", "head": 9, },
                {"id": 9, "start": 69, "end": 75, "tag": "SUBST", "pos": "PROPN", "morph": "Animacy=Hum|Case=Gen|Gender=Masc|Number=Sing", "lemma": "Brian", "dep": "nmod", "head": 4, },
                {"id": 10, "start": 76, "end": 83, "tag": "SUBST", "pos": "PROPN", "morph": "Animacy=Hum|Case=Gen|Gender=Masc|Number=Sing", "lemma": "McNair", "dep": "flat", "head": 9, },
                {"id": 11, "start": 84, "end": 85, "tag": "INTERP", "pos": "PUNCT", "morph": "PunctType=Dash", "lemma": "-", "dep": "punct", "head": 12, },
                {"id": 12, "start": 86, "end": 94, "tag": "SUBST", "pos": "PROPN", "morph": "Animacy=Inan|Case=Nom|Gender=Masc|Number=Sing", "lemma": "Cultural", "dep": "conj", "head": 4, },
                {"id": 13, "start": 95, "end": 100, "tag": "SUBST", "pos": "NOUN", "morph": "Animacy=Inan|Case=Nom|Gender=Masc|Number=Sing", "lemma": "Chaos", "dep": "flat", "head": 12, },
                {"id": 14, "start": 101, "end": 102, "tag": "INTERP", "pos": "PUNCT", "morph": "PunctType=Peri", "lemma": ".", "dep": "punct", "head": 1, },
                # fmt: on
            ],
        }

        # Create a .spacy file
        nlp = spacy.blank("pl")
        doc = Doc(nlp.vocab).from_json(doc_json)

        # Run the evaluate command and check if the html files exist
        render_parses(
            docs=[doc], output_path=tmp_dir, model_name="", limit=1, **{factory: True}
        )

        assert (tmp_dir / output_file).is_file()


def test_cli_info():
    nlp = Dutch()
    nlp.add_pipe("textcat")
    with make_tempdir() as tmp_dir:
        nlp.to_disk(tmp_dir)
        raw_data = info(tmp_dir, exclude=[""])
        assert raw_data["lang"] == "nl"
        assert raw_data["components"] == ["textcat"]


def test_cli_converters_conllu_to_docs():
    # from NorNE: https://github.com/ltgoslo/norne/blob/3d23274965f513f23aa48455b28b1878dad23c05/ud/nob/no_bokmaal-ud-dev.conllu
    lines = [
        "1\tDommer\tdommer\tNOUN\t_\tDefinite=Ind|Gender=Masc|Number=Sing\t2\tappos\t_\tO",
        "2\tFinn\tFinn\tPROPN\t_\tGender=Masc\t4\tnsubj\t_\tB-PER",
        "3\tEilertsen\tEilertsen\tPROPN\t_\t_\t2\tname\t_\tI-PER",
        "4\tavstår\tavstå\tVERB\t_\tMood=Ind|Tense=Pres|VerbForm=Fin\t0\troot\t_\tO",
    ]
    input_data = "\n".join(lines)
    converted_docs = list(conllu_to_docs(input_data, n_sents=1))
    assert len(converted_docs) == 1
    converted = [docs_to_json(converted_docs)]
    assert converted[0]["id"] == 0
    assert len(converted[0]["paragraphs"]) == 1
    assert len(converted[0]["paragraphs"][0]["sentences"]) == 1
    sent = converted[0]["paragraphs"][0]["sentences"][0]
    assert len(sent["tokens"]) == 4
    tokens = sent["tokens"]
    assert [t["orth"] for t in tokens] == ["Dommer", "Finn", "Eilertsen", "avstår"]
    assert [t["tag"] for t in tokens] == ["NOUN", "PROPN", "PROPN", "VERB"]
    assert [t["head"] for t in tokens] == [1, 2, -1, 0]
    assert [t["dep"] for t in tokens] == ["appos", "nsubj", "name", "ROOT"]
    ent_offsets = [
        (e[0], e[1], e[2]) for e in converted[0]["paragraphs"][0]["entities"]
    ]
    biluo_tags = offsets_to_biluo_tags(converted_docs[0], ent_offsets, missing="O")
    assert biluo_tags == ["O", "B-PER", "L-PER", "O"]


@pytest.mark.parametrize(
    "lines",
    [
        (
            "1\tDommer\tdommer\tNOUN\t_\tDefinite=Ind|Gender=Masc|Number=Sing\t2\tappos\t_\tname=O",
            "2\tFinn\tFinn\tPROPN\t_\tGender=Masc\t4\tnsubj\t_\tSpaceAfter=No|name=B-PER",
            "3\tEilertsen\tEilertsen\tPROPN\t_\t_\t2\tname\t_\tname=I-PER",
            "4\tavstår\tavstå\tVERB\t_\tMood=Ind|Tense=Pres|VerbForm=Fin\t0\troot\t_\tSpaceAfter=No|name=O",
            "5\t.\t$.\tPUNCT\t_\t_\t4\tpunct\t_\tname=B-BAD",
        ),
        (
            "1\tDommer\tdommer\tNOUN\t_\tDefinite=Ind|Gender=Masc|Number=Sing\t2\tappos\t_\t_",
            "2\tFinn\tFinn\tPROPN\t_\tGender=Masc\t4\tnsubj\t_\tSpaceAfter=No|NE=B-PER",
            "3\tEilertsen\tEilertsen\tPROPN\t_\t_\t2\tname\t_\tNE=L-PER",
            "4\tavstår\tavstå\tVERB\t_\tMood=Ind|Tense=Pres|VerbForm=Fin\t0\troot\t_\tSpaceAfter=No",
            "5\t.\t$.\tPUNCT\t_\t_\t4\tpunct\t_\tNE=B-BAD",
        ),
    ],
)
def test_cli_converters_conllu_to_docs_name_ner_map(lines):
    input_data = "\n".join(lines)
    converted_docs = list(
        conllu_to_docs(input_data, n_sents=1, ner_map={"PER": "PERSON", "BAD": ""})
    )
    assert len(converted_docs) == 1
    converted = [docs_to_json(converted_docs)]
    assert converted[0]["id"] == 0
    assert len(converted[0]["paragraphs"]) == 1
    assert converted[0]["paragraphs"][0]["raw"] == "Dommer FinnEilertsen avstår. "
    assert len(converted[0]["paragraphs"][0]["sentences"]) == 1
    sent = converted[0]["paragraphs"][0]["sentences"][0]
    assert len(sent["tokens"]) == 5
    tokens = sent["tokens"]
    assert [t["orth"] for t in tokens] == ["Dommer", "Finn", "Eilertsen", "avstår", "."]
    assert [t["tag"] for t in tokens] == ["NOUN", "PROPN", "PROPN", "VERB", "PUNCT"]
    assert [t["head"] for t in tokens] == [1, 2, -1, 0, -1]
    assert [t["dep"] for t in tokens] == ["appos", "nsubj", "name", "ROOT", "punct"]
    ent_offsets = [
        (e[0], e[1], e[2]) for e in converted[0]["paragraphs"][0]["entities"]
    ]
    biluo_tags = offsets_to_biluo_tags(converted_docs[0], ent_offsets, missing="O")
    assert biluo_tags == ["O", "B-PERSON", "L-PERSON", "O", "O"]


def test_cli_converters_conllu_to_docs_subtokens():
    # https://raw.githubusercontent.com/ohenrik/nb_news_ud_sm/master/original_data/no-ud-dev-ner.conllu
    lines = [
        "1\tDommer\tdommer\tNOUN\t_\tDefinite=Ind|Gender=Masc|Number=Sing\t2\tappos\t_\tname=O",
        "2-3\tFE\t_\t_\t_\t_\t_\t_\t_\t_",
        "2\tFinn\tFinn\tPROPN\t_\tGender=Masc\t4\tnsubj\t_\tname=B-PER",
        "3\tEilertsen\tEilertsen\tX\t_\tGender=Fem|Tense=past\t2\tname\t_\tname=I-PER",
        "4\tavstår\tavstå\tVERB\t_\tMood=Ind|Tense=Pres|VerbForm=Fin\t0\troot\t_\tSpaceAfter=No|name=O",
        "5\t.\t$.\tPUNCT\t_\t_\t4\tpunct\t_\tname=O",
    ]
    input_data = "\n".join(lines)
    converted_docs = list(
        conllu_to_docs(
            input_data, n_sents=1, merge_subtokens=True, append_morphology=True
        )
    )
    assert len(converted_docs) == 1
    converted = [docs_to_json(converted_docs)]

    assert converted[0]["id"] == 0
    assert len(converted[0]["paragraphs"]) == 1
    assert converted[0]["paragraphs"][0]["raw"] == "Dommer FE avstår. "
    assert len(converted[0]["paragraphs"][0]["sentences"]) == 1
    sent = converted[0]["paragraphs"][0]["sentences"][0]
    assert len(sent["tokens"]) == 4
    tokens = sent["tokens"]
    assert [t["orth"] for t in tokens] == ["Dommer", "FE", "avstår", "."]
    assert [t["tag"] for t in tokens] == [
        "NOUN__Definite=Ind|Gender=Masc|Number=Sing",
        "PROPN_X__Gender=Fem,Masc|Tense=past",
        "VERB__Mood=Ind|Tense=Pres|VerbForm=Fin",
        "PUNCT",
    ]
    assert [t["pos"] for t in tokens] == ["NOUN", "PROPN", "VERB", "PUNCT"]
    assert [t["morph"] for t in tokens] == [
        "Definite=Ind|Gender=Masc|Number=Sing",
        "Gender=Fem,Masc|Tense=past",
        "Mood=Ind|Tense=Pres|VerbForm=Fin",
        "",
    ]
    assert [t["lemma"] for t in tokens] == ["dommer", "Finn Eilertsen", "avstå", "$."]
    assert [t["head"] for t in tokens] == [1, 1, 0, -1]
    assert [t["dep"] for t in tokens] == ["appos", "nsubj", "ROOT", "punct"]
    ent_offsets = [
        (e[0], e[1], e[2]) for e in converted[0]["paragraphs"][0]["entities"]
    ]
    biluo_tags = offsets_to_biluo_tags(converted_docs[0], ent_offsets, missing="O")
    assert biluo_tags == ["O", "U-PER", "O", "O"]


def test_cli_converters_iob_to_docs():
    lines = [
        "I|O like|O London|I-GPE and|O New|B-GPE York|I-GPE City|I-GPE .|O",
        "I|O like|O London|B-GPE and|O New|B-GPE York|I-GPE City|I-GPE .|O",
        "I|PRP|O like|VBP|O London|NNP|I-GPE and|CC|O New|NNP|B-GPE York|NNP|I-GPE City|NNP|I-GPE .|.|O",
        "I|PRP|O like|VBP|O London|NNP|B-GPE and|CC|O New|NNP|B-GPE York|NNP|I-GPE City|NNP|I-GPE .|.|O",
    ]
    input_data = "\n".join(lines)
    converted_docs = list(iob_to_docs(input_data, n_sents=10))
    assert len(converted_docs) == 1
    converted = docs_to_json(converted_docs)
    assert converted["id"] == 0
    assert len(converted["paragraphs"]) == 1
    assert len(converted["paragraphs"][0]["sentences"]) == 4
    for i in range(0, 4):
        sent = converted["paragraphs"][0]["sentences"][i]
        assert len(sent["tokens"]) == 8
        tokens = sent["tokens"]
        expected = ["I", "like", "London", "and", "New", "York", "City", "."]
        assert [t["orth"] for t in tokens] == expected
    assert len(converted_docs[0].ents) == 8
    for ent in converted_docs[0].ents:
        assert ent.text in ["New York City", "London"]


def test_cli_converters_conll_ner_to_docs():
    lines = [
        "-DOCSTART- -X- O O",
        "",
        "I\tO",
        "like\tO",
        "London\tB-GPE",
        "and\tO",
        "New\tB-GPE",
        "York\tI-GPE",
        "City\tI-GPE",
        ".\tO",
        "",
        "I O",
        "like O",
        "London B-GPE",
        "and O",
        "New B-GPE",
        "York I-GPE",
        "City I-GPE",
        ". O",
        "",
        "I PRP O",
        "like VBP O",
        "London NNP B-GPE",
        "and CC O",
        "New NNP B-GPE",
        "York NNP I-GPE",
        "City NNP I-GPE",
        ". . O",
        "",
        "I PRP _ O",
        "like VBP _ O",
        "London NNP _ B-GPE",
        "and CC _ O",
        "New NNP _ B-GPE",
        "York NNP _ I-GPE",
        "City NNP _ I-GPE",
        ". . _ O",
        "",
        "I\tPRP\t_\tO",
        "like\tVBP\t_\tO",
        "London\tNNP\t_\tB-GPE",
        "and\tCC\t_\tO",
        "New\tNNP\t_\tB-GPE",
        "York\tNNP\t_\tI-GPE",
        "City\tNNP\t_\tI-GPE",
        ".\t.\t_\tO",
    ]
    input_data = "\n".join(lines)
    converted_docs = list(conll_ner_to_docs(input_data, n_sents=10))
    assert len(converted_docs) == 1
    converted = docs_to_json(converted_docs)
    assert converted["id"] == 0
    assert len(converted["paragraphs"]) == 1
    assert len(converted["paragraphs"][0]["sentences"]) == 5
    for i in range(0, 5):
        sent = converted["paragraphs"][0]["sentences"][i]
        assert len(sent["tokens"]) == 8
        tokens = sent["tokens"]
        # fmt: off
        assert [t["orth"] for t in tokens] == ["I", "like", "London", "and", "New", "York", "City", "."]
        # fmt: on
    assert len(converted_docs[0].ents) == 10
    for ent in converted_docs[0].ents:
        assert ent.text in ["New York City", "London"]


def test_project_config_validation_full():
    config = {
        "vars": {"some_var": 20},
        "directories": ["assets", "configs", "corpus", "scripts", "training"],
        "assets": [
            {
                "dest": "x",
                "extra": True,
                "url": "https://example.com",
                "checksum": "63373dd656daa1fd3043ce166a59474c",
            },
            {
                "dest": "y",
                "git": {
                    "repo": "https://github.com/example/repo",
                    "branch": "develop",
                    "path": "y",
                },
            },
            {
                "dest": "z",
                "extra": False,
                "url": "https://example.com",
                "checksum": "63373dd656daa1fd3043ce166a59474c",
            },
        ],
        "commands": [
            {
                "name": "train",
                "help": "Train a model",
                "script": ["python -m spacy train config.cfg -o training"],
                "deps": ["config.cfg", "corpus/training.spcy"],
                "outputs": ["training/model-best"],
            },
            {"name": "test", "script": ["pytest", "custom.py"], "no_skip": True},
        ],
        "workflows": {"all": ["train", "test"], "train": ["train"]},
    }
    errors = validate(ProjectConfigSchema, config)
    assert not errors


@pytest.mark.parametrize(
    "config",
    [
        {"commands": [{"name": "a"}, {"name": "a"}]},
        {"commands": [{"name": "a"}], "workflows": {"a": []}},
        {"commands": [{"name": "a"}], "workflows": {"b": ["c"]}},
    ],
)
def test_project_config_validation1(config):
    with pytest.raises(SystemExit):
        validate_project_commands(config)


@pytest.mark.parametrize(
    "config,n_errors",
    [
        ({"commands": {"a": []}}, 1),
        ({"commands": [{"help": "..."}]}, 1),
        ({"commands": [{"name": "a", "extra": "b"}]}, 1),
        ({"commands": [{"extra": "b"}]}, 2),
        ({"commands": [{"name": "a", "deps": [123]}]}, 1),
    ],
)
def test_project_config_validation2(config, n_errors):
    errors = validate(ProjectConfigSchema, config)
    assert len(errors) == n_errors


@pytest.mark.parametrize(
    "int_value",
    [10, pytest.param("10", marks=pytest.mark.xfail)],
)
def test_project_config_interpolation(int_value):
    variables = {"a": int_value, "b": {"c": "foo", "d": True}}
    commands = [
        {"name": "x", "script": ["hello ${vars.a} ${vars.b.c}"]},
        {"name": "y", "script": ["${vars.b.c} ${vars.b.d}"]},
    ]
    project = {"commands": commands, "vars": variables}
    with make_tempdir() as d:
        srsly.write_yaml(d / "project.yml", project)
        cfg = load_project_config(d)
    assert type(cfg) == dict
    assert type(cfg["commands"]) == list
    assert cfg["commands"][0]["script"][0] == "hello 10 foo"
    assert cfg["commands"][1]["script"][0] == "foo true"
    commands = [{"name": "x", "script": ["hello ${vars.a} ${vars.b.e}"]}]
    project = {"commands": commands, "vars": variables}
    with pytest.raises(ConfigValidationError):
        substitute_project_variables(project)


@pytest.mark.parametrize(
    "greeting",
    [342, "everyone", "tout le monde", pytest.param("42", marks=pytest.mark.xfail)],
)
def test_project_config_interpolation_override(greeting):
    variables = {"a": "world"}
    commands = [
        {"name": "x", "script": ["hello ${vars.a}"]},
    ]
    overrides = {"vars.a": greeting}
    project = {"commands": commands, "vars": variables}
    with make_tempdir() as d:
        srsly.write_yaml(d / "project.yml", project)
        cfg = load_project_config(d, overrides=overrides)
    assert type(cfg) == dict
    assert type(cfg["commands"]) == list
    assert cfg["commands"][0]["script"][0] == f"hello {greeting}"


def test_project_config_interpolation_env():
    variables = {"a": 10}
    env_var = "SPACY_TEST_FOO"
    env_vars = {"foo": env_var}
    commands = [{"name": "x", "script": ["hello ${vars.a} ${env.foo}"]}]
    project = {"commands": commands, "vars": variables, "env": env_vars}
    with make_tempdir() as d:
        srsly.write_yaml(d / "project.yml", project)
        cfg = load_project_config(d)
    assert cfg["commands"][0]["script"][0] == "hello 10 "
    os.environ[env_var] = "123"
    with make_tempdir() as d:
        srsly.write_yaml(d / "project.yml", project)
        cfg = load_project_config(d)
    assert cfg["commands"][0]["script"][0] == "hello 10 123"


@pytest.mark.parametrize(
    "args,expected",
    [
        # fmt: off
        (["--x.foo", "10"], {"x.foo": 10}),
        (["--x.foo=10"], {"x.foo": 10}),
        (["--x.foo", "bar"], {"x.foo": "bar"}),
        (["--x.foo=bar"], {"x.foo": "bar"}),
        (["--x.foo", "--x.bar", "baz"], {"x.foo": True, "x.bar": "baz"}),
        (["--x.foo", "--x.bar=baz"], {"x.foo": True, "x.bar": "baz"}),
        (["--x.foo", "10.1", "--x.bar", "--x.baz", "false"], {"x.foo": 10.1, "x.bar": True, "x.baz": False}),
        (["--x.foo", "10.1", "--x.bar", "--x.baz=false"], {"x.foo": 10.1, "x.bar": True, "x.baz": False})
        # fmt: on
    ],
)
def test_parse_config_overrides(args, expected):
    assert parse_config_overrides(args) == expected


@pytest.mark.parametrize("args", [["--foo"], ["--x.foo", "bar", "--baz"]])
def test_parse_config_overrides_invalid(args):
    with pytest.raises(NoSuchOption):
        parse_config_overrides(args)


@pytest.mark.parametrize("args", [["--x.foo", "bar", "baz"], ["x.foo"]])
def test_parse_config_overrides_invalid_2(args):
    with pytest.raises(SystemExit):
        parse_config_overrides(args)


def test_parse_cli_overrides():
    overrides = "--x.foo bar --x.bar=12 --x.baz false --y.foo=hello"
    os.environ[ENV_VARS.CONFIG_OVERRIDES] = overrides
    result = parse_config_overrides([])
    assert len(result) == 4
    assert result["x.foo"] == "bar"
    assert result["x.bar"] == 12
    assert result["x.baz"] is False
    assert result["y.foo"] == "hello"
    os.environ[ENV_VARS.CONFIG_OVERRIDES] = "--x"
    assert parse_config_overrides([], env_var=None) == {}
    with pytest.raises(SystemExit):
        parse_config_overrides([])
    os.environ[ENV_VARS.CONFIG_OVERRIDES] = "hello world"
    with pytest.raises(SystemExit):
        parse_config_overrides([])
    del os.environ[ENV_VARS.CONFIG_OVERRIDES]


@pytest.mark.parametrize("lang", ["en", "nl"])
@pytest.mark.parametrize(
    "pipeline",
    [
        ["tagger", "parser", "ner"],
        [],
        ["ner", "textcat", "sentencizer"],
        ["morphologizer", "spancat", "entity_linker"],
        ["spancat_singlelabel", "textcat_multilabel"],
    ],
)
@pytest.mark.parametrize("optimize", ["efficiency", "accuracy"])
@pytest.mark.parametrize("pretraining", [True, False])
def test_init_config(lang, pipeline, optimize, pretraining):
    # TODO: add more tests and also check for GPU with transformers
    config = init_config(
        lang=lang,
        pipeline=pipeline,
        optimize=optimize,
        pretraining=pretraining,
        gpu=False,
    )
    assert isinstance(config, Config)
    if pretraining:
        config["paths"]["raw_text"] = "my_data.jsonl"
    load_model_from_config(config, auto_fill=True)


def test_model_recommendations():
    for lang, data in RECOMMENDATIONS.items():
        assert RecommendationSchema(**data)


@pytest.mark.parametrize(
    "value",
    [
        # fmt: off
        "parser,textcat,tagger",
        " parser, textcat ,tagger ",
        'parser,textcat,tagger',
        ' parser, textcat ,tagger ',
        ' "parser"," textcat " ,"tagger "',
        " 'parser',' textcat ' ,'tagger '",
        '[parser,textcat,tagger]',
        '["parser","textcat","tagger"]',
        '[" parser" ,"textcat ", " tagger " ]',
        "[parser,textcat,tagger]",
        "[ parser, textcat , tagger]",
        "['parser','textcat','tagger']",
        "[' parser' , 'textcat', ' tagger ' ]",
        # fmt: on
    ],
)
def test_string_to_list(value):
    assert string_to_list(value, intify=False) == ["parser", "textcat", "tagger"]


@pytest.mark.parametrize(
    "value",
    [
        # fmt: off
        "1,2,3",
        '[1,2,3]',
        '["1","2","3"]',
        '[" 1" ,"2 ", " 3 " ]',
        "[' 1' , '2', ' 3 ' ]",
        # fmt: on
    ],
)
def test_string_to_list_intify(value):
    assert string_to_list(value, intify=False) == ["1", "2", "3"]
    assert string_to_list(value, intify=True) == [1, 2, 3]


<<<<<<< HEAD
=======
@pytest.mark.skip(reason="Temporarily skip before 3.7 models are published")
>>>>>>> 9e63006b
def test_download_compatibility():
    spec = SpecifierSet("==" + about.__version__)
    spec.prereleases = False
    if about.__version__ in spec:
        model_name = "en_core_web_sm"
        compatibility = get_compatibility()
        version = get_version(model_name, compatibility)
        assert get_minor_version(about.__version__) == get_minor_version(version)


<<<<<<< HEAD
=======
@pytest.mark.skip(reason="Temporarily skip before 3.7 models are published")
>>>>>>> 9e63006b
def test_validate_compatibility_table():
    spec = SpecifierSet("==" + about.__version__)
    spec.prereleases = False
    if about.__version__ in spec:
        model_pkgs, compat = get_model_pkgs()
        spacy_version = get_minor_version(about.__version__)
        current_compat = compat.get(spacy_version, {})
        assert len(current_compat) > 0
        assert "en_core_web_sm" in current_compat


@pytest.mark.parametrize("component_name", ["ner", "textcat", "spancat", "tagger"])
def test_init_labels(component_name):
    nlp = Dutch()
    component = nlp.add_pipe(component_name)
    for label in ["T1", "T2", "T3", "T4"]:
        component.add_label(label)
    assert len(nlp.get_pipe(component_name).labels) == 4

    with make_tempdir() as tmp_dir:
        _init_labels(nlp, tmp_dir)

        config = init_config(
            lang="nl",
            pipeline=[component_name],
            optimize="efficiency",
            gpu=False,
        )
        config["initialize"]["components"][component_name] = {
            "labels": {
                "@readers": "spacy.read_labels.v1",
                "path": f"{tmp_dir}/{component_name}.json",
            }
        }

        nlp2 = load_model_from_config(config, auto_fill=True)
        assert len(nlp2.get_pipe(component_name).labels) == 0
        nlp2.initialize()
        assert len(nlp2.get_pipe(component_name).labels) == 4


def test_get_third_party_dependencies():
    # We can't easily test the detection of third-party packages here, but we
    # can at least make sure that the function and its importlib magic runs.
    nlp = Dutch()
    # Test with component factory based on Cython module
    nlp.add_pipe("tagger")
    assert get_third_party_dependencies(nlp.config) == []

    # Test with legacy function
    nlp = Dutch()
    nlp.add_pipe(
        "textcat",
        config={
            "model": {
                # Do not update from legacy architecture spacy.TextCatBOW.v1
                "@architectures": "spacy.TextCatBOW.v1",
                "exclusive_classes": True,
                "ngram_size": 1,
                "no_output_layer": False,
            }
        },
    )
    assert get_third_party_dependencies(nlp.config) == []

    # Test with lang-specific factory
    @Dutch.factory("third_party_test")
    def test_factory(nlp, name):
        return lambda x: x

    nlp.add_pipe("third_party_test")
    # Before #9674 this would throw an exception
    get_third_party_dependencies(nlp.config)


@pytest.mark.parametrize(
    "parent,child,expected",
    [
        ("/tmp", "/tmp", True),
        ("/tmp", "/", False),
        ("/tmp", "/tmp/subdir", True),
        ("/tmp", "/tmpdir", False),
        ("/tmp", "/tmp/subdir/..", True),
        ("/tmp", "/tmp/..", False),
    ],
)
def test_is_subpath_of(parent, child, expected):
    assert is_subpath_of(parent, child) == expected


@pytest.mark.slow
@pytest.mark.parametrize(
    "factory_name,pipe_name",
    [
        ("ner", "ner"),
        ("ner", "my_ner"),
        ("spancat", "spancat"),
        ("spancat", "my_spancat"),
    ],
)
def test_get_labels_from_model(factory_name, pipe_name):
    labels = ("A", "B")

    nlp = English()
    pipe = nlp.add_pipe(factory_name, name=pipe_name)
    for label in labels:
        pipe.add_label(label)
    nlp.initialize()
    assert nlp.get_pipe(pipe_name).labels == labels
    if factory_name == "spancat":
        assert _get_labels_from_spancat(nlp)[pipe.key] == set(labels)
    else:
        assert _get_labels_from_model(nlp, factory_name) == set(labels)


def test_permitted_package_names():
    # https://www.python.org/dev/peps/pep-0426/#name
    assert _is_permitted_package_name("Meine_Bäume") == False
    assert _is_permitted_package_name("_package") == False
    assert _is_permitted_package_name("package_") == False
    assert _is_permitted_package_name(".package") == False
    assert _is_permitted_package_name("package.") == False
    assert _is_permitted_package_name("-package") == False
    assert _is_permitted_package_name("package-") == False


def test_debug_data_compile_gold():
    nlp = English()
    pred = Doc(nlp.vocab, words=["Token", ".", "New", "York", "City"])
    ref = Doc(
        nlp.vocab,
        words=["Token", ".", "New York City"],
        sent_starts=[True, False, True],
        ents=["O", "O", "B-ENT"],
    )
    eg = Example(pred, ref)
    data = _compile_gold([eg], ["ner"], nlp, True)
    assert data["boundary_cross_ents"] == 0

    pred = Doc(nlp.vocab, words=["Token", ".", "New", "York", "City"])
    ref = Doc(
        nlp.vocab,
        words=["Token", ".", "New York City"],
        sent_starts=[True, False, True],
        ents=["O", "B-ENT", "I-ENT"],
    )
    eg = Example(pred, ref)
    data = _compile_gold([eg], ["ner"], nlp, True)
    assert data["boundary_cross_ents"] == 1


@pytest.mark.parametrize("component_name", ["spancat", "spancat_singlelabel"])
def test_debug_data_compile_gold_for_spans(component_name):
    nlp = English()
    spans_key = "sc"

    pred = Doc(nlp.vocab, words=["Welcome", "to", "the", "Bank", "of", "China", "."])
    pred.spans[spans_key] = [Span(pred, 3, 6, "ORG"), Span(pred, 5, 6, "GPE")]
    ref = Doc(nlp.vocab, words=["Welcome", "to", "the", "Bank", "of", "China", "."])
    ref.spans[spans_key] = [Span(ref, 3, 6, "ORG"), Span(ref, 5, 6, "GPE")]
    eg = Example(pred, ref)

    data = _compile_gold([eg], [component_name], nlp, True)

    assert data["spancat"][spans_key] == Counter({"ORG": 1, "GPE": 1})
    assert data["spans_length"][spans_key] == {"ORG": [3], "GPE": [1]}
    assert data["spans_per_type"][spans_key] == {
        "ORG": [Span(ref, 3, 6, "ORG")],
        "GPE": [Span(ref, 5, 6, "GPE")],
    }
    assert data["sb_per_type"][spans_key] == {
        "ORG": {"start": [ref[2:3]], "end": [ref[6:7]]},
        "GPE": {"start": [ref[4:5]], "end": [ref[6:7]]},
    }


def test_frequency_distribution_is_correct():
    nlp = English()
    docs = [
        Doc(nlp.vocab, words=["Bank", "of", "China"]),
        Doc(nlp.vocab, words=["China"]),
    ]

    expected = Counter({"china": 0.5, "bank": 0.25, "of": 0.25})
    freq_distribution = _get_distribution(docs, normalize=True)
    assert freq_distribution == expected


def test_kl_divergence_computation_is_correct():
    p = Counter({"a": 0.5, "b": 0.25})
    q = Counter({"a": 0.25, "b": 0.50, "c": 0.15, "d": 0.10})
    result = _get_kl_divergence(p, q)
    expected = 0.1733
    assert math.isclose(result, expected, rel_tol=1e-3)


def test_get_span_characteristics_return_value():
    nlp = English()
    spans_key = "sc"

    pred = Doc(nlp.vocab, words=["Welcome", "to", "the", "Bank", "of", "China", "."])
    pred.spans[spans_key] = [Span(pred, 3, 6, "ORG"), Span(pred, 5, 6, "GPE")]
    ref = Doc(nlp.vocab, words=["Welcome", "to", "the", "Bank", "of", "China", "."])
    ref.spans[spans_key] = [Span(ref, 3, 6, "ORG"), Span(ref, 5, 6, "GPE")]
    eg = Example(pred, ref)

    examples = [eg]
    data = _compile_gold(examples, ["spancat"], nlp, True)
    span_characteristics = _get_span_characteristics(
        examples=examples, compiled_gold=data, spans_key=spans_key
    )

    assert {"sd", "bd", "lengths"}.issubset(span_characteristics.keys())
    assert span_characteristics["min_length"] == 1
    assert span_characteristics["max_length"] == 3


def test_ensure_print_span_characteristics_wont_fail():
    """Test if interface between two methods aren't destroyed if refactored"""
    nlp = English()
    spans_key = "sc"

    pred = Doc(nlp.vocab, words=["Welcome", "to", "the", "Bank", "of", "China", "."])
    pred.spans[spans_key] = [Span(pred, 3, 6, "ORG"), Span(pred, 5, 6, "GPE")]
    ref = Doc(nlp.vocab, words=["Welcome", "to", "the", "Bank", "of", "China", "."])
    ref.spans[spans_key] = [Span(ref, 3, 6, "ORG"), Span(ref, 5, 6, "GPE")]
    eg = Example(pred, ref)

    examples = [eg]
    data = _compile_gold(examples, ["spancat"], nlp, True)
    span_characteristics = _get_span_characteristics(
        examples=examples, compiled_gold=data, spans_key=spans_key
    )
    _print_span_characteristics(span_characteristics)


@pytest.mark.parametrize("threshold", [70, 80, 85, 90, 95])
def test_span_length_freq_dist_threshold_must_be_correct(threshold):
    sample_span_lengths = {
        "span_type_1": [1, 4, 4, 5],
        "span_type_2": [5, 3, 3, 2],
        "span_type_3": [3, 1, 3, 3],
    }
    span_freqs = _get_spans_length_freq_dist(sample_span_lengths, threshold)
    assert sum(span_freqs.values()) >= threshold


def test_span_length_freq_dist_output_must_be_correct():
    sample_span_lengths = {
        "span_type_1": [1, 4, 4, 5],
        "span_type_2": [5, 3, 3, 2],
        "span_type_3": [3, 1, 3, 3],
    }
    threshold = 90
    span_freqs = _get_spans_length_freq_dist(sample_span_lengths, threshold)
    assert sum(span_freqs.values()) >= threshold
    assert list(span_freqs.keys()) == [3, 1, 4, 5, 2]


def test_applycli_empty_dir():
    with make_tempdir() as data_path:
        output = data_path / "test.spacy"
        apply(data_path, output, "blank:en", "text", 1, 1)


def test_applycli_docbin():
    with make_tempdir() as data_path:
        output = data_path / "testout.spacy"
        nlp = spacy.blank("en")
        doc = nlp("testing apply cli.")
        # test empty DocBin case
        docbin = DocBin()
        docbin.to_disk(data_path / "testin.spacy")
        apply(data_path, output, "blank:en", "text", 1, 1)
        docbin.add(doc)
        docbin.to_disk(data_path / "testin.spacy")
        apply(data_path, output, "blank:en", "text", 1, 1)


def test_applycli_jsonl():
    with make_tempdir() as data_path:
        output = data_path / "testout.spacy"
        data = [{"field": "Testing apply cli.", "key": 234}]
        data2 = [{"field": "234"}]
        srsly.write_jsonl(data_path / "test.jsonl", data)
        apply(data_path, output, "blank:en", "field", 1, 1)
        srsly.write_jsonl(data_path / "test2.jsonl", data2)
        apply(data_path, output, "blank:en", "field", 1, 1)


def test_applycli_txt():
    with make_tempdir() as data_path:
        output = data_path / "testout.spacy"
        with open(data_path / "test.foo", "w") as ftest:
            ftest.write("Testing apply cli.")
        apply(data_path, output, "blank:en", "text", 1, 1)


def test_applycli_mixed():
    with make_tempdir() as data_path:
        output = data_path / "testout.spacy"
        text = "Testing apply cli"
        nlp = spacy.blank("en")
        doc = nlp(text)
        jsonl_data = [{"text": text}]
        srsly.write_jsonl(data_path / "test.jsonl", jsonl_data)
        docbin = DocBin()
        docbin.add(doc)
        docbin.to_disk(data_path / "testin.spacy")
        with open(data_path / "test.txt", "w") as ftest:
            ftest.write(text)
        apply(data_path, output, "blank:en", "text", 1, 1)
        # Check whether it worked
        result = list(DocBin().from_disk(output).get_docs(nlp.vocab))
        assert len(result) == 3
        for doc in result:
            assert doc.text == text


def test_applycli_user_data():
    Doc.set_extension("ext", default=0)
    val = ("ext", 0)
    with make_tempdir() as data_path:
        output = data_path / "testout.spacy"
        nlp = spacy.blank("en")
        doc = nlp("testing apply cli.")
        doc._.ext = val
        docbin = DocBin(store_user_data=True)
        docbin.add(doc)
        docbin.to_disk(data_path / "testin.spacy")
        apply(data_path, output, "blank:en", "", 1, 1)
        result = list(DocBin().from_disk(output).get_docs(nlp.vocab))
        assert result[0]._.ext == val


def test_local_remote_storage():
    with make_tempdir() as d:
        filename = "a.txt"

        content_hashes = ("aaaa", "cccc", "bbbb")
        for i, content_hash in enumerate(content_hashes):
            # make sure that each subsequent file has a later timestamp
            if i > 0:
                time.sleep(1)
            content = f"{content_hash} content"
            loc_file = d / "root" / filename
            if not loc_file.parent.exists():
                loc_file.parent.mkdir(parents=True)
            with loc_file.open(mode="w") as file_:
                file_.write(content)

            # push first version to remote storage
            remote = RemoteStorage(d / "root", str(d / "remote"))
            remote.push(filename, "aaaa", content_hash)

            # retrieve with full hashes
            loc_file.unlink()
            remote.pull(filename, command_hash="aaaa", content_hash=content_hash)
            with loc_file.open(mode="r") as file_:
                assert file_.read() == content

            # retrieve with command hash
            loc_file.unlink()
            remote.pull(filename, command_hash="aaaa")
            with loc_file.open(mode="r") as file_:
                assert file_.read() == content

            # retrieve with content hash
            loc_file.unlink()
            remote.pull(filename, content_hash=content_hash)
            with loc_file.open(mode="r") as file_:
                assert file_.read() == content

            # retrieve with no hashes
            loc_file.unlink()
            remote.pull(filename)
            with loc_file.open(mode="r") as file_:
                assert file_.read() == content


def test_local_remote_storage_pull_missing():
    # pulling from a non-existent remote pulls nothing gracefully
    with make_tempdir() as d:
        filename = "a.txt"
        remote = RemoteStorage(d / "root", str(d / "remote"))
        assert remote.pull(filename, command_hash="aaaa") is None
        assert remote.pull(filename) is None


def test_cli_find_threshold(capsys):
    def make_examples(nlp: Language) -> List[Example]:
        docs: List[Example] = []

        for t in [
            (
                "I am angry and confused in the Bank of America.",
                {
                    "cats": {"ANGRY": 1.0, "CONFUSED": 1.0, "HAPPY": 0.0},
                    "spans": {"sc": [(31, 46, "ORG")]},
                },
            ),
            (
                "I am confused but happy in New York.",
                {
                    "cats": {"ANGRY": 0.0, "CONFUSED": 1.0, "HAPPY": 1.0},
                    "spans": {"sc": [(27, 35, "GPE")]},
                },
            ),
        ]:
            doc = nlp.make_doc(t[0])
            docs.append(Example.from_dict(doc, t[1]))

        return docs

    def init_nlp(
        components: Tuple[Tuple[str, Dict[str, Any]], ...] = ()
    ) -> Tuple[Language, List[Example]]:
        new_nlp = English()
        new_nlp.add_pipe(  # type: ignore
            factory_name="textcat_multilabel",
            name="tc_multi",
            config={"threshold": 0.9},
        )

        # Append additional components to pipeline.
        for cfn, comp_config in components:
            new_nlp.add_pipe(cfn, config=comp_config)

        new_examples = make_examples(new_nlp)
        new_nlp.initialize(get_examples=lambda: new_examples)
        for i in range(5):
            new_nlp.update(new_examples)

        return new_nlp, new_examples

    with make_tempdir() as docs_dir:
        # Check whether find_threshold() identifies lowest threshold above 0 as (first) ideal threshold, as this matches
        # the current model behavior with the examples above. This can break once the model behavior changes and serves
        # mostly as a smoke test.
        nlp, examples = init_nlp()
        DocBin(docs=[example.reference for example in examples]).to_disk(
            docs_dir / "docs.spacy"
        )
        with make_tempdir() as nlp_dir:
            nlp.to_disk(nlp_dir)
            best_threshold, best_score, res = find_threshold(
                model=nlp_dir,
                data_path=docs_dir / "docs.spacy",
                pipe_name="tc_multi",
                threshold_key="threshold",
                scores_key="cats_macro_f",
                silent=True,
            )
            assert best_score == max(res.values())
            assert res[1.0] == 0.0

        # Test with spancat.
        nlp, _ = init_nlp((("spancat", {}),))
        with make_tempdir() as nlp_dir:
            nlp.to_disk(nlp_dir)
            best_threshold, best_score, res = find_threshold(
                model=nlp_dir,
                data_path=docs_dir / "docs.spacy",
                pipe_name="spancat",
                threshold_key="threshold",
                scores_key="spans_sc_f",
                silent=True,
            )
            assert best_score == max(res.values())
            assert res[1.0] == 0.0

        # Having multiple textcat_multilabel components should work, since the name has to be specified.
        nlp, _ = init_nlp((("textcat_multilabel", {}),))
        with make_tempdir() as nlp_dir:
            nlp.to_disk(nlp_dir)
            assert find_threshold(
                model=nlp_dir,
                data_path=docs_dir / "docs.spacy",
                pipe_name="tc_multi",
                threshold_key="threshold",
                scores_key="cats_macro_f",
                silent=True,
            )

        # Specifying the name of an non-existing pipe should fail.
        nlp, _ = init_nlp()
        with make_tempdir() as nlp_dir:
            nlp.to_disk(nlp_dir)
            with pytest.raises(AttributeError):
                find_threshold(
                    model=nlp_dir,
                    data_path=docs_dir / "docs.spacy",
                    pipe_name="_",
                    threshold_key="threshold",
                    scores_key="cats_macro_f",
                    silent=True,
                )


@pytest.mark.filterwarnings("ignore::DeprecationWarning")
@pytest.mark.parametrize(
    "reqs,output",
    [
        [
            """
            spacy

            # comment

            thinc""",
            (False, False),
        ],
        [
            """# comment
            --some-flag
            spacy""",
            (False, False),
        ],
        [
            """# comment
            --some-flag
            spacy; python_version >= '3.6'""",
            (False, False),
        ],
        [
            """# comment
             spacyunknowndoesnotexist12345""",
            (True, False),
        ],
    ],
)
def test_project_check_requirements(reqs, output):
    import pkg_resources

    # excessive guard against unlikely package name
    try:
        pkg_resources.require("spacyunknowndoesnotexist12345")
    except pkg_resources.DistributionNotFound:
        assert output == _check_requirements([req.strip() for req in reqs.split("\n")])


def test_upload_download_local_file():
    with make_tempdir() as d1, make_tempdir() as d2:
        filename = "f.txt"
        content = "content"
        local_file = d1 / filename
        remote_file = d2 / filename
        with local_file.open(mode="w") as file_:
            file_.write(content)
        upload_file(local_file, remote_file)
        local_file.unlink()
        download_file(remote_file, local_file)
        with local_file.open(mode="r") as file_:
            assert file_.read() == content


def test_walk_directory():
    with make_tempdir() as d:
        files = [
            "data1.iob",
            "data2.iob",
            "data3.json",
            "data4.conll",
            "data5.conll",
            "data6.conll",
            "data7.txt",
        ]

        for f in files:
            Path(d / f).touch()

        assert (len(walk_directory(d))) == 7
        assert (len(walk_directory(d, suffix=None))) == 7
        assert (len(walk_directory(d, suffix="json"))) == 1
        assert (len(walk_directory(d, suffix="iob"))) == 2
        assert (len(walk_directory(d, suffix="conll"))) == 3
        assert (len(walk_directory(d, suffix="pdf"))) == 0


def test_debug_data_trainable_lemmatizer_basic():
    examples = [
        ("She likes green eggs", {"lemmas": ["she", "like", "green", "egg"]}),
        ("Eat blue ham", {"lemmas": ["eat", "blue", "ham"]}),
    ]
    nlp = Language()
    train_examples = []
    for t in examples:
        train_examples.append(Example.from_dict(nlp.make_doc(t[0]), t[1]))

    data = _compile_gold(train_examples, ["trainable_lemmatizer"], nlp, True)
    # ref test_edit_tree_lemmatizer::test_initialize_from_labels
    # this results in 4 trees
    assert len(data["lemmatizer_trees"]) == 4


def test_debug_data_trainable_lemmatizer_partial():
    partial_examples = [
        # partial annotation
        ("She likes green eggs", {"lemmas": ["", "like", "green", ""]}),
        # misaligned partial annotation
        (
            "He hates green eggs",
            {
                "words": ["He", "hat", "es", "green", "eggs"],
                "lemmas": ["", "hat", "e", "green", ""],
            },
        ),
    ]
    nlp = Language()
    train_examples = []
    for t in partial_examples:
        train_examples.append(Example.from_dict(nlp.make_doc(t[0]), t[1]))

    data = _compile_gold(train_examples, ["trainable_lemmatizer"], nlp, True)
    assert data["partial_lemma_annotations"] == 2


def test_debug_data_trainable_lemmatizer_low_cardinality():
    low_cardinality_examples = [
        ("She likes green eggs", {"lemmas": ["no", "no", "no", "no"]}),
        ("Eat blue ham", {"lemmas": ["no", "no", "no"]}),
    ]
    nlp = Language()
    train_examples = []
    for t in low_cardinality_examples:
        train_examples.append(Example.from_dict(nlp.make_doc(t[0]), t[1]))

    data = _compile_gold(train_examples, ["trainable_lemmatizer"], nlp, True)
    assert data["n_low_cardinality_lemmas"] == 2


def test_debug_data_trainable_lemmatizer_not_annotated():
    unannotated_examples = [
        ("She likes green eggs", {}),
        ("Eat blue ham", {}),
    ]
    nlp = Language()
    train_examples = []
    for t in unannotated_examples:
        train_examples.append(Example.from_dict(nlp.make_doc(t[0]), t[1]))

    data = _compile_gold(train_examples, ["trainable_lemmatizer"], nlp, True)
    assert data["no_lemma_annotations"] == 2<|MERGE_RESOLUTION|>--- conflicted
+++ resolved
@@ -697,10 +697,7 @@
     assert string_to_list(value, intify=True) == [1, 2, 3]
 
 
-<<<<<<< HEAD
-=======
 @pytest.mark.skip(reason="Temporarily skip before 3.7 models are published")
->>>>>>> 9e63006b
 def test_download_compatibility():
     spec = SpecifierSet("==" + about.__version__)
     spec.prereleases = False
@@ -711,10 +708,7 @@
         assert get_minor_version(about.__version__) == get_minor_version(version)
 
 
-<<<<<<< HEAD
-=======
 @pytest.mark.skip(reason="Temporarily skip before 3.7 models are published")
->>>>>>> 9e63006b
 def test_validate_compatibility_table():
     spec = SpecifierSet("==" + about.__version__)
     spec.prereleases = False

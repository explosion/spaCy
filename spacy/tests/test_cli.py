--- conflicted
+++ resolved
@@ -1189,7 +1189,6 @@
             assert file_.read() == content
 
 
-<<<<<<< HEAD
 def test_configure_resume(tmp_path):
     nlp = spacy.blank("en")
     nlp.add_pipe("ner")
@@ -1253,7 +1252,8 @@
     ner2_conf = merged.config["components"]["ner2"]
     arch = ner2_conf["model"]["tok2vec"]["@architectures"]
     assert arch == "spacy.HashEmbedCNN.v2", "Wrong arch - listener not replaced?"
-=======
+
+
 def test_walk_directory():
     with make_tempdir() as d:
         files = [
@@ -1274,5 +1274,4 @@
         assert (len(walk_directory(d, suffix="json"))) == 1
         assert (len(walk_directory(d, suffix="iob"))) == 2
         assert (len(walk_directory(d, suffix="conll"))) == 3
-        assert (len(walk_directory(d, suffix="pdf"))) == 0
->>>>>>> 554df9ef
+        assert (len(walk_directory(d, suffix="pdf"))) == 0
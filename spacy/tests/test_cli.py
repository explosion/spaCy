import os

import pytest
import srsly
from click import NoSuchOption
from packaging.specifiers import SpecifierSet
from thinc.api import Config, ConfigValidationError

from spacy import about
from spacy.cli import info
from spacy.cli._util import is_subpath_of, load_project_config
from spacy.cli._util import parse_config_overrides, string_to_list
from spacy.cli._util import substitute_project_variables
from spacy.cli._util import validate_project_commands
from spacy.cli.debug_data import _compile_gold, _get_labels_from_model
from spacy.cli.debug_data import _get_labels_from_spancat
from spacy.cli.download import get_compatibility, get_version
from spacy.cli.init_config import RECOMMENDATIONS, init_config, fill_config
from spacy.cli.package import get_third_party_dependencies
from spacy.cli.package import _is_permitted_package_name
from spacy.cli.validate import get_model_pkgs
from spacy.lang.en import English
from spacy.lang.nl import Dutch
from spacy.language import Language
from spacy.schemas import ProjectConfigSchema, RecommendationSchema, validate
from spacy.tokens import Doc
from spacy.training import Example, docs_to_json, offsets_to_biluo_tags
from spacy.training.converters import conll_ner_to_docs, conllu_to_docs
from spacy.training.converters import iob_to_docs
from spacy.util import ENV_VARS, get_minor_version, load_model_from_config, load_config

from ..cli.init_pipeline import _init_labels
from .util import make_tempdir


@pytest.mark.issue(4665)
def test_issue4665():
    """
    conllu_to_docs should not raise an exception if the HEAD column contains an
    underscore
    """
    input_data = """
1	[	_	PUNCT	-LRB-	_	_	punct	_	_
2	This	_	DET	DT	_	_	det	_	_
3	killing	_	NOUN	NN	_	_	nsubj	_	_
4	of	_	ADP	IN	_	_	case	_	_
5	a	_	DET	DT	_	_	det	_	_
6	respected	_	ADJ	JJ	_	_	amod	_	_
7	cleric	_	NOUN	NN	_	_	nmod	_	_
8	will	_	AUX	MD	_	_	aux	_	_
9	be	_	AUX	VB	_	_	aux	_	_
10	causing	_	VERB	VBG	_	_	root	_	_
11	us	_	PRON	PRP	_	_	iobj	_	_
12	trouble	_	NOUN	NN	_	_	dobj	_	_
13	for	_	ADP	IN	_	_	case	_	_
14	years	_	NOUN	NNS	_	_	nmod	_	_
15	to	_	PART	TO	_	_	mark	_	_
16	come	_	VERB	VB	_	_	acl	_	_
17	.	_	PUNCT	.	_	_	punct	_	_
18	]	_	PUNCT	-RRB-	_	_	punct	_	_
"""
    conllu_to_docs(input_data)


@pytest.mark.issue(4924)
def test_issue4924():
    nlp = Language()
    example = Example.from_dict(nlp.make_doc(""), {})
    nlp.evaluate([example])


@pytest.mark.issue(7055)
def test_issue7055():
    """Test that fill-config doesn't turn sourced components into factories."""
    source_cfg = {
        "nlp": {"lang": "en", "pipeline": ["tok2vec", "tagger"]},
        "components": {
            "tok2vec": {"factory": "tok2vec"},
            "tagger": {"factory": "tagger"},
        },
    }
    source_nlp = English.from_config(source_cfg)
    with make_tempdir() as dir_path:
        # We need to create a loadable source pipeline
        source_path = dir_path / "test_model"
        source_nlp.to_disk(source_path)
        base_cfg = {
            "nlp": {"lang": "en", "pipeline": ["tok2vec", "tagger", "ner"]},
            "components": {
                "tok2vec": {"source": str(source_path)},
                "tagger": {"source": str(source_path)},
                "ner": {"factory": "ner"},
            },
        }
        base_cfg = Config(base_cfg)
        base_path = dir_path / "base.cfg"
        base_cfg.to_disk(base_path)
        output_path = dir_path / "config.cfg"
        fill_config(output_path, base_path, silent=True)
        filled_cfg = load_config(output_path)
    assert filled_cfg["components"]["tok2vec"]["source"] == str(source_path)
    assert filled_cfg["components"]["tagger"]["source"] == str(source_path)
    assert filled_cfg["components"]["ner"]["factory"] == "ner"
    assert "model" in filled_cfg["components"]["ner"]


def test_cli_info():
    nlp = Dutch()
    nlp.add_pipe("textcat")
    with make_tempdir() as tmp_dir:
        nlp.to_disk(tmp_dir)
        raw_data = info(tmp_dir, exclude=[""])
        assert raw_data["lang"] == "nl"
        assert raw_data["components"] == ["textcat"]


def test_cli_converters_conllu_to_docs():
    # from NorNE: https://github.com/ltgoslo/norne/blob/3d23274965f513f23aa48455b28b1878dad23c05/ud/nob/no_bokmaal-ud-dev.conllu
    lines = [
        "1\tDommer\tdommer\tNOUN\t_\tDefinite=Ind|Gender=Masc|Number=Sing\t2\tappos\t_\tO",
        "2\tFinn\tFinn\tPROPN\t_\tGender=Masc\t4\tnsubj\t_\tB-PER",
        "3\tEilertsen\tEilertsen\tPROPN\t_\t_\t2\tname\t_\tI-PER",
        "4\tavstår\tavstå\tVERB\t_\tMood=Ind|Tense=Pres|VerbForm=Fin\t0\troot\t_\tO",
    ]
    input_data = "\n".join(lines)
    converted_docs = list(conllu_to_docs(input_data, n_sents=1))
    assert len(converted_docs) == 1
    converted = [docs_to_json(converted_docs)]
    assert converted[0]["id"] == 0
    assert len(converted[0]["paragraphs"]) == 1
    assert len(converted[0]["paragraphs"][0]["sentences"]) == 1
    sent = converted[0]["paragraphs"][0]["sentences"][0]
    assert len(sent["tokens"]) == 4
    tokens = sent["tokens"]
    assert [t["orth"] for t in tokens] == ["Dommer", "Finn", "Eilertsen", "avstår"]
    assert [t["tag"] for t in tokens] == ["NOUN", "PROPN", "PROPN", "VERB"]
    assert [t["head"] for t in tokens] == [1, 2, -1, 0]
    assert [t["dep"] for t in tokens] == ["appos", "nsubj", "name", "ROOT"]
    ent_offsets = [
        (e[0], e[1], e[2]) for e in converted[0]["paragraphs"][0]["entities"]
    ]
    biluo_tags = offsets_to_biluo_tags(converted_docs[0], ent_offsets, missing="O")
    assert biluo_tags == ["O", "B-PER", "L-PER", "O"]


@pytest.mark.parametrize(
    "lines",
    [
        (
            "1\tDommer\tdommer\tNOUN\t_\tDefinite=Ind|Gender=Masc|Number=Sing\t2\tappos\t_\tname=O",
            "2\tFinn\tFinn\tPROPN\t_\tGender=Masc\t4\tnsubj\t_\tSpaceAfter=No|name=B-PER",
            "3\tEilertsen\tEilertsen\tPROPN\t_\t_\t2\tname\t_\tname=I-PER",
            "4\tavstår\tavstå\tVERB\t_\tMood=Ind|Tense=Pres|VerbForm=Fin\t0\troot\t_\tSpaceAfter=No|name=O",
            "5\t.\t$.\tPUNCT\t_\t_\t4\tpunct\t_\tname=B-BAD",
        ),
        (
            "1\tDommer\tdommer\tNOUN\t_\tDefinite=Ind|Gender=Masc|Number=Sing\t2\tappos\t_\t_",
            "2\tFinn\tFinn\tPROPN\t_\tGender=Masc\t4\tnsubj\t_\tSpaceAfter=No|NE=B-PER",
            "3\tEilertsen\tEilertsen\tPROPN\t_\t_\t2\tname\t_\tNE=L-PER",
            "4\tavstår\tavstå\tVERB\t_\tMood=Ind|Tense=Pres|VerbForm=Fin\t0\troot\t_\tSpaceAfter=No",
            "5\t.\t$.\tPUNCT\t_\t_\t4\tpunct\t_\tNE=B-BAD",
        ),
    ],
)
def test_cli_converters_conllu_to_docs_name_ner_map(lines):
    input_data = "\n".join(lines)
    converted_docs = list(
        conllu_to_docs(input_data, n_sents=1, ner_map={"PER": "PERSON", "BAD": ""})
    )
    assert len(converted_docs) == 1
    converted = [docs_to_json(converted_docs)]
    assert converted[0]["id"] == 0
    assert len(converted[0]["paragraphs"]) == 1
    assert converted[0]["paragraphs"][0]["raw"] == "Dommer FinnEilertsen avstår. "
    assert len(converted[0]["paragraphs"][0]["sentences"]) == 1
    sent = converted[0]["paragraphs"][0]["sentences"][0]
    assert len(sent["tokens"]) == 5
    tokens = sent["tokens"]
    assert [t["orth"] for t in tokens] == ["Dommer", "Finn", "Eilertsen", "avstår", "."]
    assert [t["tag"] for t in tokens] == ["NOUN", "PROPN", "PROPN", "VERB", "PUNCT"]
    assert [t["head"] for t in tokens] == [1, 2, -1, 0, -1]
    assert [t["dep"] for t in tokens] == ["appos", "nsubj", "name", "ROOT", "punct"]
    ent_offsets = [
        (e[0], e[1], e[2]) for e in converted[0]["paragraphs"][0]["entities"]
    ]
    biluo_tags = offsets_to_biluo_tags(converted_docs[0], ent_offsets, missing="O")
    assert biluo_tags == ["O", "B-PERSON", "L-PERSON", "O", "O"]


def test_cli_converters_conllu_to_docs_subtokens():
    # https://raw.githubusercontent.com/ohenrik/nb_news_ud_sm/master/original_data/no-ud-dev-ner.conllu
    lines = [
        "1\tDommer\tdommer\tNOUN\t_\tDefinite=Ind|Gender=Masc|Number=Sing\t2\tappos\t_\tname=O",
        "2-3\tFE\t_\t_\t_\t_\t_\t_\t_\t_",
        "2\tFinn\tFinn\tPROPN\t_\tGender=Masc\t4\tnsubj\t_\tname=B-PER",
        "3\tEilertsen\tEilertsen\tX\t_\tGender=Fem|Tense=past\t2\tname\t_\tname=I-PER",
        "4\tavstår\tavstå\tVERB\t_\tMood=Ind|Tense=Pres|VerbForm=Fin\t0\troot\t_\tSpaceAfter=No|name=O",
        "5\t.\t$.\tPUNCT\t_\t_\t4\tpunct\t_\tname=O",
    ]
    input_data = "\n".join(lines)
    converted_docs = list(
        conllu_to_docs(
            input_data, n_sents=1, merge_subtokens=True, append_morphology=True
        )
    )
    assert len(converted_docs) == 1
    converted = [docs_to_json(converted_docs)]

    assert converted[0]["id"] == 0
    assert len(converted[0]["paragraphs"]) == 1
    assert converted[0]["paragraphs"][0]["raw"] == "Dommer FE avstår. "
    assert len(converted[0]["paragraphs"][0]["sentences"]) == 1
    sent = converted[0]["paragraphs"][0]["sentences"][0]
    assert len(sent["tokens"]) == 4
    tokens = sent["tokens"]
    print(tokens)
    assert [t["orth"] for t in tokens] == ["Dommer", "FE", "avstår", "."]
    assert [t["tag"] for t in tokens] == [
        "NOUN__Definite=Ind|Gender=Masc|Number=Sing",
        "PROPN_X__Gender=Fem,Masc|Tense=past",
        "VERB__Mood=Ind|Tense=Pres|VerbForm=Fin",
        "PUNCT",
    ]
    assert [t["pos"] for t in tokens] == ["NOUN", "PROPN", "VERB", "PUNCT"]
    assert [t["morph"] for t in tokens] == [
        "Definite=Ind|Gender=Masc|Number=Sing",
        "Gender=Fem,Masc|Tense=past",
        "Mood=Ind|Tense=Pres|VerbForm=Fin",
        "",
    ]
    assert [t["lemma"] for t in tokens] == ["dommer", "Finn Eilertsen", "avstå", "$."]
    assert [t["head"] for t in tokens] == [1, 1, 0, -1]
    assert [t["dep"] for t in tokens] == ["appos", "nsubj", "ROOT", "punct"]
    ent_offsets = [
        (e[0], e[1], e[2]) for e in converted[0]["paragraphs"][0]["entities"]
    ]
    biluo_tags = offsets_to_biluo_tags(converted_docs[0], ent_offsets, missing="O")
    assert biluo_tags == ["O", "U-PER", "O", "O"]


def test_cli_converters_iob_to_docs():
    lines = [
        "I|O like|O London|I-GPE and|O New|B-GPE York|I-GPE City|I-GPE .|O",
        "I|O like|O London|B-GPE and|O New|B-GPE York|I-GPE City|I-GPE .|O",
        "I|PRP|O like|VBP|O London|NNP|I-GPE and|CC|O New|NNP|B-GPE York|NNP|I-GPE City|NNP|I-GPE .|.|O",
        "I|PRP|O like|VBP|O London|NNP|B-GPE and|CC|O New|NNP|B-GPE York|NNP|I-GPE City|NNP|I-GPE .|.|O",
    ]
    input_data = "\n".join(lines)
    converted_docs = list(iob_to_docs(input_data, n_sents=10))
    assert len(converted_docs) == 1
    converted = docs_to_json(converted_docs)
    assert converted["id"] == 0
    assert len(converted["paragraphs"]) == 1
    assert len(converted["paragraphs"][0]["sentences"]) == 4
    for i in range(0, 4):
        sent = converted["paragraphs"][0]["sentences"][i]
        assert len(sent["tokens"]) == 8
        tokens = sent["tokens"]
        expected = ["I", "like", "London", "and", "New", "York", "City", "."]
        assert [t["orth"] for t in tokens] == expected
    assert len(converted_docs[0].ents) == 8
    for ent in converted_docs[0].ents:
        assert ent.text in ["New York City", "London"]


def test_cli_converters_conll_ner_to_docs():
    lines = [
        "-DOCSTART- -X- O O",
        "",
        "I\tO",
        "like\tO",
        "London\tB-GPE",
        "and\tO",
        "New\tB-GPE",
        "York\tI-GPE",
        "City\tI-GPE",
        ".\tO",
        "",
        "I O",
        "like O",
        "London B-GPE",
        "and O",
        "New B-GPE",
        "York I-GPE",
        "City I-GPE",
        ". O",
        "",
        "I PRP O",
        "like VBP O",
        "London NNP B-GPE",
        "and CC O",
        "New NNP B-GPE",
        "York NNP I-GPE",
        "City NNP I-GPE",
        ". . O",
        "",
        "I PRP _ O",
        "like VBP _ O",
        "London NNP _ B-GPE",
        "and CC _ O",
        "New NNP _ B-GPE",
        "York NNP _ I-GPE",
        "City NNP _ I-GPE",
        ". . _ O",
        "",
        "I\tPRP\t_\tO",
        "like\tVBP\t_\tO",
        "London\tNNP\t_\tB-GPE",
        "and\tCC\t_\tO",
        "New\tNNP\t_\tB-GPE",
        "York\tNNP\t_\tI-GPE",
        "City\tNNP\t_\tI-GPE",
        ".\t.\t_\tO",
    ]
    input_data = "\n".join(lines)
    converted_docs = list(conll_ner_to_docs(input_data, n_sents=10))
    assert len(converted_docs) == 1
    converted = docs_to_json(converted_docs)
    assert converted["id"] == 0
    assert len(converted["paragraphs"]) == 1
    assert len(converted["paragraphs"][0]["sentences"]) == 5
    for i in range(0, 5):
        sent = converted["paragraphs"][0]["sentences"][i]
        assert len(sent["tokens"]) == 8
        tokens = sent["tokens"]
        # fmt: off
        assert [t["orth"] for t in tokens] == ["I", "like", "London", "and", "New", "York", "City", "."]
        # fmt: on
    assert len(converted_docs[0].ents) == 10
    for ent in converted_docs[0].ents:
        assert ent.text in ["New York City", "London"]


def test_project_config_validation_full():
    config = {
        "vars": {"some_var": 20},
        "directories": ["assets", "configs", "corpus", "scripts", "training"],
        "assets": [
            {
                "dest": "x",
                "url": "https://example.com",
                "checksum": "63373dd656daa1fd3043ce166a59474c",
            },
            {
                "dest": "y",
                "git": {
                    "repo": "https://github.com/example/repo",
                    "branch": "develop",
                    "path": "y",
                },
            },
        ],
        "commands": [
            {
                "name": "train",
                "help": "Train a model",
                "script": ["python -m spacy train config.cfg -o training"],
                "deps": ["config.cfg", "corpus/training.spcy"],
                "outputs": ["training/model-best"],
            },
            {"name": "test", "script": ["pytest", "custom.py"], "no_skip": True},
        ],
        "workflows": {"all": ["train", "test"], "train": ["train"]},
    }
    errors = validate(ProjectConfigSchema, config)
    assert not errors


@pytest.mark.parametrize(
    "config",
    [
        {"commands": [{"name": "a"}, {"name": "a"}]},
        {"commands": [{"name": "a"}], "workflows": {"a": []}},
        {"commands": [{"name": "a"}], "workflows": {"b": ["c"]}},
    ],
)
def test_project_config_validation1(config):
    with pytest.raises(SystemExit):
        validate_project_commands(config)


@pytest.mark.parametrize(
    "config,n_errors",
    [
        ({"commands": {"a": []}}, 1),
        ({"commands": [{"help": "..."}]}, 1),
        ({"commands": [{"name": "a", "extra": "b"}]}, 1),
        ({"commands": [{"extra": "b"}]}, 2),
        ({"commands": [{"name": "a", "deps": [123]}]}, 1),
    ],
)
def test_project_config_validation2(config, n_errors):
    errors = validate(ProjectConfigSchema, config)
    assert len(errors) == n_errors


@pytest.mark.parametrize(
    "int_value",
    [10, pytest.param("10", marks=pytest.mark.xfail)],
)
def test_project_config_interpolation(int_value):
    variables = {"a": int_value, "b": {"c": "foo", "d": True}}
    commands = [
        {"name": "x", "script": ["hello ${vars.a} ${vars.b.c}"]},
        {"name": "y", "script": ["${vars.b.c} ${vars.b.d}"]},
    ]
    project = {"commands": commands, "vars": variables}
    with make_tempdir() as d:
        srsly.write_yaml(d / "project.yml", project)
        cfg = load_project_config(d)
    assert type(cfg) == dict
    assert type(cfg["commands"]) == list
    assert cfg["commands"][0]["script"][0] == "hello 10 foo"
    assert cfg["commands"][1]["script"][0] == "foo true"
    commands = [{"name": "x", "script": ["hello ${vars.a} ${vars.b.e}"]}]
    project = {"commands": commands, "vars": variables}
    with pytest.raises(ConfigValidationError):
        substitute_project_variables(project)


@pytest.mark.parametrize(
    "greeting",
    [342, "everyone", "tout le monde", pytest.param("42", marks=pytest.mark.xfail)],
)
def test_project_config_interpolation_override(greeting):
    variables = {"a": "world"}
    commands = [
        {"name": "x", "script": ["hello ${vars.a}"]},
    ]
    overrides = {"vars.a": greeting}
    project = {"commands": commands, "vars": variables}
    with make_tempdir() as d:
        srsly.write_yaml(d / "project.yml", project)
        cfg = load_project_config(d, overrides=overrides)
    assert type(cfg) == dict
    assert type(cfg["commands"]) == list
    assert cfg["commands"][0]["script"][0] == f"hello {greeting}"


def test_project_config_interpolation_env():
    variables = {"a": 10}
    env_var = "SPACY_TEST_FOO"
    env_vars = {"foo": env_var}
    commands = [{"name": "x", "script": ["hello ${vars.a} ${env.foo}"]}]
    project = {"commands": commands, "vars": variables, "env": env_vars}
    with make_tempdir() as d:
        srsly.write_yaml(d / "project.yml", project)
        cfg = load_project_config(d)
    assert cfg["commands"][0]["script"][0] == "hello 10 "
    os.environ[env_var] = "123"
    with make_tempdir() as d:
        srsly.write_yaml(d / "project.yml", project)
        cfg = load_project_config(d)
    assert cfg["commands"][0]["script"][0] == "hello 10 123"


@pytest.mark.parametrize(
    "args,expected",
    [
        # fmt: off
        (["--x.foo", "10"], {"x.foo": 10}),
        (["--x.foo=10"], {"x.foo": 10}),
        (["--x.foo", "bar"], {"x.foo": "bar"}),
        (["--x.foo=bar"], {"x.foo": "bar"}),
        (["--x.foo", "--x.bar", "baz"], {"x.foo": True, "x.bar": "baz"}),
        (["--x.foo", "--x.bar=baz"], {"x.foo": True, "x.bar": "baz"}),
        (["--x.foo", "10.1", "--x.bar", "--x.baz", "false"], {"x.foo": 10.1, "x.bar": True, "x.baz": False}),
        (["--x.foo", "10.1", "--x.bar", "--x.baz=false"], {"x.foo": 10.1, "x.bar": True, "x.baz": False})
        # fmt: on
    ],
)
def test_parse_config_overrides(args, expected):
    assert parse_config_overrides(args) == expected


@pytest.mark.parametrize("args", [["--foo"], ["--x.foo", "bar", "--baz"]])
def test_parse_config_overrides_invalid(args):
    with pytest.raises(NoSuchOption):
        parse_config_overrides(args)


@pytest.mark.parametrize("args", [["--x.foo", "bar", "baz"], ["x.foo"]])
def test_parse_config_overrides_invalid_2(args):
    with pytest.raises(SystemExit):
        parse_config_overrides(args)


def test_parse_cli_overrides():
    overrides = "--x.foo bar --x.bar=12 --x.baz false --y.foo=hello"
    os.environ[ENV_VARS.CONFIG_OVERRIDES] = overrides
    result = parse_config_overrides([])
    assert len(result) == 4
    assert result["x.foo"] == "bar"
    assert result["x.bar"] == 12
    assert result["x.baz"] is False
    assert result["y.foo"] == "hello"
    os.environ[ENV_VARS.CONFIG_OVERRIDES] = "--x"
    assert parse_config_overrides([], env_var=None) == {}
    with pytest.raises(SystemExit):
        parse_config_overrides([])
    os.environ[ENV_VARS.CONFIG_OVERRIDES] = "hello world"
    with pytest.raises(SystemExit):
        parse_config_overrides([])
    del os.environ[ENV_VARS.CONFIG_OVERRIDES]


@pytest.mark.parametrize("lang", ["en", "nl"])
@pytest.mark.parametrize(
    "pipeline", [["tagger", "parser", "ner"], [], ["ner", "textcat", "sentencizer"]]
)
@pytest.mark.parametrize("optimize", ["efficiency", "accuracy"])
@pytest.mark.parametrize("pretraining", [True, False])
def test_init_config(lang, pipeline, optimize, pretraining):
    # TODO: add more tests and also check for GPU with transformers
    config = init_config(
        lang=lang,
        pipeline=pipeline,
        optimize=optimize,
        pretraining=pretraining,
        gpu=False,
    )
    assert isinstance(config, Config)
    if pretraining:
        config["paths"]["raw_text"] = "my_data.jsonl"
    load_model_from_config(config, auto_fill=True)


def test_model_recommendations():
    for lang, data in RECOMMENDATIONS.items():
        assert RecommendationSchema(**data)


@pytest.mark.parametrize(
    "value",
    [
        # fmt: off
        "parser,textcat,tagger",
        " parser, textcat ,tagger ",
        'parser,textcat,tagger',
        ' parser, textcat ,tagger ',
        ' "parser"," textcat " ,"tagger "',
        " 'parser',' textcat ' ,'tagger '",
        '[parser,textcat,tagger]',
        '["parser","textcat","tagger"]',
        '[" parser" ,"textcat ", " tagger " ]',
        "[parser,textcat,tagger]",
        "[ parser, textcat , tagger]",
        "['parser','textcat','tagger']",
        "[' parser' , 'textcat', ' tagger ' ]",
        # fmt: on
    ],
)
def test_string_to_list(value):
    assert string_to_list(value, intify=False) == ["parser", "textcat", "tagger"]


@pytest.mark.parametrize(
    "value",
    [
        # fmt: off
        "1,2,3",
        '[1,2,3]',
        '["1","2","3"]',
        '[" 1" ,"2 ", " 3 " ]',
        "[' 1' , '2', ' 3 ' ]",
        # fmt: on
    ],
)
def test_string_to_list_intify(value):
    assert string_to_list(value, intify=False) == ["1", "2", "3"]
    assert string_to_list(value, intify=True) == [1, 2, 3]


def test_download_compatibility():
    spec = SpecifierSet("==" + about.__version__)
    spec.prereleases = False
    if about.__version__ in spec:
        model_name = "en_core_web_sm"
        compatibility = get_compatibility()
        version = get_version(model_name, compatibility)
        assert get_minor_version(about.__version__) == get_minor_version(version)


def test_validate_compatibility_table():
    spec = SpecifierSet("==" + about.__version__)
    spec.prereleases = False
    if about.__version__ in spec:
        model_pkgs, compat = get_model_pkgs()
        spacy_version = get_minor_version(about.__version__)
        current_compat = compat.get(spacy_version, {})
        assert len(current_compat) > 0
        assert "en_core_web_sm" in current_compat


@pytest.mark.parametrize("component_name", ["ner", "textcat", "spancat", "tagger"])
def test_init_labels(component_name):
    nlp = Dutch()
    component = nlp.add_pipe(component_name)
    for label in ["T1", "T2", "T3", "T4"]:
        component.add_label(label)
    assert len(nlp.get_pipe(component_name).labels) == 4

    with make_tempdir() as tmp_dir:
        _init_labels(nlp, tmp_dir)

        config = init_config(
            lang="nl",
            pipeline=[component_name],
            optimize="efficiency",
            gpu=False,
        )
        config["initialize"]["components"][component_name] = {
            "labels": {
                "@readers": "spacy.read_labels.v1",
                "path": f"{tmp_dir}/{component_name}.json",
            }
        }

        nlp2 = load_model_from_config(config, auto_fill=True)
        assert len(nlp2.get_pipe(component_name).labels) == 0
        nlp2.initialize()
        assert len(nlp2.get_pipe(component_name).labels) == 4


def test_get_third_party_dependencies():
    # We can't easily test the detection of third-party packages here, but we
    # can at least make sure that the function and its importlib magic runs.
    nlp = Dutch()
    # Test with component factory based on Cython module
    nlp.add_pipe("tagger")
    assert get_third_party_dependencies(nlp.config) == []

    # Test with legacy function
    nlp = Dutch()
    nlp.add_pipe(
        "textcat",
        config={
            "model": {
                # Do not update from legacy architecture spacy.TextCatBOW.v1
                "@architectures": "spacy.TextCatBOW.v1",
                "exclusive_classes": True,
                "ngram_size": 1,
                "no_output_layer": False,
            }
        },
    )
    assert get_third_party_dependencies(nlp.config) == []

    # Test with lang-specific factory
    @Dutch.factory("third_party_test")
    def test_factory(nlp, name):
        return lambda x: x

    nlp.add_pipe("third_party_test")
    # Before #9674 this would throw an exception
    get_third_party_dependencies(nlp.config)


@pytest.mark.parametrize(
    "parent,child,expected",
    [
        ("/tmp", "/tmp", True),
        ("/tmp", "/", False),
        ("/tmp", "/tmp/subdir", True),
        ("/tmp", "/tmpdir", False),
        ("/tmp", "/tmp/subdir/..", True),
        ("/tmp", "/tmp/..", False),
    ],
)
def test_is_subpath_of(parent, child, expected):
    assert is_subpath_of(parent, child) == expected


@pytest.mark.slow
@pytest.mark.parametrize(
    "factory_name,pipe_name",
    [
        ("ner", "ner"),
        ("ner", "my_ner"),
        ("spancat", "spancat"),
        ("spancat", "my_spancat"),
    ],
)
def test_get_labels_from_model(factory_name, pipe_name):
    labels = ("A", "B")

    nlp = English()
    pipe = nlp.add_pipe(factory_name, name=pipe_name)
    for label in labels:
        pipe.add_label(label)
    nlp.initialize()
    assert nlp.get_pipe(pipe_name).labels == labels
    if factory_name == "spancat":
        assert _get_labels_from_spancat(nlp)[pipe.key] == set(labels)
    else:
        assert _get_labels_from_model(nlp, factory_name) == set(labels)


<<<<<<< HEAD
def test_permitted_package_names():
    # https://www.python.org/dev/peps/pep-0426/#name
    assert _is_permitted_package_name("Meine_Bäume") == False
    assert _is_permitted_package_name("_package") == False
    assert _is_permitted_package_name("package_") == False
    assert _is_permitted_package_name(".package") == False
    assert _is_permitted_package_name("package.") == False
    assert _is_permitted_package_name("-package") == False
    assert _is_permitted_package_name("package-") == False
=======
def test_debug_data_compile_gold():
    nlp = English()
    pred = Doc(nlp.vocab, words=["Token", ".", "New", "York", "City"])
    ref = Doc(nlp.vocab, words=["Token", ".", "New York City"], sent_starts=[True, False, True], ents=["O", "O", "B-ENT"])
    eg = Example(pred, ref)
    data = _compile_gold([eg], ["ner"], nlp, True)
    assert data["boundary_cross_ents"] == 0

    pred = Doc(nlp.vocab, words=["Token", ".", "New", "York", "City"])
    ref = Doc(nlp.vocab, words=["Token", ".", "New York City"], sent_starts=[True, False, True], ents=["O", "B-ENT", "I-ENT"])
    eg = Example(pred, ref)
    data = _compile_gold([eg], ["ner"], nlp, True)
    assert data["boundary_cross_ents"] == 1
>>>>>>> deb143fa
<|MERGE_RESOLUTION|>--- conflicted
+++ resolved
@@ -696,7 +696,6 @@
         assert _get_labels_from_model(nlp, factory_name) == set(labels)
 
 
-<<<<<<< HEAD
 def test_permitted_package_names():
     # https://www.python.org/dev/peps/pep-0426/#name
     assert _is_permitted_package_name("Meine_Bäume") == False
@@ -706,7 +705,8 @@
     assert _is_permitted_package_name("package.") == False
     assert _is_permitted_package_name("-package") == False
     assert _is_permitted_package_name("package-") == False
-=======
+
+    
 def test_debug_data_compile_gold():
     nlp = English()
     pred = Doc(nlp.vocab, words=["Token", ".", "New", "York", "City"])
@@ -719,5 +719,4 @@
     ref = Doc(nlp.vocab, words=["Token", ".", "New York City"], sent_starts=[True, False, True], ents=["O", "B-ENT", "I-ENT"])
     eg = Example(pred, ref)
     data = _compile_gold([eg], ["ner"], nlp, True)
-    assert data["boundary_cross_ents"] == 1
->>>>>>> deb143fa
+    assert data["boundary_cross_ents"] == 1
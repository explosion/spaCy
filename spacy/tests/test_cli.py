import math
<<<<<<< HEAD
from collections import Counter
from typing import Tuple, List, Dict, Any
=======
import os
import time
from collections import Counter
>>>>>>> bd239511
from pathlib import Path
from typing import Any, Dict, List, Tuple

<<<<<<< HEAD
import spacy
=======
import numpy
>>>>>>> bd239511
import pytest
import srsly
from click import NoSuchOption
from packaging.specifiers import SpecifierSet
from thinc.api import Config, ConfigValidationError

<<<<<<< HEAD
from weasel.cli.remote_storage import RemoteStorage
from weasel.cli.run import _check_requirements

from spacy import about
from spacy.cli import info
from spacy.cli._util import walk_directory
from spacy.cli._util import parse_config_overrides, string_to_list
from spacy.cli.debug_data import _compile_gold, _get_labels_from_model
from spacy.cli.debug_data import _get_labels_from_spancat
from spacy.cli.debug_data import _get_distribution, _get_kl_divergence
from spacy.cli.debug_data import _get_span_characteristics
from spacy.cli.debug_data import _print_span_characteristics
from spacy.cli.debug_data import _get_spans_length_freq_dist
=======
import spacy
from spacy import about
from spacy.cli import info
from spacy.cli._util import (
    download_file,
    is_subpath_of,
    load_project_config,
    parse_config_overrides,
    string_to_list,
    substitute_project_variables,
    upload_file,
    validate_project_commands,
    walk_directory,
)
from spacy.cli.apply import apply
from spacy.cli.debug_data import (
    _compile_gold,
    _get_distribution,
    _get_kl_divergence,
    _get_labels_from_model,
    _get_labels_from_spancat,
    _get_span_characteristics,
    _get_spans_length_freq_dist,
    _print_span_characteristics,
)
>>>>>>> bd239511
from spacy.cli.download import get_compatibility, get_version
from spacy.cli.evaluate import render_parses
from spacy.cli.find_threshold import find_threshold
from spacy.cli.init_config import RECOMMENDATIONS, fill_config, init_config
from spacy.cli.init_pipeline import _init_labels
<<<<<<< HEAD
from spacy.cli.package import get_third_party_dependencies
from spacy.cli.package import _is_permitted_package_name
=======
from spacy.cli.package import _is_permitted_package_name, get_third_party_dependencies
from spacy.cli.project.remote_storage import RemoteStorage
from spacy.cli.project.run import _check_requirements
>>>>>>> bd239511
from spacy.cli.validate import get_model_pkgs
from spacy.lang.en import English
from spacy.lang.nl import Dutch
from spacy.language import Language
from spacy.schemas import RecommendationSchema
from spacy.tokens import Doc, DocBin
from spacy.tokens.span import Span
from spacy.training import Example, docs_to_json, offsets_to_biluo_tags
from spacy.training.converters import conll_ner_to_docs, conllu_to_docs, iob_to_docs
from spacy.util import ENV_VARS, get_minor_version, load_config, load_model_from_config

from .util import make_tempdir


@pytest.mark.issue(4665)
def test_cli_converters_conllu_empty_heads_ner():
    """
    conllu_to_docs should not raise an exception if the HEAD column contains an
    underscore
    """
    input_data = """
1	[	_	PUNCT	-LRB-	_	_	punct	_	_
2	This	_	DET	DT	_	_	det	_	_
3	killing	_	NOUN	NN	_	_	nsubj	_	_
4	of	_	ADP	IN	_	_	case	_	_
5	a	_	DET	DT	_	_	det	_	_
6	respected	_	ADJ	JJ	_	_	amod	_	_
7	cleric	_	NOUN	NN	_	_	nmod	_	_
8	will	_	AUX	MD	_	_	aux	_	_
9	be	_	AUX	VB	_	_	aux	_	_
10	causing	_	VERB	VBG	_	_	root	_	_
11	us	_	PRON	PRP	_	_	iobj	_	_
12	trouble	_	NOUN	NN	_	_	dobj	_	_
13	for	_	ADP	IN	_	_	case	_	_
14	years	_	NOUN	NNS	_	_	nmod	_	_
15	to	_	PART	TO	_	_	mark	_	_
16	come	_	VERB	VB	_	_	acl	_	_
17	.	_	PUNCT	.	_	_	punct	_	_
18	]	_	PUNCT	-RRB-	_	_	punct	_	_
"""
    docs = list(conllu_to_docs(input_data))
    # heads are all 0
    assert not all([t.head.i for t in docs[0]])
    # NER is unset
    assert not docs[0].has_annotation("ENT_IOB")


@pytest.mark.issue(4924)
def test_issue4924():
    nlp = Language()
    example = Example.from_dict(nlp.make_doc(""), {})
    nlp.evaluate([example])


@pytest.mark.issue(7055)
def test_issue7055():
    """Test that fill-config doesn't turn sourced components into factories."""
    source_cfg = {
        "nlp": {"lang": "en", "pipeline": ["tok2vec", "tagger"]},
        "components": {
            "tok2vec": {"factory": "tok2vec"},
            "tagger": {"factory": "tagger"},
        },
    }
    source_nlp = English.from_config(source_cfg)
    with make_tempdir() as dir_path:
        # We need to create a loadable source pipeline
        source_path = dir_path / "test_model"
        source_nlp.to_disk(source_path)
        base_cfg = {
            "nlp": {"lang": "en", "pipeline": ["tok2vec", "tagger", "ner"]},
            "components": {
                "tok2vec": {"source": str(source_path)},
                "tagger": {"source": str(source_path)},
                "ner": {"factory": "ner"},
            },
        }
        base_cfg = Config(base_cfg)
        base_path = dir_path / "base.cfg"
        base_cfg.to_disk(base_path)
        output_path = dir_path / "config.cfg"
        fill_config(output_path, base_path, silent=True)
        filled_cfg = load_config(output_path)
    assert filled_cfg["components"]["tok2vec"]["source"] == str(source_path)
    assert filled_cfg["components"]["tagger"]["source"] == str(source_path)
    assert filled_cfg["components"]["ner"]["factory"] == "ner"
    assert "model" in filled_cfg["components"]["ner"]


<<<<<<< HEAD
=======
@pytest.mark.issue(11235)
def test_issue11235():
    """
    Test that the cli handles interpolation in the directory names correctly when loading project config.
    """
    lang_var = "en"
    variables = {"lang": lang_var}
    commands = [{"name": "x", "script": ["hello ${vars.lang}"]}]
    directories = ["cfg", "${vars.lang}_model"]
    project = {"commands": commands, "vars": variables, "directories": directories}
    with make_tempdir() as d:
        srsly.write_yaml(d / "project.yml", project)
        cfg = load_project_config(d)
        # Check that the directories are interpolated and created correctly
        assert os.path.exists(d / "cfg")
        assert os.path.exists(d / f"{lang_var}_model")
    assert cfg["commands"][0]["script"][0] == f"hello {lang_var}"


@pytest.mark.issue(12566)
@pytest.mark.parametrize(
    "factory,output_file",
    [("deps", "parses.html"), ("ents", "entities.html"), ("spans", "spans.html")],
)
def test_issue12566(factory: str, output_file: str):
    """
    Test if all displaCy types (ents, dep, spans) produce an HTML file
    """
    with make_tempdir() as tmp_dir:
        # Create sample spaCy file
        doc_json = {
            "ents": [
                {"end": 54, "label": "nam_adj_country", "start": 44},
                {"end": 83, "label": "nam_liv_person", "start": 69},
                {"end": 100, "label": "nam_pro_title_book", "start": 86},
            ],
            "spans": {
                "sc": [
                    {"end": 54, "kb_id": "", "label": "nam_adj_country", "start": 44},
                    {"end": 83, "kb_id": "", "label": "nam_liv_person", "start": 69},
                    {
                        "end": 100,
                        "kb_id": "",
                        "label": "nam_pro_title_book",
                        "start": 86,
                    },
                ]
            },
            "text": "Niedawno czytał em nową książkę znakomitego szkockiego medioznawcy , "
            "Briana McNaira - Cultural Chaos .",
            "tokens": [
                # fmt: off
                {"id": 0, "start": 0, "end": 8, "tag": "ADV", "pos": "ADV", "morph": "Degree=Pos", "lemma": "niedawno", "dep": "advmod", "head": 1, },
                {"id": 1, "start": 9, "end": 15, "tag": "PRAET", "pos": "VERB", "morph": "Animacy=Hum|Aspect=Imp|Gender=Masc|Mood=Ind|Number=Sing|Tense=Past|VerbForm=Fin|Voice=Act", "lemma": "czytać", "dep": "ROOT", "head": 1, },
                {"id": 2, "start": 16, "end": 18, "tag": "AGLT", "pos": "NOUN", "morph": "Animacy=Inan|Case=Ins|Gender=Masc|Number=Sing", "lemma": "em", "dep": "iobj", "head": 1, },
                {"id": 3, "start": 19, "end": 23, "tag": "ADJ", "pos": "ADJ", "morph": "Case=Acc|Degree=Pos|Gender=Fem|Number=Sing", "lemma": "nowy", "dep": "amod", "head": 4, },
                {"id": 4, "start": 24, "end": 31, "tag": "SUBST", "pos": "NOUN", "morph": "Case=Acc|Gender=Fem|Number=Sing", "lemma": "książka", "dep": "obj", "head": 1, },
                {"id": 5, "start": 32, "end": 43, "tag": "ADJ", "pos": "ADJ", "morph": "Animacy=Nhum|Case=Gen|Degree=Pos|Gender=Masc|Number=Sing", "lemma": "znakomit", "dep": "acl", "head": 4, },
                {"id": 6, "start": 44, "end": 54, "tag": "ADJ", "pos": "ADJ", "morph": "Animacy=Hum|Case=Gen|Degree=Pos|Gender=Masc|Number=Sing", "lemma": "szkockiy", "dep": "amod", "head": 7, },
                {"id": 7, "start": 55, "end": 66, "tag": "SUBST", "pos": "NOUN", "morph": "Animacy=Hum|Case=Gen|Gender=Masc|Number=Sing", "lemma": "medioznawca", "dep": "iobj", "head": 5, },
                {"id": 8, "start": 67, "end": 68, "tag": "INTERP", "pos": "PUNCT", "morph": "PunctType=Comm", "lemma": ",", "dep": "punct", "head": 9, },
                {"id": 9, "start": 69, "end": 75, "tag": "SUBST", "pos": "PROPN", "morph": "Animacy=Hum|Case=Gen|Gender=Masc|Number=Sing", "lemma": "Brian", "dep": "nmod", "head": 4, },
                {"id": 10, "start": 76, "end": 83, "tag": "SUBST", "pos": "PROPN", "morph": "Animacy=Hum|Case=Gen|Gender=Masc|Number=Sing", "lemma": "McNair", "dep": "flat", "head": 9, },
                {"id": 11, "start": 84, "end": 85, "tag": "INTERP", "pos": "PUNCT", "morph": "PunctType=Dash", "lemma": "-", "dep": "punct", "head": 12, },
                {"id": 12, "start": 86, "end": 94, "tag": "SUBST", "pos": "PROPN", "morph": "Animacy=Inan|Case=Nom|Gender=Masc|Number=Sing", "lemma": "Cultural", "dep": "conj", "head": 4, },
                {"id": 13, "start": 95, "end": 100, "tag": "SUBST", "pos": "NOUN", "morph": "Animacy=Inan|Case=Nom|Gender=Masc|Number=Sing", "lemma": "Chaos", "dep": "flat", "head": 12, },
                {"id": 14, "start": 101, "end": 102, "tag": "INTERP", "pos": "PUNCT", "morph": "PunctType=Peri", "lemma": ".", "dep": "punct", "head": 1, },
                # fmt: on
            ],
        }

        # Create a .spacy file
        nlp = spacy.blank("pl")
        doc = Doc(nlp.vocab).from_json(doc_json)

        # Run the evaluate command and check if the html files exist
        render_parses(
            docs=[doc], output_path=tmp_dir, model_name="", limit=1, **{factory: True}
        )

        assert (tmp_dir / output_file).is_file()


>>>>>>> bd239511
def test_cli_info():
    nlp = Dutch()
    nlp.add_pipe("textcat")
    with make_tempdir() as tmp_dir:
        nlp.to_disk(tmp_dir)
        raw_data = info(tmp_dir, exclude=[""])
        assert raw_data["lang"] == "nl"
        assert raw_data["components"] == ["textcat"]


def test_cli_converters_conllu_to_docs():
    # from NorNE: https://github.com/ltgoslo/norne/blob/3d23274965f513f23aa48455b28b1878dad23c05/ud/nob/no_bokmaal-ud-dev.conllu
    lines = [
        "1\tDommer\tdommer\tNOUN\t_\tDefinite=Ind|Gender=Masc|Number=Sing\t2\tappos\t_\tO",
        "2\tFinn\tFinn\tPROPN\t_\tGender=Masc\t4\tnsubj\t_\tB-PER",
        "3\tEilertsen\tEilertsen\tPROPN\t_\t_\t2\tname\t_\tI-PER",
        "4\tavstår\tavstå\tVERB\t_\tMood=Ind|Tense=Pres|VerbForm=Fin\t0\troot\t_\tO",
    ]
    input_data = "\n".join(lines)
    converted_docs = list(conllu_to_docs(input_data, n_sents=1))
    assert len(converted_docs) == 1
    converted = [docs_to_json(converted_docs)]
    assert converted[0]["id"] == 0
    assert len(converted[0]["paragraphs"]) == 1
    assert len(converted[0]["paragraphs"][0]["sentences"]) == 1
    sent = converted[0]["paragraphs"][0]["sentences"][0]
    assert len(sent["tokens"]) == 4
    tokens = sent["tokens"]
    assert [t["orth"] for t in tokens] == ["Dommer", "Finn", "Eilertsen", "avstår"]
    assert [t["tag"] for t in tokens] == ["NOUN", "PROPN", "PROPN", "VERB"]
    assert [t["head"] for t in tokens] == [1, 2, -1, 0]
    assert [t["dep"] for t in tokens] == ["appos", "nsubj", "name", "ROOT"]
    ent_offsets = [
        (e[0], e[1], e[2]) for e in converted[0]["paragraphs"][0]["entities"]
    ]
    biluo_tags = offsets_to_biluo_tags(converted_docs[0], ent_offsets, missing="O")
    assert biluo_tags == ["O", "B-PER", "L-PER", "O"]


@pytest.mark.parametrize(
    "lines",
    [
        (
            "1\tDommer\tdommer\tNOUN\t_\tDefinite=Ind|Gender=Masc|Number=Sing\t2\tappos\t_\tname=O",
            "2\tFinn\tFinn\tPROPN\t_\tGender=Masc\t4\tnsubj\t_\tSpaceAfter=No|name=B-PER",
            "3\tEilertsen\tEilertsen\tPROPN\t_\t_\t2\tname\t_\tname=I-PER",
            "4\tavstår\tavstå\tVERB\t_\tMood=Ind|Tense=Pres|VerbForm=Fin\t0\troot\t_\tSpaceAfter=No|name=O",
            "5\t.\t$.\tPUNCT\t_\t_\t4\tpunct\t_\tname=B-BAD",
        ),
        (
            "1\tDommer\tdommer\tNOUN\t_\tDefinite=Ind|Gender=Masc|Number=Sing\t2\tappos\t_\t_",
            "2\tFinn\tFinn\tPROPN\t_\tGender=Masc\t4\tnsubj\t_\tSpaceAfter=No|NE=B-PER",
            "3\tEilertsen\tEilertsen\tPROPN\t_\t_\t2\tname\t_\tNE=L-PER",
            "4\tavstår\tavstå\tVERB\t_\tMood=Ind|Tense=Pres|VerbForm=Fin\t0\troot\t_\tSpaceAfter=No",
            "5\t.\t$.\tPUNCT\t_\t_\t4\tpunct\t_\tNE=B-BAD",
        ),
    ],
)
def test_cli_converters_conllu_to_docs_name_ner_map(lines):
    input_data = "\n".join(lines)
    converted_docs = list(
        conllu_to_docs(input_data, n_sents=1, ner_map={"PER": "PERSON", "BAD": ""})
    )
    assert len(converted_docs) == 1
    converted = [docs_to_json(converted_docs)]
    assert converted[0]["id"] == 0
    assert len(converted[0]["paragraphs"]) == 1
    assert converted[0]["paragraphs"][0]["raw"] == "Dommer FinnEilertsen avstår. "
    assert len(converted[0]["paragraphs"][0]["sentences"]) == 1
    sent = converted[0]["paragraphs"][0]["sentences"][0]
    assert len(sent["tokens"]) == 5
    tokens = sent["tokens"]
    assert [t["orth"] for t in tokens] == ["Dommer", "Finn", "Eilertsen", "avstår", "."]
    assert [t["tag"] for t in tokens] == ["NOUN", "PROPN", "PROPN", "VERB", "PUNCT"]
    assert [t["head"] for t in tokens] == [1, 2, -1, 0, -1]
    assert [t["dep"] for t in tokens] == ["appos", "nsubj", "name", "ROOT", "punct"]
    ent_offsets = [
        (e[0], e[1], e[2]) for e in converted[0]["paragraphs"][0]["entities"]
    ]
    biluo_tags = offsets_to_biluo_tags(converted_docs[0], ent_offsets, missing="O")
    assert biluo_tags == ["O", "B-PERSON", "L-PERSON", "O", "O"]


def test_cli_converters_conllu_to_docs_subtokens():
    # https://raw.githubusercontent.com/ohenrik/nb_news_ud_sm/master/original_data/no-ud-dev-ner.conllu
    lines = [
        "1\tDommer\tdommer\tNOUN\t_\tDefinite=Ind|Gender=Masc|Number=Sing\t2\tappos\t_\tname=O",
        "2-3\tFE\t_\t_\t_\t_\t_\t_\t_\t_",
        "2\tFinn\tFinn\tPROPN\t_\tGender=Masc\t4\tnsubj\t_\tname=B-PER",
        "3\tEilertsen\tEilertsen\tX\t_\tGender=Fem|Tense=past\t2\tname\t_\tname=I-PER",
        "4\tavstår\tavstå\tVERB\t_\tMood=Ind|Tense=Pres|VerbForm=Fin\t0\troot\t_\tSpaceAfter=No|name=O",
        "5\t.\t$.\tPUNCT\t_\t_\t4\tpunct\t_\tname=O",
    ]
    input_data = "\n".join(lines)
    converted_docs = list(
        conllu_to_docs(
            input_data, n_sents=1, merge_subtokens=True, append_morphology=True
        )
    )
    assert len(converted_docs) == 1
    converted = [docs_to_json(converted_docs)]

    assert converted[0]["id"] == 0
    assert len(converted[0]["paragraphs"]) == 1
    assert converted[0]["paragraphs"][0]["raw"] == "Dommer FE avstår. "
    assert len(converted[0]["paragraphs"][0]["sentences"]) == 1
    sent = converted[0]["paragraphs"][0]["sentences"][0]
    assert len(sent["tokens"]) == 4
    tokens = sent["tokens"]
    assert [t["orth"] for t in tokens] == ["Dommer", "FE", "avstår", "."]
    assert [t["tag"] for t in tokens] == [
        "NOUN__Definite=Ind|Gender=Masc|Number=Sing",
        "PROPN_X__Gender=Fem,Masc|Tense=past",
        "VERB__Mood=Ind|Tense=Pres|VerbForm=Fin",
        "PUNCT",
    ]
    assert [t["pos"] for t in tokens] == ["NOUN", "PROPN", "VERB", "PUNCT"]
    assert [t["morph"] for t in tokens] == [
        "Definite=Ind|Gender=Masc|Number=Sing",
        "Gender=Fem,Masc|Tense=past",
        "Mood=Ind|Tense=Pres|VerbForm=Fin",
        "",
    ]
    assert [t["lemma"] for t in tokens] == ["dommer", "Finn Eilertsen", "avstå", "$."]
    assert [t["head"] for t in tokens] == [1, 1, 0, -1]
    assert [t["dep"] for t in tokens] == ["appos", "nsubj", "ROOT", "punct"]
    ent_offsets = [
        (e[0], e[1], e[2]) for e in converted[0]["paragraphs"][0]["entities"]
    ]
    biluo_tags = offsets_to_biluo_tags(converted_docs[0], ent_offsets, missing="O")
    assert biluo_tags == ["O", "U-PER", "O", "O"]


def test_cli_converters_iob_to_docs():
    lines = [
        "I|O like|O London|I-GPE and|O New|B-GPE York|I-GPE City|I-GPE .|O",
        "I|O like|O London|B-GPE and|O New|B-GPE York|I-GPE City|I-GPE .|O",
        "I|PRP|O like|VBP|O London|NNP|I-GPE and|CC|O New|NNP|B-GPE York|NNP|I-GPE City|NNP|I-GPE .|.|O",
        "I|PRP|O like|VBP|O London|NNP|B-GPE and|CC|O New|NNP|B-GPE York|NNP|I-GPE City|NNP|I-GPE .|.|O",
    ]
    input_data = "\n".join(lines)
    converted_docs = list(iob_to_docs(input_data, n_sents=10))
    assert len(converted_docs) == 1
    converted = docs_to_json(converted_docs)
    assert converted["id"] == 0
    assert len(converted["paragraphs"]) == 1
    assert len(converted["paragraphs"][0]["sentences"]) == 4
    for i in range(0, 4):
        sent = converted["paragraphs"][0]["sentences"][i]
        assert len(sent["tokens"]) == 8
        tokens = sent["tokens"]
        expected = ["I", "like", "London", "and", "New", "York", "City", "."]
        assert [t["orth"] for t in tokens] == expected
    assert len(converted_docs[0].ents) == 8
    for ent in converted_docs[0].ents:
        assert ent.text in ["New York City", "London"]


def test_cli_converters_conll_ner_to_docs():
    lines = [
        "-DOCSTART- -X- O O",
        "",
        "I\tO",
        "like\tO",
        "London\tB-GPE",
        "and\tO",
        "New\tB-GPE",
        "York\tI-GPE",
        "City\tI-GPE",
        ".\tO",
        "",
        "I O",
        "like O",
        "London B-GPE",
        "and O",
        "New B-GPE",
        "York I-GPE",
        "City I-GPE",
        ". O",
        "",
        "I PRP O",
        "like VBP O",
        "London NNP B-GPE",
        "and CC O",
        "New NNP B-GPE",
        "York NNP I-GPE",
        "City NNP I-GPE",
        ". . O",
        "",
        "I PRP _ O",
        "like VBP _ O",
        "London NNP _ B-GPE",
        "and CC _ O",
        "New NNP _ B-GPE",
        "York NNP _ I-GPE",
        "City NNP _ I-GPE",
        ". . _ O",
        "",
        "I\tPRP\t_\tO",
        "like\tVBP\t_\tO",
        "London\tNNP\t_\tB-GPE",
        "and\tCC\t_\tO",
        "New\tNNP\t_\tB-GPE",
        "York\tNNP\t_\tI-GPE",
        "City\tNNP\t_\tI-GPE",
        ".\t.\t_\tO",
    ]
    input_data = "\n".join(lines)
    converted_docs = list(conll_ner_to_docs(input_data, n_sents=10))
    assert len(converted_docs) == 1
    converted = docs_to_json(converted_docs)
    assert converted["id"] == 0
    assert len(converted["paragraphs"]) == 1
    assert len(converted["paragraphs"][0]["sentences"]) == 5
    for i in range(0, 5):
        sent = converted["paragraphs"][0]["sentences"][i]
        assert len(sent["tokens"]) == 8
        tokens = sent["tokens"]
        # fmt: off
        assert [t["orth"] for t in tokens] == ["I", "like", "London", "and", "New", "York", "City", "."]
        # fmt: on
    assert len(converted_docs[0].ents) == 10
    for ent in converted_docs[0].ents:
        assert ent.text in ["New York City", "London"]


@pytest.mark.parametrize(
    "args,expected",
    [
        # fmt: off
        (["--x.foo", "10"], {"x.foo": 10}),
        (["--x.foo=10"], {"x.foo": 10}),
        (["--x.foo", "bar"], {"x.foo": "bar"}),
        (["--x.foo=bar"], {"x.foo": "bar"}),
        (["--x.foo", "--x.bar", "baz"], {"x.foo": True, "x.bar": "baz"}),
        (["--x.foo", "--x.bar=baz"], {"x.foo": True, "x.bar": "baz"}),
        (["--x.foo", "10.1", "--x.bar", "--x.baz", "false"], {"x.foo": 10.1, "x.bar": True, "x.baz": False}),
        (["--x.foo", "10.1", "--x.bar", "--x.baz=false"], {"x.foo": 10.1, "x.bar": True, "x.baz": False})
        # fmt: on
    ],
)
def test_parse_config_overrides(args, expected):
    assert parse_config_overrides(args) == expected


@pytest.mark.parametrize("args", [["--foo"], ["--x.foo", "bar", "--baz"]])
def test_parse_config_overrides_invalid(args):
    with pytest.raises(NoSuchOption):
        parse_config_overrides(args)


@pytest.mark.parametrize("args", [["--x.foo", "bar", "baz"], ["x.foo"]])
def test_parse_config_overrides_invalid_2(args):
    with pytest.raises(SystemExit):
        parse_config_overrides(args)


def test_parse_cli_overrides():
    overrides = "--x.foo bar --x.bar=12 --x.baz false --y.foo=hello"
    os.environ[ENV_VARS.CONFIG_OVERRIDES] = overrides
    result = parse_config_overrides([])
    assert len(result) == 4
    assert result["x.foo"] == "bar"
    assert result["x.bar"] == 12
    assert result["x.baz"] is False
    assert result["y.foo"] == "hello"
    os.environ[ENV_VARS.CONFIG_OVERRIDES] = "--x"
    assert parse_config_overrides([], env_var=None) == {}
    with pytest.raises(SystemExit):
        parse_config_overrides([])
    os.environ[ENV_VARS.CONFIG_OVERRIDES] = "hello world"
    with pytest.raises(SystemExit):
        parse_config_overrides([])
    del os.environ[ENV_VARS.CONFIG_OVERRIDES]


@pytest.mark.parametrize("lang", ["en", "nl"])
@pytest.mark.parametrize(
    "pipeline",
    [
        ["tagger", "parser", "ner"],
        [],
        ["ner", "textcat", "sentencizer"],
        ["morphologizer", "spancat", "entity_linker"],
        ["spancat_singlelabel", "textcat_multilabel"],
    ],
)
@pytest.mark.parametrize("optimize", ["efficiency", "accuracy"])
@pytest.mark.parametrize("pretraining", [True, False])
def test_init_config(lang, pipeline, optimize, pretraining):
    # TODO: add more tests and also check for GPU with transformers
    config = init_config(
        lang=lang,
        pipeline=pipeline,
        optimize=optimize,
        pretraining=pretraining,
        gpu=False,
    )
    assert isinstance(config, Config)
    if pretraining:
        config["paths"]["raw_text"] = "my_data.jsonl"
    load_model_from_config(config, auto_fill=True)


def test_model_recommendations():
    for lang, data in RECOMMENDATIONS.items():
        assert RecommendationSchema(**data)


@pytest.mark.parametrize(
    "value",
    [
        # fmt: off
        "parser,textcat,tagger",
        " parser, textcat ,tagger ",
        'parser,textcat,tagger',
        ' parser, textcat ,tagger ',
        ' "parser"," textcat " ,"tagger "',
        " 'parser',' textcat ' ,'tagger '",
        '[parser,textcat,tagger]',
        '["parser","textcat","tagger"]',
        '[" parser" ,"textcat ", " tagger " ]',
        "[parser,textcat,tagger]",
        "[ parser, textcat , tagger]",
        "['parser','textcat','tagger']",
        "[' parser' , 'textcat', ' tagger ' ]",
        # fmt: on
    ],
)
def test_string_to_list(value):
    assert string_to_list(value, intify=False) == ["parser", "textcat", "tagger"]


@pytest.mark.parametrize(
    "value",
    [
        # fmt: off
        "1,2,3",
        '[1,2,3]',
        '["1","2","3"]',
        '[" 1" ,"2 ", " 3 " ]',
        "[' 1' , '2', ' 3 ' ]",
        # fmt: on
    ],
)
def test_string_to_list_intify(value):
    assert string_to_list(value, intify=False) == ["1", "2", "3"]
    assert string_to_list(value, intify=True) == [1, 2, 3]


@pytest.mark.skip(reason="Temporarily skip before models are published")
def test_download_compatibility():
    spec = SpecifierSet("==" + about.__version__)
    spec.prereleases = False
    if about.__version__ in spec:
        model_name = "en_core_web_sm"
        compatibility = get_compatibility()
        version = get_version(model_name, compatibility)
        assert get_minor_version(about.__version__) == get_minor_version(version)


@pytest.mark.skip(reason="Temporarily skip before models are published")
def test_validate_compatibility_table():
    spec = SpecifierSet("==" + about.__version__)
    spec.prereleases = False
    if about.__version__ in spec:
        model_pkgs, compat = get_model_pkgs()
        spacy_version = get_minor_version(about.__version__)
        current_compat = compat.get(spacy_version, {})
        assert len(current_compat) > 0
        assert "en_core_web_sm" in current_compat


@pytest.mark.parametrize("component_name", ["ner", "textcat", "spancat", "tagger"])
def test_init_labels(component_name):
    nlp = Dutch()
    component = nlp.add_pipe(component_name)
    for label in ["T1", "T2", "T3", "T4"]:
        component.add_label(label)
    assert len(nlp.get_pipe(component_name).labels) == 4

    with make_tempdir() as tmp_dir:
        _init_labels(nlp, tmp_dir)

        config = init_config(
            lang="nl",
            pipeline=[component_name],
            optimize="efficiency",
            gpu=False,
        )
        config["initialize"]["components"][component_name] = {
            "labels": {
                "@readers": "spacy.read_labels.v1",
                "path": f"{tmp_dir}/{component_name}.json",
            }
        }

        nlp2 = load_model_from_config(config, auto_fill=True)
        assert len(nlp2.get_pipe(component_name).labels) == 0
        nlp2.initialize()
        assert len(nlp2.get_pipe(component_name).labels) == 4


def test_get_third_party_dependencies():
    # We can't easily test the detection of third-party packages here, but we
    # can at least make sure that the function and its importlib magic runs.
    nlp = Dutch()
    # Test with component factory based on Cython module
    nlp.add_pipe("tagger")
    assert get_third_party_dependencies(nlp.config) == []

    # Test with legacy function
    nlp = Dutch()
    nlp.add_pipe(
        "textcat",
        config={
            "model": {
                # Do not update from legacy architecture spacy.TextCatBOW.v1
                "@architectures": "spacy.TextCatBOW.v1",
                "exclusive_classes": True,
                "ngram_size": 1,
                "no_output_layer": False,
            }
        },
    )
    assert get_third_party_dependencies(nlp.config) == []

    # Test with lang-specific factory
    @Dutch.factory("third_party_test")
    def test_factory(nlp, name):
        return lambda x: x

    nlp.add_pipe("third_party_test")
    # Before #9674 this would throw an exception
    get_third_party_dependencies(nlp.config)


@pytest.mark.slow
@pytest.mark.parametrize(
    "factory_name,pipe_name",
    [
        ("ner", "ner"),
        ("ner", "my_ner"),
        ("spancat", "spancat"),
        ("spancat", "my_spancat"),
    ],
)
def test_get_labels_from_model(factory_name, pipe_name):
    labels = ("A", "B")

    nlp = English()
    pipe = nlp.add_pipe(factory_name, name=pipe_name)
    for label in labels:
        pipe.add_label(label)
    nlp.initialize()
    assert nlp.get_pipe(pipe_name).labels == labels
    if factory_name == "spancat":
        assert _get_labels_from_spancat(nlp)[pipe.key] == set(labels)
    else:
        assert _get_labels_from_model(nlp, factory_name) == set(labels)


def test_permitted_package_names():
    # https://www.python.org/dev/peps/pep-0426/#name
    assert _is_permitted_package_name("Meine_Bäume") == False
    assert _is_permitted_package_name("_package") == False
    assert _is_permitted_package_name("package_") == False
    assert _is_permitted_package_name(".package") == False
    assert _is_permitted_package_name("package.") == False
    assert _is_permitted_package_name("-package") == False
    assert _is_permitted_package_name("package-") == False


def test_debug_data_compile_gold():
    nlp = English()
    pred = Doc(nlp.vocab, words=["Token", ".", "New", "York", "City"])
    ref = Doc(
        nlp.vocab,
        words=["Token", ".", "New York City"],
        sent_starts=[True, False, True],
        ents=["O", "O", "B-ENT"],
    )
    eg = Example(pred, ref)
    data = _compile_gold([eg], ["ner"], nlp, True)
    assert data["boundary_cross_ents"] == 0

    pred = Doc(nlp.vocab, words=["Token", ".", "New", "York", "City"])
    ref = Doc(
        nlp.vocab,
        words=["Token", ".", "New York City"],
        sent_starts=[True, False, True],
        ents=["O", "B-ENT", "I-ENT"],
    )
    eg = Example(pred, ref)
    data = _compile_gold([eg], ["ner"], nlp, True)
    assert data["boundary_cross_ents"] == 1


@pytest.mark.parametrize("component_name", ["spancat", "spancat_singlelabel"])
def test_debug_data_compile_gold_for_spans(component_name):
    nlp = English()
    spans_key = "sc"

    pred = Doc(nlp.vocab, words=["Welcome", "to", "the", "Bank", "of", "China", "."])
    pred.spans[spans_key] = [Span(pred, 3, 6, "ORG"), Span(pred, 5, 6, "GPE")]
    ref = Doc(nlp.vocab, words=["Welcome", "to", "the", "Bank", "of", "China", "."])
    ref.spans[spans_key] = [Span(ref, 3, 6, "ORG"), Span(ref, 5, 6, "GPE")]
    eg = Example(pred, ref)

    data = _compile_gold([eg], [component_name], nlp, True)

    assert data["spancat"][spans_key] == Counter({"ORG": 1, "GPE": 1})
    assert data["spans_length"][spans_key] == {"ORG": [3], "GPE": [1]}
    assert data["spans_per_type"][spans_key] == {
        "ORG": [Span(ref, 3, 6, "ORG")],
        "GPE": [Span(ref, 5, 6, "GPE")],
    }
    assert data["sb_per_type"][spans_key] == {
        "ORG": {"start": [ref[2:3]], "end": [ref[6:7]]},
        "GPE": {"start": [ref[4:5]], "end": [ref[6:7]]},
    }


def test_frequency_distribution_is_correct():
    nlp = English()
    docs = [
        Doc(nlp.vocab, words=["Bank", "of", "China"]),
        Doc(nlp.vocab, words=["China"]),
    ]

    expected = Counter({"china": 0.5, "bank": 0.25, "of": 0.25})
    freq_distribution = _get_distribution(docs, normalize=True)
    assert freq_distribution == expected


def test_kl_divergence_computation_is_correct():
    p = Counter({"a": 0.5, "b": 0.25})
    q = Counter({"a": 0.25, "b": 0.50, "c": 0.15, "d": 0.10})
    result = _get_kl_divergence(p, q)
    expected = 0.1733
    assert math.isclose(result, expected, rel_tol=1e-3)


def test_get_span_characteristics_return_value():
    nlp = English()
    spans_key = "sc"

    pred = Doc(nlp.vocab, words=["Welcome", "to", "the", "Bank", "of", "China", "."])
    pred.spans[spans_key] = [Span(pred, 3, 6, "ORG"), Span(pred, 5, 6, "GPE")]
    ref = Doc(nlp.vocab, words=["Welcome", "to", "the", "Bank", "of", "China", "."])
    ref.spans[spans_key] = [Span(ref, 3, 6, "ORG"), Span(ref, 5, 6, "GPE")]
    eg = Example(pred, ref)

    examples = [eg]
    data = _compile_gold(examples, ["spancat"], nlp, True)
    span_characteristics = _get_span_characteristics(
        examples=examples, compiled_gold=data, spans_key=spans_key
    )

    assert {"sd", "bd", "lengths"}.issubset(span_characteristics.keys())
    assert span_characteristics["min_length"] == 1
    assert span_characteristics["max_length"] == 3


def test_ensure_print_span_characteristics_wont_fail():
    """Test if interface between two methods aren't destroyed if refactored"""
    nlp = English()
    spans_key = "sc"

    pred = Doc(nlp.vocab, words=["Welcome", "to", "the", "Bank", "of", "China", "."])
    pred.spans[spans_key] = [Span(pred, 3, 6, "ORG"), Span(pred, 5, 6, "GPE")]
    ref = Doc(nlp.vocab, words=["Welcome", "to", "the", "Bank", "of", "China", "."])
    ref.spans[spans_key] = [Span(ref, 3, 6, "ORG"), Span(ref, 5, 6, "GPE")]
    eg = Example(pred, ref)

    examples = [eg]
    data = _compile_gold(examples, ["spancat"], nlp, True)
    span_characteristics = _get_span_characteristics(
        examples=examples, compiled_gold=data, spans_key=spans_key
    )
    _print_span_characteristics(span_characteristics)


@pytest.mark.parametrize("threshold", [70, 80, 85, 90, 95])
def test_span_length_freq_dist_threshold_must_be_correct(threshold):
    sample_span_lengths = {
        "span_type_1": [1, 4, 4, 5],
        "span_type_2": [5, 3, 3, 2],
        "span_type_3": [3, 1, 3, 3],
    }
    span_freqs = _get_spans_length_freq_dist(sample_span_lengths, threshold)
    assert sum(span_freqs.values()) >= threshold


def test_span_length_freq_dist_output_must_be_correct():
    sample_span_lengths = {
        "span_type_1": [1, 4, 4, 5],
        "span_type_2": [5, 3, 3, 2],
        "span_type_3": [3, 1, 3, 3],
    }
    threshold = 90
    span_freqs = _get_spans_length_freq_dist(sample_span_lengths, threshold)
    assert sum(span_freqs.values()) >= threshold
    assert list(span_freqs.keys()) == [3, 1, 4, 5, 2]


def test_applycli_empty_dir():
    with make_tempdir() as data_path:
        output = data_path / "test.spacy"
        apply(data_path, output, "blank:en", "text", 1, 1)


def test_applycli_docbin():
    with make_tempdir() as data_path:
        output = data_path / "testout.spacy"
        nlp = spacy.blank("en")
        doc = nlp("testing apply cli.")
        # test empty DocBin case
        docbin = DocBin()
        docbin.to_disk(data_path / "testin.spacy")
        apply(data_path, output, "blank:en", "text", 1, 1)
        docbin.add(doc)
        docbin.to_disk(data_path / "testin.spacy")
        apply(data_path, output, "blank:en", "text", 1, 1)


def test_applycli_jsonl():
    with make_tempdir() as data_path:
        output = data_path / "testout.spacy"
        data = [{"field": "Testing apply cli.", "key": 234}]
        data2 = [{"field": "234"}]
        srsly.write_jsonl(data_path / "test.jsonl", data)
        apply(data_path, output, "blank:en", "field", 1, 1)
        srsly.write_jsonl(data_path / "test2.jsonl", data2)
        apply(data_path, output, "blank:en", "field", 1, 1)


def test_applycli_txt():
    with make_tempdir() as data_path:
        output = data_path / "testout.spacy"
        with open(data_path / "test.foo", "w") as ftest:
            ftest.write("Testing apply cli.")
        apply(data_path, output, "blank:en", "text", 1, 1)


def test_applycli_mixed():
    with make_tempdir() as data_path:
        output = data_path / "testout.spacy"
        text = "Testing apply cli"
        nlp = spacy.blank("en")
        doc = nlp(text)
        jsonl_data = [{"text": text}]
        srsly.write_jsonl(data_path / "test.jsonl", jsonl_data)
        docbin = DocBin()
        docbin.add(doc)
        docbin.to_disk(data_path / "testin.spacy")
        with open(data_path / "test.txt", "w") as ftest:
            ftest.write(text)
        apply(data_path, output, "blank:en", "text", 1, 1)
        # Check whether it worked
        result = list(DocBin().from_disk(output).get_docs(nlp.vocab))
        assert len(result) == 3
        for doc in result:
            assert doc.text == text


def test_applycli_user_data():
    Doc.set_extension("ext", default=0)
    val = ("ext", 0)
    with make_tempdir() as data_path:
        output = data_path / "testout.spacy"
        nlp = spacy.blank("en")
        doc = nlp("testing apply cli.")
        doc._.ext = val
        docbin = DocBin(store_user_data=True)
        docbin.add(doc)
        docbin.to_disk(data_path / "testin.spacy")
        apply(data_path, output, "blank:en", "", 1, 1)
        result = list(DocBin().from_disk(output).get_docs(nlp.vocab))
        assert result[0]._.ext == val


def test_cli_find_threshold(capsys):
    def make_examples(nlp: Language) -> List[Example]:
        docs: List[Example] = []

        for t in [
            (
                "I am angry and confused in the Bank of America.",
                {
                    "cats": {"ANGRY": 1.0, "CONFUSED": 1.0, "HAPPY": 0.0},
                    "spans": {"sc": [(31, 46, "ORG")]},
                },
            ),
            (
                "I am confused but happy in New York.",
                {
                    "cats": {"ANGRY": 0.0, "CONFUSED": 1.0, "HAPPY": 1.0},
                    "spans": {"sc": [(27, 35, "GPE")]},
                },
            ),
        ]:
            doc = nlp.make_doc(t[0])
            docs.append(Example.from_dict(doc, t[1]))

        return docs

    def init_nlp(
        components: Tuple[Tuple[str, Dict[str, Any]], ...] = ()
    ) -> Tuple[Language, List[Example]]:
        new_nlp = English()
        new_nlp.add_pipe(  # type: ignore
            factory_name="textcat_multilabel",
            name="tc_multi",
            config={"threshold": 0.9},
        )

        # Append additional components to pipeline.
        for cfn, comp_config in components:
            new_nlp.add_pipe(cfn, config=comp_config)

        new_examples = make_examples(new_nlp)
        new_nlp.initialize(get_examples=lambda: new_examples)
        for i in range(5):
            new_nlp.update(new_examples)

        return new_nlp, new_examples

    with make_tempdir() as docs_dir:
        # Check whether find_threshold() identifies lowest threshold above 0 as (first) ideal threshold, as this matches
        # the current model behavior with the examples above. This can break once the model behavior changes and serves
        # mostly as a smoke test.
        nlp, examples = init_nlp()
        DocBin(docs=[example.reference for example in examples]).to_disk(
            docs_dir / "docs.spacy"
        )
        with make_tempdir() as nlp_dir:
            nlp.to_disk(nlp_dir)
            best_threshold, best_score, res = find_threshold(
                model=nlp_dir,
                data_path=docs_dir / "docs.spacy",
                pipe_name="tc_multi",
                threshold_key="threshold",
                scores_key="cats_macro_f",
                silent=True,
            )
            assert best_score == max(res.values())
            assert res[1.0] == 0.0

        # Test with spancat.
        nlp, _ = init_nlp((("spancat", {}),))
        with make_tempdir() as nlp_dir:
            nlp.to_disk(nlp_dir)
            best_threshold, best_score, res = find_threshold(
                model=nlp_dir,
                data_path=docs_dir / "docs.spacy",
                pipe_name="spancat",
                threshold_key="threshold",
                scores_key="spans_sc_f",
                silent=True,
            )
            assert best_score == max(res.values())
            assert res[1.0] == 0.0

        # Having multiple textcat_multilabel components should work, since the name has to be specified.
        nlp, _ = init_nlp((("textcat_multilabel", {}),))
        with make_tempdir() as nlp_dir:
            nlp.to_disk(nlp_dir)
            assert find_threshold(
                model=nlp_dir,
                data_path=docs_dir / "docs.spacy",
                pipe_name="tc_multi",
                threshold_key="threshold",
                scores_key="cats_macro_f",
                silent=True,
            )

        # Specifying the name of an non-existing pipe should fail.
        nlp, _ = init_nlp()
        with make_tempdir() as nlp_dir:
            nlp.to_disk(nlp_dir)
            with pytest.raises(AttributeError):
                find_threshold(
                    model=nlp_dir,
                    data_path=docs_dir / "docs.spacy",
                    pipe_name="_",
                    threshold_key="threshold",
                    scores_key="cats_macro_f",
                    silent=True,
                )


def test_walk_directory():
    with make_tempdir() as d:
        files = [
            "data1.iob",
            "data2.iob",
            "data3.json",
            "data4.conll",
            "data5.conll",
            "data6.conll",
            "data7.txt",
        ]

        for f in files:
            Path(d / f).touch()

        assert (len(walk_directory(d))) == 7
        assert (len(walk_directory(d, suffix=None))) == 7
        assert (len(walk_directory(d, suffix="json"))) == 1
        assert (len(walk_directory(d, suffix="iob"))) == 2
        assert (len(walk_directory(d, suffix="conll"))) == 3
        assert (len(walk_directory(d, suffix="pdf"))) == 0


def test_debug_data_trainable_lemmatizer_basic():
    examples = [
        ("She likes green eggs", {"lemmas": ["she", "like", "green", "egg"]}),
        ("Eat blue ham", {"lemmas": ["eat", "blue", "ham"]}),
    ]
    nlp = Language()
    train_examples = []
    for t in examples:
        train_examples.append(Example.from_dict(nlp.make_doc(t[0]), t[1]))

    data = _compile_gold(train_examples, ["trainable_lemmatizer"], nlp, True)
    # ref test_edit_tree_lemmatizer::test_initialize_from_labels
    # this results in 4 trees
    assert len(data["lemmatizer_trees"]) == 4


def test_debug_data_trainable_lemmatizer_partial():
    partial_examples = [
        # partial annotation
        ("She likes green eggs", {"lemmas": ["", "like", "green", ""]}),
        # misaligned partial annotation
        (
            "He hates green eggs",
            {
                "words": ["He", "hat", "es", "green", "eggs"],
                "lemmas": ["", "hat", "e", "green", ""],
            },
        ),
    ]
    nlp = Language()
    train_examples = []
    for t in partial_examples:
        train_examples.append(Example.from_dict(nlp.make_doc(t[0]), t[1]))

    data = _compile_gold(train_examples, ["trainable_lemmatizer"], nlp, True)
    assert data["partial_lemma_annotations"] == 2


def test_debug_data_trainable_lemmatizer_low_cardinality():
    low_cardinality_examples = [
        ("She likes green eggs", {"lemmas": ["no", "no", "no", "no"]}),
        ("Eat blue ham", {"lemmas": ["no", "no", "no"]}),
    ]
    nlp = Language()
    train_examples = []
    for t in low_cardinality_examples:
        train_examples.append(Example.from_dict(nlp.make_doc(t[0]), t[1]))

    data = _compile_gold(train_examples, ["trainable_lemmatizer"], nlp, True)
    assert data["n_low_cardinality_lemmas"] == 2


def test_debug_data_trainable_lemmatizer_not_annotated():
    unannotated_examples = [
        ("She likes green eggs", {}),
        ("Eat blue ham", {}),
    ]
    nlp = Language()
    train_examples = []
    for t in unannotated_examples:
        train_examples.append(Example.from_dict(nlp.make_doc(t[0]), t[1]))

    data = _compile_gold(train_examples, ["trainable_lemmatizer"], nlp, True)
    assert data["no_lemma_annotations"] == 2<|MERGE_RESOLUTION|>--- conflicted
+++ resolved
@@ -1,41 +1,19 @@
 import math
-<<<<<<< HEAD
-from collections import Counter
-from typing import Tuple, List, Dict, Any
-=======
 import os
 import time
 from collections import Counter
->>>>>>> bd239511
 from pathlib import Path
 from typing import Any, Dict, List, Tuple
 
-<<<<<<< HEAD
-import spacy
-=======
 import numpy
->>>>>>> bd239511
 import pytest
 import srsly
 from click import NoSuchOption
 from packaging.specifiers import SpecifierSet
 from thinc.api import Config, ConfigValidationError
-
-<<<<<<< HEAD
 from weasel.cli.remote_storage import RemoteStorage
 from weasel.cli.run import _check_requirements
 
-from spacy import about
-from spacy.cli import info
-from spacy.cli._util import walk_directory
-from spacy.cli._util import parse_config_overrides, string_to_list
-from spacy.cli.debug_data import _compile_gold, _get_labels_from_model
-from spacy.cli.debug_data import _get_labels_from_spancat
-from spacy.cli.debug_data import _get_distribution, _get_kl_divergence
-from spacy.cli.debug_data import _get_span_characteristics
-from spacy.cli.debug_data import _print_span_characteristics
-from spacy.cli.debug_data import _get_spans_length_freq_dist
-=======
 import spacy
 from spacy import about
 from spacy.cli import info
@@ -61,25 +39,19 @@
     _get_spans_length_freq_dist,
     _print_span_characteristics,
 )
->>>>>>> bd239511
 from spacy.cli.download import get_compatibility, get_version
 from spacy.cli.evaluate import render_parses
 from spacy.cli.find_threshold import find_threshold
 from spacy.cli.init_config import RECOMMENDATIONS, fill_config, init_config
 from spacy.cli.init_pipeline import _init_labels
-<<<<<<< HEAD
-from spacy.cli.package import get_third_party_dependencies
-from spacy.cli.package import _is_permitted_package_name
-=======
 from spacy.cli.package import _is_permitted_package_name, get_third_party_dependencies
 from spacy.cli.project.remote_storage import RemoteStorage
 from spacy.cli.project.run import _check_requirements
->>>>>>> bd239511
 from spacy.cli.validate import get_model_pkgs
 from spacy.lang.en import English
 from spacy.lang.nl import Dutch
 from spacy.language import Language
-from spacy.schemas import RecommendationSchema
+from spacy.schemas import ProjectConfigSchema, RecommendationSchema, validate
 from spacy.tokens import Doc, DocBin
 from spacy.tokens.span import Span
 from spacy.training import Example, docs_to_json, offsets_to_biluo_tags
@@ -162,27 +134,6 @@
     assert filled_cfg["components"]["tagger"]["source"] == str(source_path)
     assert filled_cfg["components"]["ner"]["factory"] == "ner"
     assert "model" in filled_cfg["components"]["ner"]
-
-
-<<<<<<< HEAD
-=======
-@pytest.mark.issue(11235)
-def test_issue11235():
-    """
-    Test that the cli handles interpolation in the directory names correctly when loading project config.
-    """
-    lang_var = "en"
-    variables = {"lang": lang_var}
-    commands = [{"name": "x", "script": ["hello ${vars.lang}"]}]
-    directories = ["cfg", "${vars.lang}_model"]
-    project = {"commands": commands, "vars": variables, "directories": directories}
-    with make_tempdir() as d:
-        srsly.write_yaml(d / "project.yml", project)
-        cfg = load_project_config(d)
-        # Check that the directories are interpolated and created correctly
-        assert os.path.exists(d / "cfg")
-        assert os.path.exists(d / f"{lang_var}_model")
-    assert cfg["commands"][0]["script"][0] == f"hello {lang_var}"
 
 
 @pytest.mark.issue(12566)
@@ -249,7 +200,6 @@
         assert (tmp_dir / output_file).is_file()
 
 
->>>>>>> bd239511
 def test_cli_info():
     nlp = Dutch()
     nlp.add_pipe("textcat")

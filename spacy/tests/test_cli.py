import os
import math
import pkg_resources
from random import sample
from typing import Counter

import pytest
import srsly
from click import NoSuchOption
from packaging.specifiers import SpecifierSet
from thinc.api import Config, ConfigValidationError

from spacy import about
from spacy.cli import info
from spacy.cli._util import is_subpath_of, load_project_config
from spacy.cli._util import parse_config_overrides, string_to_list
from spacy.cli._util import substitute_project_variables
from spacy.cli._util import validate_project_commands
from spacy.cli.debug_data import _compile_gold, _get_labels_from_model
from spacy.cli.debug_data import _get_labels_from_spancat
from spacy.cli.debug_data import _get_distribution, _get_kl_divergence
from spacy.cli.debug_data import _get_span_characteristics
from spacy.cli.debug_data import _print_span_characteristics
from spacy.cli.debug_data import _get_spans_length_freq_dist
from spacy.cli.download import get_compatibility, get_version
from spacy.cli.init_config import RECOMMENDATIONS, init_config, fill_config
from spacy.cli.package import get_third_party_dependencies
from spacy.cli.package import _is_permitted_package_name
<<<<<<< HEAD
from spacy.cli.project.run import run_commands
=======
from spacy.cli.project.run import _check_requirements
>>>>>>> 3478ff1e
from spacy.cli.validate import get_model_pkgs
from spacy.compat import is_windows
from spacy.lang.en import English
from spacy.lang.nl import Dutch
from spacy.language import Language
from spacy.schemas import ProjectConfigSchema, RecommendationSchema, validate
from spacy.tokens import Doc
from spacy.tokens.span import Span
from spacy.training import Example, docs_to_json, offsets_to_biluo_tags
from spacy.training.converters import conll_ner_to_docs, conllu_to_docs
from spacy.training.converters import iob_to_docs
from spacy.util import ENV_VARS, get_minor_version, load_model_from_config, load_config
from spacy.util import run_command

from ..cli.init_pipeline import _init_labels
from .util import make_tempdir


@pytest.mark.issue(4665)
def test_cli_converters_conllu_empty_heads_ner():
    """
    conllu_to_docs should not raise an exception if the HEAD column contains an
    underscore
    """
    input_data = """
1	[	_	PUNCT	-LRB-	_	_	punct	_	_
2	This	_	DET	DT	_	_	det	_	_
3	killing	_	NOUN	NN	_	_	nsubj	_	_
4	of	_	ADP	IN	_	_	case	_	_
5	a	_	DET	DT	_	_	det	_	_
6	respected	_	ADJ	JJ	_	_	amod	_	_
7	cleric	_	NOUN	NN	_	_	nmod	_	_
8	will	_	AUX	MD	_	_	aux	_	_
9	be	_	AUX	VB	_	_	aux	_	_
10	causing	_	VERB	VBG	_	_	root	_	_
11	us	_	PRON	PRP	_	_	iobj	_	_
12	trouble	_	NOUN	NN	_	_	dobj	_	_
13	for	_	ADP	IN	_	_	case	_	_
14	years	_	NOUN	NNS	_	_	nmod	_	_
15	to	_	PART	TO	_	_	mark	_	_
16	come	_	VERB	VB	_	_	acl	_	_
17	.	_	PUNCT	.	_	_	punct	_	_
18	]	_	PUNCT	-RRB-	_	_	punct	_	_
"""
    docs = list(conllu_to_docs(input_data))
    # heads are all 0
    assert not all([t.head.i for t in docs[0]])
    # NER is unset
    assert not docs[0].has_annotation("ENT_IOB")


@pytest.mark.issue(4924)
def test_issue4924():
    nlp = Language()
    example = Example.from_dict(nlp.make_doc(""), {})
    nlp.evaluate([example])


@pytest.mark.issue(7055)
def test_issue7055():
    """Test that fill-config doesn't turn sourced components into factories."""
    source_cfg = {
        "nlp": {"lang": "en", "pipeline": ["tok2vec", "tagger"]},
        "components": {
            "tok2vec": {"factory": "tok2vec"},
            "tagger": {"factory": "tagger"},
        },
    }
    source_nlp = English.from_config(source_cfg)
    with make_tempdir() as dir_path:
        # We need to create a loadable source pipeline
        source_path = dir_path / "test_model"
        source_nlp.to_disk(source_path)
        base_cfg = {
            "nlp": {"lang": "en", "pipeline": ["tok2vec", "tagger", "ner"]},
            "components": {
                "tok2vec": {"source": str(source_path)},
                "tagger": {"source": str(source_path)},
                "ner": {"factory": "ner"},
            },
        }
        base_cfg = Config(base_cfg)
        base_path = dir_path / "base.cfg"
        base_cfg.to_disk(base_path)
        output_path = dir_path / "config.cfg"
        fill_config(output_path, base_path, silent=True)
        filled_cfg = load_config(output_path)
    assert filled_cfg["components"]["tok2vec"]["source"] == str(source_path)
    assert filled_cfg["components"]["tagger"]["source"] == str(source_path)
    assert filled_cfg["components"]["ner"]["factory"] == "ner"
    assert "model" in filled_cfg["components"]["ner"]


def test_cli_info():
    nlp = Dutch()
    nlp.add_pipe("textcat")
    with make_tempdir() as tmp_dir:
        nlp.to_disk(tmp_dir)
        raw_data = info(tmp_dir, exclude=[""])
        assert raw_data["lang"] == "nl"
        assert raw_data["components"] == ["textcat"]


def test_cli_converters_conllu_to_docs():
    # from NorNE: https://github.com/ltgoslo/norne/blob/3d23274965f513f23aa48455b28b1878dad23c05/ud/nob/no_bokmaal-ud-dev.conllu
    lines = [
        "1\tDommer\tdommer\tNOUN\t_\tDefinite=Ind|Gender=Masc|Number=Sing\t2\tappos\t_\tO",
        "2\tFinn\tFinn\tPROPN\t_\tGender=Masc\t4\tnsubj\t_\tB-PER",
        "3\tEilertsen\tEilertsen\tPROPN\t_\t_\t2\tname\t_\tI-PER",
        "4\tavstår\tavstå\tVERB\t_\tMood=Ind|Tense=Pres|VerbForm=Fin\t0\troot\t_\tO",
    ]
    input_data = "\n".join(lines)
    converted_docs = list(conllu_to_docs(input_data, n_sents=1))
    assert len(converted_docs) == 1
    converted = [docs_to_json(converted_docs)]
    assert converted[0]["id"] == 0
    assert len(converted[0]["paragraphs"]) == 1
    assert len(converted[0]["paragraphs"][0]["sentences"]) == 1
    sent = converted[0]["paragraphs"][0]["sentences"][0]
    assert len(sent["tokens"]) == 4
    tokens = sent["tokens"]
    assert [t["orth"] for t in tokens] == ["Dommer", "Finn", "Eilertsen", "avstår"]
    assert [t["tag"] for t in tokens] == ["NOUN", "PROPN", "PROPN", "VERB"]
    assert [t["head"] for t in tokens] == [1, 2, -1, 0]
    assert [t["dep"] for t in tokens] == ["appos", "nsubj", "name", "ROOT"]
    ent_offsets = [
        (e[0], e[1], e[2]) for e in converted[0]["paragraphs"][0]["entities"]
    ]
    biluo_tags = offsets_to_biluo_tags(converted_docs[0], ent_offsets, missing="O")
    assert biluo_tags == ["O", "B-PER", "L-PER", "O"]


@pytest.mark.parametrize(
    "lines",
    [
        (
            "1\tDommer\tdommer\tNOUN\t_\tDefinite=Ind|Gender=Masc|Number=Sing\t2\tappos\t_\tname=O",
            "2\tFinn\tFinn\tPROPN\t_\tGender=Masc\t4\tnsubj\t_\tSpaceAfter=No|name=B-PER",
            "3\tEilertsen\tEilertsen\tPROPN\t_\t_\t2\tname\t_\tname=I-PER",
            "4\tavstår\tavstå\tVERB\t_\tMood=Ind|Tense=Pres|VerbForm=Fin\t0\troot\t_\tSpaceAfter=No|name=O",
            "5\t.\t$.\tPUNCT\t_\t_\t4\tpunct\t_\tname=B-BAD",
        ),
        (
            "1\tDommer\tdommer\tNOUN\t_\tDefinite=Ind|Gender=Masc|Number=Sing\t2\tappos\t_\t_",
            "2\tFinn\tFinn\tPROPN\t_\tGender=Masc\t4\tnsubj\t_\tSpaceAfter=No|NE=B-PER",
            "3\tEilertsen\tEilertsen\tPROPN\t_\t_\t2\tname\t_\tNE=L-PER",
            "4\tavstår\tavstå\tVERB\t_\tMood=Ind|Tense=Pres|VerbForm=Fin\t0\troot\t_\tSpaceAfter=No",
            "5\t.\t$.\tPUNCT\t_\t_\t4\tpunct\t_\tNE=B-BAD",
        ),
    ],
)
def test_cli_converters_conllu_to_docs_name_ner_map(lines):
    input_data = "\n".join(lines)
    converted_docs = list(
        conllu_to_docs(input_data, n_sents=1, ner_map={"PER": "PERSON", "BAD": ""})
    )
    assert len(converted_docs) == 1
    converted = [docs_to_json(converted_docs)]
    assert converted[0]["id"] == 0
    assert len(converted[0]["paragraphs"]) == 1
    assert converted[0]["paragraphs"][0]["raw"] == "Dommer FinnEilertsen avstår. "
    assert len(converted[0]["paragraphs"][0]["sentences"]) == 1
    sent = converted[0]["paragraphs"][0]["sentences"][0]
    assert len(sent["tokens"]) == 5
    tokens = sent["tokens"]
    assert [t["orth"] for t in tokens] == ["Dommer", "Finn", "Eilertsen", "avstår", "."]
    assert [t["tag"] for t in tokens] == ["NOUN", "PROPN", "PROPN", "VERB", "PUNCT"]
    assert [t["head"] for t in tokens] == [1, 2, -1, 0, -1]
    assert [t["dep"] for t in tokens] == ["appos", "nsubj", "name", "ROOT", "punct"]
    ent_offsets = [
        (e[0], e[1], e[2]) for e in converted[0]["paragraphs"][0]["entities"]
    ]
    biluo_tags = offsets_to_biluo_tags(converted_docs[0], ent_offsets, missing="O")
    assert biluo_tags == ["O", "B-PERSON", "L-PERSON", "O", "O"]


def test_cli_converters_conllu_to_docs_subtokens():
    # https://raw.githubusercontent.com/ohenrik/nb_news_ud_sm/master/original_data/no-ud-dev-ner.conllu
    lines = [
        "1\tDommer\tdommer\tNOUN\t_\tDefinite=Ind|Gender=Masc|Number=Sing\t2\tappos\t_\tname=O",
        "2-3\tFE\t_\t_\t_\t_\t_\t_\t_\t_",
        "2\tFinn\tFinn\tPROPN\t_\tGender=Masc\t4\tnsubj\t_\tname=B-PER",
        "3\tEilertsen\tEilertsen\tX\t_\tGender=Fem|Tense=past\t2\tname\t_\tname=I-PER",
        "4\tavstår\tavstå\tVERB\t_\tMood=Ind|Tense=Pres|VerbForm=Fin\t0\troot\t_\tSpaceAfter=No|name=O",
        "5\t.\t$.\tPUNCT\t_\t_\t4\tpunct\t_\tname=O",
    ]
    input_data = "\n".join(lines)
    converted_docs = list(
        conllu_to_docs(
            input_data, n_sents=1, merge_subtokens=True, append_morphology=True
        )
    )
    assert len(converted_docs) == 1
    converted = [docs_to_json(converted_docs)]

    assert converted[0]["id"] == 0
    assert len(converted[0]["paragraphs"]) == 1
    assert converted[0]["paragraphs"][0]["raw"] == "Dommer FE avstår. "
    assert len(converted[0]["paragraphs"][0]["sentences"]) == 1
    sent = converted[0]["paragraphs"][0]["sentences"][0]
    assert len(sent["tokens"]) == 4
    tokens = sent["tokens"]
    assert [t["orth"] for t in tokens] == ["Dommer", "FE", "avstår", "."]
    assert [t["tag"] for t in tokens] == [
        "NOUN__Definite=Ind|Gender=Masc|Number=Sing",
        "PROPN_X__Gender=Fem,Masc|Tense=past",
        "VERB__Mood=Ind|Tense=Pres|VerbForm=Fin",
        "PUNCT",
    ]
    assert [t["pos"] for t in tokens] == ["NOUN", "PROPN", "VERB", "PUNCT"]
    assert [t["morph"] for t in tokens] == [
        "Definite=Ind|Gender=Masc|Number=Sing",
        "Gender=Fem,Masc|Tense=past",
        "Mood=Ind|Tense=Pres|VerbForm=Fin",
        "",
    ]
    assert [t["lemma"] for t in tokens] == ["dommer", "Finn Eilertsen", "avstå", "$."]
    assert [t["head"] for t in tokens] == [1, 1, 0, -1]
    assert [t["dep"] for t in tokens] == ["appos", "nsubj", "ROOT", "punct"]
    ent_offsets = [
        (e[0], e[1], e[2]) for e in converted[0]["paragraphs"][0]["entities"]
    ]
    biluo_tags = offsets_to_biluo_tags(converted_docs[0], ent_offsets, missing="O")
    assert biluo_tags == ["O", "U-PER", "O", "O"]


def test_cli_converters_iob_to_docs():
    lines = [
        "I|O like|O London|I-GPE and|O New|B-GPE York|I-GPE City|I-GPE .|O",
        "I|O like|O London|B-GPE and|O New|B-GPE York|I-GPE City|I-GPE .|O",
        "I|PRP|O like|VBP|O London|NNP|I-GPE and|CC|O New|NNP|B-GPE York|NNP|I-GPE City|NNP|I-GPE .|.|O",
        "I|PRP|O like|VBP|O London|NNP|B-GPE and|CC|O New|NNP|B-GPE York|NNP|I-GPE City|NNP|I-GPE .|.|O",
    ]
    input_data = "\n".join(lines)
    converted_docs = list(iob_to_docs(input_data, n_sents=10))
    assert len(converted_docs) == 1
    converted = docs_to_json(converted_docs)
    assert converted["id"] == 0
    assert len(converted["paragraphs"]) == 1
    assert len(converted["paragraphs"][0]["sentences"]) == 4
    for i in range(0, 4):
        sent = converted["paragraphs"][0]["sentences"][i]
        assert len(sent["tokens"]) == 8
        tokens = sent["tokens"]
        expected = ["I", "like", "London", "and", "New", "York", "City", "."]
        assert [t["orth"] for t in tokens] == expected
    assert len(converted_docs[0].ents) == 8
    for ent in converted_docs[0].ents:
        assert ent.text in ["New York City", "London"]


def test_cli_converters_conll_ner_to_docs():
    lines = [
        "-DOCSTART- -X- O O",
        "",
        "I\tO",
        "like\tO",
        "London\tB-GPE",
        "and\tO",
        "New\tB-GPE",
        "York\tI-GPE",
        "City\tI-GPE",
        ".\tO",
        "",
        "I O",
        "like O",
        "London B-GPE",
        "and O",
        "New B-GPE",
        "York I-GPE",
        "City I-GPE",
        ". O",
        "",
        "I PRP O",
        "like VBP O",
        "London NNP B-GPE",
        "and CC O",
        "New NNP B-GPE",
        "York NNP I-GPE",
        "City NNP I-GPE",
        ". . O",
        "",
        "I PRP _ O",
        "like VBP _ O",
        "London NNP _ B-GPE",
        "and CC _ O",
        "New NNP _ B-GPE",
        "York NNP _ I-GPE",
        "City NNP _ I-GPE",
        ". . _ O",
        "",
        "I\tPRP\t_\tO",
        "like\tVBP\t_\tO",
        "London\tNNP\t_\tB-GPE",
        "and\tCC\t_\tO",
        "New\tNNP\t_\tB-GPE",
        "York\tNNP\t_\tI-GPE",
        "City\tNNP\t_\tI-GPE",
        ".\t.\t_\tO",
    ]
    input_data = "\n".join(lines)
    converted_docs = list(conll_ner_to_docs(input_data, n_sents=10))
    assert len(converted_docs) == 1
    converted = docs_to_json(converted_docs)
    assert converted["id"] == 0
    assert len(converted["paragraphs"]) == 1
    assert len(converted["paragraphs"][0]["sentences"]) == 5
    for i in range(0, 5):
        sent = converted["paragraphs"][0]["sentences"][i]
        assert len(sent["tokens"]) == 8
        tokens = sent["tokens"]
        # fmt: off
        assert [t["orth"] for t in tokens] == ["I", "like", "London", "and", "New", "York", "City", "."]
        # fmt: on
    assert len(converted_docs[0].ents) == 10
    for ent in converted_docs[0].ents:
        assert ent.text in ["New York City", "London"]


def test_project_config_validation_full():
    config = {
        "vars": {"some_var": 20},
        "directories": ["assets", "configs", "corpus", "scripts", "training"],
        "assets": [
            {
                "dest": "x",
                "extra": True,
                "url": "https://example.com",
                "checksum": "63373dd656daa1fd3043ce166a59474c",
            },
            {
                "dest": "y",
                "git": {
                    "repo": "https://github.com/example/repo",
                    "branch": "develop",
                    "path": "y",
                },
            },
            {
                "dest": "z",
                "extra": False,
                "url": "https://example.com",
                "checksum": "63373dd656daa1fd3043ce166a59474c",
            },
        ],
        "commands": [
            {
                "name": "train",
                "help": "Train a model",
                "script": ["python -m spacy train config.cfg -o training"],
                "deps": ["config.cfg", "corpus/training.spcy"],
                "outputs": ["training/model-best"],
            },
            {"name": "test", "script": ["pytest", "custom.py"], "no_skip": True},
        ],
        "workflows": {"all": ["train", "test"], "train": ["train"]},
    }
    errors = validate(ProjectConfigSchema, config)
    assert not errors


@pytest.mark.parametrize(
    "config",
    [
        {"commands": [{"name": "a"}, {"name": "a"}]},
        {"commands": [{"name": "a"}], "workflows": {"a": []}},
        {"commands": [{"name": "a"}], "workflows": {"b": ["c"]}},
    ],
)
def test_project_config_validation1(config):
    with pytest.raises(SystemExit):
        validate_project_commands(config)


@pytest.mark.parametrize(
    "config,n_errors",
    [
        ({"commands": {"a": []}}, 1),
        ({"commands": [{"help": "..."}]}, 1),
        ({"commands": [{"name": "a", "extra": "b"}]}, 1),
        ({"commands": [{"extra": "b"}]}, 2),
        ({"commands": [{"name": "a", "deps": [123]}]}, 1),
    ],
)
def test_project_config_validation2(config, n_errors):
    errors = validate(ProjectConfigSchema, config)
    assert len(errors) == n_errors


@pytest.mark.parametrize(
    "int_value",
    [10, pytest.param("10", marks=pytest.mark.xfail)],
)
def test_project_config_interpolation(int_value):
    variables = {"a": int_value, "b": {"c": "foo", "d": True}}
    commands = [
        {"name": "x", "script": ["hello ${vars.a} ${vars.b.c}"]},
        {"name": "y", "script": ["${vars.b.c} ${vars.b.d}"]},
    ]
    project = {"commands": commands, "vars": variables}
    with make_tempdir() as d:
        srsly.write_yaml(d / "project.yml", project)
        cfg = load_project_config(d)
    assert type(cfg) == dict
    assert type(cfg["commands"]) == list
    assert cfg["commands"][0]["script"][0] == "hello 10 foo"
    assert cfg["commands"][1]["script"][0] == "foo true"
    commands = [{"name": "x", "script": ["hello ${vars.a} ${vars.b.e}"]}]
    project = {"commands": commands, "vars": variables}
    with pytest.raises(ConfigValidationError):
        substitute_project_variables(project)


@pytest.mark.parametrize(
    "greeting",
    [342, "everyone", "tout le monde", pytest.param("42", marks=pytest.mark.xfail)],
)
def test_project_config_interpolation_override(greeting):
    variables = {"a": "world"}
    commands = [
        {"name": "x", "script": ["hello ${vars.a}"]},
    ]
    overrides = {"vars.a": greeting}
    project = {"commands": commands, "vars": variables}
    with make_tempdir() as d:
        srsly.write_yaml(d / "project.yml", project)
        cfg = load_project_config(d, overrides=overrides)
    assert type(cfg) == dict
    assert type(cfg["commands"]) == list
    assert cfg["commands"][0]["script"][0] == f"hello {greeting}"


def test_project_config_interpolation_env():
    variables = {"a": 10}
    env_var = "SPACY_TEST_FOO"
    env_vars = {"foo": env_var}
    commands = [{"name": "x", "script": ["hello ${vars.a} ${env.foo}"]}]
    project = {"commands": commands, "vars": variables, "env": env_vars}
    with make_tempdir() as d:
        srsly.write_yaml(d / "project.yml", project)
        cfg = load_project_config(d)
    assert cfg["commands"][0]["script"][0] == "hello 10 "
    os.environ[env_var] = "123"
    with make_tempdir() as d:
        srsly.write_yaml(d / "project.yml", project)
        cfg = load_project_config(d)
    assert cfg["commands"][0]["script"][0] == "hello 10 123"


@pytest.mark.parametrize(
    "args,expected",
    [
        # fmt: off
        (["--x.foo", "10"], {"x.foo": 10}),
        (["--x.foo=10"], {"x.foo": 10}),
        (["--x.foo", "bar"], {"x.foo": "bar"}),
        (["--x.foo=bar"], {"x.foo": "bar"}),
        (["--x.foo", "--x.bar", "baz"], {"x.foo": True, "x.bar": "baz"}),
        (["--x.foo", "--x.bar=baz"], {"x.foo": True, "x.bar": "baz"}),
        (["--x.foo", "10.1", "--x.bar", "--x.baz", "false"], {"x.foo": 10.1, "x.bar": True, "x.baz": False}),
        (["--x.foo", "10.1", "--x.bar", "--x.baz=false"], {"x.foo": 10.1, "x.bar": True, "x.baz": False})
        # fmt: on
    ],
)
def test_parse_config_overrides(args, expected):
    assert parse_config_overrides(args) == expected


@pytest.mark.parametrize("args", [["--foo"], ["--x.foo", "bar", "--baz"]])
def test_parse_config_overrides_invalid(args):
    with pytest.raises(NoSuchOption):
        parse_config_overrides(args)


@pytest.mark.parametrize("args", [["--x.foo", "bar", "baz"], ["x.foo"]])
def test_parse_config_overrides_invalid_2(args):
    with pytest.raises(SystemExit):
        parse_config_overrides(args)


def test_parse_cli_overrides():
    overrides = "--x.foo bar --x.bar=12 --x.baz false --y.foo=hello"
    os.environ[ENV_VARS.CONFIG_OVERRIDES] = overrides
    result = parse_config_overrides([])
    assert len(result) == 4
    assert result["x.foo"] == "bar"
    assert result["x.bar"] == 12
    assert result["x.baz"] is False
    assert result["y.foo"] == "hello"
    os.environ[ENV_VARS.CONFIG_OVERRIDES] = "--x"
    assert parse_config_overrides([], env_var=None) == {}
    with pytest.raises(SystemExit):
        parse_config_overrides([])
    os.environ[ENV_VARS.CONFIG_OVERRIDES] = "hello world"
    with pytest.raises(SystemExit):
        parse_config_overrides([])
    del os.environ[ENV_VARS.CONFIG_OVERRIDES]


@pytest.mark.parametrize("lang", ["en", "nl"])
@pytest.mark.parametrize(
    "pipeline", [["tagger", "parser", "ner"], [], ["ner", "textcat", "sentencizer"]]
)
@pytest.mark.parametrize("optimize", ["efficiency", "accuracy"])
@pytest.mark.parametrize("pretraining", [True, False])
def test_init_config(lang, pipeline, optimize, pretraining):
    # TODO: add more tests and also check for GPU with transformers
    config = init_config(
        lang=lang,
        pipeline=pipeline,
        optimize=optimize,
        pretraining=pretraining,
        gpu=False,
    )
    assert isinstance(config, Config)
    if pretraining:
        config["paths"]["raw_text"] = "my_data.jsonl"
    load_model_from_config(config, auto_fill=True)


def test_model_recommendations():
    for lang, data in RECOMMENDATIONS.items():
        assert RecommendationSchema(**data)


@pytest.mark.parametrize(
    "value",
    [
        # fmt: off
        "parser,textcat,tagger",
        " parser, textcat ,tagger ",
        'parser,textcat,tagger',
        ' parser, textcat ,tagger ',
        ' "parser"," textcat " ,"tagger "',
        " 'parser',' textcat ' ,'tagger '",
        '[parser,textcat,tagger]',
        '["parser","textcat","tagger"]',
        '[" parser" ,"textcat ", " tagger " ]',
        "[parser,textcat,tagger]",
        "[ parser, textcat , tagger]",
        "['parser','textcat','tagger']",
        "[' parser' , 'textcat', ' tagger ' ]",
        # fmt: on
    ],
)
def test_string_to_list(value):
    assert string_to_list(value, intify=False) == ["parser", "textcat", "tagger"]


@pytest.mark.parametrize(
    "value",
    [
        # fmt: off
        "1,2,3",
        '[1,2,3]',
        '["1","2","3"]',
        '[" 1" ,"2 ", " 3 " ]',
        "[' 1' , '2', ' 3 ' ]",
        # fmt: on
    ],
)
def test_string_to_list_intify(value):
    assert string_to_list(value, intify=False) == ["1", "2", "3"]
    assert string_to_list(value, intify=True) == [1, 2, 3]


def test_download_compatibility():
    spec = SpecifierSet("==" + about.__version__)
    spec.prereleases = False
    if about.__version__ in spec:
        model_name = "en_core_web_sm"
        compatibility = get_compatibility()
        version = get_version(model_name, compatibility)
        assert get_minor_version(about.__version__) == get_minor_version(version)


def test_validate_compatibility_table():
    spec = SpecifierSet("==" + about.__version__)
    spec.prereleases = False
    if about.__version__ in spec:
        model_pkgs, compat = get_model_pkgs()
        spacy_version = get_minor_version(about.__version__)
        current_compat = compat.get(spacy_version, {})
        assert len(current_compat) > 0
        assert "en_core_web_sm" in current_compat


@pytest.mark.parametrize("component_name", ["ner", "textcat", "spancat", "tagger"])
def test_init_labels(component_name):
    nlp = Dutch()
    component = nlp.add_pipe(component_name)
    for label in ["T1", "T2", "T3", "T4"]:
        component.add_label(label)
    assert len(nlp.get_pipe(component_name).labels) == 4

    with make_tempdir() as tmp_dir:
        _init_labels(nlp, tmp_dir)

        config = init_config(
            lang="nl",
            pipeline=[component_name],
            optimize="efficiency",
            gpu=False,
        )
        config["initialize"]["components"][component_name] = {
            "labels": {
                "@readers": "spacy.read_labels.v1",
                "path": f"{tmp_dir}/{component_name}.json",
            }
        }

        nlp2 = load_model_from_config(config, auto_fill=True)
        assert len(nlp2.get_pipe(component_name).labels) == 0
        nlp2.initialize()
        assert len(nlp2.get_pipe(component_name).labels) == 4


def test_get_third_party_dependencies():
    # We can't easily test the detection of third-party packages here, but we
    # can at least make sure that the function and its importlib magic runs.
    nlp = Dutch()
    # Test with component factory based on Cython module
    nlp.add_pipe("tagger")
    assert get_third_party_dependencies(nlp.config) == []

    # Test with legacy function
    nlp = Dutch()
    nlp.add_pipe(
        "textcat",
        config={
            "model": {
                # Do not update from legacy architecture spacy.TextCatBOW.v1
                "@architectures": "spacy.TextCatBOW.v1",
                "exclusive_classes": True,
                "ngram_size": 1,
                "no_output_layer": False,
            }
        },
    )
    assert get_third_party_dependencies(nlp.config) == []

    # Test with lang-specific factory
    @Dutch.factory("third_party_test")
    def test_factory(nlp, name):
        return lambda x: x

    nlp.add_pipe("third_party_test")
    # Before #9674 this would throw an exception
    get_third_party_dependencies(nlp.config)


@pytest.mark.parametrize(
    "parent,child,expected",
    [
        ("/tmp", "/tmp", True),
        ("/tmp", "/", False),
        ("/tmp", "/tmp/subdir", True),
        ("/tmp", "/tmpdir", False),
        ("/tmp", "/tmp/subdir/..", True),
        ("/tmp", "/tmp/..", False),
    ],
)
def test_is_subpath_of(parent, child, expected):
    assert is_subpath_of(parent, child) == expected


@pytest.mark.slow
@pytest.mark.parametrize(
    "factory_name,pipe_name",
    [
        ("ner", "ner"),
        ("ner", "my_ner"),
        ("spancat", "spancat"),
        ("spancat", "my_spancat"),
    ],
)
def test_get_labels_from_model(factory_name, pipe_name):
    labels = ("A", "B")

    nlp = English()
    pipe = nlp.add_pipe(factory_name, name=pipe_name)
    for label in labels:
        pipe.add_label(label)
    nlp.initialize()
    assert nlp.get_pipe(pipe_name).labels == labels
    if factory_name == "spancat":
        assert _get_labels_from_spancat(nlp)[pipe.key] == set(labels)
    else:
        assert _get_labels_from_model(nlp, factory_name) == set(labels)


def test_permitted_package_names():
    # https://www.python.org/dev/peps/pep-0426/#name
    assert _is_permitted_package_name("Meine_Bäume") == False
    assert _is_permitted_package_name("_package") == False
    assert _is_permitted_package_name("package_") == False
    assert _is_permitted_package_name(".package") == False
    assert _is_permitted_package_name("package.") == False
    assert _is_permitted_package_name("-package") == False
    assert _is_permitted_package_name("package-") == False


def test_debug_data_compile_gold():
    nlp = English()
    pred = Doc(nlp.vocab, words=["Token", ".", "New", "York", "City"])
    ref = Doc(
        nlp.vocab,
        words=["Token", ".", "New York City"],
        sent_starts=[True, False, True],
        ents=["O", "O", "B-ENT"],
    )
    eg = Example(pred, ref)
    data = _compile_gold([eg], ["ner"], nlp, True)
    assert data["boundary_cross_ents"] == 0

    pred = Doc(nlp.vocab, words=["Token", ".", "New", "York", "City"])
    ref = Doc(
        nlp.vocab,
        words=["Token", ".", "New York City"],
        sent_starts=[True, False, True],
        ents=["O", "B-ENT", "I-ENT"],
    )
    eg = Example(pred, ref)
    data = _compile_gold([eg], ["ner"], nlp, True)
    assert data["boundary_cross_ents"] == 1


def test_debug_data_compile_gold_for_spans():
    nlp = English()
    spans_key = "sc"

    pred = Doc(nlp.vocab, words=["Welcome", "to", "the", "Bank", "of", "China", "."])
    pred.spans[spans_key] = [Span(pred, 3, 6, "ORG"), Span(pred, 5, 6, "GPE")]
    ref = Doc(nlp.vocab, words=["Welcome", "to", "the", "Bank", "of", "China", "."])
    ref.spans[spans_key] = [Span(ref, 3, 6, "ORG"), Span(ref, 5, 6, "GPE")]
    eg = Example(pred, ref)

    data = _compile_gold([eg], ["spancat"], nlp, True)

    assert data["spancat"][spans_key] == Counter({"ORG": 1, "GPE": 1})
    assert data["spans_length"][spans_key] == {"ORG": [3], "GPE": [1]}
    assert data["spans_per_type"][spans_key] == {
        "ORG": [Span(ref, 3, 6, "ORG")],
        "GPE": [Span(ref, 5, 6, "GPE")],
    }
    assert data["sb_per_type"][spans_key] == {
        "ORG": {"start": [ref[2:3]], "end": [ref[6:7]]},
        "GPE": {"start": [ref[4:5]], "end": [ref[6:7]]},
    }


def test_frequency_distribution_is_correct():
    nlp = English()
    docs = [
        Doc(nlp.vocab, words=["Bank", "of", "China"]),
        Doc(nlp.vocab, words=["China"]),
    ]

    expected = Counter({"china": 0.5, "bank": 0.25, "of": 0.25})
    freq_distribution = _get_distribution(docs, normalize=True)
    assert freq_distribution == expected


def test_kl_divergence_computation_is_correct():
    p = Counter({"a": 0.5, "b": 0.25})
    q = Counter({"a": 0.25, "b": 0.50, "c": 0.15, "d": 0.10})
    result = _get_kl_divergence(p, q)
    expected = 0.1733
    assert math.isclose(result, expected, rel_tol=1e-3)


def test_get_span_characteristics_return_value():
    nlp = English()
    spans_key = "sc"

    pred = Doc(nlp.vocab, words=["Welcome", "to", "the", "Bank", "of", "China", "."])
    pred.spans[spans_key] = [Span(pred, 3, 6, "ORG"), Span(pred, 5, 6, "GPE")]
    ref = Doc(nlp.vocab, words=["Welcome", "to", "the", "Bank", "of", "China", "."])
    ref.spans[spans_key] = [Span(ref, 3, 6, "ORG"), Span(ref, 5, 6, "GPE")]
    eg = Example(pred, ref)

    examples = [eg]
    data = _compile_gold(examples, ["spancat"], nlp, True)
    span_characteristics = _get_span_characteristics(
        examples=examples, compiled_gold=data, spans_key=spans_key
    )

    assert {"sd", "bd", "lengths"}.issubset(span_characteristics.keys())
    assert span_characteristics["min_length"] == 1
    assert span_characteristics["max_length"] == 3


def test_ensure_print_span_characteristics_wont_fail():
    """Test if interface between two methods aren't destroyed if refactored"""
    nlp = English()
    spans_key = "sc"

    pred = Doc(nlp.vocab, words=["Welcome", "to", "the", "Bank", "of", "China", "."])
    pred.spans[spans_key] = [Span(pred, 3, 6, "ORG"), Span(pred, 5, 6, "GPE")]
    ref = Doc(nlp.vocab, words=["Welcome", "to", "the", "Bank", "of", "China", "."])
    ref.spans[spans_key] = [Span(ref, 3, 6, "ORG"), Span(ref, 5, 6, "GPE")]
    eg = Example(pred, ref)

    examples = [eg]
    data = _compile_gold(examples, ["spancat"], nlp, True)
    span_characteristics = _get_span_characteristics(
        examples=examples, compiled_gold=data, spans_key=spans_key
    )
    _print_span_characteristics(span_characteristics)


@pytest.mark.parametrize("threshold", [70, 80, 85, 90, 95])
def test_span_length_freq_dist_threshold_must_be_correct(threshold):
    sample_span_lengths = {
        "span_type_1": [1, 4, 4, 5],
        "span_type_2": [5, 3, 3, 2],
        "span_type_3": [3, 1, 3, 3],
    }
    span_freqs = _get_spans_length_freq_dist(sample_span_lengths, threshold)
    assert sum(span_freqs.values()) >= threshold


def test_span_length_freq_dist_output_must_be_correct():
    sample_span_lengths = {
        "span_type_1": [1, 4, 4, 5],
        "span_type_2": [5, 3, 3, 2],
        "span_type_3": [3, 1, 3, 3],
    }
    threshold = 90
    span_freqs = _get_spans_length_freq_dist(sample_span_lengths, threshold)
    assert sum(span_freqs.values()) >= threshold
    assert list(span_freqs.keys()) == [3, 1, 4, 5, 2]


<<<<<<< HEAD
def test_shell_quoting(tmp_path):
    # simple quoted shell commands should run on any platform
    # because mkdir is one of the few cross-platform commands,
    # we'll work in a temp dir (pytest global fixture)
    cwd = os.getcwd()
    os.chdir(tmp_path)
    try:
        ret = run_command('mkdir "a b"')
        assert ret.returncode == 0

        # If things are working correctly, "a b"/c and "a b/c" should evaluate
        # to the same directory. If they are working incorrectly, these could
        # be treated differently.

        # the slash here also works as a directory separator on Windows,
        # for these commands at least.
        ret = run_command('mkdir "a b"/c')
        assert ret.returncode == 0
        ls_cmd = "dir" if is_windows else "ls"
        ret = run_command(f'{ls_cmd} "a b/c"')
        assert ret.returncode == 0
        # check outside the commands
        assert os.path.isdir(tmp_path / "a b" / "c")
        # since this is a temp dir, we don't have to delete it explicitly
    except:
        # we failed, so make sure the test fails.
        raise
    finally:
        # restore the original cwd so other tests are unaffected
        os.chdir(cwd)


def test_run_commands(tmp_path):
    # minimal test
    cwd = os.getcwd()
    os.chdir(tmp_path)
    try:
        ls_cmd = "dir" if is_windows else "ls"
        run_commands(["mkdir x", f"{ls_cmd} x"])
        # check outside the commands
        assert os.path.isdir(tmp_path / "x")
    except:
        # we failed, so make sure the test fails.
        raise
    finally:
        # restore the original cwd so other tests are unaffected
        os.chdir(cwd)
=======
@pytest.mark.parametrize(
    "reqs,output",
    [
        [
            """
            spacy

            # comment

            thinc""",
            (False, False),
        ],
        [
            """# comment
            --some-flag
            spacy""",
            (False, False),
        ],
        [
            """# comment
            --some-flag
            spacy; python_version >= '3.6'""",
            (False, False),
        ],
        [
            """# comment
             spacyunknowndoesnotexist12345""",
            (True, False),
        ],
    ],
)
def test_project_check_requirements(reqs, output):
    # excessive guard against unlikely package name
    try:
        pkg_resources.require("spacyunknowndoesnotexist12345")
    except pkg_resources.DistributionNotFound:
        assert output == _check_requirements([req.strip() for req in reqs.split("\n")])
>>>>>>> 3478ff1e
<|MERGE_RESOLUTION|>--- conflicted
+++ resolved
@@ -26,11 +26,7 @@
 from spacy.cli.init_config import RECOMMENDATIONS, init_config, fill_config
 from spacy.cli.package import get_third_party_dependencies
 from spacy.cli.package import _is_permitted_package_name
-<<<<<<< HEAD
-from spacy.cli.project.run import run_commands
-=======
-from spacy.cli.project.run import _check_requirements
->>>>>>> 3478ff1e
+from spacy.cli.project.run import _check_requirements, run_commands
 from spacy.cli.validate import get_model_pkgs
 from spacy.compat import is_windows
 from spacy.lang.en import English
@@ -865,7 +861,6 @@
     assert list(span_freqs.keys()) == [3, 1, 4, 5, 2]
 
 
-<<<<<<< HEAD
 def test_shell_quoting(tmp_path):
     # simple quoted shell commands should run on any platform
     # because mkdir is one of the few cross-platform commands,
@@ -913,7 +908,8 @@
     finally:
         # restore the original cwd so other tests are unaffected
         os.chdir(cwd)
-=======
+
+
 @pytest.mark.parametrize(
     "reqs,output",
     [
@@ -950,5 +946,4 @@
     try:
         pkg_resources.require("spacyunknowndoesnotexist12345")
     except pkg_resources.DistributionNotFound:
-        assert output == _check_requirements([req.strip() for req in reqs.split("\n")])
->>>>>>> 3478ff1e
+        assert output == _check_requirements([req.strip() for req in reqs.split("\n")])
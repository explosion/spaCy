import os
import math
from collections import Counter
from typing import Tuple, List, Dict, Any
import pkg_resources
<<<<<<< HEAD
from random import sample
from typing import Counter
import time
=======
>>>>>>> 681ec209

import numpy
import pytest
import srsly
from click import NoSuchOption
from packaging.specifiers import SpecifierSet
from thinc.api import Config, ConfigValidationError

from spacy import about
from spacy.cli import info
from spacy.cli._util import is_subpath_of, load_project_config
from spacy.cli._util import parse_config_overrides, string_to_list
from spacy.cli._util import substitute_project_variables
from spacy.cli._util import validate_project_commands
from spacy.cli._util import upload_file, download_file
from spacy.cli.debug_data import _compile_gold, _get_labels_from_model
from spacy.cli.debug_data import _get_labels_from_spancat
from spacy.cli.debug_data import _get_distribution, _get_kl_divergence
from spacy.cli.debug_data import _get_span_characteristics
from spacy.cli.debug_data import _print_span_characteristics
from spacy.cli.debug_data import _get_spans_length_freq_dist
from spacy.cli.download import get_compatibility, get_version
from spacy.cli.init_config import RECOMMENDATIONS, init_config, fill_config
from spacy.cli.package import get_third_party_dependencies
from spacy.cli.package import _is_permitted_package_name
from spacy.cli.project.remote_storage import RemoteStorage
from spacy.cli.project.run import _check_requirements
from spacy.cli.validate import get_model_pkgs
from spacy.cli.find_threshold import find_threshold
from spacy.lang.en import English
from spacy.lang.nl import Dutch
from spacy.language import Language
from spacy.schemas import ProjectConfigSchema, RecommendationSchema, validate
from spacy.tokens import Doc, DocBin
from spacy.tokens.span import Span
from spacy.training import Example, docs_to_json, offsets_to_biluo_tags
from spacy.training.converters import conll_ner_to_docs, conllu_to_docs
from spacy.training.converters import iob_to_docs
from spacy.util import ENV_VARS, get_minor_version, load_model_from_config, load_config

from ..cli.init_pipeline import _init_labels
from .util import make_tempdir


@pytest.mark.issue(4665)
def test_cli_converters_conllu_empty_heads_ner():
    """
    conllu_to_docs should not raise an exception if the HEAD column contains an
    underscore
    """
    input_data = """
1	[	_	PUNCT	-LRB-	_	_	punct	_	_
2	This	_	DET	DT	_	_	det	_	_
3	killing	_	NOUN	NN	_	_	nsubj	_	_
4	of	_	ADP	IN	_	_	case	_	_
5	a	_	DET	DT	_	_	det	_	_
6	respected	_	ADJ	JJ	_	_	amod	_	_
7	cleric	_	NOUN	NN	_	_	nmod	_	_
8	will	_	AUX	MD	_	_	aux	_	_
9	be	_	AUX	VB	_	_	aux	_	_
10	causing	_	VERB	VBG	_	_	root	_	_
11	us	_	PRON	PRP	_	_	iobj	_	_
12	trouble	_	NOUN	NN	_	_	dobj	_	_
13	for	_	ADP	IN	_	_	case	_	_
14	years	_	NOUN	NNS	_	_	nmod	_	_
15	to	_	PART	TO	_	_	mark	_	_
16	come	_	VERB	VB	_	_	acl	_	_
17	.	_	PUNCT	.	_	_	punct	_	_
18	]	_	PUNCT	-RRB-	_	_	punct	_	_
"""
    docs = list(conllu_to_docs(input_data))
    # heads are all 0
    assert not all([t.head.i for t in docs[0]])
    # NER is unset
    assert not docs[0].has_annotation("ENT_IOB")


@pytest.mark.issue(4924)
def test_issue4924():
    nlp = Language()
    example = Example.from_dict(nlp.make_doc(""), {})
    nlp.evaluate([example])


@pytest.mark.issue(7055)
def test_issue7055():
    """Test that fill-config doesn't turn sourced components into factories."""
    source_cfg = {
        "nlp": {"lang": "en", "pipeline": ["tok2vec", "tagger"]},
        "components": {
            "tok2vec": {"factory": "tok2vec"},
            "tagger": {"factory": "tagger"},
        },
    }
    source_nlp = English.from_config(source_cfg)
    with make_tempdir() as dir_path:
        # We need to create a loadable source pipeline
        source_path = dir_path / "test_model"
        source_nlp.to_disk(source_path)
        base_cfg = {
            "nlp": {"lang": "en", "pipeline": ["tok2vec", "tagger", "ner"]},
            "components": {
                "tok2vec": {"source": str(source_path)},
                "tagger": {"source": str(source_path)},
                "ner": {"factory": "ner"},
            },
        }
        base_cfg = Config(base_cfg)
        base_path = dir_path / "base.cfg"
        base_cfg.to_disk(base_path)
        output_path = dir_path / "config.cfg"
        fill_config(output_path, base_path, silent=True)
        filled_cfg = load_config(output_path)
    assert filled_cfg["components"]["tok2vec"]["source"] == str(source_path)
    assert filled_cfg["components"]["tagger"]["source"] == str(source_path)
    assert filled_cfg["components"]["ner"]["factory"] == "ner"
    assert "model" in filled_cfg["components"]["ner"]


def test_cli_info():
    nlp = Dutch()
    nlp.add_pipe("textcat")
    with make_tempdir() as tmp_dir:
        nlp.to_disk(tmp_dir)
        raw_data = info(tmp_dir, exclude=[""])
        assert raw_data["lang"] == "nl"
        assert raw_data["components"] == ["textcat"]


def test_cli_converters_conllu_to_docs():
    # from NorNE: https://github.com/ltgoslo/norne/blob/3d23274965f513f23aa48455b28b1878dad23c05/ud/nob/no_bokmaal-ud-dev.conllu
    lines = [
        "1\tDommer\tdommer\tNOUN\t_\tDefinite=Ind|Gender=Masc|Number=Sing\t2\tappos\t_\tO",
        "2\tFinn\tFinn\tPROPN\t_\tGender=Masc\t4\tnsubj\t_\tB-PER",
        "3\tEilertsen\tEilertsen\tPROPN\t_\t_\t2\tname\t_\tI-PER",
        "4\tavstår\tavstå\tVERB\t_\tMood=Ind|Tense=Pres|VerbForm=Fin\t0\troot\t_\tO",
    ]
    input_data = "\n".join(lines)
    converted_docs = list(conllu_to_docs(input_data, n_sents=1))
    assert len(converted_docs) == 1
    converted = [docs_to_json(converted_docs)]
    assert converted[0]["id"] == 0
    assert len(converted[0]["paragraphs"]) == 1
    assert len(converted[0]["paragraphs"][0]["sentences"]) == 1
    sent = converted[0]["paragraphs"][0]["sentences"][0]
    assert len(sent["tokens"]) == 4
    tokens = sent["tokens"]
    assert [t["orth"] for t in tokens] == ["Dommer", "Finn", "Eilertsen", "avstår"]
    assert [t["tag"] for t in tokens] == ["NOUN", "PROPN", "PROPN", "VERB"]
    assert [t["head"] for t in tokens] == [1, 2, -1, 0]
    assert [t["dep"] for t in tokens] == ["appos", "nsubj", "name", "ROOT"]
    ent_offsets = [
        (e[0], e[1], e[2]) for e in converted[0]["paragraphs"][0]["entities"]
    ]
    biluo_tags = offsets_to_biluo_tags(converted_docs[0], ent_offsets, missing="O")
    assert biluo_tags == ["O", "B-PER", "L-PER", "O"]


@pytest.mark.parametrize(
    "lines",
    [
        (
            "1\tDommer\tdommer\tNOUN\t_\tDefinite=Ind|Gender=Masc|Number=Sing\t2\tappos\t_\tname=O",
            "2\tFinn\tFinn\tPROPN\t_\tGender=Masc\t4\tnsubj\t_\tSpaceAfter=No|name=B-PER",
            "3\tEilertsen\tEilertsen\tPROPN\t_\t_\t2\tname\t_\tname=I-PER",
            "4\tavstår\tavstå\tVERB\t_\tMood=Ind|Tense=Pres|VerbForm=Fin\t0\troot\t_\tSpaceAfter=No|name=O",
            "5\t.\t$.\tPUNCT\t_\t_\t4\tpunct\t_\tname=B-BAD",
        ),
        (
            "1\tDommer\tdommer\tNOUN\t_\tDefinite=Ind|Gender=Masc|Number=Sing\t2\tappos\t_\t_",
            "2\tFinn\tFinn\tPROPN\t_\tGender=Masc\t4\tnsubj\t_\tSpaceAfter=No|NE=B-PER",
            "3\tEilertsen\tEilertsen\tPROPN\t_\t_\t2\tname\t_\tNE=L-PER",
            "4\tavstår\tavstå\tVERB\t_\tMood=Ind|Tense=Pres|VerbForm=Fin\t0\troot\t_\tSpaceAfter=No",
            "5\t.\t$.\tPUNCT\t_\t_\t4\tpunct\t_\tNE=B-BAD",
        ),
    ],
)
def test_cli_converters_conllu_to_docs_name_ner_map(lines):
    input_data = "\n".join(lines)
    converted_docs = list(
        conllu_to_docs(input_data, n_sents=1, ner_map={"PER": "PERSON", "BAD": ""})
    )
    assert len(converted_docs) == 1
    converted = [docs_to_json(converted_docs)]
    assert converted[0]["id"] == 0
    assert len(converted[0]["paragraphs"]) == 1
    assert converted[0]["paragraphs"][0]["raw"] == "Dommer FinnEilertsen avstår. "
    assert len(converted[0]["paragraphs"][0]["sentences"]) == 1
    sent = converted[0]["paragraphs"][0]["sentences"][0]
    assert len(sent["tokens"]) == 5
    tokens = sent["tokens"]
    assert [t["orth"] for t in tokens] == ["Dommer", "Finn", "Eilertsen", "avstår", "."]
    assert [t["tag"] for t in tokens] == ["NOUN", "PROPN", "PROPN", "VERB", "PUNCT"]
    assert [t["head"] for t in tokens] == [1, 2, -1, 0, -1]
    assert [t["dep"] for t in tokens] == ["appos", "nsubj", "name", "ROOT", "punct"]
    ent_offsets = [
        (e[0], e[1], e[2]) for e in converted[0]["paragraphs"][0]["entities"]
    ]
    biluo_tags = offsets_to_biluo_tags(converted_docs[0], ent_offsets, missing="O")
    assert biluo_tags == ["O", "B-PERSON", "L-PERSON", "O", "O"]


def test_cli_converters_conllu_to_docs_subtokens():
    # https://raw.githubusercontent.com/ohenrik/nb_news_ud_sm/master/original_data/no-ud-dev-ner.conllu
    lines = [
        "1\tDommer\tdommer\tNOUN\t_\tDefinite=Ind|Gender=Masc|Number=Sing\t2\tappos\t_\tname=O",
        "2-3\tFE\t_\t_\t_\t_\t_\t_\t_\t_",
        "2\tFinn\tFinn\tPROPN\t_\tGender=Masc\t4\tnsubj\t_\tname=B-PER",
        "3\tEilertsen\tEilertsen\tX\t_\tGender=Fem|Tense=past\t2\tname\t_\tname=I-PER",
        "4\tavstår\tavstå\tVERB\t_\tMood=Ind|Tense=Pres|VerbForm=Fin\t0\troot\t_\tSpaceAfter=No|name=O",
        "5\t.\t$.\tPUNCT\t_\t_\t4\tpunct\t_\tname=O",
    ]
    input_data = "\n".join(lines)
    converted_docs = list(
        conllu_to_docs(
            input_data, n_sents=1, merge_subtokens=True, append_morphology=True
        )
    )
    assert len(converted_docs) == 1
    converted = [docs_to_json(converted_docs)]

    assert converted[0]["id"] == 0
    assert len(converted[0]["paragraphs"]) == 1
    assert converted[0]["paragraphs"][0]["raw"] == "Dommer FE avstår. "
    assert len(converted[0]["paragraphs"][0]["sentences"]) == 1
    sent = converted[0]["paragraphs"][0]["sentences"][0]
    assert len(sent["tokens"]) == 4
    tokens = sent["tokens"]
    assert [t["orth"] for t in tokens] == ["Dommer", "FE", "avstår", "."]
    assert [t["tag"] for t in tokens] == [
        "NOUN__Definite=Ind|Gender=Masc|Number=Sing",
        "PROPN_X__Gender=Fem,Masc|Tense=past",
        "VERB__Mood=Ind|Tense=Pres|VerbForm=Fin",
        "PUNCT",
    ]
    assert [t["pos"] for t in tokens] == ["NOUN", "PROPN", "VERB", "PUNCT"]
    assert [t["morph"] for t in tokens] == [
        "Definite=Ind|Gender=Masc|Number=Sing",
        "Gender=Fem,Masc|Tense=past",
        "Mood=Ind|Tense=Pres|VerbForm=Fin",
        "",
    ]
    assert [t["lemma"] for t in tokens] == ["dommer", "Finn Eilertsen", "avstå", "$."]
    assert [t["head"] for t in tokens] == [1, 1, 0, -1]
    assert [t["dep"] for t in tokens] == ["appos", "nsubj", "ROOT", "punct"]
    ent_offsets = [
        (e[0], e[1], e[2]) for e in converted[0]["paragraphs"][0]["entities"]
    ]
    biluo_tags = offsets_to_biluo_tags(converted_docs[0], ent_offsets, missing="O")
    assert biluo_tags == ["O", "U-PER", "O", "O"]


def test_cli_converters_iob_to_docs():
    lines = [
        "I|O like|O London|I-GPE and|O New|B-GPE York|I-GPE City|I-GPE .|O",
        "I|O like|O London|B-GPE and|O New|B-GPE York|I-GPE City|I-GPE .|O",
        "I|PRP|O like|VBP|O London|NNP|I-GPE and|CC|O New|NNP|B-GPE York|NNP|I-GPE City|NNP|I-GPE .|.|O",
        "I|PRP|O like|VBP|O London|NNP|B-GPE and|CC|O New|NNP|B-GPE York|NNP|I-GPE City|NNP|I-GPE .|.|O",
    ]
    input_data = "\n".join(lines)
    converted_docs = list(iob_to_docs(input_data, n_sents=10))
    assert len(converted_docs) == 1
    converted = docs_to_json(converted_docs)
    assert converted["id"] == 0
    assert len(converted["paragraphs"]) == 1
    assert len(converted["paragraphs"][0]["sentences"]) == 4
    for i in range(0, 4):
        sent = converted["paragraphs"][0]["sentences"][i]
        assert len(sent["tokens"]) == 8
        tokens = sent["tokens"]
        expected = ["I", "like", "London", "and", "New", "York", "City", "."]
        assert [t["orth"] for t in tokens] == expected
    assert len(converted_docs[0].ents) == 8
    for ent in converted_docs[0].ents:
        assert ent.text in ["New York City", "London"]


def test_cli_converters_conll_ner_to_docs():
    lines = [
        "-DOCSTART- -X- O O",
        "",
        "I\tO",
        "like\tO",
        "London\tB-GPE",
        "and\tO",
        "New\tB-GPE",
        "York\tI-GPE",
        "City\tI-GPE",
        ".\tO",
        "",
        "I O",
        "like O",
        "London B-GPE",
        "and O",
        "New B-GPE",
        "York I-GPE",
        "City I-GPE",
        ". O",
        "",
        "I PRP O",
        "like VBP O",
        "London NNP B-GPE",
        "and CC O",
        "New NNP B-GPE",
        "York NNP I-GPE",
        "City NNP I-GPE",
        ". . O",
        "",
        "I PRP _ O",
        "like VBP _ O",
        "London NNP _ B-GPE",
        "and CC _ O",
        "New NNP _ B-GPE",
        "York NNP _ I-GPE",
        "City NNP _ I-GPE",
        ". . _ O",
        "",
        "I\tPRP\t_\tO",
        "like\tVBP\t_\tO",
        "London\tNNP\t_\tB-GPE",
        "and\tCC\t_\tO",
        "New\tNNP\t_\tB-GPE",
        "York\tNNP\t_\tI-GPE",
        "City\tNNP\t_\tI-GPE",
        ".\t.\t_\tO",
    ]
    input_data = "\n".join(lines)
    converted_docs = list(conll_ner_to_docs(input_data, n_sents=10))
    assert len(converted_docs) == 1
    converted = docs_to_json(converted_docs)
    assert converted["id"] == 0
    assert len(converted["paragraphs"]) == 1
    assert len(converted["paragraphs"][0]["sentences"]) == 5
    for i in range(0, 5):
        sent = converted["paragraphs"][0]["sentences"][i]
        assert len(sent["tokens"]) == 8
        tokens = sent["tokens"]
        # fmt: off
        assert [t["orth"] for t in tokens] == ["I", "like", "London", "and", "New", "York", "City", "."]
        # fmt: on
    assert len(converted_docs[0].ents) == 10
    for ent in converted_docs[0].ents:
        assert ent.text in ["New York City", "London"]


def test_project_config_validation_full():
    config = {
        "vars": {"some_var": 20},
        "directories": ["assets", "configs", "corpus", "scripts", "training"],
        "assets": [
            {
                "dest": "x",
                "extra": True,
                "url": "https://example.com",
                "checksum": "63373dd656daa1fd3043ce166a59474c",
            },
            {
                "dest": "y",
                "git": {
                    "repo": "https://github.com/example/repo",
                    "branch": "develop",
                    "path": "y",
                },
            },
            {
                "dest": "z",
                "extra": False,
                "url": "https://example.com",
                "checksum": "63373dd656daa1fd3043ce166a59474c",
            },
        ],
        "commands": [
            {
                "name": "train",
                "help": "Train a model",
                "script": ["python -m spacy train config.cfg -o training"],
                "deps": ["config.cfg", "corpus/training.spcy"],
                "outputs": ["training/model-best"],
            },
            {"name": "test", "script": ["pytest", "custom.py"], "no_skip": True},
        ],
        "workflows": {"all": ["train", "test"], "train": ["train"]},
    }
    errors = validate(ProjectConfigSchema, config)
    assert not errors


@pytest.mark.parametrize(
    "config",
    [
        {"commands": [{"name": "a"}, {"name": "a"}]},
        {"commands": [{"name": "a"}], "workflows": {"a": []}},
        {"commands": [{"name": "a"}], "workflows": {"b": ["c"]}},
    ],
)
def test_project_config_validation1(config):
    with pytest.raises(SystemExit):
        validate_project_commands(config)


@pytest.mark.parametrize(
    "config,n_errors",
    [
        ({"commands": {"a": []}}, 1),
        ({"commands": [{"help": "..."}]}, 1),
        ({"commands": [{"name": "a", "extra": "b"}]}, 1),
        ({"commands": [{"extra": "b"}]}, 2),
        ({"commands": [{"name": "a", "deps": [123]}]}, 1),
    ],
)
def test_project_config_validation2(config, n_errors):
    errors = validate(ProjectConfigSchema, config)
    assert len(errors) == n_errors


@pytest.mark.parametrize(
    "int_value",
    [10, pytest.param("10", marks=pytest.mark.xfail)],
)
def test_project_config_interpolation(int_value):
    variables = {"a": int_value, "b": {"c": "foo", "d": True}}
    commands = [
        {"name": "x", "script": ["hello ${vars.a} ${vars.b.c}"]},
        {"name": "y", "script": ["${vars.b.c} ${vars.b.d}"]},
    ]
    project = {"commands": commands, "vars": variables}
    with make_tempdir() as d:
        srsly.write_yaml(d / "project.yml", project)
        cfg = load_project_config(d)
    assert type(cfg) == dict
    assert type(cfg["commands"]) == list
    assert cfg["commands"][0]["script"][0] == "hello 10 foo"
    assert cfg["commands"][1]["script"][0] == "foo true"
    commands = [{"name": "x", "script": ["hello ${vars.a} ${vars.b.e}"]}]
    project = {"commands": commands, "vars": variables}
    with pytest.raises(ConfigValidationError):
        substitute_project_variables(project)


@pytest.mark.parametrize(
    "greeting",
    [342, "everyone", "tout le monde", pytest.param("42", marks=pytest.mark.xfail)],
)
def test_project_config_interpolation_override(greeting):
    variables = {"a": "world"}
    commands = [
        {"name": "x", "script": ["hello ${vars.a}"]},
    ]
    overrides = {"vars.a": greeting}
    project = {"commands": commands, "vars": variables}
    with make_tempdir() as d:
        srsly.write_yaml(d / "project.yml", project)
        cfg = load_project_config(d, overrides=overrides)
    assert type(cfg) == dict
    assert type(cfg["commands"]) == list
    assert cfg["commands"][0]["script"][0] == f"hello {greeting}"


def test_project_config_interpolation_env():
    variables = {"a": 10}
    env_var = "SPACY_TEST_FOO"
    env_vars = {"foo": env_var}
    commands = [{"name": "x", "script": ["hello ${vars.a} ${env.foo}"]}]
    project = {"commands": commands, "vars": variables, "env": env_vars}
    with make_tempdir() as d:
        srsly.write_yaml(d / "project.yml", project)
        cfg = load_project_config(d)
    assert cfg["commands"][0]["script"][0] == "hello 10 "
    os.environ[env_var] = "123"
    with make_tempdir() as d:
        srsly.write_yaml(d / "project.yml", project)
        cfg = load_project_config(d)
    assert cfg["commands"][0]["script"][0] == "hello 10 123"


@pytest.mark.parametrize(
    "args,expected",
    [
        # fmt: off
        (["--x.foo", "10"], {"x.foo": 10}),
        (["--x.foo=10"], {"x.foo": 10}),
        (["--x.foo", "bar"], {"x.foo": "bar"}),
        (["--x.foo=bar"], {"x.foo": "bar"}),
        (["--x.foo", "--x.bar", "baz"], {"x.foo": True, "x.bar": "baz"}),
        (["--x.foo", "--x.bar=baz"], {"x.foo": True, "x.bar": "baz"}),
        (["--x.foo", "10.1", "--x.bar", "--x.baz", "false"], {"x.foo": 10.1, "x.bar": True, "x.baz": False}),
        (["--x.foo", "10.1", "--x.bar", "--x.baz=false"], {"x.foo": 10.1, "x.bar": True, "x.baz": False})
        # fmt: on
    ],
)
def test_parse_config_overrides(args, expected):
    assert parse_config_overrides(args) == expected


@pytest.mark.parametrize("args", [["--foo"], ["--x.foo", "bar", "--baz"]])
def test_parse_config_overrides_invalid(args):
    with pytest.raises(NoSuchOption):
        parse_config_overrides(args)


@pytest.mark.parametrize("args", [["--x.foo", "bar", "baz"], ["x.foo"]])
def test_parse_config_overrides_invalid_2(args):
    with pytest.raises(SystemExit):
        parse_config_overrides(args)


def test_parse_cli_overrides():
    overrides = "--x.foo bar --x.bar=12 --x.baz false --y.foo=hello"
    os.environ[ENV_VARS.CONFIG_OVERRIDES] = overrides
    result = parse_config_overrides([])
    assert len(result) == 4
    assert result["x.foo"] == "bar"
    assert result["x.bar"] == 12
    assert result["x.baz"] is False
    assert result["y.foo"] == "hello"
    os.environ[ENV_VARS.CONFIG_OVERRIDES] = "--x"
    assert parse_config_overrides([], env_var=None) == {}
    with pytest.raises(SystemExit):
        parse_config_overrides([])
    os.environ[ENV_VARS.CONFIG_OVERRIDES] = "hello world"
    with pytest.raises(SystemExit):
        parse_config_overrides([])
    del os.environ[ENV_VARS.CONFIG_OVERRIDES]


@pytest.mark.parametrize("lang", ["en", "nl"])
@pytest.mark.parametrize(
    "pipeline", [["tagger", "parser", "ner"], [], ["ner", "textcat", "sentencizer"]]
)
@pytest.mark.parametrize("optimize", ["efficiency", "accuracy"])
@pytest.mark.parametrize("pretraining", [True, False])
def test_init_config(lang, pipeline, optimize, pretraining):
    # TODO: add more tests and also check for GPU with transformers
    config = init_config(
        lang=lang,
        pipeline=pipeline,
        optimize=optimize,
        pretraining=pretraining,
        gpu=False,
    )
    assert isinstance(config, Config)
    if pretraining:
        config["paths"]["raw_text"] = "my_data.jsonl"
    load_model_from_config(config, auto_fill=True)


def test_model_recommendations():
    for lang, data in RECOMMENDATIONS.items():
        assert RecommendationSchema(**data)


@pytest.mark.parametrize(
    "value",
    [
        # fmt: off
        "parser,textcat,tagger",
        " parser, textcat ,tagger ",
        'parser,textcat,tagger',
        ' parser, textcat ,tagger ',
        ' "parser"," textcat " ,"tagger "',
        " 'parser',' textcat ' ,'tagger '",
        '[parser,textcat,tagger]',
        '["parser","textcat","tagger"]',
        '[" parser" ,"textcat ", " tagger " ]',
        "[parser,textcat,tagger]",
        "[ parser, textcat , tagger]",
        "['parser','textcat','tagger']",
        "[' parser' , 'textcat', ' tagger ' ]",
        # fmt: on
    ],
)
def test_string_to_list(value):
    assert string_to_list(value, intify=False) == ["parser", "textcat", "tagger"]


@pytest.mark.parametrize(
    "value",
    [
        # fmt: off
        "1,2,3",
        '[1,2,3]',
        '["1","2","3"]',
        '[" 1" ,"2 ", " 3 " ]',
        "[' 1' , '2', ' 3 ' ]",
        # fmt: on
    ],
)
def test_string_to_list_intify(value):
    assert string_to_list(value, intify=False) == ["1", "2", "3"]
    assert string_to_list(value, intify=True) == [1, 2, 3]


def test_download_compatibility():
    spec = SpecifierSet("==" + about.__version__)
    spec.prereleases = False
    if about.__version__ in spec:
        model_name = "en_core_web_sm"
        compatibility = get_compatibility()
        version = get_version(model_name, compatibility)
        assert get_minor_version(about.__version__) == get_minor_version(version)


def test_validate_compatibility_table():
    spec = SpecifierSet("==" + about.__version__)
    spec.prereleases = False
    if about.__version__ in spec:
        model_pkgs, compat = get_model_pkgs()
        spacy_version = get_minor_version(about.__version__)
        current_compat = compat.get(spacy_version, {})
        assert len(current_compat) > 0
        assert "en_core_web_sm" in current_compat


@pytest.mark.parametrize("component_name", ["ner", "textcat", "spancat", "tagger"])
def test_init_labels(component_name):
    nlp = Dutch()
    component = nlp.add_pipe(component_name)
    for label in ["T1", "T2", "T3", "T4"]:
        component.add_label(label)
    assert len(nlp.get_pipe(component_name).labels) == 4

    with make_tempdir() as tmp_dir:
        _init_labels(nlp, tmp_dir)

        config = init_config(
            lang="nl",
            pipeline=[component_name],
            optimize="efficiency",
            gpu=False,
        )
        config["initialize"]["components"][component_name] = {
            "labels": {
                "@readers": "spacy.read_labels.v1",
                "path": f"{tmp_dir}/{component_name}.json",
            }
        }

        nlp2 = load_model_from_config(config, auto_fill=True)
        assert len(nlp2.get_pipe(component_name).labels) == 0
        nlp2.initialize()
        assert len(nlp2.get_pipe(component_name).labels) == 4


def test_get_third_party_dependencies():
    # We can't easily test the detection of third-party packages here, but we
    # can at least make sure that the function and its importlib magic runs.
    nlp = Dutch()
    # Test with component factory based on Cython module
    nlp.add_pipe("tagger")
    assert get_third_party_dependencies(nlp.config) == []

    # Test with legacy function
    nlp = Dutch()
    nlp.add_pipe(
        "textcat",
        config={
            "model": {
                # Do not update from legacy architecture spacy.TextCatBOW.v1
                "@architectures": "spacy.TextCatBOW.v1",
                "exclusive_classes": True,
                "ngram_size": 1,
                "no_output_layer": False,
            }
        },
    )
    assert get_third_party_dependencies(nlp.config) == []

    # Test with lang-specific factory
    @Dutch.factory("third_party_test")
    def test_factory(nlp, name):
        return lambda x: x

    nlp.add_pipe("third_party_test")
    # Before #9674 this would throw an exception
    get_third_party_dependencies(nlp.config)


@pytest.mark.parametrize(
    "parent,child,expected",
    [
        ("/tmp", "/tmp", True),
        ("/tmp", "/", False),
        ("/tmp", "/tmp/subdir", True),
        ("/tmp", "/tmpdir", False),
        ("/tmp", "/tmp/subdir/..", True),
        ("/tmp", "/tmp/..", False),
    ],
)
def test_is_subpath_of(parent, child, expected):
    assert is_subpath_of(parent, child) == expected


@pytest.mark.slow
@pytest.mark.parametrize(
    "factory_name,pipe_name",
    [
        ("ner", "ner"),
        ("ner", "my_ner"),
        ("spancat", "spancat"),
        ("spancat", "my_spancat"),
    ],
)
def test_get_labels_from_model(factory_name, pipe_name):
    labels = ("A", "B")

    nlp = English()
    pipe = nlp.add_pipe(factory_name, name=pipe_name)
    for label in labels:
        pipe.add_label(label)
    nlp.initialize()
    assert nlp.get_pipe(pipe_name).labels == labels
    if factory_name == "spancat":
        assert _get_labels_from_spancat(nlp)[pipe.key] == set(labels)
    else:
        assert _get_labels_from_model(nlp, factory_name) == set(labels)


def test_permitted_package_names():
    # https://www.python.org/dev/peps/pep-0426/#name
    assert _is_permitted_package_name("Meine_Bäume") == False
    assert _is_permitted_package_name("_package") == False
    assert _is_permitted_package_name("package_") == False
    assert _is_permitted_package_name(".package") == False
    assert _is_permitted_package_name("package.") == False
    assert _is_permitted_package_name("-package") == False
    assert _is_permitted_package_name("package-") == False


def test_debug_data_compile_gold():
    nlp = English()
    pred = Doc(nlp.vocab, words=["Token", ".", "New", "York", "City"])
    ref = Doc(
        nlp.vocab,
        words=["Token", ".", "New York City"],
        sent_starts=[True, False, True],
        ents=["O", "O", "B-ENT"],
    )
    eg = Example(pred, ref)
    data = _compile_gold([eg], ["ner"], nlp, True)
    assert data["boundary_cross_ents"] == 0

    pred = Doc(nlp.vocab, words=["Token", ".", "New", "York", "City"])
    ref = Doc(
        nlp.vocab,
        words=["Token", ".", "New York City"],
        sent_starts=[True, False, True],
        ents=["O", "B-ENT", "I-ENT"],
    )
    eg = Example(pred, ref)
    data = _compile_gold([eg], ["ner"], nlp, True)
    assert data["boundary_cross_ents"] == 1


def test_debug_data_compile_gold_for_spans():
    nlp = English()
    spans_key = "sc"

    pred = Doc(nlp.vocab, words=["Welcome", "to", "the", "Bank", "of", "China", "."])
    pred.spans[spans_key] = [Span(pred, 3, 6, "ORG"), Span(pred, 5, 6, "GPE")]
    ref = Doc(nlp.vocab, words=["Welcome", "to", "the", "Bank", "of", "China", "."])
    ref.spans[spans_key] = [Span(ref, 3, 6, "ORG"), Span(ref, 5, 6, "GPE")]
    eg = Example(pred, ref)

    data = _compile_gold([eg], ["spancat"], nlp, True)

    assert data["spancat"][spans_key] == Counter({"ORG": 1, "GPE": 1})
    assert data["spans_length"][spans_key] == {"ORG": [3], "GPE": [1]}
    assert data["spans_per_type"][spans_key] == {
        "ORG": [Span(ref, 3, 6, "ORG")],
        "GPE": [Span(ref, 5, 6, "GPE")],
    }
    assert data["sb_per_type"][spans_key] == {
        "ORG": {"start": [ref[2:3]], "end": [ref[6:7]]},
        "GPE": {"start": [ref[4:5]], "end": [ref[6:7]]},
    }


def test_frequency_distribution_is_correct():
    nlp = English()
    docs = [
        Doc(nlp.vocab, words=["Bank", "of", "China"]),
        Doc(nlp.vocab, words=["China"]),
    ]

    expected = Counter({"china": 0.5, "bank": 0.25, "of": 0.25})
    freq_distribution = _get_distribution(docs, normalize=True)
    assert freq_distribution == expected


def test_kl_divergence_computation_is_correct():
    p = Counter({"a": 0.5, "b": 0.25})
    q = Counter({"a": 0.25, "b": 0.50, "c": 0.15, "d": 0.10})
    result = _get_kl_divergence(p, q)
    expected = 0.1733
    assert math.isclose(result, expected, rel_tol=1e-3)


def test_get_span_characteristics_return_value():
    nlp = English()
    spans_key = "sc"

    pred = Doc(nlp.vocab, words=["Welcome", "to", "the", "Bank", "of", "China", "."])
    pred.spans[spans_key] = [Span(pred, 3, 6, "ORG"), Span(pred, 5, 6, "GPE")]
    ref = Doc(nlp.vocab, words=["Welcome", "to", "the", "Bank", "of", "China", "."])
    ref.spans[spans_key] = [Span(ref, 3, 6, "ORG"), Span(ref, 5, 6, "GPE")]
    eg = Example(pred, ref)

    examples = [eg]
    data = _compile_gold(examples, ["spancat"], nlp, True)
    span_characteristics = _get_span_characteristics(
        examples=examples, compiled_gold=data, spans_key=spans_key
    )

    assert {"sd", "bd", "lengths"}.issubset(span_characteristics.keys())
    assert span_characteristics["min_length"] == 1
    assert span_characteristics["max_length"] == 3


def test_ensure_print_span_characteristics_wont_fail():
    """Test if interface between two methods aren't destroyed if refactored"""
    nlp = English()
    spans_key = "sc"

    pred = Doc(nlp.vocab, words=["Welcome", "to", "the", "Bank", "of", "China", "."])
    pred.spans[spans_key] = [Span(pred, 3, 6, "ORG"), Span(pred, 5, 6, "GPE")]
    ref = Doc(nlp.vocab, words=["Welcome", "to", "the", "Bank", "of", "China", "."])
    ref.spans[spans_key] = [Span(ref, 3, 6, "ORG"), Span(ref, 5, 6, "GPE")]
    eg = Example(pred, ref)

    examples = [eg]
    data = _compile_gold(examples, ["spancat"], nlp, True)
    span_characteristics = _get_span_characteristics(
        examples=examples, compiled_gold=data, spans_key=spans_key
    )
    _print_span_characteristics(span_characteristics)


@pytest.mark.parametrize("threshold", [70, 80, 85, 90, 95])
def test_span_length_freq_dist_threshold_must_be_correct(threshold):
    sample_span_lengths = {
        "span_type_1": [1, 4, 4, 5],
        "span_type_2": [5, 3, 3, 2],
        "span_type_3": [3, 1, 3, 3],
    }
    span_freqs = _get_spans_length_freq_dist(sample_span_lengths, threshold)
    assert sum(span_freqs.values()) >= threshold


def test_span_length_freq_dist_output_must_be_correct():
    sample_span_lengths = {
        "span_type_1": [1, 4, 4, 5],
        "span_type_2": [5, 3, 3, 2],
        "span_type_3": [3, 1, 3, 3],
    }
    threshold = 90
    span_freqs = _get_spans_length_freq_dist(sample_span_lengths, threshold)
    assert sum(span_freqs.values()) >= threshold
    assert list(span_freqs.keys()) == [3, 1, 4, 5, 2]


<<<<<<< HEAD
def test_local_remote_storage():
    with make_tempdir() as d:
        filename = "a.txt"

        content_hashes = ("aaaa", "cccc", "bbbb")
        for i, content_hash in enumerate(content_hashes):
            # make sure that each subsequent file has a later timestamp
            if i > 0:
                time.sleep(1)
            content = f"{content_hash} content"
            loc_file = d / "root" / filename
            if not loc_file.parent.exists():
                loc_file.parent.mkdir(parents=True)
            with loc_file.open(mode="w") as file_:
                file_.write(content)

            # push first version to remote storage
            remote = RemoteStorage(d / "root", str(d / "remote"))
            remote.push(filename, "aaaa", content_hash)

            # retrieve with full hashes
            loc_file.unlink()
            remote.pull(filename, command_hash="aaaa", content_hash=content_hash)
            with loc_file.open(mode="r") as file_:
                assert file_.read() == content

            # retrieve with command hash
            loc_file.unlink()
            remote.pull(filename, command_hash="aaaa")
            with loc_file.open(mode="r") as file_:
                assert file_.read() == content

            # retrieve with content hash
            loc_file.unlink()
            remote.pull(filename, content_hash=content_hash)
            with loc_file.open(mode="r") as file_:
                assert file_.read() == content

            # retrieve with no hashes
            loc_file.unlink()
            remote.pull(filename)
            with loc_file.open(mode="r") as file_:
                assert file_.read() == content


def test_local_remote_storage_pull_missing():
    # pulling from a non-existent remote pulls nothing gracefully
    with make_tempdir() as d:
        filename = "a.txt"
        remote = RemoteStorage(d / "root", str(d / "remote"))
        assert remote.pull(filename, command_hash="aaaa") is None
        assert remote.pull(filename) is None
=======
def test_cli_find_threshold(capsys):
    thresholds = numpy.linspace(0, 1, 10)

    def make_examples(nlp: Language) -> List[Example]:
        docs: List[Example] = []

        for t in [
            (
                "I am angry and confused in the Bank of America.",
                {
                    "cats": {"ANGRY": 1.0, "CONFUSED": 1.0, "HAPPY": 0.0},
                    "spans": {"sc": [(31, 46, "ORG")]},
                },
            ),
            (
                "I am confused but happy in New York.",
                {
                    "cats": {"ANGRY": 0.0, "CONFUSED": 1.0, "HAPPY": 1.0},
                    "spans": {"sc": [(27, 35, "GPE")]},
                },
            ),
        ]:
            doc = nlp.make_doc(t[0])
            docs.append(Example.from_dict(doc, t[1]))

        return docs

    def init_nlp(
        components: Tuple[Tuple[str, Dict[str, Any]], ...] = ()
    ) -> Tuple[Language, List[Example]]:
        new_nlp = English()
        new_nlp.add_pipe(  # type: ignore
            factory_name="textcat_multilabel",
            name="tc_multi",
            config={"threshold": 0.9},
        )

        # Append additional components to pipeline.
        for cfn, comp_config in components:
            new_nlp.add_pipe(cfn, config=comp_config)

        new_examples = make_examples(new_nlp)
        new_nlp.initialize(get_examples=lambda: new_examples)
        for i in range(5):
            new_nlp.update(new_examples)

        return new_nlp, new_examples

    with make_tempdir() as docs_dir:
        # Check whether find_threshold() identifies lowest threshold above 0 as (first) ideal threshold, as this matches
        # the current model behavior with the examples above. This can break once the model behavior changes and serves
        # mostly as a smoke test.
        nlp, examples = init_nlp()
        DocBin(docs=[example.reference for example in examples]).to_disk(
            docs_dir / "docs.spacy"
        )
        with make_tempdir() as nlp_dir:
            nlp.to_disk(nlp_dir)
            res = find_threshold(
                model=nlp_dir,
                data_path=docs_dir / "docs.spacy",
                pipe_name="tc_multi",
                threshold_key="threshold",
                scores_key="cats_macro_f",
                silent=True,
            )
            assert res[0] != thresholds[0]
            assert thresholds[0] < res[0] < thresholds[9]
            assert res[1] == 1.0
            assert res[2][1.0] == 0.0

        # Test with spancat.
        nlp, _ = init_nlp((("spancat", {}),))
        with make_tempdir() as nlp_dir:
            nlp.to_disk(nlp_dir)
            res = find_threshold(
                model=nlp_dir,
                data_path=docs_dir / "docs.spacy",
                pipe_name="spancat",
                threshold_key="threshold",
                scores_key="spans_sc_f",
                silent=True,
            )
            assert res[0] != thresholds[0]
            assert thresholds[0] < res[0] < thresholds[8]
            assert res[1] >= 0.6
            assert res[2][1.0] == 0.0

        # Having multiple textcat_multilabel components should work, since the name has to be specified.
        nlp, _ = init_nlp((("textcat_multilabel", {}),))
        with make_tempdir() as nlp_dir:
            nlp.to_disk(nlp_dir)
            assert find_threshold(
                model=nlp_dir,
                data_path=docs_dir / "docs.spacy",
                pipe_name="tc_multi",
                threshold_key="threshold",
                scores_key="cats_macro_f",
                silent=True,
            )

        # Specifying the name of an non-existing pipe should fail.
        nlp, _ = init_nlp()
        with make_tempdir() as nlp_dir:
            nlp.to_disk(nlp_dir)
            with pytest.raises(AttributeError):
                find_threshold(
                    model=nlp_dir,
                    data_path=docs_dir / "docs.spacy",
                    pipe_name="_",
                    threshold_key="threshold",
                    scores_key="cats_macro_f",
                    silent=True,
                )
>>>>>>> 681ec209


@pytest.mark.parametrize(
    "reqs,output",
    [
        [
            """
            spacy

            # comment

            thinc""",
            (False, False),
        ],
        [
            """# comment
            --some-flag
            spacy""",
            (False, False),
        ],
        [
            """# comment
            --some-flag
            spacy; python_version >= '3.6'""",
            (False, False),
        ],
        [
            """# comment
             spacyunknowndoesnotexist12345""",
            (True, False),
        ],
    ],
)
def test_project_check_requirements(reqs, output):
    # excessive guard against unlikely package name
    try:
        pkg_resources.require("spacyunknowndoesnotexist12345")
    except pkg_resources.DistributionNotFound:
        assert output == _check_requirements([req.strip() for req in reqs.split("\n")])


def test_upload_download_local_file():
    with make_tempdir() as d1, make_tempdir() as d2:
        filename = "f.txt"
        content = "content"
        local_file = d1 / filename
        remote_file = d2 / filename
        with local_file.open(mode="w") as file_:
            file_.write(content)
        upload_file(local_file, remote_file)
        local_file.unlink()
        download_file(remote_file, local_file)
        with local_file.open(mode="r") as file_:
            assert file_.read() == content<|MERGE_RESOLUTION|>--- conflicted
+++ resolved
@@ -3,12 +3,8 @@
 from collections import Counter
 from typing import Tuple, List, Dict, Any
 import pkg_resources
-<<<<<<< HEAD
-from random import sample
 from typing import Counter
 import time
-=======
->>>>>>> 681ec209
 
 import numpy
 import pytest
@@ -869,7 +865,6 @@
     assert list(span_freqs.keys()) == [3, 1, 4, 5, 2]
 
 
-<<<<<<< HEAD
 def test_local_remote_storage():
     with make_tempdir() as d:
         filename = "a.txt"
@@ -922,7 +917,8 @@
         remote = RemoteStorage(d / "root", str(d / "remote"))
         assert remote.pull(filename, command_hash="aaaa") is None
         assert remote.pull(filename) is None
-=======
+
+
 def test_cli_find_threshold(capsys):
     thresholds = numpy.linspace(0, 1, 10)
 
@@ -1037,7 +1033,6 @@
                     scores_key="cats_macro_f",
                     silent=True,
                 )
->>>>>>> 681ec209
 
 
 @pytest.mark.parametrize(

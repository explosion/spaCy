--- conflicted
+++ resolved
@@ -1,22 +1,13 @@
 import pytest
 import numpy
 from numpy.testing import assert_allclose, assert_equal
-<<<<<<< HEAD
-from spacy._ml import cosine
-=======
-
->>>>>>> 65ebb2f7
 from spacy.vocab import Vocab
 from spacy.vectors import Vectors
 from spacy.tokenizer import Tokenizer
 from spacy.strings import hash_string
 from spacy.tokens import Doc
 
-<<<<<<< HEAD
-from ..util import add_vecs_to_vocab, make_tempdir
-=======
 from ..util import add_vecs_to_vocab, get_cosine, make_tempdir
->>>>>>> 65ebb2f7
 
 
 @pytest.fixture
@@ -106,7 +97,6 @@
     v = Vectors(data=data)
     resized_dim = v.shape[1] - 1
     v.resize(shape=(v.shape[0], resized_dim))
-<<<<<<< HEAD
     for i, string in enumerate(strings):
         v.add(string, row=i)
 
@@ -120,21 +110,6 @@
     for i, string in enumerate(strings):
         v.add(string, row=i)
 
-=======
-    for i, string in enumerate(strings):
-        v.add(string, row=i)
-
-    assert list(v[strings[0]]) == list(data[0, :resized_dim])
-    assert list(v[strings[1]]) == list(data[1, :resized_dim])
-
-    # increase vector dimension (pad with zeros)
-    v = Vectors(data=data)
-    resized_dim = v.shape[1] + 1
-    v.resize(shape=(v.shape[0], resized_dim))
-    for i, string in enumerate(strings):
-        v.add(string, row=i)
-
->>>>>>> 65ebb2f7
     assert list(v[strings[0]]) == list(data[0]) + [0]
     assert list(v[strings[1]]) == list(data[1]) + [0]
 
@@ -357,11 +332,7 @@
     assert list(remap.keys()) == ["kitten"]
     neighbour, similarity = list(remap.values())[0]
     assert neighbour == "cat", remap
-<<<<<<< HEAD
-    assert_allclose(similarity, cosine(data[0], data[2]), atol=1e-4, rtol=1e-3)
-=======
     assert_allclose(similarity, get_cosine(data[0], data[2]), atol=1e-4, rtol=1e-3)
->>>>>>> 65ebb2f7
 
 
 def test_vectors_serialize():

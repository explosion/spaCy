import numpy
import pytest

from spacy import displacy
from spacy.displacy.render import DependencyRenderer, EntityRenderer
<<<<<<< HEAD
from spacy.lang.en import English
from spacy.tokens import Span, Doc
=======
>>>>>>> 72f7f4e6
from spacy.lang.fa import Persian
from spacy.tokens import Span, Doc


@pytest.mark.issue(2361)
def test_issue2361(de_vocab):
    """Test if < is escaped when rendering"""
    chars = ("&lt;", "&gt;", "&amp;", "&quot;")
    words = ["<", ">", "&", '"']
    doc = Doc(de_vocab, words=words, deps=["dep"] * len(words))
    html = displacy.render(doc)
    for char in chars:
        assert char in html


@pytest.mark.issue(2728)
def test_issue2728(en_vocab):
    """Test that displaCy ENT visualizer escapes HTML correctly."""
    doc = Doc(en_vocab, words=["test", "<RELEASE>", "test"])
    doc.ents = [Span(doc, 0, 1, label="TEST")]
    html = displacy.render(doc, style="ent")
    assert "&lt;RELEASE&gt;" in html
    doc.ents = [Span(doc, 1, 2, label="TEST")]
    html = displacy.render(doc, style="ent")
    assert "&lt;RELEASE&gt;" in html


@pytest.mark.issue(3288)
def test_issue3288(en_vocab):
    """Test that retokenization works correctly via displaCy when punctuation
    is merged onto the preceeding token and tensor is resized."""
    words = ["Hello", "World", "!", "When", "is", "this", "breaking", "?"]
    heads = [1, 1, 1, 4, 4, 6, 4, 4]
    deps = ["intj", "ROOT", "punct", "advmod", "ROOT", "det", "nsubj", "punct"]
    doc = Doc(en_vocab, words=words, heads=heads, deps=deps)
    doc.tensor = numpy.zeros((len(words), 96), dtype="float32")
    displacy.render(doc)


@pytest.mark.issue(3531)
def test_issue3531():
    """Test that displaCy renderer doesn't require "settings" key."""
    example_dep = {
        "words": [
            {"text": "But", "tag": "CCONJ"},
            {"text": "Google", "tag": "PROPN"},
            {"text": "is", "tag": "VERB"},
            {"text": "starting", "tag": "VERB"},
            {"text": "from", "tag": "ADP"},
            {"text": "behind.", "tag": "ADV"},
        ],
        "arcs": [
            {"start": 0, "end": 3, "label": "cc", "dir": "left"},
            {"start": 1, "end": 3, "label": "nsubj", "dir": "left"},
            {"start": 2, "end": 3, "label": "aux", "dir": "left"},
            {"start": 3, "end": 4, "label": "prep", "dir": "right"},
            {"start": 4, "end": 5, "label": "pcomp", "dir": "right"},
        ],
    }
    example_ent = {
        "text": "But Google is starting from behind.",
        "ents": [{"start": 4, "end": 10, "label": "ORG"}],
    }
    dep_html = displacy.render(example_dep, style="dep", manual=True)
    assert dep_html
    ent_html = displacy.render(example_ent, style="ent", manual=True)
    assert ent_html


@pytest.mark.issue(3882)
def test_issue3882(en_vocab):
    """Test that displaCy doesn't serialize the doc.user_data when making a
    copy of the Doc.
    """
    doc = Doc(en_vocab, words=["Hello", "world"], deps=["dep", "dep"])
    doc.user_data["test"] = set()
    displacy.parse_deps(doc)


@pytest.mark.issue(5838)
def test_issue5838():
    # Displacy's EntityRenderer break line
    # not working after last entity
    sample_text = "First line\nSecond line, with ent\nThird line\nFourth line\n"
    nlp = English()
    doc = nlp(sample_text)
    doc.ents = [Span(doc, 7, 8, label="test")]
    html = displacy.render(doc, style="ent")
    found = html.count("</br>")
    assert found == 4


def test_displacy_parse_ents(en_vocab):
    """Test that named entities on a Doc are converted into displaCy's format."""
    doc = Doc(en_vocab, words=["But", "Google", "is", "starting", "from", "behind"])
    doc.ents = [Span(doc, 1, 2, label=doc.vocab.strings["ORG"])]
    ents = displacy.parse_ents(doc)
    assert isinstance(ents, dict)
    assert ents["text"] == "But Google is starting from behind "
    assert ents["ents"] == [
        {"start": 4, "end": 10, "label": "ORG", "kb_id": "", "kb_url": "#"}
    ]

    doc.ents = [Span(doc, 1, 2, label=doc.vocab.strings["ORG"], kb_id="Q95")]
    ents = displacy.parse_ents(doc)
    assert isinstance(ents, dict)
    assert ents["text"] == "But Google is starting from behind "
    assert ents["ents"] == [
        {"start": 4, "end": 10, "label": "ORG", "kb_id": "Q95", "kb_url": "#"}
    ]


def test_displacy_parse_ents_with_kb_id_options(en_vocab):
    """Test that named entities with kb_id on a Doc are converted into displaCy's format."""
    doc = Doc(en_vocab, words=["But", "Google", "is", "starting", "from", "behind"])
    doc.ents = [Span(doc, 1, 2, label=doc.vocab.strings["ORG"], kb_id="Q95")]

    ents = displacy.parse_ents(
        doc, {"kb_url_template": "https://www.wikidata.org/wiki/{}"}
    )
    assert isinstance(ents, dict)
    assert ents["text"] == "But Google is starting from behind "
    assert ents["ents"] == [
        {
            "start": 4,
            "end": 10,
            "label": "ORG",
            "kb_id": "Q95",
            "kb_url": "https://www.wikidata.org/wiki/Q95",
        }
    ]


def test_displacy_parse_deps(en_vocab):
    """Test that deps and tags on a Doc are converted into displaCy's format."""
    words = ["This", "is", "a", "sentence"]
    heads = [1, 1, 3, 1]
    pos = ["DET", "VERB", "DET", "NOUN"]
    tags = ["DT", "VBZ", "DT", "NN"]
    deps = ["nsubj", "ROOT", "det", "attr"]
    doc = Doc(en_vocab, words=words, heads=heads, pos=pos, tags=tags, deps=deps)
    deps = displacy.parse_deps(doc)
    assert isinstance(deps, dict)
    assert deps["words"] == [
        {"lemma": None, "text": words[0], "tag": pos[0]},
        {"lemma": None, "text": words[1], "tag": pos[1]},
        {"lemma": None, "text": words[2], "tag": pos[2]},
        {"lemma": None, "text": words[3], "tag": pos[3]},
    ]
    assert deps["arcs"] == [
        {"start": 0, "end": 1, "label": "nsubj", "dir": "left"},
        {"start": 2, "end": 3, "label": "det", "dir": "left"},
        {"start": 1, "end": 3, "label": "attr", "dir": "right"},
    ]


def test_displacy_invalid_arcs():
    renderer = DependencyRenderer()
    words = [{"text": "This", "tag": "DET"}, {"text": "is", "tag": "VERB"}]
    arcs = [
        {"start": 0, "end": 1, "label": "nsubj", "dir": "left"},
        {"start": -1, "end": 2, "label": "det", "dir": "left"},
    ]
    with pytest.raises(ValueError):
        renderer.render([{"words": words, "arcs": arcs}])


def test_displacy_spans(en_vocab):
    """Test that displaCy can render Spans."""
    doc = Doc(en_vocab, words=["But", "Google", "is", "starting", "from", "behind"])
    doc.ents = [Span(doc, 1, 2, label=doc.vocab.strings["ORG"])]
    html = displacy.render(doc[1:4], style="ent")
    assert html.startswith("<div")


def test_displacy_raises_for_wrong_type(en_vocab):
    with pytest.raises(ValueError):
        displacy.render("hello world")


def test_displacy_rtl():
    # Source: http://www.sobhe.ir/hazm/ – is this correct?
    words = ["ما", "بسیار", "کتاب", "می\u200cخوانیم"]
    # These are (likely) wrong, but it's just for testing
    pos = ["PRO", "ADV", "N_PL", "V_SUB"]  # needs to match lang.fa.tag_map
    deps = ["foo", "bar", "foo", "baz"]
    heads = [1, 0, 3, 1]
    nlp = Persian()
    doc = Doc(nlp.vocab, words=words, tags=pos, heads=heads, deps=deps)
    doc.ents = [Span(doc, 1, 3, label="TEST")]
    html = displacy.render(doc, page=True, style="dep")
    assert "direction: rtl" in html
    assert 'direction="rtl"' in html
    assert f'lang="{nlp.lang}"' in html
    html = displacy.render(doc, page=True, style="ent")
    assert "direction: rtl" in html
    assert f'lang="{nlp.lang}"' in html


def test_displacy_render_wrapper(en_vocab):
    """Test that displaCy accepts custom rendering wrapper."""

    def wrapper(html):
        return "TEST" + html + "TEST"

    displacy.set_render_wrapper(wrapper)
    doc = Doc(en_vocab, words=["But", "Google", "is", "starting", "from", "behind"])
    doc.ents = [Span(doc, 1, 2, label=doc.vocab.strings["ORG"])]
    html = displacy.render(doc, style="ent")
    assert html.startswith("TEST<div")
    assert html.endswith("/div>TEST")
    # Restore
    displacy.set_render_wrapper(lambda html: html)


def test_displacy_options_case():
    ents = ["foo", "BAR"]
    colors = {"FOO": "red", "bar": "green"}
    renderer = EntityRenderer({"ents": ents, "colors": colors})
    text = "abcd"
    labels = ["foo", "bar", "FOO", "BAR"]
    spans = [{"start": i, "end": i + 1, "label": labels[i]} for i in range(len(text))]
    result = renderer.render_ents("abcde", spans, None).split("\n\n")
    assert "red" in result[0] and "foo" in result[0]
    assert "green" in result[1] and "bar" in result[1]
    assert "red" in result[2] and "FOO" in result[2]
    assert "green" in result[3] and "BAR" in result[3]<|MERGE_RESOLUTION|>--- conflicted
+++ resolved
@@ -3,11 +3,7 @@
 
 from spacy import displacy
 from spacy.displacy.render import DependencyRenderer, EntityRenderer
-<<<<<<< HEAD
 from spacy.lang.en import English
-from spacy.tokens import Span, Doc
-=======
->>>>>>> 72f7f4e6
 from spacy.lang.fa import Persian
 from spacy.tokens import Span, Doc
 

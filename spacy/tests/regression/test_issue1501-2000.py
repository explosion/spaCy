--- conflicted
+++ resolved
@@ -270,8 +270,8 @@
 
 @pytest.mark.parametrize("label", ["U-JOB-NAME"])
 def test_issue1967(label):
-<<<<<<< HEAD
-    ner = EntityRecognizer(Vocab(), default_ner())
+    config = {"learn_tokens": False, "min_action_freq": 30, "beam_width": 1, "beam_update_prob": 1.0}
+    ner = EntityRecognizer(Vocab(), default_ner(), **config)
     example = Example(
         doc=Doc(ner.vocab, words=["word"]),
         token_annotation=TokenAnnotation(
@@ -282,13 +282,6 @@
             deps=["dep"],
             entities=[label]
         )
-=======
-    config = {"learn_tokens": False, "min_action_freq": 30, "beam_width": 1, "beam_update_prob": 1.0}
-    ner = EntityRecognizer(Vocab(), default_ner(), **config)
-    example = Example(doc=None)
-    example.set_token_annotation(
-        ids=[0], words=["word"], tags=["tag"], heads=[0], deps=["dep"], entities=[label]
->>>>>>> a1c5b694
     )
     ner.moves.get_actions(gold_parses=[example])
 

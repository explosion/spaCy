--- conflicted
+++ resolved
@@ -430,15 +430,8 @@
         ["show me chinese restaurants", [(8, 15, "CUISINE")]],
         ["show me chines restaurants", [(8, 14, "CUISINE")]],
     ]
-
-<<<<<<< HEAD
     nlp = Language()
     ner = nlp.add_pipe("ner")
-=======
-    nlp = English()
-    ner = nlp.create_pipe("ner", {"learn_rate": 0.001})  # will need to be {"model": ...} in upcoming PR
-    nlp.add_pipe(ner)
->>>>>>> c9da9605
     for _, offsets in TRAIN_DATA:
         for start, end, label in offsets:
             ner.add_label(label)

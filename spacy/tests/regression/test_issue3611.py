import spacy
<<<<<<< HEAD
from spacy.util import minibatch
from thinc.api import compounding
=======
from spacy.gold import Example
from spacy.util import minibatch, compounding
>>>>>>> fcbf899b


def test_issue3611():
    """ Test whether adding n-grams in the textcat works even when n > token length of some docs """
    unique_classes = ["offensive", "inoffensive"]
    x_train = [
        "This is an offensive text",
        "This is the second offensive text",
        "inoff",
    ]
    y_train = ["offensive", "offensive", "inoffensive"]

    nlp = spacy.blank("en")

    # preparing the data
    train_data = []
    for text, train_instance in zip(x_train, y_train):
        cat_dict = {label: label == train_instance for label in unique_classes}
        train_data.append(Example.from_dict(nlp.make_doc(text), {"cats": cat_dict}))

    # add a text categorizer component
    textcat = nlp.create_pipe(
        "textcat",
        config={"exclusive_classes": True, "architecture": "bow", "ngram_size": 2},
    )

    for label in unique_classes:
        textcat.add_label(label)
    nlp.add_pipe(textcat, last=True)

    # training the network
    with nlp.select_pipes(enable="textcat"):
        optimizer = nlp.begin_training(X=x_train, Y=y_train)
        for i in range(3):
            losses = {}
            batches = minibatch(train_data, size=compounding(4.0, 32.0, 1.001))

            for batch in batches:
                nlp.update(
                    examples=batch, sgd=optimizer, drop=0.1, losses=losses,
                )<|MERGE_RESOLUTION|>--- conflicted
+++ resolved
@@ -1,11 +1,7 @@
 import spacy
-<<<<<<< HEAD
 from spacy.util import minibatch
 from thinc.api import compounding
-=======
 from spacy.gold import Example
-from spacy.util import minibatch, compounding
->>>>>>> fcbf899b
 
 
 def test_issue3611():

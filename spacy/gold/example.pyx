--- conflicted
+++ resolved
@@ -129,9 +129,6 @@
         return aligned_heads, aligned_deps
 
     def get_aligned_ner(self):
-        missing = "O"
-        if 0 in [s.ent_iob for s in self.y]:
-            missing = "-"
         if not self.y.is_nered:
             return [None] * len(self.x)  # should this be 'missing' instead of 'None' ?
         x_text = self.x.text
@@ -156,11 +153,7 @@
         x_tags = biluo_tags_from_offsets(
             self.x, 
             [(e.start_char, e.end_char, e.label_) for e in x_spans],
-<<<<<<< HEAD
             missing=None
-=======
-            missing=missing
->>>>>>> 5febc100
         )
         gold_to_cand = self.alignment.gold_to_cand
         for token in self.y:

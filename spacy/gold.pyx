# cython: profile=True
# coding: utf8
from __future__ import unicode_literals, print_function

import re
import random
import numpy
import tempfile
import shutil
import itertools
from pathlib import Path
import srsly

from .syntax import nonproj
from .tokens import Doc, Span
<<<<<<< HEAD
from .errors import Errors
from .compat import path2str, basestring_
=======
from .errors import Errors, AlignmentError
from .compat import path2str
>>>>>>> 02e8adf2
from . import util


punct_re = re.compile(r"\W")


def tags_to_entities(tags):
    entities = []
    start = None
    for i, tag in enumerate(tags):
        if tag is None:
            continue
        if tag.startswith("O"):
            # TODO: We shouldn't be getting these malformed inputs. Fix this.
            if start is not None:
                start = None
            continue
        elif tag == "-":
            continue
        elif tag.startswith("I"):
            if start is None:
                raise ValueError(Errors.E067.format(tags=tags[:i + 1]))
            continue
        if tag.startswith("U"):
            entities.append((tag[2:], i, i))
        elif tag.startswith("B"):
            start = i
        elif tag.startswith("L"):
            entities.append((tag[2:], start, i))
            start = None
        else:
            raise ValueError(Errors.E068.format(tag=tag))
    return entities


def merge_sents(raw_annots):
    m_ids, m_words, m_tags, m_heads, m_deps, m_ents = [], [], [], [], [], []
    m_brackets = []
    i = 0
    for raw_annot in raw_annots:
        m_ids.extend(id_ + i for id_ in raw_annot.ids)
        m_words.extend(raw_annot.words)
        m_tags.extend(raw_annot.tags)
        m_heads.extend(head + i for head in raw_annot.heads)
        m_deps.extend(raw_annot.deps)
        m_ents.extend(raw_annot.ents)
        m_brackets.extend((b["first"] + i, b["last"] + i, b["label"])
                          for b in raw_annot.brackets)
        i += len(raw_annot.ids)
    m_annot = RawAnnot(ids=m_ids, words=m_words, tags=m_tags,
                       heads=m_heads, deps=m_deps, ents=m_ents,
                       brackets=m_brackets)

    return m_annot


_ALIGNMENT_NORM_MAP = [("``", "'"), ("''", "'"), ('"', "'"), ("`", "'")]


def _normalize_for_alignment(tokens):
    tokens = [w.replace(" ", "").lower() for w in tokens]
    output = []
    for token in tokens:
        token = token.replace(" ", "").lower()
        for before, after in _ALIGNMENT_NORM_MAP:
            token = token.replace(before, after)
        output.append(token)
    return output


def align(tokens_a, tokens_b):
    """Calculate alignment tables between two tokenizations.

    tokens_a (List[str]): The candidate tokenization.
    tokens_b (List[str]): The reference tokenization.
    RETURNS: (tuple): A 5-tuple consisting of the following information:
      * cost (int): The number of misaligned tokens.
      * a2b (List[int]): Mapping of indices in `tokens_a` to indices in `tokens_b`.
        For instance, if `a2b[4] == 6`, that means that `tokens_a[4]` aligns
        to `tokens_b[6]`. If there's no one-to-one alignment for a token,
        it has the value -1.
      * b2a (List[int]): The same as `a2b`, but mapping the other direction.
      * a2b_multi (Dict[int, int]): A dictionary mapping indices in `tokens_a`
        to indices in `tokens_b`, where multiple tokens of `tokens_a` align to
        the same token of `tokens_b`.
      * b2a_multi (Dict[int, int]): As with `a2b_multi`, but mapping the other
            direction.
    """
    tokens_a = _normalize_for_alignment(tokens_a)
    tokens_b = _normalize_for_alignment(tokens_b)
    cost = 0
    a2b = numpy.empty(len(tokens_a), dtype="i")
    b2a = numpy.empty(len(tokens_b), dtype="i")
    a2b_multi = {}
    b2a_multi = {}
    i = 0
    j = 0
    offset_a = 0
    offset_b = 0
    while i < len(tokens_a) and j < len(tokens_b):
        a = tokens_a[i][offset_a:]
        b = tokens_b[j][offset_b:]
        a2b[i] =  b2a[j] = -1
        if a == b:
            if offset_a == offset_b == 0:
                a2b[i] = j
                b2a[j] = i
            elif offset_a == 0:
                cost += 2
                a2b_multi[i] = j
            elif offset_b == 0:
                cost += 2
                b2a_multi[j] = i
            offset_a = offset_b = 0
            i += 1
            j += 1
        elif b.startswith(a):
            cost += 1
            if offset_a == 0:
                a2b_multi[i] = j
            i += 1
            offset_a = 0
            offset_b += len(a)
        elif a.startswith(b):
            cost += 1
            if offset_b == 0:
                b2a_multi[j] = i
            j += 1
            offset_b = 0
            offset_a += len(b)
        else:
            assert "".join(tokens_a) != "".join(tokens_b)
            raise AlignmentError(Errors.E186.format(tok_a=tokens_a, tok_b=tokens_b))
    return cost, a2b, b2a, a2b_multi, b2a_multi


class GoldCorpus(object):
    """An annotated corpus, using the JSON file format. Manages
    annotations for tagging, dependency parsing and NER.

    DOCS: https://spacy.io/api/goldcorpus
    """
    def __init__(self, train, dev, gold_preproc=False, limit=None):
        """Create a GoldCorpus.

        train (unicode or Path): File or directory of training data.
        dev (unicode or Path): File or directory of development data.
        RETURNS (GoldCorpus): The newly created object.
        """
        self.limit = limit
        if isinstance(train, str) or isinstance(train, Path):
            train = self.read_annots(self.walk_corpus(train))
            dev = self.read_annots(self.walk_corpus(dev))
        # Write temp directory with one doc per file, so we can shuffle and stream
        self.tmp_dir = Path(tempfile.mkdtemp())
        self.write_msgpack(self.tmp_dir / "train", train, limit=self.limit)
        self.write_msgpack(self.tmp_dir / "dev", dev, limit=self.limit)

    def __del__(self):
        shutil.rmtree(path2str(self.tmp_dir))

    @staticmethod
    def write_msgpack(directory, doc_annots, limit=0):
        if not directory.exists():
            directory.mkdir()
        n = 0
        for i, (text, doc_annot) in enumerate(doc_annots):
            doc_tuple = doc_annot.to_tuples()
            srsly.write_msgpack(directory / "{}.msg".format(i), (text, doc_tuple))
            n += len(doc_tuple[1])
            if limit and n >= limit:
                break

    @staticmethod
    def walk_corpus(path):
        path = util.ensure_path(path)
        if not path.is_dir():
            return [path]
        paths = [path]
        locs = []
        seen = set()
        for path in paths:
            if str(path) in seen:
                continue
            seen.add(str(path))
            if path.parts[-1].startswith("."):
                continue
            elif path.is_dir():
                paths.extend(path.iterdir())
            elif path.parts[-1].endswith((".json", ".jsonl")):
                locs.append(path)
        return locs

    @staticmethod
    def read_annots(locs, limit=0):
        """ Yield (text, doc_annot) tuples """
        i = 0
        for loc in locs:
            loc = util.ensure_path(loc)
            if loc.parts[-1].endswith("json"):
                gold_annots = read_json_file(loc)
            elif loc.parts[-1].endswith("jsonl"):
                gold_tuples = srsly.read_jsonl(loc)
                first_gold_tuple = next(gold_tuples)
                gold_tuples = itertools.chain([first_gold_tuple], gold_tuples)
                # TODO: proper format checks with schemas
                if isinstance(first_gold_tuple, dict):
                    gold_annots = read_json_object(gold_tuples)
                else:
                    gold_annots = []
                    for gold_tuple in gold_tuples:
                        text, tuples_dict = gold_tuple
                        cats = tuples_dict["cats"]
                        raw_dict = tuples_dict["raw_annots"]
                        raw_annots = [RawAnnot(ids=d["ids"], words=d["words"], tags=d["tags"],
                                               heads=d["heads"], deps=d["deps"], ents=d["ents"],
                                               brackets=d["brackets"]) for d in raw_dict]
                        gold_annot = (text, DocAnnot(raw_annots=raw_annots, cats=cats))
                        gold_annots.append(gold_annot)

            elif loc.parts[-1].endswith("msg"):
                text, (annot_tuples, cats) = srsly.read_msgpack(loc)
                raw_annots = []
                for annot_tuple in annot_tuples:
                    ids, words, tags, heads, deps, ents, brackets = annot_tuple
                    raw_annot = RawAnnot(ids=ids, words=words, tags=tags,
                                         heads=heads, deps=deps, ents=ents,
                                         brackets=brackets)
                    raw_annots.append(raw_annot)
                gold_annots = [(text, DocAnnot(raw_annots=raw_annots, cats=cats))]
            else:
                supported = ("json", "jsonl", "msg")
                raise ValueError(Errors.E124.format(path=path2str(loc), formats=supported))
            for item in gold_annots:
                yield item
                i += len(item[1].raw_annots)
                if limit and i >= limit:
                    return

    @property
    def dev_tuples(self):
        locs = (self.tmp_dir / "dev").iterdir()
        yield from self.read_annots(locs, limit=self.limit)

    @property
    def train_tuples(self):
        locs = (self.tmp_dir / "train").iterdir()
        yield from self.read_annots(locs, limit=self.limit)

    def count_train(self):
        n = 0
        i = 0
        for raw_text, doc_annot in self.train_tuples:
            for raw_annot in doc_annot.raw_annots:
                n += len(raw_annot.words)
                if self.limit and i >= self.limit:
                    break
                i += 1
        return n

    def train_docs(self, nlp, gold_preproc=False, max_length=None,
                    noise_level=0.0, orth_variant_level=0.0,
                    ignore_misaligned=False):
        locs = list((self.tmp_dir / 'train').iterdir())
        random.shuffle(locs)
        train_tuples = self.read_annots(locs, limit=self.limit)
        gold_docs = self.iter_gold_docs(nlp, train_tuples, gold_preproc,
                                        max_length=max_length,
                                        noise_level=noise_level,
                                        orth_variant_level=orth_variant_level,
                                        make_projective=True,
                                        ignore_misaligned=ignore_misaligned)
        yield from gold_docs

    def train_docs_without_preprocessing(self, nlp, gold_preproc=False):
        gold_docs = self.iter_gold_docs(nlp, self.train_tuples, gold_preproc=gold_preproc)
        yield from gold_docs

    def dev_docs(self, nlp, gold_preproc=False, ignore_misaligned=False):
        gold_docs = self.iter_gold_docs(nlp, self.dev_tuples, gold_preproc=gold_preproc,
                                        ignore_misaligned=ignore_misaligned)
        yield from gold_docs

    @classmethod
<<<<<<< HEAD
    def iter_gold_docs(cls, nlp, gold_data, gold_preproc, max_length=None,
                       noise_level=0.0, orth_variant_level=0.0, make_projective=False):
        for raw_text, doc_annot in gold_data:
            cats = doc_annot.cats
            raw_annots = doc_annot.raw_annots
            if gold_preproc:
                raw_text = None
            else:
                raw_annots = [merge_sents(raw_annots)]
            docs, raw_annots = cls._make_docs(nlp, raw_text, raw_annots,
                                              gold_preproc, noise_level=noise_level,
                                              orth_variant_level=orth_variant_level)
            golds = cls._make_golds(docs, raw_annots, cats, make_projective)
=======
    def iter_gold_docs(cls, nlp, tuples, gold_preproc, max_length=None,
                       noise_level=0.0, orth_variant_level=0.0, make_projective=False,
                       ignore_misaligned=False):
        for raw_text, paragraph_tuples in tuples:
            if gold_preproc:
                raw_text = None
            else:
                paragraph_tuples = merge_sents(paragraph_tuples)
            docs, paragraph_tuples = cls._make_docs(nlp, raw_text,
                    paragraph_tuples, gold_preproc, noise_level=noise_level,
                    orth_variant_level=orth_variant_level)
            golds = cls._make_golds(docs, paragraph_tuples, make_projective,
                                    ignore_misaligned=ignore_misaligned)
>>>>>>> 02e8adf2
            for doc, gold in zip(docs, golds):
                if gold is not None:
                    if (not max_length) or len(doc) < max_length:
                        yield doc, gold

    @classmethod
    def _make_docs(cls, nlp, raw_text, raw_annots, gold_preproc, noise_level=0.0, orth_variant_level=0.0):
        if raw_text is not None:
            raw_text, raw_annots = make_orth_variants(nlp, raw_text, raw_annots,
                                                      orth_variant_level=orth_variant_level)
            raw_text = add_noise(raw_text, noise_level)
            return [nlp.make_doc(raw_text)], raw_annots
        else:
            docs = []
            raw_text, raw_annots = make_orth_variants(nlp, None, raw_annots,
                                                      orth_variant_level=orth_variant_level)
            return [Doc(nlp.vocab, words=add_noise(raw_annot.words, noise_level))
                    for raw_annot in raw_annots], raw_annots


    @classmethod
<<<<<<< HEAD
    def _make_golds(cls, docs, raw_annots, cats, make_projective):
        if len(docs) != len(raw_annots):
            raise ValueError(Errors.E070.format(n_docs=len(docs), n_annots=len(raw_annots)))
        result = []
        for doc, raw_annot in zip(docs, raw_annots):
            result.append(GoldParse.from_raw(doc, raw_annot, cats=cats, make_projective=make_projective))
        return result
=======
    def _make_golds(cls, docs, paragraph_tuples, make_projective, ignore_misaligned=False):
        if len(docs) != len(paragraph_tuples):
            n_annots = len(paragraph_tuples)
            raise ValueError(Errors.E070.format(n_docs=len(docs), n_annots=n_annots))
        golds = []
        for doc, (sent_tuples, (cats, brackets)) in zip(docs, paragraph_tuples):
            try:
                gold = GoldParse.from_annot_tuples(doc, sent_tuples, cats=cats,
                    make_projective=make_projective)
            except AlignmentError:
                if ignore_misaligned:
                    gold = None
                else:
                    raise
            golds.append(gold)
        return golds
>>>>>>> 02e8adf2


def make_orth_variants(nlp, raw, raw_annots, orth_variant_level=0.0):
    if random.random() >= orth_variant_level:
        return raw, raw_annots
    if random.random() >= 0.5:
        lower = True
        if raw is not None:
            raw = raw.lower()
    ndsv = nlp.Defaults.single_orth_variants
    ndpv = nlp.Defaults.paired_orth_variants
    # modify words in paragraph_tuples
    variant_annots = []
    for raw_annot in raw_annots:
        words = raw_annot.words
        tags = raw_annot.tags
        if lower:
            words = [w.lower() for w in words]
        # single variants
        punct_choices = [random.choice(x["variants"]) for x in ndsv]
        for word_idx in range(len(words)):
            for punct_idx in range(len(ndsv)):
                if tags[word_idx] in ndsv[punct_idx]["tags"] \
                        and words[word_idx] in ndsv[punct_idx]["variants"]:
                    words[word_idx] = punct_choices[punct_idx]
        # paired variants
        punct_choices = [random.choice(x["variants"]) for x in ndpv]
        for word_idx in range(len(words)):
            for punct_idx in range(len(ndpv)):
                if tags[word_idx] in ndpv[punct_idx]["tags"] \
                        and words[word_idx] in itertools.chain.from_iterable(ndpv[punct_idx]["variants"]):
                    # backup option: random left vs. right from pair
                    pair_idx = random.choice([0, 1])
                    # best option: rely on paired POS tags like `` / ''
                    if len(ndpv[punct_idx]["tags"]) == 2:
                        pair_idx = ndpv[punct_idx]["tags"].index(tags[word_idx])
                    # next best option: rely on position in variants
                    # (may not be unambiguous, so order of variants matters)
                    else:
                        for pair in ndpv[punct_idx]["variants"]:
                            if words[word_idx] in pair:
                                pair_idx = pair.index(words[word_idx])
                    words[word_idx] = punct_choices[punct_idx][pair_idx]

        new_annot = RawAnnot(ids=raw_annot.ids, words=words, tags=tags,
                             heads=raw_annot.heads, deps=raw_annot.deps, ents=raw_annot.ents,
                             brackets=raw_annot.brackets)

        variant_annots.append(new_annot)
    # modify raw to match variant_paragraph_tuples
    if raw is not None:
        variants = []
        for single_variants in ndsv:
            variants.extend(single_variants["variants"])
        for paired_variants in ndpv:
            variants.extend(list(itertools.chain.from_iterable(paired_variants["variants"])))
        # store variants in reverse length order to be able to prioritize
        # longer matches (e.g., "---" before "--")
        variants = sorted(variants, key=lambda x: len(x))
        variants.reverse()
        variant_raw = ""
        raw_idx = 0
        # add initial whitespace
        while raw_idx < len(raw) and re.match("\s", raw[raw_idx]):
            variant_raw += raw[raw_idx]
            raw_idx += 1
        for raw_annot in variant_annots:
            for word in raw_annot.words:
                match_found = False
                # add identical word
                if word not in variants and raw[raw_idx:].startswith(word):
                    variant_raw += word
                    raw_idx += len(word)
                    match_found = True
                # add variant word
                else:
                    for variant in variants:
                        if not match_found and \
                                raw[raw_idx:].startswith(variant):
                            raw_idx += len(variant)
                            variant_raw += word
                            match_found = True
                # something went wrong, abort
                # (add a warning message?)
                if not match_found:
                    return raw, raw_annots
                # add following whitespace
                while raw_idx < len(raw) and re.match("\s", raw[raw_idx]):
                    variant_raw += raw[raw_idx]
                    raw_idx += 1
        return variant_raw, variant_annots
    return raw, variant_annots


def add_noise(orig, noise_level):
    if random.random() >= noise_level:
        return orig
    elif type(orig) == list:
        corrupted = [_corrupt(word, noise_level) for word in orig]
        corrupted = [w for w in corrupted if w]
        return corrupted
    else:
        return "".join(_corrupt(c, noise_level) for c in orig)


def _corrupt(c, noise_level):
    if random.random() >= noise_level:
        return c
    elif c in [".", "'", "!", "?", ","]:
        return "\n"
    else:
        return c.lower()


def read_json_object(json_corpus_section):
    """Take a list of JSON-formatted documents (e.g. from an already loaded
    training data file) and yield annotations in the GoldParse format.

    json_corpus_section (list): The data.
    YIELDS (DocAnnot): The reformatted data - one (text, doc_annot) tuple per paragraph
    """
    for json_doc in json_corpus_section:
        annots = json_to_annot(json_doc)
        for paragraph_annot in annots:
            yield paragraph_annot


def json_to_annot(doc):
    """Convert an item in the JSON-formatted training data to the DocAnnot format
    used by GoldParse.

    doc (dict): One entry in the training data.
    YIELDS (DocAnnot): The reformatted data - one (text, doc_annot) tuple per paragraph
    """
    paragraphs = []
    for paragraph in doc["paragraphs"]:
        raw_annots = []
        for sent in paragraph["sentences"]:
            words = []
            ids = []
            tags = []
            heads = []
            labels = []
            ner = []
            for i, token in enumerate(sent["tokens"]):
                words.append(token["orth"])
                ids.append(i)
                tags.append(token.get('tag', "-"))
                heads.append(token.get("head", 0) + i)
                labels.append(token.get("dep", ""))
                # Ensure ROOT label is case-insensitive
                if labels[-1].lower() == "root":
                    labels[-1] = "ROOT"
                ner.append(token.get("ner", "-"))
            raw_annot = RawAnnot(ids=ids, words=words, tags=tags,
                                  heads=heads, deps=labels, ents=ner,
                                 brackets=sent.get("brackets", []))
            raw_annots.append(raw_annot)
        if raw_annots:
            cats = {}
            for cat in paragraph.get("cats", {}):
                cats[cat["label"]] = cat["value"]
            doc_annot = DocAnnot(raw_annots=raw_annots, cats=cats)
            yield [paragraph.get("raw", None), doc_annot]


def read_json_file(loc, docs_filter=None, limit=None):
    loc = util.ensure_path(loc)
    if loc.is_dir():
        for filename in loc.iterdir():
            yield from read_json_file(loc / filename, limit=limit)
    else:
        for doc in _json_iterate(loc):
            if docs_filter is not None and not docs_filter(doc):
                continue
            for json_data in json_to_annot(doc):
                yield json_data


def _json_iterate(loc):
    # We should've made these files jsonl...But since we didn't, parse out
    # the docs one-by-one to reduce memory usage.
    # It's okay to read in the whole file -- just don't parse it into JSON.
    cdef bytes py_raw
    loc = util.ensure_path(loc)
    with loc.open("rb") as file_:
        py_raw = file_.read()
    raw = <char*>py_raw
    cdef int square_depth = 0
    cdef int curly_depth = 0
    cdef int inside_string = 0
    cdef int escape = 0
    cdef int start = -1
    cdef char c
    cdef char quote = ord('"')
    cdef char backslash = ord("\\")
    cdef char open_square = ord("[")
    cdef char close_square = ord("]")
    cdef char open_curly = ord("{")
    cdef char close_curly = ord("}")
    for i in range(len(py_raw)):
        c = raw[i]
        if escape:
            escape = False
            continue
        if c == backslash:
            escape = True
            continue
        if c == quote:
            inside_string = not inside_string
            continue
        if inside_string:
            continue
        if c == open_square:
            square_depth += 1
        elif c == close_square:
            square_depth -= 1
        elif c == open_curly:
            if square_depth == 1 and curly_depth == 0:
                start = i
            curly_depth += 1
        elif c == close_curly:
            curly_depth -= 1
            if square_depth == 1 and curly_depth == 0:
                py_str = py_raw[start : i + 1].decode("utf8")
                try:
                    yield srsly.json_loads(py_str)
                except Exception:
                    print(py_str)
                    raise
                start = -1


def iob_to_biluo(tags):
    out = []
    tags = list(tags)
    while tags:
        out.extend(_consume_os(tags))
        out.extend(_consume_ent(tags))
    return out


def _consume_os(tags):
    while tags and tags[0] == "O":
        yield tags.pop(0)


def _consume_ent(tags):
    if not tags:
        return []
    tag = tags.pop(0)
    target_in = "I" + tag[1:]
    target_last = "L" + tag[1:]
    length = 1
    while tags and tags[0] in {target_in, target_last}:
        length += 1
        tags.pop(0)
    label = tag[2:]
    if length == 1:
        if len(label) == 0:
            raise ValueError(Errors.E177.format(tag=tag))
        return ["U-" + label]
    else:
        start = "B-" + label
        end = "L-" + label
        middle = ["I-%s" % label for _ in range(1, length - 1)]
        return [start] + middle + [end]


cdef class RawAnnot:
    def __init__(self, ids, words, tags, heads, deps, ents, brackets):
        self.ids = ids
        self.words = words
        self.tags = tags
        self.heads = heads
        self.deps = deps
        self.ents = ents
        self.brackets = brackets

    def to_tuple(self):
       return self.ids, self.words, self.tags, self.heads, self.deps, self.ents, self.brackets


cdef class DocAnnot:
    def __init__(self, raw_annots, cats=None):
        self.raw_annots = raw_annots
        self.cats = cats
        if not self.cats:
            self.cats = []

    def to_tuples(self):
        annot_tuples = [annot.to_tuple() for annot in self.raw_annots]
        return annot_tuples, self.cats

cdef class GoldParse:
    """Collection for training annotations.

    DOCS: https://spacy.io/api/goldparse
    """
    @classmethod
    def from_raw(cls, doc, RawAnnot raw_annot, make_projective=False, morphology=None, cats=None, links=None):
        return cls(doc, words=raw_annot.words, tags=raw_annot.tags,
                   heads=raw_annot.heads, deps=raw_annot.deps, entities=raw_annot.ents,
                   morphology=morphology, cats=cats, links=links,
                   make_projective=make_projective)

    def get_current_annot(self):
        return RawAnnot(ids=list(range(len(self.words))), words=self.words, tags=self.tags,
                        heads=self.heads, deps=self.labels, ents=self.ner,
                        brackets=[])

    def __init__(self, doc, words=None, tags=None, morphology=None,
                 heads=None, deps=None, entities=None, make_projective=False,
                 cats=None, links=None):
        """Create a GoldParse. The fields will not be initialized if len(doc) is zero.

        doc (Doc): The document the annotations refer to.
        words (iterable): A sequence of unicode word strings.
        tags (iterable): A sequence of strings, representing tag annotations.
        heads (iterable): A sequence of integers, representing syntactic
            head offsets.
        deps (iterable): A sequence of strings, representing the syntactic
            relation types.
        entities (iterable): A sequence of named entity annotations, either as
            BILUO tag strings, or as `(start_char, end_char, label)` tuples,
            representing the entity positions.
        cats (dict): Labels for text classification. Each key in the dictionary
            may be a string or an int, or a `(start_char, end_char, label)`
            tuple, indicating that the label is applied to only part of the
            document (usually a sentence). Unlike entity annotations, label
            annotations can overlap, i.e. a single word can be covered by
            multiple labelled spans. The TextCategorizer component expects
            true examples of a label to have the value 1.0, and negative
            examples of a label to have the value 0.0. Labels not in the
            dictionary are treated as missing - the gradient for those labels
            will be zero.
        links (dict): A dict with `(start_char, end_char)` keys,
            and the values being dicts with kb_id:value entries,
            representing the external IDs in a knowledge base (KB)
            mapped to either 1.0 or 0.0, indicating positive and
            negative examples respectively.
        RETURNS (GoldParse): The newly constructed object.
        """
        self.mem = Pool()
        self.loss = 0
        self.length = len(doc)

        self.cats = {} if cats is None else dict(cats)
        self.links = links

        # avoid allocating memory if the doc does not contain any tokens
        if self.length > 0:
            if words is None:
                words = [token.text for token in doc]
            if tags is None:
                tags = [None for _ in words]
            if heads is None:
                heads = [None for _ in words]
            if deps is None:
                deps = [None for _ in words]
            if morphology is None:
                morphology = [None for _ in words]
            if entities is None:
                entities = ["-" for _ in words]
            elif len(entities) == 0:
                entities = ["O" for _ in words]
            else:
                # Translate the None values to '-', to make processing easier.
                # See Issue #2603
                entities = [(ent if ent is not None else "-") for ent in entities]
                if not isinstance(entities[0], basestring_):
                    # Assume we have entities specified by character offset.
                    entities = biluo_tags_from_offsets(doc, entities)

            # These are filled by the tagger/parser/entity recogniser
            self.c.tags = <int*>self.mem.alloc(len(doc), sizeof(int))
            self.c.heads = <int*>self.mem.alloc(len(doc), sizeof(int))
            self.c.labels = <attr_t*>self.mem.alloc(len(doc), sizeof(attr_t))
            self.c.has_dep = <int*>self.mem.alloc(len(doc), sizeof(int))
            self.c.sent_start = <int*>self.mem.alloc(len(doc), sizeof(int))
            self.c.ner = <Transition*>self.mem.alloc(len(doc), sizeof(Transition))

            self.words = [None] * len(doc)
            self.tags = [None] * len(doc)
            self.heads = [None] * len(doc)
            self.labels = [None] * len(doc)
            self.ner = [None] * len(doc)
            self.morphology = [None] * len(doc)

            # This needs to be done before we align the words
            if make_projective and heads is not None and deps is not None:
                heads, deps = nonproj.projectivize(heads, deps)

            # Do many-to-one alignment for misaligned tokens.
            # If we over-segment, we'll have one gold word that covers a sequence
            # of predicted words
            # If we under-segment, we'll have one predicted word that covers a
            # sequence of gold words.
            # If we "mis-segment", we'll have a sequence of predicted words covering
            # a sequence of gold words. That's many-to-many -- we don't do that.
            cost, i2j, j2i, i2j_multi, j2i_multi = align([t.orth_ for t in doc], words)

            self.cand_to_gold = [(j if j >= 0 else None) for j in i2j]
            self.gold_to_cand = [(i if i >= 0 else None) for i in j2i]

            self.orig = RawAnnot(ids=list(range(len(words))), words=words, tags=tags,
                                 heads=heads, deps=deps, ents=entities,
                                 brackets=[])

            for i, gold_i in enumerate(self.cand_to_gold):
                if doc[i].text.isspace():
                    self.words[i] = doc[i].text
                    self.tags[i] = "_SP"
                    self.heads[i] = None
                    self.labels[i] = None
                    self.ner[i] = None
                    self.morphology[i] = set()
                if gold_i is None:
                    if i in i2j_multi:
                        self.words[i] = words[i2j_multi[i]]
                        self.tags[i] = tags[i2j_multi[i]]
                        self.morphology[i] = morphology[i2j_multi[i]]
                        is_last = i2j_multi[i] != i2j_multi.get(i+1)
                        is_first = i2j_multi[i] != i2j_multi.get(i-1)
                        # Set next word in multi-token span as head, until last
                        if not is_last:
                            self.heads[i] = i+1
                            self.labels[i] = "subtok"
                        else:
                            head_i = heads[i2j_multi[i]]
                            if head_i:
                                self.heads[i] = self.gold_to_cand[head_i]
                            self.labels[i] = deps[i2j_multi[i]]
                        # Now set NER...This is annoying because if we've split
                        # got an entity word split into two, we need to adjust the
                        # BILUO tags. We can't have BB or LL etc.
                        # Case 1: O -- easy.
                        ner_tag = entities[i2j_multi[i]]
                        if ner_tag == "O":
                            self.ner[i] = "O"
                        # Case 2: U. This has to become a B I* L sequence.
                        elif ner_tag.startswith("U-"):
                            if is_first:
                                self.ner[i] = ner_tag.replace("U-", "B-", 1)
                            elif is_last:
                                self.ner[i] = ner_tag.replace("U-", "L-", 1)
                            else:
                                self.ner[i] = ner_tag.replace("U-", "I-", 1)
                        # Case 3: L. If not last, change to I.
                        elif ner_tag.startswith("L-"):
                            if is_last:
                                self.ner[i] = ner_tag
                            else:
                                self.ner[i] = ner_tag.replace("L-", "I-", 1)
                        # Case 4: I. Stays correct
                        elif ner_tag.startswith("I-"):
                            self.ner[i] = ner_tag
                else:
                    self.words[i] = words[gold_i]
                    self.tags[i] = tags[gold_i]
                    self.morphology[i] = morphology[gold_i]
                    if heads[gold_i] is None:
                        self.heads[i] = None
                    else:
                        self.heads[i] = self.gold_to_cand[heads[gold_i]]
                    self.labels[i] = deps[gold_i]
                    self.ner[i] = entities[gold_i]

            # Prevent whitespace that isn't within entities from being tagged as
            # an entity.
            for i in range(len(self.ner)):
                if self.tags[i] == "_SP":
                    prev_ner = self.ner[i-1] if i >= 1 else None
                    next_ner = self.ner[i+1] if (i+1) < len(self.ner) else None
                    if prev_ner == "O" or next_ner == "O":
                        self.ner[i] = "O"

            cycle = nonproj.contains_cycle(self.heads)
            if cycle is not None:
                raise ValueError(Errors.E069.format(cycle=cycle,
                    cycle_tokens=" ".join(["'{}'".format(self.words[tok_id]) for tok_id in cycle]),
                    doc_tokens=" ".join(words[:50])))

    def __len__(self):
        """Get the number of gold-standard tokens.

        RETURNS (int): The number of gold-standard tokens.
        """
        return self.length

    @property
    def is_projective(self):
        """Whether the provided syntactic annotations form a projective
        dependency tree.
        """
        return not nonproj.is_nonproj_tree(self.heads)

    property sent_starts:
        def __get__(self):
            return [self.c.sent_start[i] for i in range(self.length)]

        def __set__(self, sent_starts):
            for gold_i, is_sent_start in enumerate(sent_starts):
                i = self.gold_to_cand[gold_i]
                if i is not None:
                    if is_sent_start in (1, True):
                        self.c.sent_start[i] = 1
                    elif is_sent_start in (-1, False):
                        self.c.sent_start[i] = -1
                    else:
                        self.c.sent_start[i] = 0


def docs_to_json(docs, id=0):
    """Convert a list of Doc objects into the JSON-serializable format used by
    the spacy train command.

    docs (iterable / Doc): The Doc object(s) to convert.
    id (int): Id for the JSON.
    RETURNS (dict): The data in spaCy's JSON format
        - each input doc will be treated as a paragraph in the output doc
    """
    if isinstance(docs, Doc):
        docs = [docs]
    json_doc = {"id": id, "paragraphs": []}
    for i, doc in enumerate(docs):
        json_para = {'raw': doc.text, "sentences": [], "cats": []}
        for cat, val in doc.cats.items():
            json_cat = {"label": cat, "value": val}
            json_para["cats"].append(json_cat)
        ent_offsets = [(e.start_char, e.end_char, e.label_) for e in doc.ents]
        biluo_tags = biluo_tags_from_offsets(doc, ent_offsets)
        for j, sent in enumerate(doc.sents):
            json_sent = {"tokens": [], "brackets": []}
            for token in sent:
                json_token = {"id": token.i, "orth": token.text}
                if doc.is_tagged:
                    json_token["tag"] = token.tag_
                if doc.is_parsed:
                    json_token["head"] = token.head.i-token.i
                    json_token["dep"] = token.dep_
                json_token["ner"] = biluo_tags[token.i]
                json_sent["tokens"].append(json_token)
            json_para["sentences"].append(json_sent)
        json_doc["paragraphs"].append(json_para)
    return json_doc


def biluo_tags_from_offsets(doc, entities, missing="O"):
    """Encode labelled spans into per-token tags, using the
    Begin/In/Last/Unit/Out scheme (BILUO).

    doc (Doc): The document that the entity offsets refer to. The output tags
        will refer to the token boundaries within the document.
    entities (iterable): A sequence of `(start, end, label)` triples. `start`
        and `end` should be character-offset integers denoting the slice into
        the original string.
    RETURNS (list): A list of unicode strings, describing the tags. Each tag
        string will be of the form either "", "O" or "{action}-{label}", where
        action is one of "B", "I", "L", "U". The string "-" is used where the
        entity offsets don't align with the tokenization in the `Doc` object.
        The training algorithm will view these as missing values. "O" denotes a
        non-entity token. "B" denotes the beginning of a multi-token entity,
        "I" the inside of an entity of three or more tokens, and "L" the end
        of an entity of two or more tokens. "U" denotes a single-token entity.

    EXAMPLE:
        >>> text = 'I like London.'
        >>> entities = [(len('I like '), len('I like London'), 'LOC')]
        >>> doc = nlp.tokenizer(text)
        >>> tags = biluo_tags_from_offsets(doc, entities)
        >>> assert tags == ["O", "O", 'U-LOC', "O"]
    """
    # Ensure no overlapping entity labels exist
    tokens_in_ents = {}

    starts = {token.idx: token.i for token in doc}
    ends = {token.idx + len(token): token.i for token in doc}
    biluo = ["-" for _ in doc]
    # Handle entity cases
    for start_char, end_char, label in entities:
        for token_index in range(start_char, end_char):
            if token_index in tokens_in_ents.keys():
                raise ValueError(Errors.E103.format(
                    span1=(tokens_in_ents[token_index][0],
                            tokens_in_ents[token_index][1],
                            tokens_in_ents[token_index][2]),
                    span2=(start_char, end_char, label)))
            tokens_in_ents[token_index] = (start_char, end_char, label)

        start_token = starts.get(start_char)
        end_token = ends.get(end_char)
        # Only interested if the tokenization is correct
        if start_token is not None and end_token is not None:
            if start_token == end_token:
                biluo[start_token] = "U-%s" % label
            else:
                biluo[start_token] = "B-%s" % label
                for i in range(start_token+1, end_token):
                    biluo[i] = "I-%s" % label
                biluo[end_token] = "L-%s" % label
    # Now distinguish the O cases from ones where we miss the tokenization
    entity_chars = set()
    for start_char, end_char, label in entities:
        for i in range(start_char, end_char):
            entity_chars.add(i)
    for token in doc:
        for i in range(token.idx, token.idx + len(token)):
            if i in entity_chars:
                break
        else:
            biluo[token.i] = missing
    return biluo


def spans_from_biluo_tags(doc, tags):
    """Encode per-token tags following the BILUO scheme into Span object, e.g.
    to overwrite the doc.ents.

    doc (Doc): The document that the BILUO tags refer to.
    entities (iterable): A sequence of BILUO tags with each tag describing one
        token. Each tags string will be of the form of either "", "O" or
        "{action}-{label}", where action is one of "B", "I", "L", "U".
    RETURNS (list): A sequence of Span objects.
    """
    token_offsets = tags_to_entities(tags)
    spans = []
    for label, start_idx, end_idx in token_offsets:
        span = Span(doc, start_idx, end_idx + 1, label=label)
        spans.append(span)
    return spans


def offsets_from_biluo_tags(doc, tags):
    """Encode per-token tags following the BILUO scheme into entity offsets.

    doc (Doc): The document that the BILUO tags refer to.
    entities (iterable): A sequence of BILUO tags with each tag describing one
        token. Each tags string will be of the form of either "", "O" or
        "{action}-{label}", where action is one of "B", "I", "L", "U".
    RETURNS (list): A sequence of `(start, end, label)` triples. `start` and
        `end` will be character-offset integers denoting the slice into the
        original string.
    """
    spans = spans_from_biluo_tags(doc, tags)
    return [(span.start_char, span.end_char, span.label_) for span in spans]


def is_punct_label(label):
    return label == "P" or label.lower() == "punct"<|MERGE_RESOLUTION|>--- conflicted
+++ resolved
@@ -13,13 +13,8 @@
 
 from .syntax import nonproj
 from .tokens import Doc, Span
-<<<<<<< HEAD
-from .errors import Errors
+from .errors import Errors, AlignmentError
 from .compat import path2str, basestring_
-=======
-from .errors import Errors, AlignmentError
-from .compat import path2str
->>>>>>> 02e8adf2
 from . import util
 
 
@@ -304,9 +299,9 @@
         yield from gold_docs
 
     @classmethod
-<<<<<<< HEAD
     def iter_gold_docs(cls, nlp, gold_data, gold_preproc, max_length=None,
-                       noise_level=0.0, orth_variant_level=0.0, make_projective=False):
+                       noise_level=0.0, orth_variant_level=0.0, make_projective=False,
+                       ignore_misaligned=False):
         for raw_text, doc_annot in gold_data:
             cats = doc_annot.cats
             raw_annots = doc_annot.raw_annots
@@ -317,22 +312,8 @@
             docs, raw_annots = cls._make_docs(nlp, raw_text, raw_annots,
                                               gold_preproc, noise_level=noise_level,
                                               orth_variant_level=orth_variant_level)
-            golds = cls._make_golds(docs, raw_annots, cats, make_projective)
-=======
-    def iter_gold_docs(cls, nlp, tuples, gold_preproc, max_length=None,
-                       noise_level=0.0, orth_variant_level=0.0, make_projective=False,
-                       ignore_misaligned=False):
-        for raw_text, paragraph_tuples in tuples:
-            if gold_preproc:
-                raw_text = None
-            else:
-                paragraph_tuples = merge_sents(paragraph_tuples)
-            docs, paragraph_tuples = cls._make_docs(nlp, raw_text,
-                    paragraph_tuples, gold_preproc, noise_level=noise_level,
-                    orth_variant_level=orth_variant_level)
-            golds = cls._make_golds(docs, paragraph_tuples, make_projective,
+            golds = cls._make_golds(docs, raw_annots, cats, make_projective,
                                     ignore_misaligned=ignore_misaligned)
->>>>>>> 02e8adf2
             for doc, gold in zip(docs, golds):
                 if gold is not None:
                     if (not max_length) or len(doc) < max_length:
@@ -354,24 +335,13 @@
 
 
     @classmethod
-<<<<<<< HEAD
-    def _make_golds(cls, docs, raw_annots, cats, make_projective):
+    def _make_golds(cls, docs, raw_annots, cats, make_projective, ignore_misaligned=False):
         if len(docs) != len(raw_annots):
             raise ValueError(Errors.E070.format(n_docs=len(docs), n_annots=len(raw_annots)))
-        result = []
+        golds = []
         for doc, raw_annot in zip(docs, raw_annots):
-            result.append(GoldParse.from_raw(doc, raw_annot, cats=cats, make_projective=make_projective))
-        return result
-=======
-    def _make_golds(cls, docs, paragraph_tuples, make_projective, ignore_misaligned=False):
-        if len(docs) != len(paragraph_tuples):
-            n_annots = len(paragraph_tuples)
-            raise ValueError(Errors.E070.format(n_docs=len(docs), n_annots=n_annots))
-        golds = []
-        for doc, (sent_tuples, (cats, brackets)) in zip(docs, paragraph_tuples):
             try:
-                gold = GoldParse.from_annot_tuples(doc, sent_tuples, cats=cats,
-                    make_projective=make_projective)
+                gold = GoldParse.from_raw(doc, raw_annot, cats=cats, make_projective=make_projective)
             except AlignmentError:
                 if ignore_misaligned:
                     gold = None
@@ -379,7 +349,6 @@
                     raise
             golds.append(gold)
         return golds
->>>>>>> 02e8adf2
 
 
 def make_orth_variants(nlp, raw, raw_annots, orth_variant_level=0.0):

# cython: profile=True
# coding: utf8
from __future__ import unicode_literals, print_function

import re
import random
import numpy
import tempfile
import shutil
import itertools
from pathlib import Path
import srsly

from .syntax import nonproj
from .tokens import Doc, Span
from .errors import Errors, AlignmentError
from .compat import path2str, basestring_
from . import util


punct_re = re.compile(r"\W")


def tags_to_entities(tags):
    entities = []
    start = None
    for i, tag in enumerate(tags):
        if tag is None:
            continue
        if tag.startswith("O"):
            # TODO: We shouldn't be getting these malformed inputs. Fix this.
            if start is not None:
                start = None
            continue
        elif tag == "-":
            continue
        elif tag.startswith("I"):
            if start is None:
                raise ValueError(Errors.E067.format(tags=tags[:i + 1]))
            continue
        if tag.startswith("U"):
            entities.append((tag[2:], i, i))
        elif tag.startswith("B"):
            start = i
        elif tag.startswith("L"):
            entities.append((tag[2:], start, i))
            start = None
        else:
            raise ValueError(Errors.E068.format(tag=tag))
    return entities


<<<<<<< HEAD
def merge_sents(sents):
    m_deps = [[], [], [], [], [], []]
    m_cats = {}
    m_brackets = []
    i = 0
    for (ids, words, tags, heads, labels, ner), (cats, brackets) in sents:
        m_deps[0].extend(id_ + i for id_ in ids)
        m_deps[1].extend(words)
        m_deps[2].extend(tags)
        m_deps[3].extend(head + i for head in heads)
        m_deps[4].extend(labels)
        m_deps[5].extend(ner)
        m_brackets.extend((b["first"] + i, b["last"] + i, b["label"])
                          for b in brackets)
        m_cats.update(cats)
        i += len(ids)
    return [(m_deps, (m_cats, m_brackets))]
=======
_ALIGNMENT_NORM_MAP = [("``", "'"), ("''", "'"), ('"', "'"), ("`", "'")]
>>>>>>> faaa8325


def _normalize_for_alignment(tokens):
    tokens = [w.replace(" ", "").lower() for w in tokens]
    output = []
    for token in tokens:
        token = token.replace(" ", "").lower()
        output.append(token)
    return output


def align(tokens_a, tokens_b):
    """Calculate alignment tables between two tokenizations.

    tokens_a (List[str]): The candidate tokenization.
    tokens_b (List[str]): The reference tokenization.
    RETURNS: (tuple): A 5-tuple consisting of the following information:
      * cost (int): The number of misaligned tokens.
      * a2b (List[int]): Mapping of indices in `tokens_a` to indices in `tokens_b`.
        For instance, if `a2b[4] == 6`, that means that `tokens_a[4]` aligns
        to `tokens_b[6]`. If there's no one-to-one alignment for a token,
        it has the value -1.
      * b2a (List[int]): The same as `a2b`, but mapping the other direction.
      * a2b_multi (Dict[int, int]): A dictionary mapping indices in `tokens_a`
        to indices in `tokens_b`, where multiple tokens of `tokens_a` align to
        the same token of `tokens_b`.
      * b2a_multi (Dict[int, int]): As with `a2b_multi`, but mapping the other
            direction.
    """
    tokens_a = _normalize_for_alignment(tokens_a)
    tokens_b = _normalize_for_alignment(tokens_b)
    cost = 0
    a2b = numpy.empty(len(tokens_a), dtype="i")
    b2a = numpy.empty(len(tokens_b), dtype="i")
    a2b.fill(-1)
    b2a.fill(-1)
    a2b_multi = {}
    b2a_multi = {}
    i = 0
    j = 0
    offset_a = 0
    offset_b = 0
    while i < len(tokens_a) and j < len(tokens_b):
        a = tokens_a[i][offset_a:]
        b = tokens_b[j][offset_b:]
        if a == b:
            if offset_a == offset_b == 0:
                a2b[i] = j
                b2a[j] = i
            elif offset_a == 0:
                cost += 2
                a2b_multi[i] = j
            elif offset_b == 0:
                cost += 2
                b2a_multi[j] = i
            offset_a = offset_b = 0
            i += 1
            j += 1
        elif a == "":
            assert offset_a == 0
            cost += 1
            i += 1
        elif b == "":
            assert offset_b == 0
            cost += 1
            j += 1
        elif b.startswith(a):
            cost += 1
            if offset_a == 0:
                a2b_multi[i] = j
            i += 1
            offset_a = 0
            offset_b += len(a)
        elif a.startswith(b):
            cost += 1
            if offset_b == 0:
                b2a_multi[j] = i
            j += 1
            offset_b = 0
            offset_a += len(b)
        else:
            assert "".join(tokens_a) != "".join(tokens_b)
            raise AlignmentError(Errors.E186.format(tok_a=tokens_a, tok_b=tokens_b))
    return cost, a2b, b2a, a2b_multi, b2a_multi


class GoldCorpus(object):
    """An annotated corpus, using the JSON file format. Manages
    annotations for tagging, dependency parsing and NER.

    DOCS: https://spacy.io/api/goldcorpus
    """
    def __init__(self, train, dev, gold_preproc=False, limit=None):
        """Create a GoldCorpus.

        train (unicode or Path): File or directory of training data.
        dev (unicode or Path): File or directory of development data.
        RETURNS (GoldCorpus): The newly created object.
        """
        self.limit = limit
        if isinstance(train, str) or isinstance(train, Path):
            train = self.read_examples(self.walk_corpus(train))
            dev = self.read_examples(self.walk_corpus(dev))
        # Write temp directory with one doc per file, so we can shuffle and stream
        self.tmp_dir = Path(tempfile.mkdtemp())
        self.write_msgpack(self.tmp_dir / "train", train, limit=self.limit)
        self.write_msgpack(self.tmp_dir / "dev", dev, limit=self.limit)

    def __del__(self):
        shutil.rmtree(path2str(self.tmp_dir))

    @staticmethod
    def write_msgpack(directory, examples, limit=0):
        if not directory.exists():
            directory.mkdir()
        n = 0
        for i, example in enumerate(examples):
            ex_dict = example.to_dict()
            text = example.text
            srsly.write_msgpack(directory / "{}.msg".format(i), (text, ex_dict))
            n += len(example.token_annotations)
            if limit and n >= limit:
                break

    @staticmethod
    def walk_corpus(path):
        path = util.ensure_path(path)
        if not path.is_dir():
            return [path]
        paths = [path]
        locs = []
        seen = set()
        for path in paths:
            if str(path) in seen:
                continue
            seen.add(str(path))
            if path.parts[-1].startswith("."):
                continue
            elif path.is_dir():
                paths.extend(path.iterdir())
            elif path.parts[-1].endswith((".json", ".jsonl")):
                locs.append(path)
        return locs

    @staticmethod
    def read_examples(locs, limit=0):
        """ Yield training examples """
        i = 0
        for loc in locs:
            loc = util.ensure_path(loc)
            if loc.parts[-1].endswith("json"):
                examples = read_json_file(loc)
            elif loc.parts[-1].endswith("jsonl"):
                gold_tuples = srsly.read_jsonl(loc)
                first_gold_tuple = next(gold_tuples)
                gold_tuples = itertools.chain([first_gold_tuple], gold_tuples)
                # TODO: proper format checks with schemas
                if isinstance(first_gold_tuple, dict):
                    if first_gold_tuple.get("paragraphs", None):
                        examples = read_json_object(gold_tuples)
                    elif first_gold_tuple.get("doc_annotation", None):
                        examples = []
                        for ex_dict in gold_tuples:
                            doc = ex_dict.get("doc", None)
                            if doc is None:
                                doc = ex_dict.get("text", None)
                            examples.append(Example.from_dict(ex_dict, doc=doc))

            elif loc.parts[-1].endswith("msg"):
                text, ex_dict = srsly.read_msgpack(loc)
                examples = [Example.from_dict(ex_dict, doc=text)]
            else:
                supported = ("json", "jsonl", "msg")
                raise ValueError(Errors.E124.format(path=path2str(loc), formats=supported))
            for example in examples:
                yield example
                i += len(example.token_annotations)
                if limit and i >= limit:
                    return

    @property
    def dev_examples(self):
        locs = (self.tmp_dir / "dev").iterdir()
        yield from self.read_examples(locs, limit=self.limit)

    @property
    def train_examples(self):
        locs = (self.tmp_dir / "train").iterdir()
        yield from self.read_examples(locs, limit=self.limit)

    def count_train(self):
        # TODO: should this count words or sentences ?
        n = 0
        i = 0
        for example in self.train_examples:
            for token_annotation in example.token_annotations:
                n += len(token_annotation.words)
                if self.limit and i >= self.limit:
                    break
                i += 1
        return n

    def train_dataset(self, nlp, gold_preproc=False, max_length=None,
                    noise_level=0.0, orth_variant_level=0.0,
                    ignore_misaligned=False):
        locs = list((self.tmp_dir / 'train').iterdir())
        random.shuffle(locs)
        train_examples = self.read_examples(locs, limit=self.limit)
        gold_examples = self.iter_gold_docs(nlp, train_examples, gold_preproc,
                                        max_length=max_length,
                                        noise_level=noise_level,
                                        orth_variant_level=orth_variant_level,
                                        make_projective=True,
                                        ignore_misaligned=ignore_misaligned)
        yield from gold_examples

    def train_dataset_without_preprocessing(self, nlp, gold_preproc=False):
        examples = self.iter_gold_docs(nlp, self.train_examples, gold_preproc=gold_preproc)
        yield from examples

    def dev_dataset(self, nlp, gold_preproc=False, ignore_misaligned=False):
        examples = self.iter_gold_docs(nlp, self.dev_examples, gold_preproc=gold_preproc,
                                        ignore_misaligned=ignore_misaligned)
        yield from examples

    @classmethod
    def iter_gold_docs(cls, nlp, examples, gold_preproc, max_length=None,
                       noise_level=0.0, orth_variant_level=0.0, make_projective=False,
                       ignore_misaligned=False):
        """ Setting gold_preproc will result in creating a doc per 'sentence' """
        for example in examples:
            if gold_preproc:
                example.doc = None
            else:
                example = example.merge_sents()
            example.make_projective = make_projective
            example.ignore_misaligned = ignore_misaligned
            examples = cls._make_docs(nlp, example,
                                      gold_preproc, noise_level=noise_level,
                                      orth_variant_level=orth_variant_level)
            examples = cls._make_golds(examples, vocab=nlp.vocab)
            for ex in examples:
                if ex.gold is not None:
                    if (not max_length) or len(ex.doc) < max_length:
                        yield ex

    @classmethod
    def _make_docs(cls, nlp, example, gold_preproc, noise_level=0.0, orth_variant_level=0.0):
        # gold_preproc is not used ?!
        if example.text is not None:
            var_example = make_orth_variants(nlp, example, orth_variant_level=orth_variant_level)
            var_text = add_noise(var_example.text, noise_level)
            var_doc = nlp.make_doc(var_text)
            var_example.doc = var_doc
            return [var_example]
        else:
            var_example = make_orth_variants(nlp, example, orth_variant_level=orth_variant_level)
            doc_examples = []
            for token_annotation in var_example.token_annotations:
                t_doc = Doc(nlp.vocab, words=add_noise(token_annotation.words, noise_level))
                doc_example = Example(doc_annotation=example.doc_annotation,
                                      token_annotations=[token_annotation],
                                      doc=t_doc)
                doc_examples.append(doc_example)
            return doc_examples

    @classmethod
    def _make_golds(cls, examples, vocab=None):
        gold_examples = []
        for example in examples:
            gold_parses = example.get_gold_parses(vocab=vocab)
            for (doc, gold) in gold_parses:
                ex = Example(doc=doc)
                ex.goldparse = gold
                gold_examples.append(ex)
        return gold_examples

def make_orth_variants(nlp, example, orth_variant_level=0.0):
    if random.random() >= orth_variant_level:
        return example
    if not example.token_annotations:
        return example
    raw = example.text
    if random.random() >= 0.5:
        lower = True
        if raw is not None:
            raw = raw.lower()
    ndsv = nlp.Defaults.single_orth_variants
    ndpv = nlp.Defaults.paired_orth_variants
    # modify words in paragraph_tuples
    variant_example = Example(doc=raw)
    for token_annotation in example.token_annotations:
        words = token_annotation.words
        tags = token_annotation.tags
        if not words or not tags:
           # add the unmodified annotation
            token_dict = token_annotation.to_dict()
            variant_example.add_token_annotation(**token_dict)
        else:
            if lower:
                words = [w.lower() for w in words]
            # single variants
            punct_choices = [random.choice(x["variants"]) for x in ndsv]
            for word_idx in range(len(words)):
                for punct_idx in range(len(ndsv)):
                    if tags[word_idx] in ndsv[punct_idx]["tags"] \
                            and words[word_idx] in ndsv[punct_idx]["variants"]:
                        words[word_idx] = punct_choices[punct_idx]
            # paired variants
            punct_choices = [random.choice(x["variants"]) for x in ndpv]
            for word_idx in range(len(words)):
                for punct_idx in range(len(ndpv)):
                    if tags[word_idx] in ndpv[punct_idx]["tags"] \
                            and words[word_idx] in itertools.chain.from_iterable(ndpv[punct_idx]["variants"]):
                        # backup option: random left vs. right from pair
                        pair_idx = random.choice([0, 1])
                        # best option: rely on paired POS tags like `` / ''
                        if len(ndpv[punct_idx]["tags"]) == 2:
                            pair_idx = ndpv[punct_idx]["tags"].index(tags[word_idx])
                        # next best option: rely on position in variants
                        # (may not be unambiguous, so order of variants matters)
                        else:
                            for pair in ndpv[punct_idx]["variants"]:
                                if words[word_idx] in pair:
                                    pair_idx = pair.index(words[word_idx])
                        words[word_idx] = punct_choices[punct_idx][pair_idx]

            token_dict = token_annotation.to_dict()
            token_dict["words"] = words
            token_dict["tags"] = tags
            variant_example.add_token_annotation(**token_dict)
    # modify raw to match variant_paragraph_tuples
    if raw is not None:
        variants = []
        for single_variants in ndsv:
            variants.extend(single_variants["variants"])
        for paired_variants in ndpv:
            variants.extend(list(itertools.chain.from_iterable(paired_variants["variants"])))
        # store variants in reverse length order to be able to prioritize
        # longer matches (e.g., "---" before "--")
        variants = sorted(variants, key=lambda x: len(x))
        variants.reverse()
        variant_raw = ""
        raw_idx = 0
        # add initial whitespace
        while raw_idx < len(raw) and re.match("\s", raw[raw_idx]):
            variant_raw += raw[raw_idx]
            raw_idx += 1
        for token_annotation in variant_example.token_annotations:
            for word in token_annotation.words:
                match_found = False
                # add identical word
                if word not in variants and raw[raw_idx:].startswith(word):
                    variant_raw += word
                    raw_idx += len(word)
                    match_found = True
                # add variant word
                else:
                    for variant in variants:
                        if not match_found and \
                                raw[raw_idx:].startswith(variant):
                            raw_idx += len(variant)
                            variant_raw += word
                            match_found = True
                # something went wrong, abort
                # (add a warning message?)
                if not match_found:
                    return example
                # add following whitespace
                while raw_idx < len(raw) and re.match("\s", raw[raw_idx]):
                    variant_raw += raw[raw_idx]
                    raw_idx += 1
        variant_example.doc = variant_raw
        return variant_example
    return variant_example


def add_noise(orig, noise_level):
    if random.random() >= noise_level:
        return orig
    elif type(orig) == list:
        corrupted = [_corrupt(word, noise_level) for word in orig]
        corrupted = [w for w in corrupted if w]
        return corrupted
    else:
        return "".join(_corrupt(c, noise_level) for c in orig)


def _corrupt(c, noise_level):
    if random.random() >= noise_level:
        return c
    elif c in [".", "'", "!", "?", ","]:
        return "\n"
    else:
        return c.lower()


def read_json_object(json_corpus_section):
    """Take a list of JSON-formatted documents (e.g. from an already loaded
    training data file) and yield annotations in the GoldParse format.

    json_corpus_section (list): The data.
    YIELDS (Example): The reformatted data - one training example per paragraph
    """
    for json_doc in json_corpus_section:
        examples = json_to_examples(json_doc)
        for ex in examples:
            yield ex


def json_to_examples(doc):
    """Convert an item in the JSON-formatted training data to the format
    used by GoldParse.

    doc (dict): One entry in the training data.
    YIELDS (Example): The reformatted data - one training example per paragraph
    """
    paragraphs = []
    for paragraph in doc["paragraphs"]:
        example = Example(doc=paragraph.get("raw", None))
        for sent in paragraph["sentences"]:
            words = []
            ids = []
            tags = []
            heads = []
            labels = []
            ner = []
            for i, token in enumerate(sent["tokens"]):
                words.append(token["orth"])
                ids.append(i)
                tags.append(token.get('tag', "-"))
                heads.append(token.get("head", 0) + i)
                labels.append(token.get("dep", ""))
                # Ensure ROOT label is case-insensitive
                if labels[-1].lower() == "root":
                    labels[-1] = "ROOT"
                ner.append(token.get("ner", "-"))
            example.add_token_annotation(ids=ids, words=words, tags=tags,
                                        heads=heads, deps=labels, entities=ner,
                                        brackets=sent.get("brackets", []))
        cats = {}
        for cat in paragraph.get("cats", {}):
            cats[cat["label"]] = cat["value"]
        example.add_doc_annotation(cats=cats)
        yield example


def read_json_file(loc, docs_filter=None, limit=None):
    loc = util.ensure_path(loc)
    if loc.is_dir():
        for filename in loc.iterdir():
            yield from read_json_file(loc / filename, limit=limit)
    else:
        for doc in _json_iterate(loc):
            if docs_filter is not None and not docs_filter(doc):
                continue
            for json_data in json_to_examples(doc):
                yield json_data


def _json_iterate(loc):
    # We should've made these files jsonl...But since we didn't, parse out
    # the docs one-by-one to reduce memory usage.
    # It's okay to read in the whole file -- just don't parse it into JSON.
    cdef bytes py_raw
    loc = util.ensure_path(loc)
    with loc.open("rb") as file_:
        py_raw = file_.read()
    raw = <char*>py_raw
    cdef int square_depth = 0
    cdef int curly_depth = 0
    cdef int inside_string = 0
    cdef int escape = 0
    cdef int start = -1
    cdef char c
    cdef char quote = ord('"')
    cdef char backslash = ord("\\")
    cdef char open_square = ord("[")
    cdef char close_square = ord("]")
    cdef char open_curly = ord("{")
    cdef char close_curly = ord("}")
    for i in range(len(py_raw)):
        c = raw[i]
        if escape:
            escape = False
            continue
        if c == backslash:
            escape = True
            continue
        if c == quote:
            inside_string = not inside_string
            continue
        if inside_string:
            continue
        if c == open_square:
            square_depth += 1
        elif c == close_square:
            square_depth -= 1
        elif c == open_curly:
            if square_depth == 1 and curly_depth == 0:
                start = i
            curly_depth += 1
        elif c == close_curly:
            curly_depth -= 1
            if square_depth == 1 and curly_depth == 0:
                py_str = py_raw[start : i + 1].decode("utf8")
                try:
                    yield srsly.json_loads(py_str)
                except Exception:
                    print(py_str)
                    raise
                start = -1


def iob_to_biluo(tags):
    out = []
    tags = list(tags)
    while tags:
        out.extend(_consume_os(tags))
        out.extend(_consume_ent(tags))
    return out


def _consume_os(tags):
    while tags and tags[0] == "O":
        yield tags.pop(0)


def _consume_ent(tags):
    if not tags:
        return []
    tag = tags.pop(0)
    target_in = "I" + tag[1:]
    target_last = "L" + tag[1:]
    length = 1
    while tags and tags[0] in {target_in, target_last}:
        length += 1
        tags.pop(0)
    label = tag[2:]
    if length == 1:
        if len(label) == 0:
            raise ValueError(Errors.E177.format(tag=tag))
        return ["U-" + label]
    else:
        start = "B-" + label
        end = "L-" + label
        middle = ["I-%s" % label for _ in range(1, length - 1)]
        return [start] + middle + [end]


cdef class TokenAnnotation:
    def __init__(self, ids=None, words=None, tags=None, heads=None, deps=None, entities=None, morphology=None, brackets=None):
        self.ids = ids if ids else []
        self.words = words if words else []
        self.tags = tags if tags else []
        self.heads = heads if heads else []
        self.deps = deps if deps else []
        self.entities = entities if entities else []
        self.brackets = brackets if brackets else []
        self.morphology = morphology if morphology else []

    @classmethod
    def from_dict(cls, token_dict):
        return cls(ids=token_dict.get("ids", None),
                   words=token_dict.get("words", None),
                   tags=token_dict.get("tags", None),
                   heads=token_dict.get("heads", None),
                   deps=token_dict.get("deps", None),
                   entities=token_dict.get("entities", None),
                   morphology=token_dict.get("morphology", None),
                   brackets=token_dict.get("brackets", None))

    def to_dict(self):
        return {"ids": self.ids,
                "words": self.words,
                "tags": self.tags,
                "heads": self.heads,
                "deps": self.deps,
                "entities": self.entities,
                "morphology": self.morphology,
                "brackets": self.brackets}


cdef class DocAnnotation:
    def __init__(self, cats=None, links=None):
        self.cats = cats if cats else {}
        self.links = links if links else {}

    @classmethod
    def from_dict(cls, doc_dict):
        return cls(cats=doc_dict.get("cats", None), links=doc_dict.get("links", None))

    def to_dict(self):
        return {"cats": self.cats, "links": self.links}


cdef class Example:
    def __init__(self, doc_annotation=None, token_annotations=None, doc=None,
                 make_projective=False, ignore_misaligned=False, goldparse=None):
        """ Doc can either be text, or an actual Doc """
        self.doc = doc
        self.doc_annotation = doc_annotation if doc_annotation else DocAnnotation()
        self.token_annotations = token_annotations if token_annotations else []
        self.make_projective = make_projective
        self.ignore_misaligned = ignore_misaligned
        self.goldparse = goldparse

    @classmethod
    def from_gold(cls, goldparse, doc=None):
        doc_annotation = DocAnnotation(cats=goldparse.cats, links=goldparse.links)
        token_annotation = goldparse.get_token_annotation()
        return cls(doc_annotation, [token_annotation], doc)

    @classmethod
    def from_dict(cls, example_dict, doc=None):
        token_dicts = example_dict["token_annotations"]
        token_annotations = [TokenAnnotation.from_dict(t) for t in token_dicts]
        doc_dict = example_dict["doc_annotation"]
        doc_annotation = DocAnnotation.from_dict(doc_dict)
        return cls(doc_annotation, token_annotations, doc)

    def to_dict(self):
        """ Note that this method does NOT export the doc, only the annotations ! """
        token_dicts = [t.to_dict() for t in self.token_annotations]
        doc_dict = self.doc_annotation.to_dict()
        return {"token_annotations": token_dicts, "doc_annotation": doc_dict}

    @property
    def text(self):
        if self.doc is None:
            return None
        if isinstance(self.doc, Doc):
            return self.doc.text
        return self.doc

    @property
    def gold(self):
        if self.goldparse is None:
            doc, gold = self.get_gold_parses(merge=True)[0]
            self.goldparse = gold
        return self.goldparse

    def add_token_annotation(self, ids=None, words=None, tags=None, heads=None,
                             deps=None, entities=None, morphology=None, brackets=None):
        t = TokenAnnotation(ids=ids, words=words, tags=tags,
                            heads=heads, deps=deps, entities=entities,
                            morphology=morphology, brackets=brackets)
        self.token_annotations.append(t)

    def add_doc_annotation(self, cats=None, links=None):
        if cats:
            self.doc_annotation.cats.update(cats)
        if links:
            self.doc_annotation.links.update(links)

    def merge_sents(self):
        """ Merge the list of token annotations into one object and return this new object """
        m_example = Example(doc=self.doc, doc_annotation=self.doc_annotation)
        m_ids, m_words, m_tags, m_heads, m_deps, m_ents, m_morph = [], [], [], [], [], [], []
        m_brackets = []
        i = 0
        for t in self.token_annotations:
            m_ids.extend(id_ + i for id_ in t.ids)
            m_words.extend(t.words)
            m_tags.extend(t.tags)
            m_heads.extend(head + i if head else None for head in t.heads)
            m_deps.extend(t.deps)
            m_ents.extend(t.entities)
            m_morph.extend(t.morphology)
            m_brackets.extend((b["first"] + i, b["last"] + i, b["label"])
                              for b in t.brackets)
            i += len(t.ids)
        m_example.add_token_annotation(ids=m_ids, words=m_words, tags=m_tags,
                                       heads=m_heads, deps=m_deps, entities=m_ents,
                                       morphology=m_morph, brackets=m_brackets)
        return m_example


    def get_gold_parses(self, merge=False, vocab=None):
        """Return a list of (doc, GoldParse) objects.
        If merge is set to True, add all Token annotations to one big list."""
        d = self.doc_annotation
        # merging different sentences
        if merge:
            merged_example = self.merge_sents()
            assert(len(merged_example.token_annotations)) == 1
            t = merged_example.token_annotations[0]
            m_doc = merged_example.doc
            if not m_doc:
                if not vocab:
                    raise ValueError(Errors.E998)
                m_doc = Doc(vocab, words=t.words)
            try:
                gp = GoldParse.from_annotation(m_doc, d, t, make_projective=self.make_projective)
            except AlignmentError:
                if self.ignore_misaligned:
                    gp = None
                else:
                    raise
            return [(self.doc, gp)]
        # we only have one sentence and an appropriate doc
        elif len(self.token_annotations) == 1 and self.doc is not None:
            t = self.token_annotations[0]
            try:
                gp = GoldParse.from_annotation(self.doc, d, t, make_projective=self.make_projective)
            except AlignmentError:
                if self.ignore_misaligned:
                    gp = None
                else:
                    raise
            return [(self.doc, gp)]
        # not merging: one GoldParse per 'sentence', defining docs with the words from each sentence
        else:
            parses = []
            for t in self.token_annotations:
                if not vocab:
                    raise ValueError(Errors.E998)
                t_doc = Doc(vocab, words=t.words)
                try:
                    gp = GoldParse.from_annotation(t_doc, d, t, make_projective=self.make_projective)
                except AlignmentError:
                    if self.ignore_misaligned:
                        gp = None
                    else:
                        raise
                if gp is not None:
                    parses.append((t_doc, gp))
            return parses

    @classmethod
    def to_example_objects(cls, examples, make_doc=None, keep_raw_text=False):
        """
        Return a list of Example objects, from a variety of input formats.
        make_doc needs to be provided when the examples contain text strings and keep_raw_text=False
        """
        if isinstance(examples, Example):
            return [examples]
        if isinstance(examples, tuple):
            examples = [examples]
        converted_examples = []
        for ex in examples:
            # convert string to Doc to Example
            if isinstance(ex, basestring_):
                if keep_raw_text:
                    converted_examples.append(Example(doc=ex))
                else:
                    doc = make_doc(ex)
                    converted_examples.append(Example(doc=doc))
            # convert Doc to Example
            elif isinstance(ex, Doc):
                converted_examples.append(Example(doc=ex))
            # convert tuples to Example
            elif isinstance(ex, tuple) and len(ex) == 2:
                doc, gold = ex
                gold_dict = {}
                # convert string to Doc
                if isinstance(doc, basestring_) and not keep_raw_text:
                    doc = make_doc(doc)
                # convert dict to GoldParse
                if isinstance(gold, dict):
                    gold_dict = gold
                    if doc is not None or gold.get("words", None) is not None:
                        gold = GoldParse(doc, **gold)
                    else:
                        gold = None
                if gold is not None:
                    converted_examples.append(Example.from_gold(goldparse=gold, doc=doc))
                else:
                    raise ValueError(Errors.E999.format(gold_dict=gold_dict))
            else:
                converted_examples.append(ex)
        return converted_examples


cdef class GoldParse:
    """Collection for training annotations.

    DOCS: https://spacy.io/api/goldparse
    """
    @classmethod
    def from_annotation(cls, doc, doc_annotation, token_annotation, make_projective=False):
        return cls(doc, words=token_annotation.words, tags=token_annotation.tags,
                   heads=token_annotation.heads, deps=token_annotation.deps, entities=token_annotation.entities,
                   morphology=token_annotation.morphology, cats=doc_annotation.cats, links=doc_annotation.links,
                   make_projective=make_projective)

    def get_token_annotation(self):
        ids = None
        if self.words:
            ids = list(range(len(self.words)))

        return TokenAnnotation(ids=ids, words=self.words, tags=self.tags,
                               heads=self.heads, deps=self.labels, entities=self.ner,
                               morphology=self.morphology)

    def __init__(self, doc, words=None, tags=None, morphology=None,
                 heads=None, deps=None, entities=None, make_projective=False,
                 cats=None, links=None):
        """Create a GoldParse. The fields will not be initialized if len(doc) is zero.

        doc (Doc): The document the annotations refer to.
        words (iterable): A sequence of unicode word strings.
        tags (iterable): A sequence of strings, representing tag annotations.
        heads (iterable): A sequence of integers, representing syntactic
            head offsets.
        deps (iterable): A sequence of strings, representing the syntactic
            relation types.
        entities (iterable): A sequence of named entity annotations, either as
            BILUO tag strings, or as `(start_char, end_char, label)` tuples,
            representing the entity positions.
        cats (dict): Labels for text classification. Each key in the dictionary
            may be a string or an int, or a `(start_char, end_char, label)`
            tuple, indicating that the label is applied to only part of the
            document (usually a sentence). Unlike entity annotations, label
            annotations can overlap, i.e. a single word can be covered by
            multiple labelled spans. The TextCategorizer component expects
            true examples of a label to have the value 1.0, and negative
            examples of a label to have the value 0.0. Labels not in the
            dictionary are treated as missing - the gradient for those labels
            will be zero.
        links (dict): A dict with `(start_char, end_char)` keys,
            and the values being dicts with kb_id:value entries,
            representing the external IDs in a knowledge base (KB)
            mapped to either 1.0 or 0.0, indicating positive and
            negative examples respectively.
        RETURNS (GoldParse): The newly constructed object.
        """
        self.mem = Pool()
        self.loss = 0
        self.length = len(doc)

        self.cats = {} if cats is None else dict(cats)
        self.links = {} if links is None else dict(links)

        # avoid allocating memory if the doc does not contain any tokens
        if self.length > 0:
            if not words:
                words = [token.text for token in doc]
            if not tags:
                tags = [None for _ in words]
            if not heads:
                heads = [None for _ in words]
            if not deps:
                deps = [None for _ in words]
            if not morphology:
                morphology = [None for _ in words]
            if entities is None:
                entities = ["-" for _ in words]
            elif len(entities) == 0:
                entities = ["O" for _ in words]
            else:
                # Translate the None values to '-', to make processing easier.
                # See Issue #2603
                entities = [(ent if ent is not None else "-") for ent in entities]
                if not isinstance(entities[0], basestring_):
                    # Assume we have entities specified by character offset.
                    entities = biluo_tags_from_offsets(doc, entities)

            # These are filled by the tagger/parser/entity recogniser
            self.c.tags = <int*>self.mem.alloc(len(doc), sizeof(int))
            self.c.heads = <int*>self.mem.alloc(len(doc), sizeof(int))
            self.c.labels = <attr_t*>self.mem.alloc(len(doc), sizeof(attr_t))
            self.c.has_dep = <int*>self.mem.alloc(len(doc), sizeof(int))
            self.c.sent_start = <int*>self.mem.alloc(len(doc), sizeof(int))
            self.c.ner = <Transition*>self.mem.alloc(len(doc), sizeof(Transition))

            self.words = [None] * len(doc)
            self.tags = [None] * len(doc)
            self.heads = [None] * len(doc)
            self.labels = [None] * len(doc)
            self.ner = [None] * len(doc)
            self.morphology = [None] * len(doc)

            # This needs to be done before we align the words
            if make_projective and heads is not None and deps is not None:
                heads, deps = nonproj.projectivize(heads, deps)

            # Do many-to-one alignment for misaligned tokens.
            # If we over-segment, we'll have one gold word that covers a sequence
            # of predicted words
            # If we under-segment, we'll have one predicted word that covers a
            # sequence of gold words.
            # If we "mis-segment", we'll have a sequence of predicted words covering
            # a sequence of gold words. That's many-to-many -- we don't do that.
            cost, i2j, j2i, i2j_multi, j2i_multi = align([t.orth_ for t in doc], words)

            self.cand_to_gold = [(j if j >= 0 else None) for j in i2j]
            self.gold_to_cand = [(i if i >= 0 else None) for i in j2i]

            self.orig = TokenAnnotation(ids=list(range(len(words))), words=words, tags=tags,
                                        heads=heads, deps=deps, entities=entities, morphology=morphology,
                                        brackets=[])

            for i, gold_i in enumerate(self.cand_to_gold):
                if doc[i].text.isspace():
                    self.words[i] = doc[i].text
                    self.tags[i] = "_SP"
                    self.heads[i] = None
                    self.labels[i] = None
                    self.ner[i] = None
                    self.morphology[i] = set()
                if gold_i is None:
                    if i in i2j_multi:
                        self.words[i] = words[i2j_multi[i]]
                        self.tags[i] = tags[i2j_multi[i]]
                        self.morphology[i] = morphology[i2j_multi[i]]
                        is_last = i2j_multi[i] != i2j_multi.get(i+1)
                        is_first = i2j_multi[i] != i2j_multi.get(i-1)
                        # Set next word in multi-token span as head, until last
                        if not is_last:
                            self.heads[i] = i+1
                            self.labels[i] = "subtok"
                        else:
                            head_i = heads[i2j_multi[i]]
                            if head_i:
                                self.heads[i] = self.gold_to_cand[head_i]
                            self.labels[i] = deps[i2j_multi[i]]
                        # Now set NER...This is annoying because if we've split
                        # got an entity word split into two, we need to adjust the
                        # BILUO tags. We can't have BB or LL etc.
                        # Case 1: O -- easy.
                        ner_tag = entities[i2j_multi[i]]
                        if ner_tag == "O":
                            self.ner[i] = "O"
                        # Case 2: U. This has to become a B I* L sequence.
                        elif ner_tag.startswith("U-"):
                            if is_first:
                                self.ner[i] = ner_tag.replace("U-", "B-", 1)
                            elif is_last:
                                self.ner[i] = ner_tag.replace("U-", "L-", 1)
                            else:
                                self.ner[i] = ner_tag.replace("U-", "I-", 1)
                        # Case 3: L. If not last, change to I.
                        elif ner_tag.startswith("L-"):
                            if is_last:
                                self.ner[i] = ner_tag
                            else:
                                self.ner[i] = ner_tag.replace("L-", "I-", 1)
                        # Case 4: I. Stays correct
                        elif ner_tag.startswith("I-"):
                            self.ner[i] = ner_tag
                else:
                    self.words[i] = words[gold_i]
                    self.tags[i] = tags[gold_i]
                    self.morphology[i] = morphology[gold_i]
                    if heads[gold_i] is None:
                        self.heads[i] = None
                    else:
                        self.heads[i] = self.gold_to_cand[heads[gold_i]]
                    self.labels[i] = deps[gold_i]
                    self.ner[i] = entities[gold_i]

            # Prevent whitespace that isn't within entities from being tagged as
            # an entity.
            for i in range(len(self.ner)):
                if self.tags[i] == "_SP":
                    prev_ner = self.ner[i-1] if i >= 1 else None
                    next_ner = self.ner[i+1] if (i+1) < len(self.ner) else None
                    if prev_ner == "O" or next_ner == "O":
                        self.ner[i] = "O"

            cycle = nonproj.contains_cycle(self.heads)
            if cycle is not None:
                raise ValueError(Errors.E069.format(cycle=cycle,
                    cycle_tokens=" ".join(["'{}'".format(self.words[tok_id]) for tok_id in cycle]),
                    doc_tokens=" ".join(words[:50])))

    def __len__(self):
        """Get the number of gold-standard tokens.

        RETURNS (int): The number of gold-standard tokens.
        """
        return self.length

    @property
    def is_projective(self):
        """Whether the provided syntactic annotations form a projective
        dependency tree.
        """
        return not nonproj.is_nonproj_tree(self.heads)

    property sent_starts:
        def __get__(self):
            return [self.c.sent_start[i] for i in range(self.length)]

        def __set__(self, sent_starts):
            for gold_i, is_sent_start in enumerate(sent_starts):
                i = self.gold_to_cand[gold_i]
                if i is not None:
                    if is_sent_start in (1, True):
                        self.c.sent_start[i] = 1
                    elif is_sent_start in (-1, False):
                        self.c.sent_start[i] = -1
                    else:
                        self.c.sent_start[i] = 0


def docs_to_json(docs, id=0):
    """Convert a list of Doc objects into the JSON-serializable format used by
    the spacy train command.

    docs (iterable / Doc): The Doc object(s) to convert.
    id (int): Id for the JSON.
    RETURNS (dict): The data in spaCy's JSON format
        - each input doc will be treated as a paragraph in the output doc
    """
    if isinstance(docs, Doc):
        docs = [docs]
    json_doc = {"id": id, "paragraphs": []}
    for i, doc in enumerate(docs):
        json_para = {'raw': doc.text, "sentences": [], "cats": []}
        for cat, val in doc.cats.items():
            json_cat = {"label": cat, "value": val}
            json_para["cats"].append(json_cat)
        ent_offsets = [(e.start_char, e.end_char, e.label_) for e in doc.ents]
        biluo_tags = biluo_tags_from_offsets(doc, ent_offsets)
        for j, sent in enumerate(doc.sents):
            json_sent = {"tokens": [], "brackets": []}
            for token in sent:
                json_token = {"id": token.i, "orth": token.text}
                if doc.is_tagged:
                    json_token["tag"] = token.tag_
                if doc.is_parsed:
                    json_token["head"] = token.head.i-token.i
                    json_token["dep"] = token.dep_
                json_token["ner"] = biluo_tags[token.i]
                json_sent["tokens"].append(json_token)
            json_para["sentences"].append(json_sent)
        json_doc["paragraphs"].append(json_para)
    return json_doc


def biluo_tags_from_offsets(doc, entities, missing="O"):
    """Encode labelled spans into per-token tags, using the
    Begin/In/Last/Unit/Out scheme (BILUO).

    doc (Doc): The document that the entity offsets refer to. The output tags
        will refer to the token boundaries within the document.
    entities (iterable): A sequence of `(start, end, label)` triples. `start`
        and `end` should be character-offset integers denoting the slice into
        the original string.
    RETURNS (list): A list of unicode strings, describing the tags. Each tag
        string will be of the form either "", "O" or "{action}-{label}", where
        action is one of "B", "I", "L", "U". The string "-" is used where the
        entity offsets don't align with the tokenization in the `Doc` object.
        The training algorithm will view these as missing values. "O" denotes a
        non-entity token. "B" denotes the beginning of a multi-token entity,
        "I" the inside of an entity of three or more tokens, and "L" the end
        of an entity of two or more tokens. "U" denotes a single-token entity.

    EXAMPLE:
        >>> text = 'I like London.'
        >>> entities = [(len('I like '), len('I like London'), 'LOC')]
        >>> doc = nlp.tokenizer(text)
        >>> tags = biluo_tags_from_offsets(doc, entities)
        >>> assert tags == ["O", "O", 'U-LOC', "O"]
    """
    # Ensure no overlapping entity labels exist
    tokens_in_ents = {}

    starts = {token.idx: token.i for token in doc}
    ends = {token.idx + len(token): token.i for token in doc}
    biluo = ["-" for _ in doc]
    # Handle entity cases
    for start_char, end_char, label in entities:
        for token_index in range(start_char, end_char):
            if token_index in tokens_in_ents.keys():
                raise ValueError(Errors.E103.format(
                    span1=(tokens_in_ents[token_index][0],
                            tokens_in_ents[token_index][1],
                            tokens_in_ents[token_index][2]),
                    span2=(start_char, end_char, label)))
            tokens_in_ents[token_index] = (start_char, end_char, label)

        start_token = starts.get(start_char)
        end_token = ends.get(end_char)
        # Only interested if the tokenization is correct
        if start_token is not None and end_token is not None:
            if start_token == end_token:
                biluo[start_token] = "U-%s" % label
            else:
                biluo[start_token] = "B-%s" % label
                for i in range(start_token+1, end_token):
                    biluo[i] = "I-%s" % label
                biluo[end_token] = "L-%s" % label
    # Now distinguish the O cases from ones where we miss the tokenization
    entity_chars = set()
    for start_char, end_char, label in entities:
        for i in range(start_char, end_char):
            entity_chars.add(i)
    for token in doc:
        for i in range(token.idx, token.idx + len(token)):
            if i in entity_chars:
                break
        else:
            biluo[token.i] = missing
    return biluo


def spans_from_biluo_tags(doc, tags):
    """Encode per-token tags following the BILUO scheme into Span object, e.g.
    to overwrite the doc.ents.

    doc (Doc): The document that the BILUO tags refer to.
    entities (iterable): A sequence of BILUO tags with each tag describing one
        token. Each tags string will be of the form of either "", "O" or
        "{action}-{label}", where action is one of "B", "I", "L", "U".
    RETURNS (list): A sequence of Span objects.
    """
    token_offsets = tags_to_entities(tags)
    spans = []
    for label, start_idx, end_idx in token_offsets:
        span = Span(doc, start_idx, end_idx + 1, label=label)
        spans.append(span)
    return spans


def offsets_from_biluo_tags(doc, tags):
    """Encode per-token tags following the BILUO scheme into entity offsets.

    doc (Doc): The document that the BILUO tags refer to.
    entities (iterable): A sequence of BILUO tags with each tag describing one
        token. Each tags string will be of the form of either "", "O" or
        "{action}-{label}", where action is one of "B", "I", "L", "U".
    RETURNS (list): A sequence of `(start, end, label)` triples. `start` and
        `end` will be character-offset integers denoting the slice into the
        original string.
    """
    spans = spans_from_biluo_tags(doc, tags)
    return [(span.start_char, span.end_char, span.label_) for span in spans]


def is_punct_label(label):
    return label == "P" or label.lower() == "punct"<|MERGE_RESOLUTION|>--- conflicted
+++ resolved
@@ -50,27 +50,7 @@
     return entities
 
 
-<<<<<<< HEAD
-def merge_sents(sents):
-    m_deps = [[], [], [], [], [], []]
-    m_cats = {}
-    m_brackets = []
-    i = 0
-    for (ids, words, tags, heads, labels, ner), (cats, brackets) in sents:
-        m_deps[0].extend(id_ + i for id_ in ids)
-        m_deps[1].extend(words)
-        m_deps[2].extend(tags)
-        m_deps[3].extend(head + i for head in heads)
-        m_deps[4].extend(labels)
-        m_deps[5].extend(ner)
-        m_brackets.extend((b["first"] + i, b["last"] + i, b["label"])
-                          for b in brackets)
-        m_cats.update(cats)
-        i += len(ids)
-    return [(m_deps, (m_cats, m_brackets))]
-=======
 _ALIGNMENT_NORM_MAP = [("``", "'"), ("''", "'"), ('"', "'"), ("`", "'")]
->>>>>>> faaa8325
 
 
 def _normalize_for_alignment(tokens):

--- conflicted
+++ resolved
@@ -903,11 +903,8 @@
                    deps=token_annotation.deps,
                    entities=token_annotation.entities,
                    morphs=token_annotation.morphs,
-<<<<<<< HEAD
                    lemmas=token_annotation.lemmas,
-=======
                    sent_starts=token_annotation.sent_starts,
->>>>>>> b841d3fe
                    cats=doc_annotation.cats,
                    links=doc_annotation.links,
                    make_projective=make_projective)
@@ -920,19 +917,11 @@
         return TokenAnnotation(ids=ids, words=self.words, tags=self.tags,
                                heads=self.heads, deps=self.labels,
                                entities=self.ner, morphs=self.morphs,
-<<<<<<< HEAD
-                               lemmas=self.lemmas)
+                               sent_starts=self.sent_starts, lemmas=self.lemmas)
 
     def __init__(self, doc, words=None, tags=None, morphs=None, lemmas=None,
-                 heads=None, deps=None, entities=None, make_projective=False,
-                 cats=None, links=None):
-=======
-                               sent_starts=self.sent_starts)
-
-    def __init__(self, doc, words=None, tags=None, morphs=None,
-                 heads=None, deps=None, entities=None, sent_starts=None,
+                 sent_starts=None, heads=None, deps=None, entities=None,
                  make_projective=False, cats=None, links=None):
->>>>>>> b841d3fe
         """Create a GoldParse. The fields will not be initialized if len(doc) is zero.
 
         doc (Doc): The document the annotations refer to.
@@ -983,13 +972,10 @@
                 deps = [None for _ in words]
             if not morphs:
                 morphs = [None for _ in words]
-<<<<<<< HEAD
             if not lemmas:
                 lemmas = [None for _ in words]
-=======
             if not sent_starts:
                 sent_starts = [None for _ in words]
->>>>>>> b841d3fe
             if entities is None:
                 entities = ["-" for _ in words]
             elif len(entities) == 0:
@@ -1016,11 +1002,8 @@
             self.labels = [None] * len(doc)
             self.ner = [None] * len(doc)
             self.morphs = [None] * len(doc)
-<<<<<<< HEAD
             self.lemmas = [None] * len(doc)
-=======
             self.sent_starts = [None] * len(doc)
->>>>>>> b841d3fe
 
             # This needs to be done before we align the words
             if make_projective and heads is not None and deps is not None:
@@ -1038,16 +1021,10 @@
             self.cand_to_gold = [(j if j >= 0 else None) for j in i2j]
             self.gold_to_cand = [(i if i >= 0 else None) for i in j2i]
 
-<<<<<<< HEAD
             self.orig = TokenAnnotation(ids=list(range(len(words))),
                     words=words, tags=tags, heads=heads, deps=deps,
                     entities=entities, morphs=morphs, lemmas=lemmas,
-                    brackets=[])
-=======
-            self.orig = TokenAnnotation(ids=list(range(len(words))), words=words, tags=tags,
-                                        heads=heads, deps=deps, entities=entities, morphs=morphs, sent_starts=sent_starts,
-                                        brackets=[])
->>>>>>> b841d3fe
+                    sent_starts=sent_starts, brackets=[])
 
             for i, gold_i in enumerate(self.cand_to_gold):
                 if doc[i].text.isspace():
@@ -1057,21 +1034,15 @@
                     self.labels[i] = None
                     self.ner[i] = None
                     self.morphs[i] = set()
-<<<<<<< HEAD
                     self.lemmas[i] = None
-=======
                     self.sent_starts[i] = 0
->>>>>>> b841d3fe
                 if gold_i is None:
                     if i in i2j_multi:
                         self.words[i] = words[i2j_multi[i]]
                         self.tags[i] = tags[i2j_multi[i]]
                         self.morphs[i] = morphs[i2j_multi[i]]
-<<<<<<< HEAD
                         self.lemmas[i] = lemmas[i2j_multi[i]]
-=======
                         self.sent_starts[i] = sent_starts[i2j_multi[i]]
->>>>>>> b841d3fe
                         is_last = i2j_multi[i] != i2j_multi.get(i+1)
                         is_first = i2j_multi[i] != i2j_multi.get(i-1)
                         # Set next word in multi-token span as head, until last
@@ -1111,11 +1082,8 @@
                     self.words[i] = words[gold_i]
                     self.tags[i] = tags[gold_i]
                     self.morphs[i] = morphs[gold_i]
-<<<<<<< HEAD
                     self.lemmas[i] = lemmas[gold_i]
-=======
                     self.sent_starts[i] = sent_starts[gold_i]
->>>>>>> b841d3fe
                     if heads[gold_i] is None:
                         self.heads[i] = None
                     else:

# cython: profile=True
import re
import random
import numpy
import tempfile
import shutil
import itertools
from pathlib import Path
import srsly

from .syntax import nonproj
from .tokens import Doc, Span
<<<<<<< HEAD
from .errors import Errors, AlignmentError
=======
from .errors import Errors, AlignmentError, user_warning, Warnings
from .compat import path2str, basestring_
>>>>>>> de33b6d5
from . import util


punct_re = re.compile(r"\W")


def tags_to_entities(tags):
    entities = []
    start = None
    for i, tag in enumerate(tags):
        if tag is None:
            continue
        if tag.startswith("O"):
            # TODO: We shouldn't be getting these malformed inputs. Fix this.
            if start is not None:
                start = None
            continue
        elif tag == "-":
            continue
        elif tag.startswith("I"):
            if start is None:
                raise ValueError(Errors.E067.format(tags=tags[:i + 1]))
            continue
        if tag.startswith("U"):
            entities.append((tag[2:], i, i))
        elif tag.startswith("B"):
            start = i
        elif tag.startswith("L"):
            entities.append((tag[2:], start, i))
            start = None
        else:
            raise ValueError(Errors.E068.format(tag=tag))
    return entities


def _normalize_for_alignment(tokens):
    tokens = [w.replace(" ", "").lower() for w in tokens]
    output = []
    for token in tokens:
        token = token.replace(" ", "").lower()
        output.append(token)
    return output


def align(tokens_a, tokens_b):
    """Calculate alignment tables between two tokenizations.

    tokens_a (List[str]): The candidate tokenization.
    tokens_b (List[str]): The reference tokenization.
    RETURNS: (tuple): A 5-tuple consisting of the following information:
      * cost (int): The number of misaligned tokens.
      * a2b (List[int]): Mapping of indices in `tokens_a` to indices in `tokens_b`.
        For instance, if `a2b[4] == 6`, that means that `tokens_a[4]` aligns
        to `tokens_b[6]`. If there's no one-to-one alignment for a token,
        it has the value -1.
      * b2a (List[int]): The same as `a2b`, but mapping the other direction.
      * a2b_multi (Dict[int, int]): A dictionary mapping indices in `tokens_a`
        to indices in `tokens_b`, where multiple tokens of `tokens_a` align to
        the same token of `tokens_b`.
      * b2a_multi (Dict[int, int]): As with `a2b_multi`, but mapping the other
            direction.
    """
    tokens_a = _normalize_for_alignment(tokens_a)
    tokens_b = _normalize_for_alignment(tokens_b)
    cost = 0
    a2b = numpy.empty(len(tokens_a), dtype="i")
    b2a = numpy.empty(len(tokens_b), dtype="i")
    a2b.fill(-1)
    b2a.fill(-1)
    a2b_multi = {}
    b2a_multi = {}
    i = 0
    j = 0
    offset_a = 0
    offset_b = 0
    while i < len(tokens_a) and j < len(tokens_b):
        a = tokens_a[i][offset_a:]
        b = tokens_b[j][offset_b:]
        if a == b:
            if offset_a == offset_b == 0:
                a2b[i] = j
                b2a[j] = i
            elif offset_a == 0:
                cost += 2
                a2b_multi[i] = j
            elif offset_b == 0:
                cost += 2
                b2a_multi[j] = i
            offset_a = offset_b = 0
            i += 1
            j += 1
        elif a == "":
            assert offset_a == 0
            cost += 1
            i += 1
        elif b == "":
            assert offset_b == 0
            cost += 1
            j += 1
        elif b.startswith(a):
            cost += 1
            if offset_a == 0:
                a2b_multi[i] = j
            i += 1
            offset_a = 0
            offset_b += len(a)
        elif a.startswith(b):
            cost += 1
            if offset_b == 0:
                b2a_multi[j] = i
            j += 1
            offset_b = 0
            offset_a += len(b)
        else:
            assert "".join(tokens_a) != "".join(tokens_b)
            raise AlignmentError(Errors.E186.format(tok_a=tokens_a, tok_b=tokens_b))
    return cost, a2b, b2a, a2b_multi, b2a_multi


class GoldCorpus(object):
    """An annotated corpus, using the JSON file format. Manages
    annotations for tagging, dependency parsing and NER.

    DOCS: https://spacy.io/api/goldcorpus
    """
    def __init__(self, train, dev, gold_preproc=False, limit=None):
        """Create a GoldCorpus.

        train (unicode or Path): File or directory of training data.
        dev (unicode or Path): File or directory of development data.
        RETURNS (GoldCorpus): The newly created object.
        """
        self.limit = limit
        if isinstance(train, str) or isinstance(train, Path):
            train = self.read_examples(self.walk_corpus(train))
            dev = self.read_examples(self.walk_corpus(dev))
        # Write temp directory with one doc per file, so we can shuffle and stream
        self.tmp_dir = Path(tempfile.mkdtemp())
        self.write_msgpack(self.tmp_dir / "train", train, limit=self.limit)
        self.write_msgpack(self.tmp_dir / "dev", dev, limit=self.limit)

    def __del__(self):
        shutil.rmtree(self.tmp_dir)

    @staticmethod
    def write_msgpack(directory, examples, limit=0):
        if not directory.exists():
            directory.mkdir()
        n = 0
        for i, example in enumerate(examples):
            ex_dict = example.to_dict()
            text = example.text
            srsly.write_msgpack(directory / f"{i}.msg", (text, ex_dict))
            n += 1
            if limit and n >= limit:
                break

    @staticmethod
    def walk_corpus(path):
        path = util.ensure_path(path)
        if not path.is_dir():
            return [path]
        paths = [path]
        locs = []
        seen = set()
        for path in paths:
            if str(path) in seen:
                continue
            seen.add(str(path))
            if path.parts[-1].startswith("."):
                continue
            elif path.is_dir():
                paths.extend(path.iterdir())
            elif path.parts[-1].endswith((".json", ".jsonl")):
                locs.append(path)
        return locs

    @staticmethod
    def read_examples(locs, limit=0):
        """ Yield training examples """
        i = 0
        for loc in locs:
            loc = util.ensure_path(loc)
            if loc.parts[-1].endswith("json"):
                examples = read_json_file(loc)
            elif loc.parts[-1].endswith("jsonl"):
                gold_tuples = srsly.read_jsonl(loc)
                first_gold_tuple = next(gold_tuples)
                gold_tuples = itertools.chain([first_gold_tuple], gold_tuples)
                # TODO: proper format checks with schemas
                if isinstance(first_gold_tuple, dict):
                    if first_gold_tuple.get("paragraphs", None):
                        examples = read_json_object(gold_tuples)
                    elif first_gold_tuple.get("doc_annotation", None):
                        examples = []
                        for ex_dict in gold_tuples:
                            doc = ex_dict.get("doc", None)
                            if doc is None:
                                doc = ex_dict.get("text", None)
                            examples.append(Example.from_dict(ex_dict, doc=doc))

            elif loc.parts[-1].endswith("msg"):
                text, ex_dict = srsly.read_msgpack(loc)
                examples = [Example.from_dict(ex_dict, doc=text)]
            else:
                supported = ("json", "jsonl", "msg")
                raise ValueError(Errors.E124.format(path=loc, formats=supported))
            for example in examples:
                yield example
                i += 1
                if limit and i >= limit:
                    return

    @property
    def dev_examples(self):
        locs = (self.tmp_dir / "dev").iterdir()
        yield from self.read_examples(locs, limit=self.limit)

    @property
    def train_examples(self):
        locs = (self.tmp_dir / "train").iterdir()
        yield from self.read_examples(locs, limit=self.limit)

    def count_train(self):
        """Returns count of words in train examples"""
        n = 0
        i = 0
        for example in self.train_examples:
            n += len(example.token_annotation.words)
            if self.limit and i >= self.limit:
                break
            i += 1
        return n

    def train_dataset(self, nlp, gold_preproc=False, max_length=None,
                    noise_level=0.0, orth_variant_level=0.0,
                    ignore_misaligned=False):
        locs = list((self.tmp_dir / 'train').iterdir())
        random.shuffle(locs)
        train_examples = self.read_examples(locs, limit=self.limit)
        gold_examples = self.iter_gold_docs(nlp, train_examples, gold_preproc,
                                        max_length=max_length,
                                        noise_level=noise_level,
                                        orth_variant_level=orth_variant_level,
                                        make_projective=True,
                                        ignore_misaligned=ignore_misaligned)
        yield from gold_examples

    def train_dataset_without_preprocessing(self, nlp, gold_preproc=False,
                                            ignore_misaligned=False):
        examples = self.iter_gold_docs(nlp, self.train_examples,
                                       gold_preproc=gold_preproc,
                                       ignore_misaligned=ignore_misaligned)
        yield from examples

    def dev_dataset(self, nlp, gold_preproc=False, ignore_misaligned=False):
        examples = self.iter_gold_docs(nlp, self.dev_examples,
                                       gold_preproc=gold_preproc,
                                       ignore_misaligned=ignore_misaligned)
        yield from examples

    @classmethod
    def iter_gold_docs(cls, nlp, examples, gold_preproc, max_length=None,
                       noise_level=0.0, orth_variant_level=0.0,
                       make_projective=False, ignore_misaligned=False):
        """ Setting gold_preproc will result in creating a doc per sentence """
        for example in examples:
            if gold_preproc:
                example.doc = None
                split_examples = example.split_sents()
                example_golds = []
                for split_example in split_examples:
                    split_example_docs = cls._make_docs(nlp, split_example,
                            gold_preproc, noise_level=noise_level,
                            orth_variant_level=orth_variant_level)
                    split_example_golds = cls._make_golds(split_example_docs,
                            vocab=nlp.vocab, make_projective=make_projective,
                            ignore_misaligned=ignore_misaligned)
                    example_golds.extend(split_example_golds)
            else:
                example_docs = cls._make_docs(nlp, example,
                        gold_preproc, noise_level=noise_level,
                        orth_variant_level=orth_variant_level)
                example_golds = cls._make_golds(example_docs, vocab=nlp.vocab,
                        make_projective=make_projective,
                        ignore_misaligned=ignore_misaligned)
            for ex in example_golds:
                if ex.goldparse is not None:
                    if (not max_length) or len(ex.doc) < max_length:
                        yield ex

    @classmethod
    def _make_docs(cls, nlp, example, gold_preproc, noise_level=0.0, orth_variant_level=0.0):
        var_example = make_orth_variants(nlp, example, orth_variant_level=orth_variant_level)
        # gold_preproc is not used ?!
        if example.text is not None:
            var_text = add_noise(var_example.text, noise_level)
            var_doc = nlp.make_doc(var_text)
            var_example.doc = var_doc
        else:
            var_doc = Doc(nlp.vocab, words=add_noise(var_example.token_annotation.words, noise_level))
            var_example.doc = var_doc
        return [var_example]

    @classmethod
    def _make_golds(cls, examples, vocab=None, make_projective=False,
                    ignore_misaligned=False):
        for example in examples:
            gold_parses = example.get_gold_parses(vocab=vocab,
                    make_projective=make_projective,
                    ignore_misaligned=ignore_misaligned)
            assert len(gold_parses) == 1
            assert gold_parses[0][0] == example.doc
            example.goldparse = gold_parses[0][1]
        return examples


def make_orth_variants(nlp, example, orth_variant_level=0.0):
    if random.random() >= orth_variant_level:
        return example
    if not example.token_annotation:
        return example
    raw = example.text
    if random.random() >= 0.5:
        lower = True
        if raw is not None:
            raw = raw.lower()
    ndsv = nlp.Defaults.single_orth_variants
    ndpv = nlp.Defaults.paired_orth_variants
    # modify words in paragraph_tuples
    variant_example = Example(doc=raw)
    token_annotation = example.token_annotation
    words = token_annotation.words
    tags = token_annotation.tags
    if not words or not tags:
       # add the unmodified annotation
        token_dict = token_annotation.to_dict()
        variant_example.set_token_annotation(**token_dict)
    else:
        if lower:
            words = [w.lower() for w in words]
        # single variants
        punct_choices = [random.choice(x["variants"]) for x in ndsv]
        for word_idx in range(len(words)):
            for punct_idx in range(len(ndsv)):
                if tags[word_idx] in ndsv[punct_idx]["tags"] \
                        and words[word_idx] in ndsv[punct_idx]["variants"]:
                    words[word_idx] = punct_choices[punct_idx]
        # paired variants
        punct_choices = [random.choice(x["variants"]) for x in ndpv]
        for word_idx in range(len(words)):
            for punct_idx in range(len(ndpv)):
                if tags[word_idx] in ndpv[punct_idx]["tags"] \
                        and words[word_idx] in itertools.chain.from_iterable(ndpv[punct_idx]["variants"]):
                    # backup option: random left vs. right from pair
                    pair_idx = random.choice([0, 1])
                    # best option: rely on paired POS tags like `` / ''
                    if len(ndpv[punct_idx]["tags"]) == 2:
                        pair_idx = ndpv[punct_idx]["tags"].index(tags[word_idx])
                    # next best option: rely on position in variants
                    # (may not be unambiguous, so order of variants matters)
                    else:
                        for pair in ndpv[punct_idx]["variants"]:
                            if words[word_idx] in pair:
                                pair_idx = pair.index(words[word_idx])
                    words[word_idx] = punct_choices[punct_idx][pair_idx]

        token_dict = token_annotation.to_dict()
        token_dict["words"] = words
        token_dict["tags"] = tags
        variant_example.set_token_annotation(**token_dict)
    # modify raw to match variant_paragraph_tuples
    if raw is not None:
        variants = []
        for single_variants in ndsv:
            variants.extend(single_variants["variants"])
        for paired_variants in ndpv:
            variants.extend(list(itertools.chain.from_iterable(paired_variants["variants"])))
        # store variants in reverse length order to be able to prioritize
        # longer matches (e.g., "---" before "--")
        variants = sorted(variants, key=lambda x: len(x))
        variants.reverse()
        variant_raw = ""
        raw_idx = 0
        # add initial whitespace
        while raw_idx < len(raw) and re.match("\s", raw[raw_idx]):
            variant_raw += raw[raw_idx]
            raw_idx += 1
        for word in variant_example.token_annotation.words:
            match_found = False
            # add identical word
            if word not in variants and raw[raw_idx:].startswith(word):
                variant_raw += word
                raw_idx += len(word)
                match_found = True
            # add variant word
            else:
                for variant in variants:
                    if not match_found and \
                            raw[raw_idx:].startswith(variant):
                        raw_idx += len(variant)
                        variant_raw += word
                        match_found = True
            # something went wrong, abort
            # (add a warning message?)
            if not match_found:
                return example
            # add following whitespace
            while raw_idx < len(raw) and re.match("\s", raw[raw_idx]):
                variant_raw += raw[raw_idx]
                raw_idx += 1
        variant_example.doc = variant_raw
        return variant_example
    return variant_example


def add_noise(orig, noise_level):
    if random.random() >= noise_level:
        return orig
    elif type(orig) == list:
        corrupted = [_corrupt(word, noise_level) for word in orig]
        corrupted = [w for w in corrupted if w]
        return corrupted
    else:
        return "".join(_corrupt(c, noise_level) for c in orig)


def _corrupt(c, noise_level):
    if random.random() >= noise_level:
        return c
    elif c in [".", "'", "!", "?", ","]:
        return "\n"
    else:
        return c.lower()


def read_json_object(json_corpus_section):
    """Take a list of JSON-formatted documents (e.g. from an already loaded
    training data file) and yield annotations in the GoldParse format.

    json_corpus_section (list): The data.
    YIELDS (Example): The reformatted data - one training example per paragraph
    """
    for json_doc in json_corpus_section:
        examples = json_to_examples(json_doc)
        for ex in examples:
            yield ex


def json_to_examples(doc):
    """Convert an item in the JSON-formatted training data to the format
    used by GoldParse.

    doc (dict): One entry in the training data.
    YIELDS (Example): The reformatted data - one training example per paragraph
    """
    paragraphs = []
    for paragraph in doc["paragraphs"]:
        example = Example(doc=paragraph.get("raw", None))
        words = []
        ids = []
        tags = []
        heads = []
        labels = []
        ner = []
        morphs = []
        lemmas = []
        sent_starts = []
        brackets = []
        for sent in paragraph["sentences"]:
            sent_start_i = len(words)
            for i, token in enumerate(sent["tokens"]):
                words.append(token["orth"])
                ids.append(token.get('id', sent_start_i + i))
                tags.append(token.get('tag', "-"))
                heads.append(token.get("head", 0) + sent_start_i + i)
                labels.append(token.get("dep", ""))
                # Ensure ROOT label is case-insensitive
                if labels[-1].lower() == "root":
                    labels[-1] = "ROOT"
                ner.append(token.get("ner", "-"))
                morphs.append(token.get("morph", {}))
                lemmas.append(token.get("lemma", ""))
                if i == 0:
                    sent_starts.append(1)
                else:
                    sent_starts.append(0)
            if "brackets" in sent:
                brackets.extend((b["first"] + sent_start_i,
                                 b["last"] + sent_start_i, b["label"])
                                 for b in sent["brackets"])
        cats = {}
        for cat in paragraph.get("cats", {}):
            cats[cat["label"]] = cat["value"]
        example.set_token_annotation(ids=ids, words=words, tags=tags,
                heads=heads, deps=labels, entities=ner, morphs=morphs,
                lemmas=lemmas, sent_starts=sent_starts, brackets=brackets)
        example.set_doc_annotation(cats=cats)
        yield example


def read_json_file(loc, docs_filter=None, limit=None):
    loc = util.ensure_path(loc)
    if loc.is_dir():
        for filename in loc.iterdir():
            yield from read_json_file(loc / filename, limit=limit)
    else:
        for doc in _json_iterate(loc):
            if docs_filter is not None and not docs_filter(doc):
                continue
            for json_data in json_to_examples(doc):
                yield json_data


def _json_iterate(loc):
    # We should've made these files jsonl...But since we didn't, parse out
    # the docs one-by-one to reduce memory usage.
    # It's okay to read in the whole file -- just don't parse it into JSON.
    cdef bytes py_raw
    loc = util.ensure_path(loc)
    with loc.open("rb") as file_:
        py_raw = file_.read()
    cdef long file_length = len(py_raw)
    if file_length > 2 ** 30:
        user_warning(Warnings.W027.format(size=file_length))

    raw = <char*>py_raw
    cdef int square_depth = 0
    cdef int curly_depth = 0
    cdef int inside_string = 0
    cdef int escape = 0
    cdef long start = -1
    cdef char c
    cdef char quote = ord('"')
    cdef char backslash = ord("\\")
    cdef char open_square = ord("[")
    cdef char close_square = ord("]")
    cdef char open_curly = ord("{")
    cdef char close_curly = ord("}")
    for i in range(file_length):
        c = raw[i]
        if escape:
            escape = False
            continue
        if c == backslash:
            escape = True
            continue
        if c == quote:
            inside_string = not inside_string
            continue
        if inside_string:
            continue
        if c == open_square:
            square_depth += 1
        elif c == close_square:
            square_depth -= 1
        elif c == open_curly:
            if square_depth == 1 and curly_depth == 0:
                start = i
            curly_depth += 1
        elif c == close_curly:
            curly_depth -= 1
            if square_depth == 1 and curly_depth == 0:
                py_str = py_raw[start : i + 1].decode("utf8")
                try:
                    yield srsly.json_loads(py_str)
                except Exception:
                    print(py_str)
                    raise
                start = -1


def iob_to_biluo(tags):
    out = []
    tags = list(tags)
    while tags:
        out.extend(_consume_os(tags))
        out.extend(_consume_ent(tags))
    return out


def _consume_os(tags):
    while tags and tags[0] == "O":
        yield tags.pop(0)


def _consume_ent(tags):
    if not tags:
        return []
    tag = tags.pop(0)
    target_in = "I" + tag[1:]
    target_last = "L" + tag[1:]
    length = 1
    while tags and tags[0] in {target_in, target_last}:
        length += 1
        tags.pop(0)
    label = tag[2:]
    if length == 1:
        if len(label) == 0:
            raise ValueError(Errors.E177.format(tag=tag))
        return ["U-" + label]
    else:
        start = "B-" + label
        end = "L-" + label
        middle = ["I-%s" % label for _ in range(1, length - 1)]
        return [start] + middle + [end]


cdef class TokenAnnotation:
    def __init__(self, ids=None, words=None, tags=None, heads=None, deps=None,
            entities=None, morphs=None, lemmas=None, sent_starts=None,
            brackets=None):
        self.ids = ids if ids else []
        self.words = words if words else []
        self.tags = tags if tags else []
        self.heads = heads if heads else []
        self.deps = deps if deps else []
        self.entities = entities if entities else []
        self.morphs = morphs if morphs else []
        self.lemmas = lemmas if lemmas else []
        self.sent_starts = sent_starts if sent_starts else []
        self.brackets = brackets if brackets else []

    @classmethod
    def from_dict(cls, token_dict):
        return cls(ids=token_dict.get("ids", None),
                   words=token_dict.get("words", None),
                   tags=token_dict.get("tags", None),
                   heads=token_dict.get("heads", None),
                   deps=token_dict.get("deps", None),
                   entities=token_dict.get("entities", None),
                   morphs=token_dict.get("morphs", None),
                   lemmas=token_dict.get("lemmas", None),
                   sent_starts=token_dict.get("sent_starts", None),
                   brackets=token_dict.get("brackets", None))

    def to_dict(self):
        return {"ids": self.ids,
                "words": self.words,
                "tags": self.tags,
                "heads": self.heads,
                "deps": self.deps,
                "entities": self.entities,
                "morphs": self.morphs,
                "lemmas": self.lemmas,
                "sent_starts": self.sent_starts,
                "brackets": self.brackets}

    def get_id(self, i):
        return self.ids[i] if i < len(self.ids) else i

    def get_word(self, i):
        return self.words[i] if i < len(self.words) else ""

    def get_tag(self, i):
        return self.tags[i] if i < len(self.tags) else "-"

    def get_head(self, i):
        return self.heads[i] if i < len(self.heads) else i

    def get_dep(self, i):
        return self.deps[i] if i < len(self.deps) else ""

    def get_entity(self, i):
        return self.entities[i] if i < len(self.entities) else "-"

    def get_morph(self, i):
        return self.morphs[i] if i < len(self.morphs) else set()

    def get_lemma(self, i):
        return self.lemmas[i] if i < len(self.lemmas) else ""

    def get_sent_start(self, i):
        return self.sent_starts[i] if i < len(self.sent_starts) else None


cdef class DocAnnotation:
    def __init__(self, cats=None, links=None):
        self.cats = cats if cats else {}
        self.links = links if links else {}

    @classmethod
    def from_dict(cls, doc_dict):
        return cls(cats=doc_dict.get("cats", None), links=doc_dict.get("links", None))

    def to_dict(self):
        return {"cats": self.cats, "links": self.links}


cdef class Example:
    def __init__(self, doc_annotation=None, token_annotation=None, doc=None,
                 goldparse=None):
        """ Doc can either be text, or an actual Doc """
        self.doc = doc
        self.doc_annotation = doc_annotation if doc_annotation else DocAnnotation()
        self.token_annotation = token_annotation if token_annotation else TokenAnnotation()
        self.goldparse = goldparse

    @classmethod
    def from_gold(cls, goldparse, doc=None):
        doc_annotation = DocAnnotation(cats=goldparse.cats, links=goldparse.links)
        token_annotation = goldparse.get_token_annotation()
        return cls(doc_annotation, token_annotation, doc)

    @classmethod
    def from_dict(cls, example_dict, doc=None):
        token_dict = example_dict["token_annotation"]
        token_annotation = TokenAnnotation.from_dict(token_dict)
        doc_dict = example_dict["doc_annotation"]
        doc_annotation = DocAnnotation.from_dict(doc_dict)
        return cls(doc_annotation, token_annotation, doc)

    def to_dict(self):
        """ Note that this method does NOT export the doc, only the annotations ! """
        token_dict = self.token_annotation.to_dict()
        doc_dict = self.doc_annotation.to_dict()
        return {"token_annotation": token_dict, "doc_annotation": doc_dict}

    @property
    def text(self):
        if self.doc is None:
            return None
        if isinstance(self.doc, Doc):
            return self.doc.text
        return self.doc

    @property
    def gold(self):
        if self.goldparse is None:
            doc, gold = self.get_gold_parses()[0]
            self.goldparse = gold
        return self.goldparse

    def set_token_annotation(self, ids=None, words=None, tags=None, heads=None,
                             deps=None, entities=None, morphs=None, lemmas=None,
                             sent_starts=None, brackets=None):
        self.token_annotation = TokenAnnotation(ids=ids, words=words, tags=tags,
                            heads=heads, deps=deps, entities=entities,
                            morphs=morphs, lemmas=lemmas,
                            sent_starts=sent_starts, brackets=brackets)

    def set_doc_annotation(self, cats=None, links=None):
        if cats:
            self.doc_annotation.cats = cats
        if links:
            self.doc_annotation.links = links

    def split_sents(self):
        """ Split the token annotations into multiple Examples based on
        sent_starts and return a list of the new Examples"""
        s_example = Example(doc=None, doc_annotation=self.doc_annotation)
        s_ids, s_words, s_tags, s_heads = [], [], [], []
        s_deps, s_ents, s_morphs, s_lemmas, s_sent_starts = [], [], [], [], []
        s_brackets = []
        sent_start_i = 0
        t = self.token_annotation
        split_examples = []
        for i in range(len(t.words)):
            if i > 0 and t.sent_starts[i] == 1:
                s_example.set_token_annotation(ids=s_ids,
                        words=s_words, tags=s_tags, heads=s_heads, deps=s_deps,
                        entities=s_ents, morphs=s_morphs, lemmas=s_lemmas,
                        sent_starts=s_sent_starts, brackets=s_brackets)
                split_examples.append(s_example)
                s_example = Example(doc=None, doc_annotation=self.doc_annotation)
                s_ids, s_words, s_tags, s_heads = [], [], [], []
                s_deps, s_ents, s_morphs, s_lemmas = [], [], [], []
                s_sent_starts, s_brackets = [], []
                sent_start_i = i
            s_ids.append(t.get_id(i))
            s_words.append(t.get_word(i))
            s_tags.append(t.get_tag(i))
            s_heads.append(t.get_head(i) - sent_start_i)
            s_deps.append(t.get_dep(i))
            s_ents.append(t.get_entity(i))
            s_morphs.append(t.get_morph(i))
            s_lemmas.append(t.get_lemma(i))
            s_sent_starts.append(t.get_sent_start(i))
            s_brackets.extend((b[0] - sent_start_i,
                               b[1] - sent_start_i, b[2])
                               for b in t.brackets if b[0] == i)
            i += 1
        s_example.set_token_annotation(ids=s_ids, words=s_words, tags=s_tags,
                heads=s_heads, deps=s_deps, entities=s_ents,
                morphs=s_morphs, lemmas=s_lemmas, sent_starts=s_sent_starts,
                brackets=s_brackets)
        split_examples.append(s_example)
        return split_examples


    def get_gold_parses(self, merge=True, vocab=None, make_projective=False,
                        ignore_misaligned=False):
        """Return a list of (doc, GoldParse) objects.
        If merge is set to True, keep all Token annotations as one big list."""
        d = self.doc_annotation
        # merge == do not modify Example
        if merge:
            t = self.token_annotation
            doc = self.doc
            if not self.doc:
                if not vocab:
                    raise ValueError(Errors.E998)
                doc = Doc(vocab, words=t.words)
            try:
                gp = GoldParse.from_annotation(doc, d, t,
                                               make_projective=make_projective)
            except AlignmentError:
                if ignore_misaligned:
                    gp = None
                else:
                    raise
            return [(doc, gp)]
        # not merging: one GoldParse per sentence, defining docs with the words
        # from each sentence
        else:
            parses = []
            split_examples = self.split_sents()
            for split_example in split_examples:
                if not vocab:
                    raise ValueError(Errors.E998)
                split_doc = Doc(vocab, words=split_example.token_annotation.words)
                try:
                    gp = GoldParse.from_annotation(split_doc, d,
                            split_example.token_annotation,
                            make_projective=make_projective)
                except AlignmentError:
                    if ignore_misaligned:
                        gp = None
                    else:
                        raise
                if gp is not None:
                    parses.append((split_doc, gp))
            return parses

    @classmethod
    def to_example_objects(cls, examples, make_doc=None, keep_raw_text=False):
        """
        Return a list of Example objects, from a variety of input formats.
        make_doc needs to be provided when the examples contain text strings and keep_raw_text=False
        """
        if isinstance(examples, Example):
            return [examples]
        if isinstance(examples, tuple):
            examples = [examples]
        converted_examples = []
        for ex in examples:
            # convert string to Doc to Example
            if isinstance(ex, str):
                if keep_raw_text:
                    converted_examples.append(Example(doc=ex))
                else:
                    doc = make_doc(ex)
                    converted_examples.append(Example(doc=doc))
            # convert Doc to Example
            elif isinstance(ex, Doc):
                converted_examples.append(Example(doc=ex))
            # convert tuples to Example
            elif isinstance(ex, tuple) and len(ex) == 2:
                doc, gold = ex
                gold_dict = {}
                # convert string to Doc
                if isinstance(doc, str) and not keep_raw_text:
                    doc = make_doc(doc)
                # convert dict to GoldParse
                if isinstance(gold, dict):
                    gold_dict = gold
                    if doc is not None or gold.get("words", None) is not None:
                        gold = GoldParse(doc, **gold)
                    else:
                        gold = None
                if gold is not None:
                    converted_examples.append(Example.from_gold(goldparse=gold, doc=doc))
                else:
                    raise ValueError(Errors.E999.format(gold_dict=gold_dict))
            else:
                converted_examples.append(ex)
        return converted_examples


cdef class GoldParse:
    """Collection for training annotations.

    DOCS: https://spacy.io/api/goldparse
    """
    @classmethod
    def from_annotation(cls, doc, doc_annotation, token_annotation, make_projective=False):
        return cls(doc, words=token_annotation.words,
                   tags=token_annotation.tags,
                   heads=token_annotation.heads,
                   deps=token_annotation.deps,
                   entities=token_annotation.entities,
                   morphs=token_annotation.morphs,
                   lemmas=token_annotation.lemmas,
                   sent_starts=token_annotation.sent_starts,
                   cats=doc_annotation.cats,
                   links=doc_annotation.links,
                   make_projective=make_projective)

    def get_token_annotation(self):
        ids = None
        if self.words:
            ids = list(range(len(self.words)))

        return TokenAnnotation(ids=ids, words=self.words, tags=self.tags,
                               heads=self.heads, deps=self.labels,
                               entities=self.ner, morphs=self.morphs,
                               sent_starts=self.sent_starts, lemmas=self.lemmas)

    def __init__(self, doc, words=None, tags=None, morphs=None, lemmas=None,
                 sent_starts=None, heads=None, deps=None, entities=None,
                 make_projective=False, cats=None, links=None):
        """Create a GoldParse. The fields will not be initialized if len(doc) is zero.

        doc (Doc): The document the annotations refer to.
        words (iterable): A sequence of unicode word strings.
        tags (iterable): A sequence of strings, representing tag annotations.
        heads (iterable): A sequence of integers, representing syntactic
            head offsets.
        deps (iterable): A sequence of strings, representing the syntactic
            relation types.
        entities (iterable): A sequence of named entity annotations, either as
            BILUO tag strings, or as `(start_char, end_char, label)` tuples,
            representing the entity positions.
        sent_starts (iterable): A sequence of sentence position tags, 1 for
            the first word in a sentence, 0 for all others.
        cats (dict): Labels for text classification. Each key in the dictionary
            may be a string or an int, or a `(start_char, end_char, label)`
            tuple, indicating that the label is applied to only part of the
            document (usually a sentence). Unlike entity annotations, label
            annotations can overlap, i.e. a single word can be covered by
            multiple labelled spans. The TextCategorizer component expects
            true examples of a label to have the value 1.0, and negative
            examples of a label to have the value 0.0. Labels not in the
            dictionary are treated as missing - the gradient for those labels
            will be zero.
        links (dict): A dict with `(start_char, end_char)` keys,
            and the values being dicts with kb_id:value entries,
            representing the external IDs in a knowledge base (KB)
            mapped to either 1.0 or 0.0, indicating positive and
            negative examples respectively.
        RETURNS (GoldParse): The newly constructed object.
        """
        self.mem = Pool()
        self.loss = 0
        self.length = len(doc)

        self.cats = {} if cats is None else dict(cats)
        self.links = {} if links is None else dict(links)

        # avoid allocating memory if the doc does not contain any tokens
        if self.length > 0:
            if not words:
                words = [token.text for token in doc]
            if not tags:
                tags = [None for _ in words]
            if not heads:
                heads = [None for _ in words]
            if not deps:
                deps = [None for _ in words]
            if not morphs:
                morphs = [None for _ in words]
            if not lemmas:
                lemmas = [None for _ in words]
            if not sent_starts:
                sent_starts = [None for _ in words]
            if entities is None:
                entities = ["-" for _ in words]
            elif len(entities) == 0:
                entities = ["O" for _ in words]
            else:
                # Translate the None values to '-', to make processing easier.
                # See Issue #2603
                entities = [(ent if ent is not None else "-") for ent in entities]
                if not isinstance(entities[0], str):
                    # Assume we have entities specified by character offset.
                    entities = biluo_tags_from_offsets(doc, entities)

            # These are filled by the tagger/parser/entity recogniser
            self.c.tags = <int*>self.mem.alloc(len(doc), sizeof(int))
            self.c.heads = <int*>self.mem.alloc(len(doc), sizeof(int))
            self.c.labels = <attr_t*>self.mem.alloc(len(doc), sizeof(attr_t))
            self.c.has_dep = <int*>self.mem.alloc(len(doc), sizeof(int))
            self.c.sent_start = <int*>self.mem.alloc(len(doc), sizeof(int))
            self.c.ner = <Transition*>self.mem.alloc(len(doc), sizeof(Transition))

            self.words = [None] * len(doc)
            self.tags = [None] * len(doc)
            self.heads = [None] * len(doc)
            self.labels = [None] * len(doc)
            self.ner = [None] * len(doc)
            self.morphs = [None] * len(doc)
            self.lemmas = [None] * len(doc)
            self.sent_starts = [None] * len(doc)

            # This needs to be done before we align the words
            if make_projective and heads is not None and deps is not None:
                heads, deps = nonproj.projectivize(heads, deps)

            # Do many-to-one alignment for misaligned tokens.
            # If we over-segment, we'll have one gold word that covers a sequence
            # of predicted words
            # If we under-segment, we'll have one predicted word that covers a
            # sequence of gold words.
            # If we "mis-segment", we'll have a sequence of predicted words covering
            # a sequence of gold words. That's many-to-many -- we don't do that.
            cost, i2j, j2i, i2j_multi, j2i_multi = align([t.orth_ for t in doc], words)

            self.cand_to_gold = [(j if j >= 0 else None) for j in i2j]
            self.gold_to_cand = [(i if i >= 0 else None) for i in j2i]

            self.orig = TokenAnnotation(ids=list(range(len(words))),
                    words=words, tags=tags, heads=heads, deps=deps,
                    entities=entities, morphs=morphs, lemmas=lemmas,
                    sent_starts=sent_starts, brackets=[])

            for i, gold_i in enumerate(self.cand_to_gold):
                if doc[i].text.isspace():
                    self.words[i] = doc[i].text
                    self.tags[i] = "_SP"
                    self.heads[i] = None
                    self.labels[i] = None
                    self.ner[i] = None
                    self.morphs[i] = set()
                    self.lemmas[i] = None
                    self.sent_starts[i] = 0
                if gold_i is None:
                    if i in i2j_multi:
                        self.words[i] = words[i2j_multi[i]]
                        self.tags[i] = tags[i2j_multi[i]]
                        self.morphs[i] = morphs[i2j_multi[i]]
                        self.lemmas[i] = lemmas[i2j_multi[i]]
                        self.sent_starts[i] = sent_starts[i2j_multi[i]]
                        is_last = i2j_multi[i] != i2j_multi.get(i+1)
                        is_first = i2j_multi[i] != i2j_multi.get(i-1)
                        # Set next word in multi-token span as head, until last
                        if not is_last:
                            self.heads[i] = i+1
                            self.labels[i] = "subtok"
                        else:
                            head_i = heads[i2j_multi[i]]
                            if head_i:
                                self.heads[i] = self.gold_to_cand[head_i]
                            self.labels[i] = deps[i2j_multi[i]]
                        # Now set NER...This is annoying because if we've split
                        # got an entity word split into two, we need to adjust the
                        # BILUO tags. We can't have BB or LL etc.
                        # Case 1: O -- easy.
                        ner_tag = entities[i2j_multi[i]]
                        if ner_tag == "O":
                            self.ner[i] = "O"
                        # Case 2: U. This has to become a B I* L sequence.
                        elif ner_tag.startswith("U-"):
                            if is_first:
                                self.ner[i] = ner_tag.replace("U-", "B-", 1)
                            elif is_last:
                                self.ner[i] = ner_tag.replace("U-", "L-", 1)
                            else:
                                self.ner[i] = ner_tag.replace("U-", "I-", 1)
                        # Case 3: L. If not last, change to I.
                        elif ner_tag.startswith("L-"):
                            if is_last:
                                self.ner[i] = ner_tag
                            else:
                                self.ner[i] = ner_tag.replace("L-", "I-", 1)
                        # Case 4: I. Stays correct
                        elif ner_tag.startswith("I-"):
                            self.ner[i] = ner_tag
                else:
                    self.words[i] = words[gold_i]
                    self.tags[i] = tags[gold_i]
                    self.morphs[i] = morphs[gold_i]
                    self.lemmas[i] = lemmas[gold_i]
                    self.sent_starts[i] = sent_starts[gold_i]
                    if heads[gold_i] is None:
                        self.heads[i] = None
                    else:
                        self.heads[i] = self.gold_to_cand[heads[gold_i]]
                    self.labels[i] = deps[gold_i]
                    self.ner[i] = entities[gold_i]

            # Prevent whitespace that isn't within entities from being tagged as
            # an entity.
            for i in range(len(self.ner)):
                if self.tags[i] == "_SP":
                    prev_ner = self.ner[i-1] if i >= 1 else None
                    next_ner = self.ner[i+1] if (i+1) < len(self.ner) else None
                    if prev_ner == "O" or next_ner == "O":
                        self.ner[i] = "O"

            cycle = nonproj.contains_cycle(self.heads)
            if cycle is not None:
                raise ValueError(Errors.E069.format(cycle=cycle,
                    cycle_tokens=" ".join([f"'{self.words[tok_id]}'" for tok_id in cycle]),
                    doc_tokens=" ".join(words[:50])))

    def __len__(self):
        """Get the number of gold-standard tokens.

        RETURNS (int): The number of gold-standard tokens.
        """
        return self.length

    @property
    def is_projective(self):
        """Whether the provided syntactic annotations form a projective
        dependency tree.
        """
        return not nonproj.is_nonproj_tree(self.heads)


def docs_to_json(docs, id=0, ner_missing_tag="O"):
    """Convert a list of Doc objects into the JSON-serializable format used by
    the spacy train command.

    docs (iterable / Doc): The Doc object(s) to convert.
    id (int): Id for the JSON.
    RETURNS (dict): The data in spaCy's JSON format
        - each input doc will be treated as a paragraph in the output doc
    """
    if isinstance(docs, Doc):
        docs = [docs]
    json_doc = {"id": id, "paragraphs": []}
    for i, doc in enumerate(docs):
        json_para = {'raw': doc.text, "sentences": [], "cats": []}
        for cat, val in doc.cats.items():
            json_cat = {"label": cat, "value": val}
            json_para["cats"].append(json_cat)
        ent_offsets = [(e.start_char, e.end_char, e.label_) for e in doc.ents]
        biluo_tags = biluo_tags_from_offsets(doc, ent_offsets, missing=ner_missing_tag)
        for j, sent in enumerate(doc.sents):
            json_sent = {"tokens": [], "brackets": []}
            for token in sent:
                json_token = {"id": token.i, "orth": token.text}
                json_token["lemma"] = token.lemma_
                if doc.is_tagged:
                    json_token["tag"] = token.tag_
                if doc.is_parsed:
                    json_token["head"] = token.head.i-token.i
                    json_token["dep"] = token.dep_
                json_token["ner"] = biluo_tags[token.i]
                json_sent["tokens"].append(json_token)
            json_para["sentences"].append(json_sent)
        json_doc["paragraphs"].append(json_para)
    return json_doc


def biluo_tags_from_offsets(doc, entities, missing="O"):
    """Encode labelled spans into per-token tags, using the
    Begin/In/Last/Unit/Out scheme (BILUO).

    doc (Doc): The document that the entity offsets refer to. The output tags
        will refer to the token boundaries within the document.
    entities (iterable): A sequence of `(start, end, label)` triples. `start`
        and `end` should be character-offset integers denoting the slice into
        the original string.
    RETURNS (list): A list of unicode strings, describing the tags. Each tag
        string will be of the form either "", "O" or "{action}-{label}", where
        action is one of "B", "I", "L", "U". The string "-" is used where the
        entity offsets don't align with the tokenization in the `Doc` object.
        The training algorithm will view these as missing values. "O" denotes a
        non-entity token. "B" denotes the beginning of a multi-token entity,
        "I" the inside of an entity of three or more tokens, and "L" the end
        of an entity of two or more tokens. "U" denotes a single-token entity.

    EXAMPLE:
        >>> text = 'I like London.'
        >>> entities = [(len('I like '), len('I like London'), 'LOC')]
        >>> doc = nlp.tokenizer(text)
        >>> tags = biluo_tags_from_offsets(doc, entities)
        >>> assert tags == ["O", "O", 'U-LOC', "O"]
    """
    # Ensure no overlapping entity labels exist
    tokens_in_ents = {}

    starts = {token.idx: token.i for token in doc}
    ends = {token.idx + len(token): token.i for token in doc}
    biluo = ["-" for _ in doc]
    # Handle entity cases
    for start_char, end_char, label in entities:
        for token_index in range(start_char, end_char):
            if token_index in tokens_in_ents.keys():
                raise ValueError(Errors.E103.format(
                    span1=(tokens_in_ents[token_index][0],
                            tokens_in_ents[token_index][1],
                            tokens_in_ents[token_index][2]),
                    span2=(start_char, end_char, label)))
            tokens_in_ents[token_index] = (start_char, end_char, label)

        start_token = starts.get(start_char)
        end_token = ends.get(end_char)
        # Only interested if the tokenization is correct
        if start_token is not None and end_token is not None:
            if start_token == end_token:
                biluo[start_token] = "U-%s" % label
            else:
                biluo[start_token] = "B-%s" % label
                for i in range(start_token+1, end_token):
                    biluo[i] = "I-%s" % label
                biluo[end_token] = "L-%s" % label
    # Now distinguish the O cases from ones where we miss the tokenization
    entity_chars = set()
    for start_char, end_char, label in entities:
        for i in range(start_char, end_char):
            entity_chars.add(i)
    for token in doc:
        for i in range(token.idx, token.idx + len(token)):
            if i in entity_chars:
                break
        else:
            biluo[token.i] = missing
    return biluo


def spans_from_biluo_tags(doc, tags):
    """Encode per-token tags following the BILUO scheme into Span object, e.g.
    to overwrite the doc.ents.

    doc (Doc): The document that the BILUO tags refer to.
    entities (iterable): A sequence of BILUO tags with each tag describing one
        token. Each tags string will be of the form of either "", "O" or
        "{action}-{label}", where action is one of "B", "I", "L", "U".
    RETURNS (list): A sequence of Span objects.
    """
    token_offsets = tags_to_entities(tags)
    spans = []
    for label, start_idx, end_idx in token_offsets:
        span = Span(doc, start_idx, end_idx + 1, label=label)
        spans.append(span)
    return spans


def offsets_from_biluo_tags(doc, tags):
    """Encode per-token tags following the BILUO scheme into entity offsets.

    doc (Doc): The document that the BILUO tags refer to.
    entities (iterable): A sequence of BILUO tags with each tag describing one
        token. Each tags string will be of the form of either "", "O" or
        "{action}-{label}", where action is one of "B", "I", "L", "U".
    RETURNS (list): A sequence of `(start, end, label)` triples. `start` and
        `end` will be character-offset integers denoting the slice into the
        original string.
    """
    spans = spans_from_biluo_tags(doc, tags)
    return [(span.start_char, span.end_char, span.label_) for span in spans]


def is_punct_label(label):
    return label == "P" or label.lower() == "punct"<|MERGE_RESOLUTION|>--- conflicted
+++ resolved
@@ -10,12 +10,7 @@
 
 from .syntax import nonproj
 from .tokens import Doc, Span
-<<<<<<< HEAD
-from .errors import Errors, AlignmentError
-=======
 from .errors import Errors, AlignmentError, user_warning, Warnings
-from .compat import path2str, basestring_
->>>>>>> de33b6d5
 from . import util
 
 

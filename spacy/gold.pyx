--- conflicted
+++ resolved
@@ -327,11 +327,7 @@
     def iter_gold_docs(cls, nlp, examples, gold_preproc, max_length=None,
                        noise_level=0.0, orth_variant_level=0.0,
                        make_projective=False, ignore_misaligned=False):
-<<<<<<< HEAD
         """ Setting gold_preproc will result in creating a doc per sentence """
-=======
-        """ Setting gold_preproc will result in creating a doc per 'sentence' """
->>>>>>> 44829950
         for example in examples:
             if gold_preproc:
                 example.doc = None
@@ -346,22 +342,12 @@
                             ignore_misaligned=ignore_misaligned)
                     example_golds.extend(split_example_golds)
             else:
-<<<<<<< HEAD
                 example_docs = cls._make_docs(nlp, example,
                         gold_preproc, noise_level=noise_level,
                         orth_variant_level=orth_variant_level)
                 example_golds = cls._make_golds(example_docs, vocab=nlp.vocab,
                         make_projective=make_projective,
                         ignore_misaligned=ignore_misaligned)
-=======
-                example = example.merge_sents()
-            example_docs = cls._make_docs(nlp, example,
-                                      gold_preproc, noise_level=noise_level,
-                                      orth_variant_level=orth_variant_level)
-            example_golds = cls._make_golds(example_docs, vocab=nlp.vocab,
-                                            make_projective=make_projective,
-                                            ignore_misaligned=ignore_misaligned)
->>>>>>> 44829950
             for ex in example_golds:
                 if ex.goldparse is not None:
                     if (not max_length) or len(ex.doc) < max_length:
@@ -376,45 +362,22 @@
             var_doc = nlp.make_doc(var_text)
             var_example.doc = var_doc
         else:
-<<<<<<< HEAD
             var_doc = Doc(nlp.vocab, words=add_noise(var_example.token_annotation.words, noise_level))
             var_example.doc = var_doc
         return [var_example]
-=======
-            doc_examples = []
-            for token_annotation in var_example.token_annotations:
-                t_doc = Doc(nlp.vocab, words=add_noise(token_annotation.words, noise_level))
-                doc_example = Example(doc_annotation=example.doc_annotation,
-                                      token_annotations=[token_annotation],
-                                      doc=t_doc)
-                doc_examples.append(doc_example)
-            return doc_examples
->>>>>>> 44829950
 
     @classmethod
     def _make_golds(cls, examples, vocab=None, make_projective=False,
                     ignore_misaligned=False):
-<<<<<<< HEAD
-=======
-        gold_examples = []
->>>>>>> 44829950
         for example in examples:
             gold_parses = example.get_gold_parses(vocab=vocab,
                     make_projective=make_projective,
                     ignore_misaligned=ignore_misaligned)
-<<<<<<< HEAD
             assert len(gold_parses) == 1
             assert gold_parses[0][0] == example.doc
             example.goldparse = gold_parses[0][1]
         return examples
 
-=======
-            for (doc, gold) in gold_parses:
-                ex = Example(doc=doc)
-                ex.goldparse = gold
-                gold_examples.append(ex)
-        return gold_examples
->>>>>>> 44829950
 
 def make_orth_variants(nlp, example, orth_variant_level=0.0):
     if random.random() >= orth_variant_level:
@@ -799,20 +762,12 @@
 
 
 cdef class Example:
-<<<<<<< HEAD
     def __init__(self, doc_annotation=None, token_annotation=None, doc=None,
-=======
-    def __init__(self, doc_annotation=None, token_annotations=None, doc=None,
->>>>>>> 44829950
                  goldparse=None):
         """ Doc can either be text, or an actual Doc """
         self.doc = doc
         self.doc_annotation = doc_annotation if doc_annotation else DocAnnotation()
-<<<<<<< HEAD
         self.token_annotation = token_annotation if token_annotation else TokenAnnotation()
-=======
-        self.token_annotations = token_annotations if token_annotations else []
->>>>>>> 44829950
         self.goldparse = goldparse
 
     @classmethod
@@ -905,35 +860,8 @@
         split_examples.append(s_example)
         return split_examples
 
-<<<<<<< HEAD
 
     def get_gold_parses(self, merge=True, vocab=None, make_projective=False,
-=======
-    def merge_sents(self):
-        """ Merge the list of token annotations into one object and return this new object """
-        m_example = Example(doc=self.doc, doc_annotation=self.doc_annotation)
-        m_ids, m_words, m_tags, m_heads, m_deps, m_ents, m_morph = [], [], [], [], [], [], []
-        m_brackets = []
-        i = 0
-        for t in self.token_annotations:
-            m_ids.extend(id_ + i for id_ in t.ids)
-            m_words.extend(t.words)
-            m_tags.extend(t.tags)
-            m_heads.extend(head + i if head is not None and head >= 0 else head_i + i for head_i, head in enumerate(t.heads))
-            m_deps.extend(t.deps)
-            m_ents.extend(t.entities)
-            m_morph.extend(t.morphology)
-            m_brackets.extend((b["first"] + i, b["last"] + i, b["label"])
-                              for b in t.brackets)
-            i += len(t.ids)
-        m_example.add_token_annotation(ids=m_ids, words=m_words, tags=m_tags,
-                                       heads=m_heads, deps=m_deps, entities=m_ents,
-                                       morphology=m_morph, brackets=m_brackets)
-        return m_example
-
-
-    def get_gold_parses(self, merge=False, vocab=None, make_projective=False,
->>>>>>> 44829950
                         ignore_misaligned=False):
         """Return a list of (doc, GoldParse) objects.
         If merge is set to True, keep all Token annotations as one big list."""
@@ -945,27 +873,10 @@
             if not self.doc:
                 if not vocab:
                     raise ValueError(Errors.E998)
-<<<<<<< HEAD
                 doc = Doc(vocab, words=t.words)
             try:
                 gp = GoldParse.from_annotation(doc, d, t,
                                                make_projective=make_projective)
-=======
-                m_doc = Doc(vocab, words=t.words)
-            try:
-                gp = GoldParse.from_annotation(m_doc, d, t, make_projective=make_projective)
-            except AlignmentError:
-                if ignore_misaligned:
-                    gp = None
-                else:
-                    raise
-            return [(self.doc, gp)]
-        # we only have one sentence and an appropriate doc
-        elif len(self.token_annotations) == 1 and isinstance(self.doc, Doc):
-            t = self.token_annotations[0]
-            try:
-                gp = GoldParse.from_annotation(self.doc, d, t, make_projective=make_projective)
->>>>>>> 44829950
             except AlignmentError:
                 if ignore_misaligned:
                     gp = None
@@ -982,13 +893,9 @@
                     raise ValueError(Errors.E998)
                 split_doc = Doc(vocab, words=split_example.token_annotation.words)
                 try:
-<<<<<<< HEAD
                     gp = GoldParse.from_annotation(split_doc, d,
                             split_example.token_annotation,
                             make_projective=make_projective)
-=======
-                    gp = GoldParse.from_annotation(t_doc, d, t, make_projective=make_projective)
->>>>>>> 44829950
                 except AlignmentError:
                     if ignore_misaligned:
                         gp = None

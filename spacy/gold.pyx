--- conflicted
+++ resolved
@@ -946,11 +946,7 @@
             biluo[token.i] = missing
     if "-" in biluo:
         ent_str = str(entities)
-<<<<<<< HEAD
-        user_warning(Warnings.W030.format(
-=======
         warnings.warn(Warnings.W030.format(
->>>>>>> 0dab2a0d
             text=doc.text[:50] + "..." if len(doc.text) > 50 else doc.text,
             entities=ent_str[:50] + "..." if len(ent_str) > 50 else ent_str
         ))

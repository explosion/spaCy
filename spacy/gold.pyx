--- conflicted
+++ resolved
@@ -20,16 +20,7 @@
 from .errors import AlignmentError, Errors
 from .syntax import nonproj
 from .tokens import Doc, Span
-<<<<<<< HEAD
-=======
-from .errors import Errors, AlignmentError, user_warning, Warnings
-from .compat import path2str
-from . import util
-from .util import minibatch, itershuffle
-
-from libc.stdio cimport FILE, fopen, fclose, fread, fwrite, feof, fseek
-
->>>>>>> 3431ac42
+
 
 USE_NEW_ALIGN = False
 punct_re = re.compile(r"\W")

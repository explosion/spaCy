--- conflicted
+++ resolved
@@ -51,24 +51,6 @@
     ONE_PLUS
 
 
-<<<<<<< HEAD
-=======
-cdef enum action_t:
-    REJECT
-    ADVANCE
-    REPEAT
-    ACCEPT
-    ADVANCE_ZERO
-    ACCEPT_PREV
-    PANIC
-
-# A "match expression" consists of one or more token patterns
-# Each token pattern consists of a quantifier and 0+ (attr, value) pairs.
-# A state is an (int, pattern pointer) pair, where the int is the start
-# position, and the pattern pointer shows where we're up to
-# in the pattern.
-
->>>>>>> 00566949
 cdef struct AttrValueC:
     attr_id_t attr
     attr_t value
@@ -295,7 +277,6 @@
     else:
         return 1
 
-<<<<<<< HEAD
 
 cdef char get_is_final(PatternStateC state) nogil:
     if state.pattern[1].attrs[0].attr == ID and state.pattern[1].nr_attr == 0:
@@ -307,11 +288,6 @@
 cdef char get_quantifier(PatternStateC state) nogil:
     return state.pattern.quantifier
 
-DEF PADDING = 5
-=======
-ctypedef TokenPatternC* TokenPatternC_ptr
-ctypedef pair[int, TokenPatternC_ptr] StateC
->>>>>>> 00566949
 
 DEF PADDING = 5
 
@@ -335,12 +311,8 @@
     pattern[i].nr_attr = 0
     return pattern
 
-<<<<<<< HEAD
 
 cdef attr_t get_pattern_key(const TokenPatternC* pattern) nogil:
-=======
-cdef attr_t get_pattern_key(const TokenPatternC* pattern) except 0:
->>>>>>> 00566949
     while pattern.nr_attr != 0:
         pattern += 1
     id_attr = pattern[0].attrs[0]
@@ -724,7 +696,6 @@
         else:
             return ent_id
 
-<<<<<<< HEAD
     def get_lex_value(self, Doc doc, int i):
         if self.attr == ORTH:
             # Return the regular orth value of the lexeme
@@ -743,8 +714,6 @@
         return 'matcher:{}-{}'.format(string_attr_name, string_attr_value)
 
 
-=======
->>>>>>> 00566949
 cdef class DependencyTreeMatcher:
     """Match dependency parse tree based on pattern rules."""
     cdef Pool mem
@@ -796,7 +765,6 @@
         """
         return self._normalize_key(key) in self._patterns
 
-<<<<<<< HEAD
     def validateInput(self, pattern, key):
         idx = 0
         visitedNodes = {}
@@ -817,26 +785,10 @@
             idx = idx + 1
 
     def add(self, key, on_match, *patterns):
-
         for pattern in patterns:
             if len(pattern) == 0:
                 raise ValueError(Errors.E012.format(key=key))
             self.validateInput(pattern,key)
-=======
-
-    def add(self, key, on_match, *patterns):
-
-        # TODO : validations
-        # 1. check if input pattern is connected
-        # 2. check if pattern format is correct
-        # 3. check if atleast one root node is present
-        # 4. check if node names are not repeated
-        # 5. check if each node has only one head
-
-        for pattern in patterns:
-            if len(pattern) == 0:
-                raise ValueError(Errors.E012.format(key=key))
->>>>>>> 00566949
 
         key = self._normalize_key(key)
 
@@ -881,19 +833,11 @@
 
         # Create an object tree to traverse later on.
         # This datastructure enable easy tree pattern match.
-<<<<<<< HEAD
         # Doc-Token based tree cannot be reused since it is memory heavy and
         # tightly coupled with doc
         self.retrieve_tree(patterns,_nodes_list,key)
 
     def retrieve_tree(self,patterns,_nodes_list,key):
-=======
-        # Doc-Token based tree cannot be reused since it is memory heavy and tightly coupled with doc
-        self.retrieve_tree(patterns,_nodes_list,key)
-
-    def retrieve_tree(self,patterns,_nodes_list,key):
-
->>>>>>> 00566949
         _heads_list = []
         _root_list = []
         for i in range(len(patterns)):
@@ -902,23 +846,10 @@
             for j in range(len(patterns[i])):
                 token_pattern = patterns[i][j]
                 if('NBOR_RELOP' not in token_pattern['SPEC']):
-<<<<<<< HEAD
                     heads[j] = ('root',j)
                     root = j
                 else:
                     heads[j] = (token_pattern['SPEC']['NBOR_RELOP'],_nodes_list[i][token_pattern['SPEC']['NBOR_NAME']])
-=======
-                    heads[j] = j
-                    root = j
-                else:
-                    # TODO: Add semgrex rules
-                    # 1. >
-                    if(token_pattern['SPEC']['NBOR_RELOP'] == '>'):
-                        heads[j] = _nodes_list[i][token_pattern['SPEC']['NBOR_NAME']]
-                    # 2. <
-                    if(token_pattern['SPEC']['NBOR_RELOP'] == '<'):
-                        heads[_nodes_list[i][token_pattern['SPEC']['NBOR_NAME']]] = j
->>>>>>> 00566949
 
             _heads_list.append(heads)
             _root_list.append(root)
@@ -927,7 +858,6 @@
         for i in range(len(patterns)):
             tree = {}
             for j in range(len(patterns[i])):
-<<<<<<< HEAD
                 if(_heads_list[i][j][INDEX_HEAD] == j):
                     continue
 
@@ -935,14 +865,6 @@
                 if(head not in tree):
                     tree[head] = []
                 tree[head].append( (_heads_list[i][j][INDEX_RELOP],j) )
-=======
-                if(j == _heads_list[i][j]):
-                    continue
-                head = _heads_list[i][j]
-                if(head not in tree):
-                    tree[head] = []
-                tree[head].append(j)
->>>>>>> 00566949
             _tree_list.append(tree)
 
         self._tree.setdefault(key, [])
@@ -987,42 +909,25 @@
                 _root = _root_list[i]
                 _tree = _tree_list[i]
                 _nodes = _nodes_list[i]
-<<<<<<< HEAD
                 id_to_position = {}
                 for i in range(len(_nodes)):
                     id_to_position[i]=[]
-=======
-
-                id_to_position = {}
->>>>>>> 00566949
 
                 # This could be taken outside to improve running time..?
                 for match_id, start, end in matches:
                     if match_id in _keys_to_token:
-<<<<<<< HEAD
                         id_to_position[_keys_to_token[match_id]].append(start)
 
                 _node_operator_map = self.get_node_operator_map(doc,_tree,id_to_position,_nodes,_root)
-=======
-                        if _keys_to_token[match_id] not in id_to_position:
-                            id_to_position[_keys_to_token[match_id]] = []
-                        id_to_position[_keys_to_token[match_id]].append(start)
-
->>>>>>> 00566949
                 length = len(_nodes)
                 if _root in id_to_position:
                     candidates = id_to_position[_root]
                     for candidate in candidates:
                         isVisited = {}
-<<<<<<< HEAD
                         self.dfs(candidate,_root,_tree,id_to_position,doc,isVisited,_node_operator_map)
                         # To check if the subtree pattern is completely identified. This is a heuristic.
                         # This is done to reduce the complexity of exponential unordered subtree matching.
                         # Will give approximate matches in some cases.
-=======
-                        self.dfs(candidate,_root,_tree,id_to_position,doc,isVisited)
-                        # to check if the subtree pattern is completely identified
->>>>>>> 00566949
                         if(len(isVisited) == length):
                             matched_trees.append((key,list(isVisited)))
 
@@ -1033,7 +938,6 @@
 
         return matched_trees
 
-<<<<<<< HEAD
     def dfs(self,candidate,root,tree,id_to_position,doc,isVisited,_node_operator_map):
         if(root in id_to_position and candidate in id_to_position[root]):
             # color the node since it is valid
@@ -1138,18 +1042,6 @@
             if idx > node:
                 candidate_children.append(doc[idx])
         return candidate_children
-=======
-    def dfs(self,candidate,root,tree,id_to_position,doc,isVisited):
-        if(root in id_to_position and candidate in id_to_position[root]):
-            # color the node since it is valid
-            isVisited[candidate] = True
-            candidate_children = doc[candidate].children
-            for candidate_child in candidate_children:
-                if root in tree:
-                    for root_child in tree[root]:
-                        self.dfs(candidate_child.i,root_child,tree,id_to_position,doc,isVisited)
-
->>>>>>> 00566949
 
     def _normalize_key(self, key):
         if isinstance(key, basestring):

--- conflicted
+++ resolved
@@ -1,25 +1,15 @@
-<<<<<<< HEAD
 # cython: infer_types=True, profile=True, binding=True
 from typing import Callable
-cimport numpy as np
-from libc.stdint cimport uint32_t, uint64_t
-=======
->>>>>>> 5888afa8
+
 from cython.operator cimport dereference as deref
 from libc.stdint cimport uint32_t, uint64_t
 from libcpp.set cimport set as cppset
 from murmurhash.mrmr cimport hash128_x64
 
-<<<<<<< HEAD
-import functools
-import numpy
-from pathlib import Path
-from typing import cast, TYPE_CHECKING, Union
-=======
->>>>>>> 5888afa8
 import warnings
 from enum import Enum
-from typing import cast
+from pathlib import Path
+from typing import TYPE_CHECKING, Union, cast
 
 import numpy
 import srsly
@@ -34,7 +24,6 @@
 from .attrs import IDS
 from .errors import Errors, Warnings
 from .strings import get_string_id
-
 
 if TYPE_CHECKING:
     from .vocab import Vocab  # noqa: F401

# coding: utf8
from __future__ import unicode_literals

import functools
import numpy
from collections import OrderedDict
<<<<<<< HEAD
from bintrees import RBTree
import msgpack
import msgpack_numpy
msgpack_numpy.patch()
=======

from .util import msgpack
from .util import msgpack_numpy

>>>>>>> 6f84e322
cimport numpy as np
from thinc.neural.util import get_array_module
from thinc.neural._classes.model import Model

from .strings cimport StringStore, hash_string
from .compat import basestring_, path2str
from . import util


def unpickle_vectors(bytes_data):
    return Vectors().from_bytes(bytes_data)


class GlobalRegistry(object):
    '''Global store of vectors, to avoid repeatedly loading the data.'''
    data = {}

    @classmethod
    def register(cls, name, data):
        cls.data[name] = data
        return functools.partial(cls.get, name)

    @classmethod
    def get(cls, name):
        return cls.data[name]


cdef class Vectors:
    """Store, save and load word vectors.

    Vectors data is kept in the vectors.data attribute, which should be an
    instance of numpy.ndarray (for CPU vectors) or cupy.ndarray
    (for GPU vectors). `vectors.key2row` is a dictionary mapping word hashes to
    rows in the vectors.data table.

    Multiple keys can be mapped to the same vector, and not all of the rows in
    the table need to be assigned --- so len(list(vectors.keys())) may be
    greater or smaller than vectors.shape[0].
    """
    cdef public object name
    cdef public object data
    cdef public object key2row
    cdef public object _unset_rbtree

    def __init__(self, *, shape=None, data=None, keys=None, name=None):
        """Create a new vector store.

        shape (tuple): Size of the table, as (# entries, # columns)
        data (numpy.ndarray): The vector data.
        keys (iterable): A sequence of keys, aligned with the data.
        name (string): A name to identify the vectors table.
        RETURNS (Vectors): The newly created object.
        """
        self.name = name
        if data is None:
            if shape is None:
                shape = (0,0)
            data = numpy.zeros(shape, dtype='f')
        self.data = data
        self.key2row = OrderedDict()
        if self.data is not None:
            self._unset_rbtree = RBTree(dict((key,1) for key in range(self.data.shape[0])))
        else:
            self._unset_rbtree = RBTree()
        if keys is not None:
            for i, key in enumerate(keys):
                self.add(key, row=i)

    @property
    def shape(self):
        """Get `(rows, dims)` tuples of number of rows and number of dimensions
        in the vector table.

        RETURNS (tuple): A `(rows, dims)` pair.
        """
        return self.data.shape

    @property
    def size(self):
        """RETURNS (int): rows*dims"""
        return self.data.shape[0] * self.data.shape[1]

    @property
    def is_full(self):
        """RETURNS (bool): `True` if no slots are available for new keys."""
        return self._unset_rbtree.count == 0

    @property
    def n_keys(self):
        """RETURNS (int) The number of keys in the table. Note that this is the
        number of all keys, not just unique vectors."""
        return len(self.key2row)

    def __reduce__(self):
        return (unpickle_vectors, (self.to_bytes(),))

    def __getitem__(self, key):
        """Get a vector by key. If the key is not found, a KeyError is raised.

        key (int): The key to get the vector for.
        RETURNS (ndarray): The vector for the key.
        """
        i = self.key2row[key]
        if i is None:
            raise KeyError(key)
        else:
            return self.data[i]

    def __setitem__(self, key, vector):
        """Set a vector for the given key.

        key (int): The key to set the vector for.
        vector (ndarray): The vector to set.
        """
        i = self.key2row[key]
        self.data[i] = vector
        if self._unset_rbtree.get(i):
            self._unset_rbtree.remove(i)

    def __iter__(self):
        """Iterate over the keys in the table.

        YIELDS (int): A key in the table.
        """
        yield from self.key2row

    def __len__(self):
        """Return the number of vectors in the table.

        RETURNS (int): The number of vectors in the data.
        """
        return self.data.shape[0]

    def __contains__(self, key):
        """Check whether a key has been mapped to a vector entry in the table.

        key (int): The key to check.
        RETURNS (bool): Whether the key has a vector entry.
        """
        return key in self.key2row

    def resize(self, shape, inplace=False):
        """Resize the underlying vectors array. If inplace=True, the memory
        is reallocated. This may cause other references to the data to become
        invalid, so only use inplace=True if you're sure that's what you want.

        If the number of vectors is reduced, keys mapped to rows that have been
        deleted are removed. These removed items are returned as a list of
        `(key, row)` tuples.
        """
        if inplace:
            self.data.resize(shape, refcheck=False)
        else:
            xp = get_array_module(self.data)
            self.data = xp.resize(self.data, shape)
        filled = {row for row in self.key2row.values()}
        self._unset_rbtree = RBTree(dict((row,1) for row in range(shape[0]) if row not in filled))
        removed_items = []
        for key, row in list(self.key2row.items()):
            if row >= shape[0]:
                self.key2row.pop(key)
                removed_items.append((key, row))
        return removed_items

    def keys(self):
        """A sequence of the keys in the table.

        RETURNS (iterable): The keys.
        """
        return self.key2row.keys()

    def values(self):
        """Iterate over vectors that have been assigned to at least one key.

        Note that some vectors may be unassigned, so the number of vectors
        returned may be less than the length of the vectors table.

        YIELDS (ndarray): A vector in the table.
        """
        for row, vector in enumerate(range(self.data.shape[0])):
            if not self._unset_rbtree.get(row):
                yield vector

    def items(self):
        """Iterate over `(key, vector)` pairs.

        YIELDS (tuple): A key/vector pair.
        """
        for key, row in self.key2row.items():
            yield key, self.data[row]

    def find(self, *, key=None, keys=None, row=None, rows=None):
        """Look up one or more keys by row, or vice versa.

        key (unicode / int): Find the row that the given key points to.
            Returns int, -1 if missing.
        keys (iterable): Find rows that the keys point to.
            Returns ndarray.
        row (int): Find the first key that point to the row.
            Returns int.
        rows (iterable): Find the keys that point to the rows.
            Returns ndarray.
        RETURNS: The requested key, keys, row or rows.
        """
        if sum(arg is None for arg in (key, keys, row, rows)) != 3:
            raise ValueError("One (and only one) keyword arg must be set.")
        xp = get_array_module(self.data)
        if key is not None:
            if isinstance(key, basestring_):
                key = hash_string(key)
            return self.key2row.get(key, -1)
        elif keys is not None:
            keys = [hash_string(key) if isinstance(key, basestring_) else key
                    for key in keys]
            rows = [self.key2row.get(key, -1.) for key in keys]
            return xp.asarray(rows, dtype='i')
        else:
            targets = set()
            if row is not None:
                targets.add(row)
            else:
                targets.update(rows)
            results = []
            for key, row in self.key2row.items():
                if row in targets:
                    results.append(key)
                    targets.remove(row)
            return xp.asarray(results, dtype='uint64')

    def add(self, key, *, vector=None, row=None):
        """Add a key to the table. Keys can be mapped to an existing vector
        by setting `row`, or a new vector can be added.

        key (int): The key to add.
        vector (ndarray / None): A vector to add for the key.
        row (int / None): The row number of a vector to map the key to.
        RETURNS (int): The row the vector was added to.
        """
        if isinstance(key, basestring):
            key = hash_string(key)
        if row is None and key in self.key2row:
            row = self.key2row[key]
        elif row is None:
            if self.is_full:
                raise ValueError("Cannot add new key to vectors -- full")
            row = self._unset_rbtree.min_key()

        self.key2row[key] = row
        if vector is not None:
            self.data[row] = vector
            if self._unset_rbtree.get(row):
                self._unset_rbtree.remove(row)
        return row

    def most_similar(self, queries, *, batch_size=1024):
        """For each of the given vectors, find the single entry most similar
        to it, by cosine.

        Queries are by vector. Results are returned as a `(keys, best_rows,
        scores)` tuple. If `queries` is large, the calculations are performed in
        chunks, to avoid consuming too much memory. You can set the `batch_size`
        to control the size/space trade-off during the calculations.

        queries (ndarray): An array with one or more vectors.
        batch_size (int): The batch size to use.
        RETURNS (tuple): The most similar entry as a `(keys, best_rows, scores)`
            tuple.
        """
        xp = get_array_module(self.data)

        vectors = self.data / xp.linalg.norm(self.data, axis=1, keepdims=True)

        best_rows = xp.zeros((queries.shape[0],), dtype='i')
        scores = xp.zeros((queries.shape[0],), dtype='f')
        # Work in batches, to avoid memory problems.
        for i in range(0, queries.shape[0], batch_size):
            batch = queries[i : i+batch_size]
            batch /= xp.linalg.norm(batch, axis=1, keepdims=True)
            # batch   e.g. (1024, 300)
            # vectors e.g. (10000, 300)
            # sims    e.g. (1024, 10000)
            sims = xp.dot(batch, vectors.T)
            best_rows[i:i+batch_size] = sims.argmax(axis=1)
            scores[i:i+batch_size] = sims.max(axis=1)

        xp = get_array_module(self.data)
        row2key = {row: key for key, row in self.key2row.items()}
        keys = xp.asarray([row2key[row] for row in best_rows], dtype='uint64')
        return (keys, best_rows, scores)

    def from_glove(self, path):
        """Load GloVe vectors from a directory. Assumes binary format,
        that the vocab is in a vocab.txt, and that vectors are named
        vectors.{size}.[fd].bin, e.g. vectors.128.f.bin for 128d float32
        vectors, vectors.300.d.bin for 300d float64 (double) vectors, etc.
        By default GloVe outputs 64-bit vectors.

        path (unicode / Path): The path to load the GloVe vectors from.
        RETURNS: A `StringStore` object, holding the key-to-string mapping.
        """
        path = util.ensure_path(path)
        width = None
        for name in path.iterdir():
            if name.parts[-1].startswith('vectors'):
                _, dims, dtype, _2 = name.parts[-1].split('.')
                width = int(dims)
                break
        else:
            raise IOError("Expected file named e.g. vectors.128.f.bin")
        bin_loc = path / 'vectors.{dims}.{dtype}.bin'.format(dims=dims,
                                                             dtype=dtype)
        xp = get_array_module(self.data)
        self.data = None
        with bin_loc.open('rb') as file_:
            self.data = xp.fromfile(file_, dtype=dtype)
            if dtype != 'float32':
                self.data = xp.ascontiguousarray(self.data, dtype='float32')
        if self.data.ndim == 1:
            self.data = self.data.reshape((self.data.size//width, width))
        n = 0
        strings = StringStore()
        with (path / 'vocab.txt').open('r') as file_:
            for i, line in enumerate(file_):
                key = strings.add(line.strip())
                self.add(key, row=i)
        return strings

    def to_disk(self, path, **exclude):
        """Save the current state to a directory.

        path (unicode / Path): A path to a directory, which will be created if
            it doesn't exists. Either a string or a Path-like object.
        """
        xp = get_array_module(self.data)
        if xp is numpy:
            save_array = lambda arr, file_: xp.save(file_, arr,
                                                    allow_pickle=False)
        else:
            save_array = lambda arr, file_: xp.save(file_, arr)
        serializers = OrderedDict((
            ('vectors', lambda p: save_array(self.data, p.open('wb'))),
            ('key2row', lambda p: msgpack.dump(self.key2row, p.open('wb')))
        ))
        return util.to_disk(path, serializers, exclude)

    def from_disk(self, path, **exclude):
        """Loads state from a directory. Modifies the object in place and
        returns it.

        path (unicode / Path): Directory path, string or Path-like object.
        RETURNS (Vectors): The modified object.
        """
        def load_key2row(path):
            if path.exists():
                with path.open('rb') as file_:
                    self.key2row = msgpack.load(file_)
            for key, row in self.key2row.items():
                if self._unset_rbtree.get(row):
                    self._unset_rbtree.remove(row)

        def load_keys(path):
            if path.exists():
                keys = numpy.load(str(path))
                for i, key in enumerate(keys):
                    self.add(key, row=i)

        def load_vectors(path):
            xp = Model.ops.xp
            if path.exists():
                self.data = xp.load(str(path))

        serializers = OrderedDict((
            ('key2row', load_key2row),
            ('keys', load_keys),
            ('vectors', load_vectors),
        ))
        util.from_disk(path, serializers, exclude)
        return self

    def to_bytes(self, **exclude):
        """Serialize the current state to a binary string.

        **exclude: Named attributes to prevent from being serialized.
        RETURNS (bytes): The serialized form of the `Vectors` object.
        """
        def serialize_weights():
            if hasattr(self.data, 'to_bytes'):
                return self.data.to_bytes()
            else:
                return msgpack.dumps(self.data)
        serializers = OrderedDict((
            ('key2row', lambda: msgpack.dumps(self.key2row)),
            ('vectors', serialize_weights)
        ))
        return util.to_bytes(serializers, exclude)

    def from_bytes(self, data, **exclude):
        """Load state from a binary string.

        data (bytes): The data to load from.
        **exclude: Named attributes to prevent from being loaded.
        RETURNS (Vectors): The `Vectors` object.
        """
        def deserialize_weights(b):
            if hasattr(self.data, 'from_bytes'):
                self.data.from_bytes()
            else:
                self.data = msgpack.loads(b)

        deserializers = OrderedDict((
            ('key2row', lambda b: self.key2row.update(msgpack.loads(b))),
            ('vectors', deserialize_weights)
        ))
        util.from_bytes(data, deserializers, exclude)
        return self<|MERGE_RESOLUTION|>--- conflicted
+++ resolved
@@ -4,17 +4,14 @@
 import functools
 import numpy
 from collections import OrderedDict
-<<<<<<< HEAD
 from bintrees import RBTree
 import msgpack
 import msgpack_numpy
 msgpack_numpy.patch()
-=======
 
 from .util import msgpack
 from .util import msgpack_numpy
 
->>>>>>> 6f84e322
 cimport numpy as np
 from thinc.neural.util import get_array_module
 from thinc.neural._classes.model import Model

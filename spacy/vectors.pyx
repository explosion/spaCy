cimport numpy as np
from cython.operator cimport dereference as deref
from libcpp.set cimport set as cppset

import functools
import numpy
import srsly
<<<<<<< HEAD
import warnings
from thinc.neural.util import get_array_module
from thinc.neural._classes.model import Model
=======
from thinc.api import get_array_module, get_current_ops
>>>>>>> 65ebb2f7

from .strings cimport StringStore

from .strings import get_string_id
from .errors import Errors
from . import util


def unpickle_vectors(bytes_data):
    return Vectors().from_bytes(bytes_data)


class GlobalRegistry(object):
    """Global store of vectors, to avoid repeatedly loading the data."""
    data = {}

    @classmethod
    def register(cls, name, data):
        cls.data[name] = data
        return functools.partial(cls.get, name)

    @classmethod
    def get(cls, name):
        return cls.data[name]


cdef class Vectors:
    """Store, save and load word vectors.

    Vectors data is kept in the vectors.data attribute, which should be an
    instance of numpy.ndarray (for CPU vectors) or cupy.ndarray
    (for GPU vectors). `vectors.key2row` is a dictionary mapping word hashes to
    rows in the vectors.data table.

    Multiple keys can be mapped to the same vector, and not all of the rows in
    the table need to be assigned - so len(list(vectors.keys())) may be
    greater or smaller than vectors.shape[0].

    DOCS: https://spacy.io/api/vectors
    """
    cdef public object name
    cdef public object data
    cdef public object key2row
    cdef cppset[int] _unset

    def __init__(self, *, shape=None, data=None, keys=None, name=None):
        """Create a new vector store.

        shape (tuple): Size of the table, as (# entries, # columns)
        data (numpy.ndarray): The vector data.
        keys (iterable): A sequence of keys, aligned with the data.
        name (unicode): A name to identify the vectors table.
        RETURNS (Vectors): The newly created object.

        DOCS: https://spacy.io/api/vectors#init
        """
        self.name = name
        if data is None:
            if shape is None:
                shape = (0,0)
            data = numpy.zeros(shape, dtype="f")
        self.data = data
        self.key2row = {}
        if self.data is not None:
            self._unset = cppset[int]({i for i in range(self.data.shape[0])})
        else:
            self._unset = cppset[int]()
        if keys is not None:
            for i, key in enumerate(keys):
                self.add(key, row=i)

    @property
    def shape(self):
        """Get `(rows, dims)` tuples of number of rows and number of dimensions
        in the vector table.

        RETURNS (tuple): A `(rows, dims)` pair.

        DOCS: https://spacy.io/api/vectors#shape
        """
        return self.data.shape

    @property
    def size(self):
        """The vector size i,e. rows * dims.

        RETURNS (int): The vector size.

        DOCS: https://spacy.io/api/vectors#size
        """
        return self.data.shape[0] * self.data.shape[1]

    @property
    def is_full(self):
        """Whether the vectors table is full.

        RETURNS (bool): `True` if no slots are available for new keys.

        DOCS: https://spacy.io/api/vectors#is_full
        """
        return self._unset.size() == 0

    @property
    def n_keys(self):
        """Get the number of keys in the table. Note that this is the number
        of all keys, not just unique vectors.

        RETURNS (int): The number of keys in the table.

        DOCS: https://spacy.io/api/vectors#n_keys
        """
        return len(self.key2row)

    def __reduce__(self):
        return (unpickle_vectors, (self.to_bytes(),))

    def __getitem__(self, key):
        """Get a vector by key. If the key is not found, a KeyError is raised.

        key (int): The key to get the vector for.
        RETURNS (ndarray): The vector for the key.

        DOCS: https://spacy.io/api/vectors#getitem
        """
        i = self.key2row[key]
        if i is None:
            raise KeyError(Errors.E058.format(key=key))
        else:
            return self.data[i]

    def __setitem__(self, key, vector):
        """Set a vector for the given key.

        key (int): The key to set the vector for.
        vector (ndarray): The vector to set.

        DOCS: https://spacy.io/api/vectors#setitem
        """
        i = self.key2row[key]
        self.data[i] = vector
        if self._unset.count(i):
            self._unset.erase(self._unset.find(i))

    def __iter__(self):
        """Iterate over the keys in the table.

        YIELDS (int): A key in the table.

        DOCS: https://spacy.io/api/vectors#iter
        """
        yield from self.key2row

    def __len__(self):
        """Return the number of vectors in the table.

        RETURNS (int): The number of vectors in the data.

        DOCS: https://spacy.io/api/vectors#len
        """
        return self.data.shape[0]

    def __contains__(self, key):
        """Check whether a key has been mapped to a vector entry in the table.

        key (int): The key to check.
        RETURNS (bool): Whether the key has a vector entry.

        DOCS: https://spacy.io/api/vectors#contains
        """
        return key in self.key2row

    def resize(self, shape, inplace=False):
        """Resize the underlying vectors array. If inplace=True, the memory
        is reallocated. This may cause other references to the data to become
        invalid, so only use inplace=True if you're sure that's what you want.

        If the number of vectors is reduced, keys mapped to rows that have been
        deleted are removed. These removed items are returned as a list of
        `(key, row)` tuples.

        shape (tuple): A `(rows, dims)` tuple.
        inplace (bool): Reallocate the memory.
        RETURNS (list): The removed items as a list of `(key, row)` tuples.

        DOCS: https://spacy.io/api/vectors#resize
        """
        xp = get_array_module(self.data)
        if inplace:
            if shape[1] != self.data.shape[1]:
                raise ValueError(Errors.E193.format(new_dim=shape[1], curr_dim=self.data.shape[1]))
            if xp == numpy:
                self.data.resize(shape, refcheck=False)
            else:
                raise ValueError(Errors.E192)
        else:
            resized_array = xp.zeros(shape, dtype=self.data.dtype)
            copy_shape = (min(shape[0], self.data.shape[0]), min(shape[1], self.data.shape[1]))
            resized_array[:copy_shape[0], :copy_shape[1]] = self.data[:copy_shape[0], :copy_shape[1]]
            self.data = resized_array
        self._sync_unset()
        removed_items = []
        for key, row in list(self.key2row.items()):
            if row >= shape[0]:
                self.key2row.pop(key)
                removed_items.append((key, row))
        return removed_items

    def keys(self):
        """RETURNS (iterable): A sequence of keys in the table."""
        return self.key2row.keys()

    def values(self):
        """Iterate over vectors that have been assigned to at least one key.

        Note that some vectors may be unassigned, so the number of vectors
        returned may be less than the length of the vectors table.

        YIELDS (ndarray): A vector in the table.

        DOCS: https://spacy.io/api/vectors#values
        """
        for row, vector in enumerate(range(self.data.shape[0])):
            if not self._unset.count(row):
                yield vector

    def items(self):
        """Iterate over `(key, vector)` pairs.

        YIELDS (tuple): A key/vector pair.

        DOCS: https://spacy.io/api/vectors#items
        """
        for key, row in self.key2row.items():
            yield key, self.data[row]

    def find(self, *, key=None, keys=None, row=None, rows=None):
        """Look up one or more keys by row, or vice versa.

        key (unicode / int): Find the row that the given key points to.
            Returns int, -1 if missing.
        keys (iterable): Find rows that the keys point to.
            Returns ndarray.
        row (int): Find the first key that points to the row.
            Returns int.
        rows (iterable): Find the keys that point to the rows.
            Returns ndarray.
        RETURNS: The requested key, keys, row or rows.
        """
        if sum(arg is None for arg in (key, keys, row, rows)) != 3:
            bad_kwargs = {"key": key, "keys": keys, "row": row, "rows": rows}
            raise ValueError(Errors.E059.format(kwargs=bad_kwargs))
        xp = get_array_module(self.data)
        if key is not None:
            key = get_string_id(key)
            return self.key2row.get(key, -1)
        elif keys is not None:
            keys = [get_string_id(key) for key in keys]
            rows = [self.key2row.get(key, -1.) for key in keys]
            return xp.asarray(rows, dtype="i")
        else:
            row2key = {row: key for key, row in self.key2row.items()}
            if row is not None:
                return row2key[row]
            else:
                results = [row2key[row] for row in rows]
                return xp.asarray(results, dtype="uint64")

    def add(self, key, *, vector=None, row=None):
        """Add a key to the table. Keys can be mapped to an existing vector
        by setting `row`, or a new vector can be added.

        key (int): The key to add.
        vector (ndarray / None): A vector to add for the key.
        row (int / None): The row number of a vector to map the key to.
        RETURNS (int): The row the vector was added to.

        DOCS: https://spacy.io/api/vectors#add
        """
        # use int for all keys and rows in key2row for more efficient access
        # and serialization
        key = int(get_string_id(key))
        if row is not None:
            row = int(row)
        if row is None and key in self.key2row:
            row = self.key2row[key]
        elif row is None:
            if self.is_full:
                raise ValueError(Errors.E060.format(rows=self.data.shape[0],
                                                    cols=self.data.shape[1]))
            row = deref(self._unset.begin())
        if row < self.data.shape[0]:
            self.key2row[key] = row
        else:
            raise ValueError(Errors.E197.format(row=row, key=key))
        if vector is not None:
            self.data[row] = vector
        if self._unset.count(row):
            self._unset.erase(self._unset.find(row))
        return row

    def most_similar(self, queries, *, batch_size=1024, n=1, sort=True):
        """For each of the given vectors, find the n most similar entries
        to it, by cosine.

        Queries are by vector. Results are returned as a `(keys, best_rows,
        scores)` tuple. If `queries` is large, the calculations are performed in
        chunks, to avoid consuming too much memory. You can set the `batch_size`
        to control the size/space trade-off during the calculations.

        queries (ndarray): An array with one or more vectors.
        batch_size (int): The batch size to use.
        n (int): The number of entries to return for each query.
        sort (bool): Whether to sort the n entries returned by score.
        RETURNS (tuple): The most similar entries as a `(keys, best_rows, scores)`
            tuple.
        """
        filled = sorted(list({row for row in self.key2row.values()}))
        if len(filled) < n:
            raise ValueError(Errors.E198.format(n=n, n_rows=len(filled)))
        xp = get_array_module(self.data)

        norms = xp.linalg.norm(self.data[filled], axis=1, keepdims=True)
        norms[norms == 0] = 1
        vectors = self.data[filled] / norms

        best_rows = xp.zeros((queries.shape[0], n), dtype='i')
        scores = xp.zeros((queries.shape[0], n), dtype='f')
        # Work in batches, to avoid memory problems.
        for i in range(0, queries.shape[0], batch_size):
            batch = queries[i : i+batch_size]
            batch_norms = xp.linalg.norm(batch, axis=1, keepdims=True)
            batch_norms[batch_norms == 0] = 1
            batch /= batch_norms
            # batch   e.g. (1024, 300)
            # vectors e.g. (10000, 300)
            # sims    e.g. (1024, 10000)
            sims = xp.dot(batch, vectors.T)
            best_rows[i:i+batch_size] = xp.argpartition(sims, -n, axis=1)[:,-n:]
            scores[i:i+batch_size] = xp.partition(sims, -n, axis=1)[:,-n:]

            if sort and n >= 2:
                sorted_index = xp.arange(scores.shape[0])[:,None][i:i+batch_size],xp.argsort(scores[i:i+batch_size], axis=1)[:,::-1]
                scores[i:i+batch_size] = scores[sorted_index]
                best_rows[i:i+batch_size] = best_rows[sorted_index]
<<<<<<< HEAD
        
=======

>>>>>>> 65ebb2f7
        for i, j in numpy.ndindex(best_rows.shape):
            best_rows[i, j] = filled[best_rows[i, j]]
        # Round values really close to 1 or -1
        scores = xp.around(scores, decimals=4, out=scores)
        # Account for numerical error we want to return in range -1, 1
        scores = xp.clip(scores, a_min=-1, a_max=1, out=scores)
        row2key = {row: key for key, row in self.key2row.items()}
        keys = xp.asarray(
            [[row2key[row] for row in best_rows[i] if row in row2key]
                    for i in range(len(queries)) ], dtype="uint64")
        return (keys, best_rows, scores)

    def to_disk(self, path, **kwargs):
        """Save the current state to a directory.

        path (unicode / Path): A path to a directory, which will be created if
            it doesn't exists.

        DOCS: https://spacy.io/api/vectors#to_disk
        """
        xp = get_array_module(self.data)
        if xp is numpy:
            save_array = lambda arr, file_: xp.save(file_, arr, allow_pickle=False)
        else:
            save_array = lambda arr, file_: xp.save(file_, arr)
        serializers = {
            "vectors": lambda p: save_array(self.data, p.open("wb")),
            "key2row": lambda p: srsly.write_msgpack(p, self.key2row)
        }
        return util.to_disk(path, serializers, [])

    def from_disk(self, path, **kwargs):
        """Loads state from a directory. Modifies the object in place and
        returns it.

        path (unicode / Path): Directory path, string or Path-like object.
        RETURNS (Vectors): The modified object.

        DOCS: https://spacy.io/api/vectors#from_disk
        """
        def load_key2row(path):
            if path.exists():
                self.key2row = srsly.read_msgpack(path)
            for key, row in self.key2row.items():
                if self._unset.count(row):
                    self._unset.erase(self._unset.find(row))

        def load_keys(path):
            if path.exists():
                keys = numpy.load(str(path))
                for i, key in enumerate(keys):
                    self.add(key, row=i)

        def load_vectors(path):
            ops = get_current_ops()
            if path.exists():
                self.data = ops.xp.load(str(path))

        serializers = {
            "key2row": load_key2row,
            "keys": load_keys,
            "vectors": load_vectors,
        }
        util.from_disk(path, serializers, [])
        self._sync_unset()
        return self

    def to_bytes(self, **kwargs):
        """Serialize the current state to a binary string.

        exclude (list): String names of serialization fields to exclude.
        RETURNS (bytes): The serialized form of the `Vectors` object.

        DOCS: https://spacy.io/api/vectors#to_bytes
        """
        def serialize_weights():
            if hasattr(self.data, "to_bytes"):
                return self.data.to_bytes()
            else:
                return srsly.msgpack_dumps(self.data)

        serializers = {
            "key2row": lambda: srsly.msgpack_dumps(self.key2row),
            "vectors": serialize_weights
        }
        return util.to_bytes(serializers, [])

    def from_bytes(self, data, **kwargs):
        """Load state from a binary string.

        data (bytes): The data to load from.
        exclude (list): String names of serialization fields to exclude.
        RETURNS (Vectors): The `Vectors` object.

        DOCS: https://spacy.io/api/vectors#from_bytes
        """
        def deserialize_weights(b):
            if hasattr(self.data, "from_bytes"):
                self.data.from_bytes()
            else:
                self.data = srsly.msgpack_loads(b)

        deserializers = {
            "key2row": lambda b: self.key2row.update(srsly.msgpack_loads(b)),
            "vectors": deserialize_weights
        }
        util.from_bytes(data, deserializers, [])
        self._sync_unset()
        return self

    def _sync_unset(self):
        filled = {row for row in self.key2row.values()}
        self._unset = cppset[int]({row for row in range(self.data.shape[0]) if row not in filled})<|MERGE_RESOLUTION|>--- conflicted
+++ resolved
@@ -5,13 +5,7 @@
 import functools
 import numpy
 import srsly
-<<<<<<< HEAD
-import warnings
-from thinc.neural.util import get_array_module
-from thinc.neural._classes.model import Model
-=======
 from thinc.api import get_array_module, get_current_ops
->>>>>>> 65ebb2f7
 
 from .strings cimport StringStore
 
@@ -356,11 +350,6 @@
                 sorted_index = xp.arange(scores.shape[0])[:,None][i:i+batch_size],xp.argsort(scores[i:i+batch_size], axis=1)[:,::-1]
                 scores[i:i+batch_size] = scores[sorted_index]
                 best_rows[i:i+batch_size] = best_rows[sorted_index]
-<<<<<<< HEAD
-        
-=======
-
->>>>>>> 65ebb2f7
         for i, j in numpy.ndindex(best_rows.shape):
             best_rows[i, j] = filled[best_rows[i, j]]
         # Round values really close to 1 or -1

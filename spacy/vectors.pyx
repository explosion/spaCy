cimport numpy as np
from cython.operator cimport dereference as deref
from libc.stdint cimport uint32_t, uint64_t
from libcpp.set cimport set as cppset
from murmurhash.mrmr cimport hash128_x64

import functools
import warnings
from enum import Enum
from typing import cast

import numpy
import srsly
from thinc.api import Ops, get_array_module, get_current_ops
from thinc.backends import get_array_ops
from thinc.types import Floats2d

from .attrs cimport attr_id_t, ORTH
from .strings cimport StringStore

<<<<<<< HEAD
from .attrs import IDS
from .strings import get_string_id
from .errors import Errors, Warnings
=======
>>>>>>> c067b526
from . import util
from .errors import Errors, Warnings
from .strings import get_string_id


def unpickle_vectors(bytes_data):
    return Vectors().from_bytes(bytes_data)


class Mode(str, Enum):
    default = "default"
    floret = "floret"

    @classmethod
    def values(cls):
        return list(cls.__members__.keys())


cdef class Vectors:
    """Store, save and load word vectors.

    Vectors data is kept in the vectors.data attribute, which should be an
    instance of numpy.ndarray (for CPU vectors) or cupy.ndarray
    (for GPU vectors).

    In the default mode, `vectors.key2row` is a dictionary mapping word hashes
    to rows in the vectors.data table. Multiple keys can be mapped to the same
    vector, and not all of the rows in the table need to be assigned - so
    len(list(vectors.keys())) may be greater or smaller than vectors.shape[0].

    In floret mode, the floret settings (minn, maxn, etc.) are used to
    calculate the vector from the rows corresponding to the key's ngrams.

    DOCS: https://spacy.io/api/vectors
    """
    cdef public object strings
    cdef public object name
    cdef readonly object mode
    cdef public object data
    cdef public object key2row
    cdef cppset[int] _unset
    cdef readonly uint32_t minn
    cdef readonly uint32_t maxn
    cdef readonly uint32_t hash_count
    cdef readonly uint32_t hash_seed
    cdef readonly unicode bow
    cdef readonly unicode eow
    cdef readonly attr_id_t attr

    def __init__(self, *, strings=None, shape=None, data=None, keys=None, name=None, mode=Mode.default, minn=0, maxn=0, hash_count=1, hash_seed=0, bow="<", eow=">", attr="ORTH"):
        """Create a new vector store.

        strings (StringStore): The string store.
        shape (tuple): Size of the table, as (# entries, # columns)
        data (numpy.ndarray or cupy.ndarray): The vector data.
        keys (iterable): A sequence of keys, aligned with the data.
        name (str): A name to identify the vectors table.
        mode (str): Vectors mode: "default" or "floret" (default: "default").
        minn (int): The floret char ngram minn (default: 0).
        maxn (int): The floret char ngram maxn (default: 0).
        hash_count (int): The floret hash count (1-4, default: 1).
        hash_seed (int): The floret hash seed (default: 0).
        bow (str): The floret BOW string (default: "<").
        eow (str): The floret EOW string (default: ">").
        attr (Union[int, str]): The token attribute for the vector keys
            (default: "ORTH").

        DOCS: https://spacy.io/api/vectors#init
        """
        self.strings = strings
        if self.strings is None:
            self.strings = StringStore()
        self.name = name
        if mode not in Mode.values():
            raise ValueError(
                Errors.E202.format(
                    name="vectors",
                    mode=mode,
                    modes=str(Mode.values())
                )
            )
        self.mode = Mode(mode).value
        self.key2row = {}
        self.minn = minn
        self.maxn = maxn
        self.hash_count = hash_count
        self.hash_seed = hash_seed
        self.bow = bow
        self.eow = eow
        if isinstance(attr, (int, long)):
            self.attr = attr
        else:
            attr = attr.upper()
            if attr == "TEXT":
                attr = "ORTH"
            self.attr = IDS.get(attr, ORTH)

        if self.mode == Mode.default:
            if data is None:
                if shape is None:
                    shape = (0,0)
                ops = get_current_ops()
                data = ops.xp.zeros(shape, dtype="f")
                self._unset = cppset[int]({i for i in range(data.shape[0])})
            else:
                self._unset = cppset[int]()
            self.data = data
            if keys is not None:
                for i, key in enumerate(keys):
                    self.add(key, row=i)
        elif self.mode == Mode.floret:
            if maxn < minn:
                raise ValueError(Errors.E863)
            if hash_count < 1 or hash_count >= 5:
                raise ValueError(Errors.E862)
            if data is None:
                raise ValueError(Errors.E864)
            if keys is not None:
                raise ValueError(Errors.E861)
            self.data = data
            self._unset = cppset[int]()

    @property
    def shape(self):
        """Get `(rows, dims)` tuples of number of rows and number of dimensions
        in the vector table.

        RETURNS (tuple): A `(rows, dims)` pair.

        DOCS: https://spacy.io/api/vectors#shape
        """
        return self.data.shape

    @property
    def size(self):
        """The vector size i,e. rows * dims.

        RETURNS (int): The vector size.

        DOCS: https://spacy.io/api/vectors#size
        """
        return self.data.size

    @property
    def is_full(self):
        """Whether the vectors table is full.

        RETURNS (bool): `True` if no slots are available for new keys.

        DOCS: https://spacy.io/api/vectors#is_full
        """
        if self.mode == Mode.floret:
            return True
        return self._unset.size() == 0

    @property
    def n_keys(self):
        """Get the number of keys in the table. Note that this is the number
        of all keys, not just unique vectors.

        RETURNS (int): The number of keys in the table for default vectors.
        For floret vectors, return -1.

        DOCS: https://spacy.io/api/vectors#n_keys
        """
        if self.mode == Mode.floret:
            return -1
        return len(self.key2row)

    def __reduce__(self):
        return (unpickle_vectors, (self.to_bytes(),))

    def __getitem__(self, key):
        """Get a vector by key. If the key is not found, a KeyError is raised.

        key (str/int): The key to get the vector for.
        RETURNS (ndarray): The vector for the key.

        DOCS: https://spacy.io/api/vectors#getitem
        """
        if self.mode == Mode.default:
            i = self.key2row.get(get_string_id(key), None)
            if i is None:
                raise KeyError(Errors.E058.format(key=key))
            else:
                return self.data[i]
        elif self.mode == Mode.floret:
            return self.get_batch([key])[0]
        raise KeyError(Errors.E058.format(key=key))

    def __setitem__(self, key, vector):
        """Set a vector for the given key.

        key (str/int): The key to set the vector for.
        vector (ndarray): The vector to set.

        DOCS: https://spacy.io/api/vectors#setitem
        """
        if self.mode == Mode.floret:
            warnings.warn(Warnings.W115.format(method="Vectors.__setitem__"))
            return
        key = get_string_id(key)
        i = self.key2row[key]
        self.data[i] = vector
        if self._unset.count(i):
            self._unset.erase(self._unset.find(i))

    def __iter__(self):
        """Iterate over the keys in the table.

        YIELDS (int): A key in the table.

        DOCS: https://spacy.io/api/vectors#iter
        """
        yield from self.key2row

    def __len__(self):
        """Return the number of vectors in the table.

        RETURNS (int): The number of vectors in the data.

        DOCS: https://spacy.io/api/vectors#len
        """
        return self.data.shape[0]

    def __contains__(self, key):
        """Check whether a key has been mapped to a vector entry in the table.

        key (int): The key to check.
        RETURNS (bool): Whether the key has a vector entry.

        DOCS: https://spacy.io/api/vectors#contains
        """
        if self.mode == Mode.floret:
            return True
        else:
            return key in self.key2row

    def __eq__(self, other):
        # Check for equality, with faster checks first
        return (
                self.shape == other.shape
                and self.key2row == other.key2row
                and self.to_bytes(exclude=["strings"])
                  == other.to_bytes(exclude=["strings"])
               )

    def resize(self, shape, inplace=False):
        """Resize the underlying vectors array. If inplace=True, the memory
        is reallocated. This may cause other references to the data to become
        invalid, so only use inplace=True if you're sure that's what you want.

        If the number of vectors is reduced, keys mapped to rows that have been
        deleted are removed. These removed items are returned as a list of
        `(key, row)` tuples.

        shape (tuple): A `(rows, dims)` tuple.
        inplace (bool): Reallocate the memory.
        RETURNS (list): The removed items as a list of `(key, row)` tuples.

        DOCS: https://spacy.io/api/vectors#resize
        """
        if self.mode == Mode.floret:
            warnings.warn(Warnings.W115.format(method="Vectors.resize"))
            return -1
        xp = get_array_module(self.data)
        if inplace:
            if shape[1] != self.data.shape[1]:
                raise ValueError(Errors.E193.format(new_dim=shape[1], curr_dim=self.data.shape[1]))
            if xp == numpy:
                self.data.resize(shape, refcheck=False)
            else:
                raise ValueError(Errors.E192)
        else:
            resized_array = xp.zeros(shape, dtype=self.data.dtype)
            copy_shape = (min(shape[0], self.data.shape[0]), min(shape[1], self.data.shape[1]))
            resized_array[:copy_shape[0], :copy_shape[1]] = self.data[:copy_shape[0], :copy_shape[1]]
            self.data = resized_array
        self._sync_unset()
        removed_items = []
        for key, row in self.key2row.copy().items():
            if row >= shape[0]:
                self.key2row.pop(key)
                removed_items.append((key, row))
        return removed_items

    def keys(self):
        """RETURNS (iterable): A sequence of keys in the table."""
        return self.key2row.keys()

    def values(self):
        """Iterate over vectors that have been assigned to at least one key.

        Note that some vectors may be unassigned, so the number of vectors
        returned may be less than the length of the vectors table.

        YIELDS (ndarray): A vector in the table.

        DOCS: https://spacy.io/api/vectors#values
        """
        for row, vector in enumerate(range(self.data.shape[0])):
            if not self._unset.count(row):
                yield vector

    def items(self):
        """Iterate over `(key, vector)` pairs.

        YIELDS (tuple): A key/vector pair.

        DOCS: https://spacy.io/api/vectors#items
        """
        for key, row in self.key2row.items():
            yield key, self.data[row]

    def find(self, *, key=None, keys=None, row=None, rows=None):
        """Look up one or more keys by row, or vice versa.

        key (Union[int, str]): Find the row that the given key points to.
            Returns int, -1 if missing.
        keys (Iterable[Union[int, str]]): Find rows that the keys point to.
            Returns ndarray.
        row (int): Find the first key that points to the row.
            Returns int.
        rows (Iterable[int]): Find the keys that point to the rows.
            Returns ndarray.
        RETURNS: The requested key, keys, row or rows.
        """
        if self.mode == Mode.floret:
            raise ValueError(
                Errors.E858.format(
                    mode=self.mode,
                    alternative="Use Vectors[key] instead.",
                )
            )
        if sum(arg is None for arg in (key, keys, row, rows)) != 3:
            bad_kwargs = {"key": key, "keys": keys, "row": row, "rows": rows}
            raise ValueError(Errors.E059.format(kwargs=bad_kwargs))
        xp = get_array_module(self.data)
        if key is not None:
            key = get_string_id(key)
            return self.key2row.get(int(key), -1)
        elif keys is not None:
            keys = [get_string_id(key) for key in keys]
            rows = [self.key2row.get(int(key), -1) for key in keys]
            return xp.asarray(rows, dtype="i")
        else:
            row2key = {row: key for key, row in self.key2row.items()}
            if row is not None:
                return row2key[row]
            else:
                results = [row2key[row] for row in rows]
                return xp.asarray(results, dtype="uint64")

    def _get_ngram_hashes(self, unicode s):
        """Calculate up to 4 32-bit hash values with MurmurHash3_x64_128 using
        the floret hash settings.
        key (str): The string key.
        RETURNS: A list of the integer hashes.
        """
        # MurmurHash3_x64_128 returns an array of 2 uint64_t values.
        cdef uint64_t[2] out
        chars = s.encode("utf8")
        cdef char* utf8_string = chars
        hash128_x64(utf8_string, len(chars), self.hash_seed, &out)
        rows = [
            out[0] & 0xffffffffu,
            out[0] >> 32,
            out[1] & 0xffffffffu,
            out[1] >> 32,
        ]
        return rows[:min(self.hash_count, 4)]

    def _get_ngrams(self, unicode key):
        """Get all padded ngram strings using the ngram settings.
        key (str): The string key.
        RETURNS: A list of the ngram strings for the padded key.
        """
        key = self.bow + key + self.eow
        ngrams = [key] + [
            key[start:start+ngram_size]
            for ngram_size in range(self.minn, self.maxn + 1)
            for start in range(0, len(key) - ngram_size + 1)
        ]
        return ngrams

    def get_batch(self, keys):
        """Get the vectors for the provided keys efficiently as a batch.
        keys (Iterable[Union[int, str]]): The keys.
        RETURNS: The requested vectors from the vector table.
        """
        ops = get_array_ops(self.data)
        if self.mode == Mode.default:
            rows = self.find(keys=keys)
            vecs = self.data[rows]
        elif self.mode == Mode.floret:
            keys = [self.strings.as_string(key) for key in keys]
            if sum(len(key) for key in keys) == 0:
                return ops.xp.zeros((len(keys), self.data.shape[1]))
            unique_keys = tuple(set(keys))
            row_index = {key: i for i, key in enumerate(unique_keys)}
            rows = [row_index[key] for key in keys]
            indices = []
            lengths = []
            for key in unique_keys:
                if key == "":
                    ngram_rows = []
                else:
                    ngram_rows = [
                        h % self.data.shape[0]
                        for ngram in self._get_ngrams(key)
                        for h in self._get_ngram_hashes(ngram)
                    ]
                indices.extend(ngram_rows)
                lengths.append(len(ngram_rows))
            indices = ops.asarray(indices, dtype="int32")
            lengths = ops.asarray(lengths, dtype="int32")
            vecs = ops.reduce_mean(cast(Floats2d, self.data[indices]), lengths)
            vecs = vecs[rows]
        return ops.as_contig(vecs)

    def add(self, key, *, vector=None, row=None):
        """Add a key to the table. Keys can be mapped to an existing vector
        by setting `row`, or a new vector can be added.

        key (int): The key to add.
        vector (ndarray / None): A vector to add for the key.
        row (int / None): The row number of a vector to map the key to.
        RETURNS (int): The row the vector was added to.

        DOCS: https://spacy.io/api/vectors#add
        """
        if self.mode == Mode.floret:
            warnings.warn(Warnings.W115.format(method="Vectors.add"))
            return -1
        # use int for all keys and rows in key2row for more efficient access
        # and serialization
        key = int(get_string_id(key))
        if row is not None:
            row = int(row)
        if row is None and key in self.key2row:
            row = self.key2row[key]
        elif row is None:
            if self.is_full:
                raise ValueError(Errors.E060.format(rows=self.data.shape[0],
                                                    cols=self.data.shape[1]))
            row = deref(self._unset.begin())
        if row < self.data.shape[0]:
            self.key2row[key] = row
        else:
            raise ValueError(Errors.E197.format(row=row, key=key))
        if vector is not None:
            xp = get_array_module(self.data)
            vector = xp.asarray(vector)
            self.data[row] = vector
        if self._unset.count(row):
            self._unset.erase(self._unset.find(row))
        return row

    def most_similar(self, queries, *, batch_size=1024, n=1, sort=True):
        """For each of the given vectors, find the n most similar entries
        to it, by cosine.

        Queries are by vector. Results are returned as a `(keys, best_rows,
        scores)` tuple. If `queries` is large, the calculations are performed in
        chunks, to avoid consuming too much memory. You can set the `batch_size`
        to control the size/space trade-off during the calculations.

        queries (ndarray): An array with one or more vectors.
        batch_size (int): The batch size to use.
        n (int): The number of entries to return for each query.
        sort (bool): Whether to sort the n entries returned by score.
        RETURNS (tuple): The most similar entries as a `(keys, best_rows, scores)`
            tuple.
        """
        if self.mode == Mode.floret:
            raise ValueError(Errors.E858.format(
                mode=self.mode,
                alternative="",
            ))
        xp = get_array_module(self.data)
        filled = sorted(list({row for row in self.key2row.values()}))
        if len(filled) < n:
            raise ValueError(Errors.E198.format(n=n, n_rows=len(filled)))
        filled = xp.asarray(filled)

        norms = xp.linalg.norm(self.data[filled], axis=1, keepdims=True)
        norms[norms == 0] = 1
        vectors = self.data[filled] / norms

        best_rows = xp.zeros((queries.shape[0], n), dtype='i')
        scores = xp.zeros((queries.shape[0], n), dtype='f')
        # Work in batches, to avoid memory problems.
        for i in range(0, queries.shape[0], batch_size):
            batch = queries[i : i+batch_size]
            batch_norms = xp.linalg.norm(batch, axis=1, keepdims=True)
            batch_norms[batch_norms == 0] = 1
            batch /= batch_norms
            # batch   e.g. (1024, 300)
            # vectors e.g. (10000, 300)
            # sims    e.g. (1024, 10000)
            sims = xp.dot(batch, vectors.T)
            best_rows[i:i+batch_size] = xp.argpartition(sims, -n, axis=1)[:,-n:]
            scores[i:i+batch_size] = xp.partition(sims, -n, axis=1)[:,-n:]

            if sort and n >= 2:
                sorted_index = xp.arange(scores.shape[0])[:,None][i:i+batch_size],xp.argsort(scores[i:i+batch_size], axis=1)[:,::-1]
                scores[i:i+batch_size] = scores[sorted_index]
                best_rows[i:i+batch_size] = best_rows[sorted_index]

        for i, j in numpy.ndindex(best_rows.shape):
            best_rows[i, j] = filled[best_rows[i, j]]
        # Round values really close to 1 or -1
        scores = xp.around(scores, decimals=4, out=scores)
        # Account for numerical error we want to return in range -1, 1
        scores = xp.clip(scores, a_min=-1, a_max=1, out=scores)
        row2key = {row: key for key, row in self.key2row.items()}

        numpy_rows = get_current_ops().to_numpy(best_rows)
        keys = xp.asarray(
            [[row2key[row] for row in numpy_rows[i] if row in row2key]
                    for i in range(len(queries)) ], dtype="uint64")
        return (keys, best_rows, scores)

    def to_ops(self, ops: Ops):
        self.data = ops.asarray(self.data)

    def _get_cfg(self):
        if self.mode == Mode.default:
            return {
                "mode": Mode(self.mode).value,
            }
        elif self.mode == Mode.floret:
            return {
                "mode": Mode(self.mode).value,
                "minn": self.minn,
                "maxn": self.maxn,
                "hash_count": self.hash_count,
                "hash_seed": self.hash_seed,
                "bow": self.bow,
                "eow": self.eow,
                "attr": self.attr,
            }

    def _set_cfg(self, cfg):
        self.mode = Mode(cfg.get("mode", Mode.default)).value
        self.minn = cfg.get("minn", 0)
        self.maxn = cfg.get("maxn", 0)
        self.hash_count = cfg.get("hash_count", 0)
        self.hash_seed = cfg.get("hash_seed", 0)
        self.bow = cfg.get("bow", "<")
        self.eow = cfg.get("eow", ">")
        self.attr = cfg.get("attr", ORTH)

    def to_disk(self, path, *, exclude=tuple()):
        """Save the current state to a directory.

        path (str / Path): A path to a directory, which will be created if
            it doesn't exists.

        DOCS: https://spacy.io/api/vectors#to_disk
        """
        xp = get_array_module(self.data)
        if xp is numpy:
            save_array = lambda arr, file_: xp.save(file_, arr, allow_pickle=False)
        else:
            save_array = lambda arr, file_: xp.save(file_, arr)

        def save_vectors(path):
            # the source of numpy.save indicates that the file object is closed after use.
            # but it seems that somehow this does not happen, as ResourceWarnings are raised here.
            # in order to not rely on this, wrap in context manager.
            ops = get_current_ops()
            with path.open("wb") as _file:
                save_array(ops.to_numpy(self.data, byte_order="<"), _file)

        serializers = {
            "strings": lambda p: self.strings.to_disk(p.with_suffix(".json")),
            "vectors": lambda p: save_vectors(p),
            "key2row": lambda p: srsly.write_msgpack(p, self.key2row),
            "vectors.cfg": lambda p: srsly.write_json(p, self._get_cfg()),
        }
        return util.to_disk(path, serializers, exclude)

    def from_disk(self, path, *, exclude=tuple()):
        """Loads state from a directory. Modifies the object in place and
        returns it.

        path (str / Path): Directory path, string or Path-like object.
        RETURNS (Vectors): The modified object.

        DOCS: https://spacy.io/api/vectors#from_disk
        """
        def load_key2row(path):
            if path.exists():
                self.key2row = srsly.read_msgpack(path)
            for key, row in self.key2row.items():
                if self._unset.count(row):
                    self._unset.erase(self._unset.find(row))

        def load_keys(path):
            if path.exists():
                keys = numpy.load(str(path))
                for i, key in enumerate(keys):
                    self.add(key, row=i)

        def load_vectors(path):
            ops = get_current_ops()
            if path.exists():
                self.data = ops.xp.load(str(path))
            self.to_ops(ops)

        def load_settings(path):
            if path.exists():
                self._set_cfg(srsly.read_json(path))

        serializers = {
            "strings": lambda p: self.strings.from_disk(p.with_suffix(".json")),
            "vectors": load_vectors,
            "keys": load_keys,
            "key2row": load_key2row,
            "vectors.cfg": load_settings,
        }

        util.from_disk(path, serializers, exclude)
        self._sync_unset()
        return self

    def to_bytes(self, *, exclude=tuple()):
        """Serialize the current state to a binary string.

        exclude (list): String names of serialization fields to exclude.
        RETURNS (bytes): The serialized form of the `Vectors` object.

        DOCS: https://spacy.io/api/vectors#to_bytes
        """
        def serialize_weights():
            if hasattr(self.data, "to_bytes"):
                return self.data.to_bytes()
            else:
                ops = get_current_ops()
                return srsly.msgpack_dumps(ops.to_numpy(self.data, byte_order="<"))

        serializers = {
            "strings": lambda: self.strings.to_bytes(),
            "key2row": lambda: srsly.msgpack_dumps(self.key2row),
            "vectors": serialize_weights,
            "vectors.cfg": lambda: srsly.json_dumps(self._get_cfg()),
        }
        return util.to_bytes(serializers, exclude)

    def from_bytes(self, data, *, exclude=tuple()):
        """Load state from a binary string.

        data (bytes): The data to load from.
        exclude (list): String names of serialization fields to exclude.
        RETURNS (Vectors): The `Vectors` object.

        DOCS: https://spacy.io/api/vectors#from_bytes
        """
        def deserialize_weights(b):
            if hasattr(self.data, "from_bytes"):
                self.data.from_bytes()
            else:
                xp = get_array_module(self.data)
                self.data = xp.asarray(srsly.msgpack_loads(b))
                ops = get_current_ops()
                self.to_ops(ops)

        deserializers = {
            "strings": lambda b: self.strings.from_bytes(b),
            "key2row": lambda b: self.key2row.update(srsly.msgpack_loads(b)),
            "vectors": deserialize_weights,
            "vectors.cfg": lambda b: self._set_cfg(srsly.json_loads(b))
        }
        util.from_bytes(data, deserializers, exclude)
        self._sync_unset()
        return self

    def clear(self):
        """Clear all entries in the vector table.

        DOCS: https://spacy.io/api/vectors#clear
        """
        if self.mode == Mode.floret:
            raise ValueError(Errors.E859)
        self.key2row = {}
        self._sync_unset()

    def _sync_unset(self):
        filled = {row for row in self.key2row.values()}
        self._unset = cppset[int]({row for row in range(self.data.shape[0]) if row not in filled})<|MERGE_RESOLUTION|>--- conflicted
+++ resolved
@@ -15,16 +15,11 @@
 from thinc.backends import get_array_ops
 from thinc.types import Floats2d
 
-from .attrs cimport attr_id_t, ORTH
+from .attrs cimport ORTH, attr_id_t
 from .strings cimport StringStore
 
-<<<<<<< HEAD
+from . import util
 from .attrs import IDS
-from .strings import get_string_id
-from .errors import Errors, Warnings
-=======
->>>>>>> c067b526
-from . import util
 from .errors import Errors, Warnings
 from .strings import get_string_id
 

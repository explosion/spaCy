# coding: utf8
from __future__ import unicode_literals

import functools
import numpy
from collections import OrderedDict

from .util import msgpack
from .util import msgpack_numpy

cimport numpy as np
from thinc.neural.util import get_array_module
from thinc.neural._classes.model import Model

from .strings cimport StringStore, hash_string
from .compat import basestring_, path2str
from .errors import Errors
from . import util

from cython.operator cimport dereference as deref
from libcpp.set cimport set as cppset

def unpickle_vectors(bytes_data):
    return Vectors().from_bytes(bytes_data)


class GlobalRegistry(object):
    '''Global store of vectors, to avoid repeatedly loading the data.'''
    data = {}

    @classmethod
    def register(cls, name, data):
        cls.data[name] = data
        return functools.partial(cls.get, name)

    @classmethod
    def get(cls, name):
        return cls.data[name]


cdef class Vectors:
    """Store, save and load word vectors.

    Vectors data is kept in the vectors.data attribute, which should be an
    instance of numpy.ndarray (for CPU vectors) or cupy.ndarray
    (for GPU vectors). `vectors.key2row` is a dictionary mapping word hashes to
    rows in the vectors.data table.

    Multiple keys can be mapped to the same vector, and not all of the rows in
    the table need to be assigned --- so len(list(vectors.keys())) may be
    greater or smaller than vectors.shape[0].
    """
    cdef public object name
    cdef public object data
    cdef public object key2row
    cdef cppset[int] _unset

    def __init__(self, *, shape=None, data=None, keys=None, name=None):
        """Create a new vector store.

        shape (tuple): Size of the table, as (# entries, # columns)
        data (numpy.ndarray): The vector data.
        keys (iterable): A sequence of keys, aligned with the data.
        name (string): A name to identify the vectors table.
        RETURNS (Vectors): The newly created object.
        """
        self.name = name
        if data is None:
            if shape is None:
                shape = (0,0)
            data = numpy.zeros(shape, dtype='f')
        self.data = data
        self.key2row = OrderedDict()
        if self.data is not None:
            self._unset = cppset[int]({i for i in range(self.data.shape[0])})
        else:
            self._unset = cppset[int]()
        if keys is not None:
            for i, key in enumerate(keys):
                self.add(key, row=i)

    @property
    def shape(self):
        """Get `(rows, dims)` tuples of number of rows and number of dimensions
        in the vector table.

        RETURNS (tuple): A `(rows, dims)` pair.
        """
        return self.data.shape

    @property
    def size(self):
        """RETURNS (int): rows*dims"""
        return self.data.shape[0] * self.data.shape[1]

    @property
    def is_full(self):
        """RETURNS (bool): `True` if no slots are available for new keys."""
        return self._unset.size() == 0

    @property
    def n_keys(self):
        """RETURNS (int) The number of keys in the table. Note that this is the
        number of all keys, not just unique vectors."""
        return len(self.key2row)

    def __reduce__(self):
        return (unpickle_vectors, (self.to_bytes(),))

    def __getitem__(self, key):
        """Get a vector by key. If the key is not found, a KeyError is raised.

        key (int): The key to get the vector for.
        RETURNS (ndarray): The vector for the key.
        """
        i = self.key2row[key]
        if i is None:
            raise KeyError(Errors.E058.format(key=key))
        else:
            return self.data[i]

    def __setitem__(self, key, vector):
        """Set a vector for the given key.

        key (int): The key to set the vector for.
        vector (ndarray): The vector to set.
        """
        i = self.key2row[key]
        self.data[i] = vector
        if self._unset.count(i):
            self._unset.erase(self._unset.find(i))

    def __iter__(self):
        """Iterate over the keys in the table.

        YIELDS (int): A key in the table.
        """
        yield from self.key2row

    def __len__(self):
        """Return the number of vectors in the table.

        RETURNS (int): The number of vectors in the data.
        """
        return self.data.shape[0]

    def __contains__(self, key):
        """Check whether a key has been mapped to a vector entry in the table.

        key (int): The key to check.
        RETURNS (bool): Whether the key has a vector entry.
        """
        return key in self.key2row

    def resize(self, shape, inplace=False):
        """Resize the underlying vectors array. If inplace=True, the memory
        is reallocated. This may cause other references to the data to become
        invalid, so only use inplace=True if you're sure that's what you want.

        If the number of vectors is reduced, keys mapped to rows that have been
        deleted are removed. These removed items are returned as a list of
        `(key, row)` tuples.
        """
        if inplace:
            self.data.resize(shape, refcheck=False)
        else:
            xp = get_array_module(self.data)
            self.data = xp.resize(self.data, shape)
        filled = {row for row in self.key2row.values()}
        self._unset = cppset[int]({row for row in range(shape[0]) if row not in filled})
        removed_items = []
        for key, row in list(self.key2row.items()):
            if row >= shape[0]:
                self.key2row.pop(key)
                removed_items.append((key, row))
        return removed_items

    def keys(self):
        """A sequence of the keys in the table.

        RETURNS (iterable): The keys.
        """
        return self.key2row.keys()

    def values(self):
        """Iterate over vectors that have been assigned to at least one key.

        Note that some vectors may be unassigned, so the number of vectors
        returned may be less than the length of the vectors table.

        YIELDS (ndarray): A vector in the table.
        """
        for row, vector in enumerate(range(self.data.shape[0])):
            if not self._unset.count(row):
                yield vector

    def items(self):
        """Iterate over `(key, vector)` pairs.

        YIELDS (tuple): A key/vector pair.
        """
        for key, row in self.key2row.items():
            yield key, self.data[row]

    def find(self, *, key=None, keys=None, row=None, rows=None):
        """Look up one or more keys by row, or vice versa.

        key (unicode / int): Find the row that the given key points to.
            Returns int, -1 if missing.
        keys (iterable): Find rows that the keys point to.
            Returns ndarray.
        row (int): Find the first key that point to the row.
            Returns int.
        rows (iterable): Find the keys that point to the rows.
            Returns ndarray.
        RETURNS: The requested key, keys, row or rows.
        """
        if sum(arg is None for arg in (key, keys, row, rows)) != 3:
            bad_kwargs = {'key': key, 'keys': keys, 'row': row, 'rows': rows}
            raise ValueError(Errors.E059.format(kwargs=bad_kwargs))
        xp = get_array_module(self.data)
        if key is not None:
            if isinstance(key, basestring_):
                key = hash_string(key)
            return self.key2row.get(key, -1)
        elif keys is not None:
            keys = [hash_string(key) if isinstance(key, basestring_) else key
                    for key in keys]
            rows = [self.key2row.get(key, -1.) for key in keys]
            return xp.asarray(rows, dtype='i')
        else:
            targets = set()
            if row is not None:
                targets.add(row)
            else:
                targets.update(rows)
            results = []
            for key, row in self.key2row.items():
                if row in targets:
                    results.append(key)
                    targets.remove(row)
            return xp.asarray(results, dtype='uint64')

    def add(self, key, *, vector=None, row=None):
        """Add a key to the table. Keys can be mapped to an existing vector
        by setting `row`, or a new vector can be added.

        key (int): The key to add.
        vector (ndarray / None): A vector to add for the key.
        row (int / None): The row number of a vector to map the key to.
        RETURNS (int): The row the vector was added to.
        """
        if isinstance(key, basestring):
            key = hash_string(key)
        if row is None and key in self.key2row:
            row = self.key2row[key]
        elif row is None:
            if self.is_full:
<<<<<<< HEAD
                raise ValueError(Errors.E060.format(rows=self.data.shape[0],
                                                    cols=self.data.shape[1]))
            row = min(self._unset)
=======
                raise ValueError("Cannot add new key to vectors -- full")
            row = deref(self._unset.begin())

>>>>>>> 638068ec
        self.key2row[key] = row
        if vector is not None:
            self.data[row] = vector
            if self._unset.count(row):
                self._unset.erase(self._unset.find(row))
        return row

    def most_similar(self, queries, *, batch_size=1024):
        """For each of the given vectors, find the single entry most similar
        to it, by cosine.

        Queries are by vector. Results are returned as a `(keys, best_rows,
        scores)` tuple. If `queries` is large, the calculations are performed in
        chunks, to avoid consuming too much memory. You can set the `batch_size`
        to control the size/space trade-off during the calculations.

        queries (ndarray): An array with one or more vectors.
        batch_size (int): The batch size to use.
        RETURNS (tuple): The most similar entry as a `(keys, best_rows, scores)`
            tuple.
        """
        xp = get_array_module(self.data)

        vectors = self.data / xp.linalg.norm(self.data, axis=1, keepdims=True)

        best_rows = xp.zeros((queries.shape[0],), dtype='i')
        scores = xp.zeros((queries.shape[0],), dtype='f')
        # Work in batches, to avoid memory problems.
        for i in range(0, queries.shape[0], batch_size):
            batch = queries[i : i+batch_size]
            batch /= xp.linalg.norm(batch, axis=1, keepdims=True)
            # batch   e.g. (1024, 300)
            # vectors e.g. (10000, 300)
            # sims    e.g. (1024, 10000)
            sims = xp.dot(batch, vectors.T)
            best_rows[i:i+batch_size] = sims.argmax(axis=1)
            scores[i:i+batch_size] = sims.max(axis=1)

        xp = get_array_module(self.data)
        row2key = {row: key for key, row in self.key2row.items()}
        keys = xp.asarray([row2key[row] for row in best_rows], dtype='uint64')
        return (keys, best_rows, scores)

    def from_glove(self, path):
        """Load GloVe vectors from a directory. Assumes binary format,
        that the vocab is in a vocab.txt, and that vectors are named
        vectors.{size}.[fd].bin, e.g. vectors.128.f.bin for 128d float32
        vectors, vectors.300.d.bin for 300d float64 (double) vectors, etc.
        By default GloVe outputs 64-bit vectors.

        path (unicode / Path): The path to load the GloVe vectors from.
        RETURNS: A `StringStore` object, holding the key-to-string mapping.
        """
        path = util.ensure_path(path)
        width = None
        for name in path.iterdir():
            if name.parts[-1].startswith('vectors'):
                _, dims, dtype, _2 = name.parts[-1].split('.')
                width = int(dims)
                break
        else:
            raise IOError(Errors.E061.format(filename=path))
        bin_loc = path / 'vectors.{dims}.{dtype}.bin'.format(dims=dims,
                                                             dtype=dtype)
        xp = get_array_module(self.data)
        self.data = None
        with bin_loc.open('rb') as file_:
            self.data = xp.fromfile(file_, dtype=dtype)
            if dtype != 'float32':
                self.data = xp.ascontiguousarray(self.data, dtype='float32')
        if self.data.ndim == 1:
            self.data = self.data.reshape((self.data.size//width, width))
        n = 0
        strings = StringStore()
        with (path / 'vocab.txt').open('r') as file_:
            for i, line in enumerate(file_):
                key = strings.add(line.strip())
                self.add(key, row=i)
        return strings

    def to_disk(self, path, **exclude):
        """Save the current state to a directory.

        path (unicode / Path): A path to a directory, which will be created if
            it doesn't exists. Either a string or a Path-like object.
        """
        xp = get_array_module(self.data)
        if xp is numpy:
            save_array = lambda arr, file_: xp.save(file_, arr,
                                                    allow_pickle=False)
        else:
            save_array = lambda arr, file_: xp.save(file_, arr)
        serializers = OrderedDict((
            ('vectors', lambda p: save_array(self.data, p.open('wb'))),
            ('key2row', lambda p: msgpack.dump(self.key2row, p.open('wb')))
        ))
        return util.to_disk(path, serializers, exclude)

    def from_disk(self, path, **exclude):
        """Loads state from a directory. Modifies the object in place and
        returns it.

        path (unicode / Path): Directory path, string or Path-like object.
        RETURNS (Vectors): The modified object.
        """
        def load_key2row(path):
            if path.exists():
                with path.open('rb') as file_:
                    self.key2row = msgpack.load(file_)
            for key, row in self.key2row.items():
                if self._unset.count(row):
                    self._unset.erase(self._unset.find(row))

        def load_keys(path):
            if path.exists():
                keys = numpy.load(str(path))
                for i, key in enumerate(keys):
                    self.add(key, row=i)

        def load_vectors(path):
            xp = Model.ops.xp
            if path.exists():
                self.data = xp.load(str(path))

        serializers = OrderedDict((
            ('key2row', load_key2row),
            ('keys', load_keys),
            ('vectors', load_vectors),
        ))
        util.from_disk(path, serializers, exclude)
        return self

    def to_bytes(self, **exclude):
        """Serialize the current state to a binary string.

        **exclude: Named attributes to prevent from being serialized.
        RETURNS (bytes): The serialized form of the `Vectors` object.
        """
        def serialize_weights():
            if hasattr(self.data, 'to_bytes'):
                return self.data.to_bytes()
            else:
                return msgpack.dumps(self.data)
        serializers = OrderedDict((
            ('key2row', lambda: msgpack.dumps(self.key2row)),
            ('vectors', serialize_weights)
        ))
        return util.to_bytes(serializers, exclude)

    def from_bytes(self, data, **exclude):
        """Load state from a binary string.

        data (bytes): The data to load from.
        **exclude: Named attributes to prevent from being loaded.
        RETURNS (Vectors): The `Vectors` object.
        """
        def deserialize_weights(b):
            if hasattr(self.data, 'from_bytes'):
                self.data.from_bytes()
            else:
                self.data = msgpack.loads(b)

        deserializers = OrderedDict((
            ('key2row', lambda b: self.key2row.update(msgpack.loads(b))),
            ('vectors', deserialize_weights)
        ))
        util.from_bytes(data, deserializers, exclude)
        return self<|MERGE_RESOLUTION|>--- conflicted
+++ resolved
@@ -256,15 +256,9 @@
             row = self.key2row[key]
         elif row is None:
             if self.is_full:
-<<<<<<< HEAD
                 raise ValueError(Errors.E060.format(rows=self.data.shape[0],
                                                     cols=self.data.shape[1]))
-            row = min(self._unset)
-=======
-                raise ValueError("Cannot add new key to vectors -- full")
             row = deref(self._unset.begin())
-
->>>>>>> 638068ec
         self.key2row[key] = row
         if vector is not None:
             self.data[row] = vector

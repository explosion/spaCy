cimport numpy as np
from cython.operator cimport dereference as deref
from libcpp.set cimport set as cppset

import functools
import numpy
import srsly
from thinc.api import get_array_module, get_current_ops

from .strings cimport StringStore

from .strings import get_string_id
from .errors import Errors
from . import util


def unpickle_vectors(bytes_data):
    return Vectors().from_bytes(bytes_data)


class GlobalRegistry(object):
    """Global store of vectors, to avoid repeatedly loading the data."""
    data = {}

    @classmethod
    def register(cls, name, data):
        cls.data[name] = data
        return functools.partial(cls.get, name)

    @classmethod
    def get(cls, name):
        return cls.data[name]


cdef class Vectors:
    """Store, save and load word vectors.

    Vectors data is kept in the vectors.data attribute, which should be an
    instance of numpy.ndarray (for CPU vectors) or cupy.ndarray
    (for GPU vectors). `vectors.key2row` is a dictionary mapping word hashes to
    rows in the vectors.data table.

    Multiple keys can be mapped to the same vector, and not all of the rows in
    the table need to be assigned - so len(list(vectors.keys())) may be
    greater or smaller than vectors.shape[0].

    DOCS: https://spacy.io/api/vectors
    """
    cdef public object name
    cdef public object data
    cdef public object key2row
    cdef cppset[int] _unset

    def __init__(self, *, shape=None, data=None, keys=None, name=None):
        """Create a new vector store.

        shape (tuple): Size of the table, as (# entries, # columns)
        data (numpy.ndarray): The vector data.
        keys (iterable): A sequence of keys, aligned with the data.
        name (unicode): A name to identify the vectors table.
        RETURNS (Vectors): The newly created object.

        DOCS: https://spacy.io/api/vectors#init
        """
        self.name = name
        if data is None:
            if shape is None:
                shape = (0,0)
            data = numpy.zeros(shape, dtype="f")
        self.data = data
        self.key2row = {}
        if self.data is not None:
            self._unset = cppset[int]({i for i in range(self.data.shape[0])})
        else:
            self._unset = cppset[int]()
        if keys is not None:
            for i, key in enumerate(keys):
                self.add(key, row=i)

    @property
    def shape(self):
        """Get `(rows, dims)` tuples of number of rows and number of dimensions
        in the vector table.

        RETURNS (tuple): A `(rows, dims)` pair.

        DOCS: https://spacy.io/api/vectors#shape
        """
        return self.data.shape

    @property
    def size(self):
        """The vector size i,e. rows * dims.

        RETURNS (int): The vector size.

        DOCS: https://spacy.io/api/vectors#size
        """
        return self.data.shape[0] * self.data.shape[1]

    @property
    def is_full(self):
        """Whether the vectors table is full.

        RETURNS (bool): `True` if no slots are available for new keys.

        DOCS: https://spacy.io/api/vectors#is_full
        """
        return self._unset.size() == 0

    @property
    def n_keys(self):
        """Get the number of keys in the table. Note that this is the number
        of all keys, not just unique vectors.

        RETURNS (int): The number of keys in the table.

        DOCS: https://spacy.io/api/vectors#n_keys
        """
        return len(self.key2row)

    def __reduce__(self):
        return (unpickle_vectors, (self.to_bytes(),))

    def __getitem__(self, key):
        """Get a vector by key. If the key is not found, a KeyError is raised.

        key (int): The key to get the vector for.
        RETURNS (ndarray): The vector for the key.

        DOCS: https://spacy.io/api/vectors#getitem
        """
        i = self.key2row[key]
        if i is None:
            raise KeyError(Errors.E058.format(key=key))
        else:
            return self.data[i]

    def __setitem__(self, key, vector):
        """Set a vector for the given key.

        key (int): The key to set the vector for.
        vector (ndarray): The vector to set.

        DOCS: https://spacy.io/api/vectors#setitem
        """
        i = self.key2row[key]
        self.data[i] = vector
        if self._unset.count(i):
            self._unset.erase(self._unset.find(i))

    def __iter__(self):
        """Iterate over the keys in the table.

        YIELDS (int): A key in the table.

        DOCS: https://spacy.io/api/vectors#iter
        """
        yield from self.key2row

    def __len__(self):
        """Return the number of vectors in the table.

        RETURNS (int): The number of vectors in the data.

        DOCS: https://spacy.io/api/vectors#len
        """
        return self.data.shape[0]

    def __contains__(self, key):
        """Check whether a key has been mapped to a vector entry in the table.

        key (int): The key to check.
        RETURNS (bool): Whether the key has a vector entry.

        DOCS: https://spacy.io/api/vectors#contains
        """
        return key in self.key2row

    def resize(self, shape, inplace=False):
        """Resize the underlying vectors array. If inplace=True, the memory
        is reallocated. This may cause other references to the data to become
        invalid, so only use inplace=True if you're sure that's what you want.

        If the number of vectors is reduced, keys mapped to rows that have been
        deleted are removed. These removed items are returned as a list of
        `(key, row)` tuples.

        shape (tuple): A `(rows, dims)` tuple.
        inplace (bool): Reallocate the memory.
        RETURNS (list): The removed items as a list of `(key, row)` tuples.

        DOCS: https://spacy.io/api/vectors#resize
        """
        if inplace:
            self.data.resize(shape, refcheck=False)
        else:
            xp = get_array_module(self.data)
            self.data = xp.resize(self.data, shape)
        filled = {row for row in self.key2row.values()}
        self._unset = cppset[int]({row for row in range(shape[0]) if row not in filled})
        removed_items = []
        for key, row in list(self.key2row.items()):
            if row >= shape[0]:
                self.key2row.pop(key)
                removed_items.append((key, row))
        return removed_items

    def keys(self):
        """RETURNS (iterable): A sequence of keys in the table."""
        return self.key2row.keys()

    def values(self):
        """Iterate over vectors that have been assigned to at least one key.

        Note that some vectors may be unassigned, so the number of vectors
        returned may be less than the length of the vectors table.

        YIELDS (ndarray): A vector in the table.

        DOCS: https://spacy.io/api/vectors#values
        """
        for row, vector in enumerate(range(self.data.shape[0])):
            if not self._unset.count(row):
                yield vector

    def items(self):
        """Iterate over `(key, vector)` pairs.

        YIELDS (tuple): A key/vector pair.

        DOCS: https://spacy.io/api/vectors#items
        """
        for key, row in self.key2row.items():
            yield key, self.data[row]

    def find(self, *, key=None, keys=None, row=None, rows=None):
        """Look up one or more keys by row, or vice versa.

        key (unicode / int): Find the row that the given key points to.
            Returns int, -1 if missing.
        keys (iterable): Find rows that the keys point to.
            Returns ndarray.
        row (int): Find the first key that points to the row.
            Returns int.
        rows (iterable): Find the keys that point to the rows.
            Returns ndarray.
        RETURNS: The requested key, keys, row or rows.
        """
        if sum(arg is None for arg in (key, keys, row, rows)) != 3:
            bad_kwargs = {"key": key, "keys": keys, "row": row, "rows": rows}
            raise ValueError(Errors.E059.format(kwargs=bad_kwargs))
        xp = get_array_module(self.data)
        if key is not None:
            key = get_string_id(key)
            return self.key2row.get(key, -1)
        elif keys is not None:
            keys = [get_string_id(key) for key in keys]
            rows = [self.key2row.get(key, -1.) for key in keys]
            return xp.asarray(rows, dtype="i")
        else:
            row2key = {row: key for key, row in self.key2row.items()}
            if row is not None:
                return row2key[row]
            else:
                results = [row2key[row] for row in rows]
                return xp.asarray(results, dtype="uint64")

    def add(self, key, *, vector=None, row=None):
        """Add a key to the table. Keys can be mapped to an existing vector
        by setting `row`, or a new vector can be added.

        key (int): The key to add.
        vector (ndarray / None): A vector to add for the key.
        row (int / None): The row number of a vector to map the key to.
        RETURNS (int): The row the vector was added to.

        DOCS: https://spacy.io/api/vectors#add
        """
        # use int for all keys and rows in key2row for more efficient access
        # and serialization
        key = int(get_string_id(key))
        if row is not None:
            row = int(row)
        if row is None and key in self.key2row:
            row = self.key2row[key]
        elif row is None:
            if self.is_full:
                raise ValueError(Errors.E060.format(rows=self.data.shape[0],
                                                    cols=self.data.shape[1]))
            row = deref(self._unset.begin())
        self.key2row[key] = row
        if vector is not None:
            self.data[row] = vector
            if self._unset.count(row):
                self._unset.erase(self._unset.find(row))
        return row

    def most_similar(self, queries, *, batch_size=1024, n=1, sort=True):
        """For each of the given vectors, find the n most similar entries
        to it, by cosine.

        Queries are by vector. Results are returned as a `(keys, best_rows,
        scores)` tuple. If `queries` is large, the calculations are performed in
        chunks, to avoid consuming too much memory. You can set the `batch_size`
        to control the size/space trade-off during the calculations.

        queries (ndarray): An array with one or more vectors.
        batch_size (int): The batch size to use.
        n (int): The number of entries to return for each query.
        sort (bool): Whether to sort the n entries returned by score.
        RETURNS (tuple): The most similar entries as a `(keys, best_rows, scores)`
            tuple.
        """
        xp = get_array_module(self.data)

        norms = xp.linalg.norm(self.data, axis=1, keepdims=True)
        norms[norms == 0] = 1
        vectors = self.data / norms

        best_rows = xp.zeros((queries.shape[0], n), dtype='i')
        scores = xp.zeros((queries.shape[0], n), dtype='f')
        # Work in batches, to avoid memory problems.
        for i in range(0, queries.shape[0], batch_size):
            batch = queries[i : i+batch_size]
            batch_norms = xp.linalg.norm(batch, axis=1, keepdims=True)
            batch_norms[batch_norms == 0] = 1
            batch /= batch_norms
            # batch   e.g. (1024, 300)
            # vectors e.g. (10000, 300)
            # sims    e.g. (1024, 10000)
            sims = xp.dot(batch, vectors.T)
            best_rows[i:i+batch_size] = xp.argpartition(sims, -n, axis=1)[:,-n:]
            scores[i:i+batch_size] = xp.partition(sims, -n, axis=1)[:,-n:]

            if sort and n >= 2:
                sorted_index = xp.arange(scores.shape[0])[:,None][i:i+batch_size],xp.argsort(scores[i:i+batch_size], axis=1)[:,::-1]
                scores[i:i+batch_size] = scores[sorted_index]
                best_rows[i:i+batch_size] = best_rows[sorted_index]

        xp = get_array_module(self.data)
        # Round values really close to 1 or -1
        scores = xp.around(scores, decimals=4, out=scores)
        # Account for numerical error we want to return in range -1, 1
        scores = xp.clip(scores, a_min=-1, a_max=1, out=scores)
        row2key = {row: key for key, row in self.key2row.items()}
        keys = xp.asarray(
            [[row2key[row] for row in best_rows[i] if row in row2key]
                    for i in range(len(queries)) ], dtype="uint64")
        return (keys, best_rows, scores)

<<<<<<< HEAD
    def from_glove(self, path):
        """Load GloVe vectors from a directory. Assumes binary format,
        that the vocab is in a vocab.txt, and that vectors are named
        vectors.{size}.[fd].bin, e.g. vectors.128.f.bin for 128d float32
        vectors, vectors.300.d.bin for 300d float64 (double) vectors, etc.
        By default GloVe outputs 64-bit vectors.

        path (unicode / Path): The path to load the GloVe vectors from.
        RETURNS: A `StringStore` object, holding the key-to-string mapping.

        DOCS: https://spacy.io/api/vectors#from_glove
        """
        path = util.ensure_path(path)
        width = None
        for name in path.iterdir():
            if name.parts[-1].startswith("vectors"):
                _, dims, dtype, _2 = name.parts[-1].split('.')
                width = int(dims)
                break
        else:
            raise IOError(Errors.E061.format(filename=path))
        bin_loc = path / f"vectors.{dims}.{dtype}.bin"
        xp = get_array_module(self.data)
        self.data = None
        with bin_loc.open("rb") as file_:
            self.data = xp.fromfile(file_, dtype=dtype)
            if dtype != "float32":
                self.data = xp.ascontiguousarray(self.data, dtype="float32")
        if self.data.ndim == 1:
            self.data = self.data.reshape((self.data.size//width, width))
        n = 0
        strings = StringStore()
        with (path / "vocab.txt").open("r") as file_:
            for i, line in enumerate(file_):
                key = strings.add(line.strip())
                self.add(key, row=i)
        return strings

=======
>>>>>>> e5323253
    def to_disk(self, path, **kwargs):
        """Save the current state to a directory.

        path (unicode / Path): A path to a directory, which will be created if
            it doesn't exists.

        DOCS: https://spacy.io/api/vectors#to_disk
        """
        xp = get_array_module(self.data)
        if xp is numpy:
            save_array = lambda arr, file_: xp.save(file_, arr, allow_pickle=False)
        else:
            save_array = lambda arr, file_: xp.save(file_, arr)
        serializers = {
            "vectors": lambda p: save_array(self.data, p.open("wb")),
            "key2row": lambda p: srsly.write_msgpack(p, self.key2row)
        }
        return util.to_disk(path, serializers, [])

    def from_disk(self, path, **kwargs):
        """Loads state from a directory. Modifies the object in place and
        returns it.

        path (unicode / Path): Directory path, string or Path-like object.
        RETURNS (Vectors): The modified object.

        DOCS: https://spacy.io/api/vectors#from_disk
        """
        def load_key2row(path):
            if path.exists():
                self.key2row = srsly.read_msgpack(path)
            for key, row in self.key2row.items():
                if self._unset.count(row):
                    self._unset.erase(self._unset.find(row))

        def load_keys(path):
            if path.exists():
                keys = numpy.load(str(path))
                for i, key in enumerate(keys):
                    self.add(key, row=i)

        def load_vectors(path):
            ops = get_current_ops()
            if path.exists():
                self.data = ops.xp.load(str(path))

        serializers = {
            "key2row": load_key2row,
            "keys": load_keys,
            "vectors": load_vectors,
        }
        util.from_disk(path, serializers, [])
        return self

    def to_bytes(self, **kwargs):
        """Serialize the current state to a binary string.

        exclude (list): String names of serialization fields to exclude.
        RETURNS (bytes): The serialized form of the `Vectors` object.

        DOCS: https://spacy.io/api/vectors#to_bytes
        """
        def serialize_weights():
            if hasattr(self.data, "to_bytes"):
                return self.data.to_bytes()
            else:
                return srsly.msgpack_dumps(self.data)

        serializers = {
            "key2row": lambda: srsly.msgpack_dumps(self.key2row),
            "vectors": serialize_weights
        }
        return util.to_bytes(serializers, [])

    def from_bytes(self, data, **kwargs):
        """Load state from a binary string.

        data (bytes): The data to load from.
        exclude (list): String names of serialization fields to exclude.
        RETURNS (Vectors): The `Vectors` object.

        DOCS: https://spacy.io/api/vectors#from_bytes
        """
        def deserialize_weights(b):
            if hasattr(self.data, "from_bytes"):
                self.data.from_bytes()
            else:
                self.data = srsly.msgpack_loads(b)

        deserializers = {
            "key2row": lambda b: self.key2row.update(srsly.msgpack_loads(b)),
            "vectors": deserialize_weights
        }
        util.from_bytes(data, deserializers, [])
        return self<|MERGE_RESOLUTION|>--- conflicted
+++ resolved
@@ -349,47 +349,6 @@
                     for i in range(len(queries)) ], dtype="uint64")
         return (keys, best_rows, scores)
 
-<<<<<<< HEAD
-    def from_glove(self, path):
-        """Load GloVe vectors from a directory. Assumes binary format,
-        that the vocab is in a vocab.txt, and that vectors are named
-        vectors.{size}.[fd].bin, e.g. vectors.128.f.bin for 128d float32
-        vectors, vectors.300.d.bin for 300d float64 (double) vectors, etc.
-        By default GloVe outputs 64-bit vectors.
-
-        path (unicode / Path): The path to load the GloVe vectors from.
-        RETURNS: A `StringStore` object, holding the key-to-string mapping.
-
-        DOCS: https://spacy.io/api/vectors#from_glove
-        """
-        path = util.ensure_path(path)
-        width = None
-        for name in path.iterdir():
-            if name.parts[-1].startswith("vectors"):
-                _, dims, dtype, _2 = name.parts[-1].split('.')
-                width = int(dims)
-                break
-        else:
-            raise IOError(Errors.E061.format(filename=path))
-        bin_loc = path / f"vectors.{dims}.{dtype}.bin"
-        xp = get_array_module(self.data)
-        self.data = None
-        with bin_loc.open("rb") as file_:
-            self.data = xp.fromfile(file_, dtype=dtype)
-            if dtype != "float32":
-                self.data = xp.ascontiguousarray(self.data, dtype="float32")
-        if self.data.ndim == 1:
-            self.data = self.data.reshape((self.data.size//width, width))
-        n = 0
-        strings = StringStore()
-        with (path / "vocab.txt").open("r") as file_:
-            for i, line in enumerate(file_):
-                key = strings.add(line.strip())
-                self.add(key, row=i)
-        return strings
-
-=======
->>>>>>> e5323253
     def to_disk(self, path, **kwargs):
         """Save the current state to a directory.
 

# cython: infer_types=True
from typing import Optional, Union, Iterable, Tuple
cimport cython
from libc.string cimport memcpy
from libcpp.set cimport set
from libc.stdint cimport uint32_t
from murmurhash.mrmr cimport hash64

import srsly

from .typedefs cimport hash_t

from .symbols import IDS as SYMBOLS_BY_STR
from .symbols import NAMES as SYMBOLS_BY_INT
from .errors import Errors
from . import util


cdef class StringStore:
    """Look up strings by 64-bit hashes. Implicitly handles reserved symbols.

    DOCS: https://spacy.io/api/stringstore
    """
    def __init__(self, strings: Optional[Iterable[str]]=None):
        """Create the StringStore.

        strings (iterable): A sequence of unicode strings to add to the store.
        """
        self.mem = Pool()
        self.key_map = PreshMap()
        if strings is not None:
            for string in strings:
                self.add(string)

    def __getitem__(self, string_or_hash: Union[str, int]) -> Union[str, int]:
        """Retrieve a string from a given hash. If a string
        is passed as the input, add it to the store and return
        its hash.

        string_or_hash (str, int): The hash value to lookup or the string to store.
        RETURNS (str, int): The stored string or the hash of the newly added string.
        """
<<<<<<< HEAD
        if isinstance(string_or_hash, str):
            return self.add(string_or_hash)
=======
        cdef hash_t str_hash
        cdef Utf8Str* utf8str = NULL

        if isinstance(string_or_id, str):
            if len(string_or_id) == 0:
                return 0

            # Return early if the string is found in the symbols LUT.
            symbol = SYMBOLS_BY_STR.get(string_or_id, None)
            if symbol is not None:
                return symbol
            else:
                return hash_string(string_or_id)
        elif isinstance(string_or_id, bytes):
            return hash_utf8(string_or_id, len(string_or_id))
        elif _try_coerce_to_hash(string_or_id, &str_hash):
            if str_hash == 0:
                return ""
            elif str_hash in SYMBOLS_BY_INT:
                return SYMBOLS_BY_INT[str_hash]
            else:
                utf8str = <Utf8Str*>self._map.get(str_hash)
        else:
            # TODO: Raise an error instead
            utf8str = <Utf8Str*>self._map.get(string_or_id)

        if utf8str is NULL:
            raise KeyError(Errors.E018.format(hash_value=string_or_id))
>>>>>>> 4a615cac
        else:
            return self._get_interned_str(string_or_hash)

    def __contains__(self, string_or_hash: Union[str, int]) -> bool:
        """Check whether a string or a hash is in the store.

        string (str, int): The string/hash to check.
        RETURNS (bool): Whether the store contains the string.
        """
        cdef hash_t str_hash = get_string_id(string_or_hash)
        if str_hash < len(SYMBOLS_BY_INT):
            return True
        else:
            return self.key_map.get(str_hash) is not NULL

    def __iter__(self) -> str:
        """Iterate over the strings in the store, in order.

        YIELDS (str): A string in the store.
        """
        for _, string in self.items():
            yield string

    def __reduce__(self):
        strings = list(self)
        return (StringStore, (strings,), None, None, None)

    def __len__(self) -> int:
        """The number of strings in the store.

        RETURNS (int): The number of strings in the store.
        """
        return self.keys.size()

    def add(self, string: str) -> int:
        """Add a string to the StringStore.

        string (str): The string to add.
        RETURNS (uint64): The string's hash value.
        """
        if not isinstance(string, str):
            raise TypeError(Errors.E017.format(value_type=type(string)))

        if string in SYMBOLS_BY_STR:
            return SYMBOLS_BY_STR[string]
        else:
            return self._intern_str(string)

<<<<<<< HEAD
    def as_int(self, string_or_hash: Union[str, int]) -> str:
        """If a hash value is passed as the input, return it as-is. If the input
        is a string, return its corresponding hash.

        string_or_hash (str, int): The string to hash or a hash value.
        RETURNS (int): The hash of the string or the input hash value.
        """
        if isinstance(string_or_hash, int):
            return string_or_hash
=======
        if str_hash in SYMBOLS_BY_INT:
            return True
>>>>>>> 4a615cac
        else:
            return get_string_id(string_or_hash)

    def as_string(self, string_or_hash: Union[str, int]) -> str:
        """If a string is passed as the input, return it as-is. If the input
        is a hash value, return its corresponding string.

        string_or_hash (str, int): The hash value to lookup or a string.
        RETURNS (str): The stored string or the input string.
        """
        if isinstance(string_or_hash, str):
            return string_or_hash
        else:
            return self._get_interned_str(string_or_hash)

    def items(self) -> Tuple[int, str]:
        """Iterate over the stored strings and their hashes in order.

        YIELDS (int, str): A hash, string pair.
        """
        cdef int i
        cdef hash_t key
        for i in range(self.keys.size()):
            key = self.keys[i]
            utf8str = <Utf8Str*>self.key_map.get(key)
            yield (key, self._decode_str_repr(utf8str))

    def to_disk(self, path):
        """Save the current state to a directory.

        path (str / Path): A path to a directory, which will be created if
            it doesn't exist. Paths may be either strings or Path-like objects.
        """
        path = util.ensure_path(path)
        strings = sorted(self)
        srsly.write_json(path, strings)

    def from_disk(self, path):
        """Loads state from a directory. Modifies the object in place and
        returns it.

        path (str / Path): A path to a directory. Paths may be either
            strings or `Path`-like objects.
        RETURNS (StringStore): The modified `StringStore` object.
        """
        path = util.ensure_path(path)
        strings = srsly.read_json(path)
        prev = list(self)
        self._reset_and_load(strings)
        for word in prev:
            self.add(word)
        return self

    def to_bytes(self, **kwargs):
        """Serialize the current state to a binary string.

        RETURNS (bytes): The serialized form of the `StringStore` object.
        """
        return srsly.json_dumps(sorted(self))

    def from_bytes(self, bytes_data, **kwargs):
        """Load state from a binary string.

        bytes_data (bytes): The data to load from.
        RETURNS (StringStore): The `StringStore` object.
        """
        strings = srsly.json_loads(bytes_data)
        prev = list(self)
        self._reset_and_load(strings)
        for word in prev:
            self.add(word)
        return self

    def _reset_and_load(self, strings):
        self.mem = Pool()
        self.key_map = PreshMap()
        self.keys.clear()
        for string in strings:
            self.add(string)

    def _get_interned_str(self, hash_value: int) -> str:
        cdef hash_t str_hash
        if not _try_coerce_to_hash(hash_value, &str_hash):
            raise TypeError(Errors.E4000.format(expected_types="'str','int'", received_type=type(hash_value)))

        # Handle reserved symbols and empty strings correctly.
        if str_hash == 0:
            return ""
        elif str_hash < len(SYMBOLS_BY_INT):
            return SYMBOLS_BY_INT[str_hash]

        utf8str = <Utf8Str*>self.key_map.get(str_hash)
        if utf8str is NULL:
            raise KeyError(Errors.E018.format(hash_value=str_hash))
        else:
            return self._decode_str_repr(utf8str)

    cdef hash_t _intern_str(self, str string):
        # TODO: This function's API/behaviour is an unholy mess...
        # 0 means missing, but we don't bother offsetting the index.
        chars = string.encode('utf-8')
        cdef hash_t key = hash64(<unsigned char*>chars, len(chars), 1)
        cdef Utf8Str* value = <Utf8Str*>self.key_map.get(key)
        if value is not NULL:
            return key

        value = self._allocate_str_repr(<unsigned char*>chars, len(chars))
        self.key_map.set(key, value)
        self.keys.push_back(key)
        return key

    cdef Utf8Str* _allocate_str_repr(self, const unsigned char* chars, uint32_t length) except *:
        cdef int n_length_bytes
        cdef int i
        cdef Utf8Str* string = <Utf8Str*>self.mem.alloc(1, sizeof(Utf8Str))
        cdef uint32_t ulength = length
        if length < sizeof(string.s):
            string.s[0] = <unsigned char>length
            memcpy(&string.s[1], chars, length)
            return string
        elif length < 255:
            string.p = <unsigned char*>self.mem.alloc(length + 1, sizeof(unsigned char))
            string.p[0] = length
            memcpy(&string.p[1], chars, length)
            return string
        else:
            i = 0
            n_length_bytes = (length // 255) + 1
            string.p = <unsigned char*>self.mem.alloc(length + n_length_bytes, sizeof(unsigned char))
            for i in range(n_length_bytes-1):
                string.p[i] = 255
            string.p[n_length_bytes-1] = length % 255
            memcpy(&string.p[n_length_bytes], chars, length)
            return string

    cdef str _decode_str_repr(self, const Utf8Str* string):
        cdef int i, length
        if string.s[0] < sizeof(string.s) and string.s[0] != 0:
            return string.s[1:string.s[0]+1].decode('utf-8')
        elif string.p[0] < 255:
            return string.p[1:string.p[0]+1].decode('utf-8')
        else:
            i = 0
            length = 0
            while string.p[i] == 255:
                i += 1
                length += 255
            length += string.p[i]
            i += 1
            return string.p[i:length + i].decode('utf-8')


cpdef hash_t hash_string(object string) except -1:
    if not isinstance(string, str):
        raise TypeError(Errors.E4000.format(expected_types="'str'", received_type=type(string)))

    # Handle reserved symbols and empty strings correctly.
    if len(string) == 0:
        return 0

    symbol = SYMBOLS_BY_STR.get(string)
    if symbol is not None:
        return symbol

    chars = string.encode('utf-8')
    return hash64(<unsigned char*>chars, len(chars), 1)


cpdef hash_t get_string_id(object string_or_hash) except -1:
    cdef hash_t str_hash

    try:
        return hash_string(string_or_hash)
    except:
        if _try_coerce_to_hash(string_or_hash, &str_hash):
            # Coerce the integral key to the expected primitive hash type.
            # This ensures that custom/overloaded "primitive" data types
            # such as those implemented by numpy are not inadvertently used
            # downsteam (as these are internally implemented as custom PyObjects
            # whose comparison operators can incur a significant overhead).
            return str_hash
        else:
            raise TypeError(Errors.E4000.format(expected_types="'str','int'", received_type=type(string_or_hash)))


# Not particularly elegant, but this is faster than `isinstance(key, numbers.Integral)`
cdef inline bint _try_coerce_to_hash(object key, hash_t* out_hash):
    try:
        out_hash[0] = key
        return True
    except:
        return False
<|MERGE_RESOLUTION|>--- conflicted
+++ resolved
@@ -40,39 +40,8 @@
         string_or_hash (str, int): The hash value to lookup or the string to store.
         RETURNS (str, int): The stored string or the hash of the newly added string.
         """
-<<<<<<< HEAD
         if isinstance(string_or_hash, str):
             return self.add(string_or_hash)
-=======
-        cdef hash_t str_hash
-        cdef Utf8Str* utf8str = NULL
-
-        if isinstance(string_or_id, str):
-            if len(string_or_id) == 0:
-                return 0
-
-            # Return early if the string is found in the symbols LUT.
-            symbol = SYMBOLS_BY_STR.get(string_or_id, None)
-            if symbol is not None:
-                return symbol
-            else:
-                return hash_string(string_or_id)
-        elif isinstance(string_or_id, bytes):
-            return hash_utf8(string_or_id, len(string_or_id))
-        elif _try_coerce_to_hash(string_or_id, &str_hash):
-            if str_hash == 0:
-                return ""
-            elif str_hash in SYMBOLS_BY_INT:
-                return SYMBOLS_BY_INT[str_hash]
-            else:
-                utf8str = <Utf8Str*>self._map.get(str_hash)
-        else:
-            # TODO: Raise an error instead
-            utf8str = <Utf8Str*>self._map.get(string_or_id)
-
-        if utf8str is NULL:
-            raise KeyError(Errors.E018.format(hash_value=string_or_id))
->>>>>>> 4a615cac
         else:
             return self._get_interned_str(string_or_hash)
 
@@ -119,9 +88,9 @@
         if string in SYMBOLS_BY_STR:
             return SYMBOLS_BY_STR[string]
         else:
-            return self._intern_str(string)
-
-<<<<<<< HEAD
+            raise TypeError(Errors.E017.format(value_type=type(string)))
+        return str_hash
+
     def as_int(self, string_or_hash: Union[str, int]) -> str:
         """If a hash value is passed as the input, return it as-is. If the input
         is a string, return its corresponding hash.
@@ -131,10 +100,6 @@
         """
         if isinstance(string_or_hash, int):
             return string_or_hash
-=======
-        if str_hash in SYMBOLS_BY_INT:
-            return True
->>>>>>> 4a615cac
         else:
             return get_string_id(string_or_hash)
 

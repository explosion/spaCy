--- conflicted
+++ resolved
@@ -193,23 +193,6 @@
     def rank(self, value):
         self.c.id = value
 
-<<<<<<< HEAD
-=======
-    @property
-    def sentiment(self):
-        """RETURNS (float): A scalar value indicating the positivity or
-            negativity of the lexeme."""
-        sentiment_table = self.vocab.lookups.get_table("lexeme_sentiment", {})
-        return sentiment_table.get(self.c.orth, 0.0)
-
-    @sentiment.setter
-    def sentiment(self, float x):
-        if "lexeme_sentiment" not in self.vocab.lookups:
-            self.vocab.lookups.add_table("lexeme_sentiment")
-        sentiment_table = self.vocab.lookups.get_table("lexeme_sentiment")
-        sentiment_table[self.c.orth] = x
-
->>>>>>> c195ca4f
     @property
     def orth_(self):
         """RETURNS (str): The original verbatim text of the lexeme

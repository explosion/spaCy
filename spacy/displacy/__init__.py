# coding: utf8
from __future__ import unicode_literals

from .render import DependencyRenderer, EntityRenderer
from ..tokens import Doc, Span
from ..compat import b_to_str
from ..errors import Errors, Warnings, user_warning
from ..util import is_in_jupyter


_html = {}
IS_JUPYTER = is_in_jupyter()


def render(
    docs,
    style="dep",
    page=False,
    minify=False,
    jupyter=IS_JUPYTER,
    options={},
    manual=False,
):
    """Render displaCy visualisation.

    docs (list or Doc): Document(s) to visualise.
    style (unicode): Visualisation style, 'dep' or 'ent'.
    page (bool): Render markup as full HTML page.
    minify (bool): Minify HTML markup.
    jupyter (bool): Experimental, use Jupyter's `display()` to output markup.
    options (dict): Visualiser-specific options, e.g. colors.
    manual (bool): Don't parse `Doc` and instead expect a dict/list of dicts.
    RETURNS (unicode): Rendered HTML markup.
    """
    factories = {
        "dep": (DependencyRenderer, parse_deps),
        "ent": (EntityRenderer, parse_ents),
    }
    if style not in factories:
        raise ValueError(Errors.E087.format(style=style))
    if isinstance(docs, (Doc, Span, dict)):
        docs = [docs]
    docs = [obj if not isinstance(obj, Span) else obj.as_doc() for obj in docs]
    if not all(isinstance(obj, (Doc, Span, dict)) for obj in docs):
        raise ValueError(Errors.E096)
    renderer, converter = factories[style]
    renderer = renderer(options=options)
    parsed = [converter(doc, options) for doc in docs] if not manual else docs
    _html["parsed"] = renderer.render(parsed, page=page, minify=minify).strip()
    html = _html["parsed"]
    if jupyter:  # return HTML rendered by IPython display()
        from IPython.core.display import display, HTML

        return display(HTML(html))
    return html


def serve(
    docs, style="dep", page=True, minify=False, options={}, manual=False, port=5000
):
    """Serve displaCy visualisation.

    docs (list or Doc): Document(s) to visualise.
    style (unicode): Visualisation style, 'dep' or 'ent'.
    page (bool): Render markup as full HTML page.
    minify (bool): Minify HTML markup.
    options (dict): Visualiser-specific options, e.g. colors.
    manual (bool): Don't parse `Doc` and instead expect a dict/list of dicts.
    port (int): Port to serve visualisation.
    """
    from wsgiref import simple_server
<<<<<<< HEAD
    render(docs, style=style, page=page, minify=minify, options=options,
           manual=manual)
    httpd = simple_server.make_server('0.0.0.0', port, app)
    print("\nUsing the '{}' visualizer".format(style))
    print("Serving on port {}...\n".format(port))

=======

    render(docs, style=style, page=page, minify=minify, options=options, manual=manual)
    httpd = simple_server.make_server("0.0.0.0", port, app)
    prints(
        "Using the '{}' visualizer".format(style),
        title="Serving on port {}...".format(port),
    )
>>>>>>> eddeb36c
    try:
        httpd.serve_forever()
    except KeyboardInterrupt:
        print("Shutting down server on port {}.".format(port))
    finally:
        httpd.server_close()


def app(environ, start_response):
    # Headers and status need to be bytes in Python 2, see #1227
    headers = [(b_to_str(b"Content-type"), b_to_str(b"text/html; charset=utf-8"))]
    start_response(b_to_str(b"200 OK"), headers)
    res = _html["parsed"].encode(encoding="utf-8")
    return [res]


def parse_deps(orig_doc, options={}):
    """Generate dependency parse in {'words': [], 'arcs': []} format.

    doc (Doc): Document do parse.
    RETURNS (dict): Generated dependency parse keyed by words and arcs.
    """
    doc = Doc(orig_doc.vocab).from_bytes(orig_doc.to_bytes())
    if not doc.is_parsed:
        user_warning(Warnings.W005)
    if options.get("collapse_phrases", False):
        for np in list(doc.noun_chunks):
            np.merge(tag=np.root.tag_, lemma=np.root.lemma_, ent_type=np.root.ent_type_)
    if options.get("collapse_punct", True):
        spans = []
        for word in doc[:-1]:
            if word.is_punct or not word.nbor(1).is_punct:
                continue
            start = word.i
            end = word.i + 1
            while end < len(doc) and doc[end].is_punct:
                end += 1
            span = doc[start:end]
            spans.append(
                (span.start_char, span.end_char, word.tag_, word.lemma_, word.ent_type_)
            )
        for start, end, tag, lemma, ent_type in spans:
            doc.merge(start, end, tag=tag, lemma=lemma, ent_type=ent_type)
    if options.get("fine_grained"):
        words = [{"text": w.text, "tag": w.tag_} for w in doc]
    else:
        words = [{"text": w.text, "tag": w.pos_} for w in doc]
    arcs = []
    for word in doc:
        if word.i < word.head.i:
            arcs.append(
                {"start": word.i, "end": word.head.i, "label": word.dep_, "dir": "left"}
            )
        elif word.i > word.head.i:
            arcs.append(
                {
                    "start": word.head.i,
                    "end": word.i,
                    "label": word.dep_,
                    "dir": "right",
                }
            )
    return {"words": words, "arcs": arcs}


def parse_ents(doc, options={}):
    """Generate named entities in [{start: i, end: i, label: 'label'}] format.

    doc (Doc): Document do parse.
    RETURNS (dict): Generated entities keyed by text (original text) and ents.
    """
    ents = [
        {"start": ent.start_char, "end": ent.end_char, "label": ent.label_}
        for ent in doc.ents
    ]
    if not ents:
        user_warning(Warnings.W006)
    title = doc.user_data.get("title", None) if hasattr(doc, "user_data") else None
    return {"text": doc.text, "ents": ents, "title": title}<|MERGE_RESOLUTION|>--- conflicted
+++ resolved
@@ -69,22 +69,13 @@
     port (int): Port to serve visualisation.
     """
     from wsgiref import simple_server
-<<<<<<< HEAD
-    render(docs, style=style, page=page, minify=minify, options=options,
-           manual=manual)
-    httpd = simple_server.make_server('0.0.0.0', port, app)
-    print("\nUsing the '{}' visualizer".format(style))
-    print("Serving on port {}...\n".format(port))
-
-=======
 
     render(docs, style=style, page=page, minify=minify, options=options, manual=manual)
     httpd = simple_server.make_server("0.0.0.0", port, app)
     prints(
         "Using the '{}' visualizer".format(style),
-        title="Serving on port {}...".format(port),
+        title="Serving on port {}...\n".format(port),
     )
->>>>>>> eddeb36c
     try:
         httpd.serve_forever()
     except KeyboardInterrupt:

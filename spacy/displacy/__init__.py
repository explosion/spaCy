--- conflicted
+++ resolved
@@ -28,20 +28,14 @@
     factories = {'dep': (DependencyRenderer, parse_deps),
                  'ent': (EntityRenderer, parse_ents)}
     if style not in factories:
-<<<<<<< HEAD
-        raise ValueError("Unknown style: %s" % style)
+        raise ValueError(Errors.E087.format(style=style))
     if isinstance(docs, (Doc, dict)):
-=======
-        raise ValueError(Errors.E087.format(style=style))
-    if isinstance(docs, Doc) or isinstance(docs, dict):
->>>>>>> f33c7030
         docs = [docs]
     elif isinstance(docs, Span):
         docs = [docs.as_doc()]
     else:
         # TODO: proper error
         raise ValueError("Need object of type Span, Doc or dict")
-
     renderer, converter = factories[style]
     renderer = renderer(options=options)
     parsed = [converter(doc, options) for doc in docs] if not manual else docs

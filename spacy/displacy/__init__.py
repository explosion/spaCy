# coding: utf8
from __future__ import unicode_literals

from .render import DependencyRenderer, EntityRenderer
from ..tokens import Doc, Span
from ..compat import b_to_str
from ..errors import Errors, Warnings, user_warning
from ..util import is_in_jupyter


_html = {}
<<<<<<< HEAD
IS_JUPYTER = is_in_jupyter()
RENDER_WRAPPER = None


def render(
    docs,
    style="dep",
    page=False,
    minify=False,
    jupyter=IS_JUPYTER,
    options={},
    manual=False,
):
=======


def render(docs, style='dep', page=False, minify=False, jupyter=False,
           options={}, manual=False):
>>>>>>> 04aa041c
    """Render displaCy visualisation.

    docs (list or Doc): Document(s) to visualise.
    style (unicode): Visualisation style, 'dep' or 'ent'.
    page (bool): Render markup as full HTML page.
    minify (bool): Minify HTML markup.
    jupyter (bool): Experimental, use Jupyter's `display()` to output markup.
    options (dict): Visualiser-specific options, e.g. colors.
    manual (bool): Don't parse `Doc` and instead expect a dict/list of dicts.
    RETURNS (unicode): Rendered HTML markup.
    """
    factories = {
        "dep": (DependencyRenderer, parse_deps),
        "ent": (EntityRenderer, parse_ents),
    }
    if style not in factories:
        raise ValueError(Errors.E087.format(style=style))
    if isinstance(docs, (Doc, Span, dict)):
        docs = [docs]
    docs = [obj if not isinstance(obj, Span) else obj.as_doc() for obj in docs]
    if not all(isinstance(obj, (Doc, Span, dict)) for obj in docs):
        raise ValueError(Errors.E096)
    renderer, converter = factories[style]
    renderer = renderer(options=options)
    parsed = [converter(doc, options) for doc in docs] if not manual else docs
<<<<<<< HEAD
    _html["parsed"] = renderer.render(parsed, page=page, minify=minify).strip()
    html = _html["parsed"]
    if RENDER_WRAPPER is not None:
        html = RENDER_WRAPPER(html)
    if jupyter:  # return HTML rendered by IPython display()
=======
    _html['parsed'] = renderer.render(parsed, page=page, minify=minify).strip()
    html = _html['parsed']
    if jupyter or is_in_jupyter():  # return HTML rendered by IPython display()
>>>>>>> 04aa041c
        from IPython.core.display import display, HTML

        return display(HTML(html))
    return html


def serve(
    docs,
    style="dep",
    page=True,
    minify=False,
    options={},
    manual=False,
    port=5000,
    host="0.0.0.0",
):
    """Serve displaCy visualisation.

    docs (list or Doc): Document(s) to visualise.
    style (unicode): Visualisation style, 'dep' or 'ent'.
    page (bool): Render markup as full HTML page.
    minify (bool): Minify HTML markup.
    options (dict): Visualiser-specific options, e.g. colors.
    manual (bool): Don't parse `Doc` and instead expect a dict/list of dicts.
    port (int): Port to serve visualisation.
    host (unicode): Host to serve visualisation.
    """
    from wsgiref import simple_server

    if IS_JUPYTER:
        user_warning(Warnings.W011)

    render(docs, style=style, page=page, minify=minify, options=options, manual=manual)
    httpd = simple_server.make_server(host, port, app)
    print("\nUsing the '{}' visualizer".format(style))
    print("Serving on http://{}:{} ...\n".format(host, port))
    try:
        httpd.serve_forever()
    except KeyboardInterrupt:
        print("Shutting down server on port {}.".format(port))
    finally:
        httpd.server_close()


def app(environ, start_response):
    # Headers and status need to be bytes in Python 2, see #1227
    headers = [(b_to_str(b"Content-type"), b_to_str(b"text/html; charset=utf-8"))]
    start_response(b_to_str(b"200 OK"), headers)
    res = _html["parsed"].encode(encoding="utf-8")
    return [res]


def parse_deps(orig_doc, options={}):
    """Generate dependency parse in {'words': [], 'arcs': []} format.

    doc (Doc): Document do parse.
    RETURNS (dict): Generated dependency parse keyed by words and arcs.
    """
    doc = Doc(orig_doc.vocab).from_bytes(orig_doc.to_bytes())
    if not doc.is_parsed:
        user_warning(Warnings.W005)
    if options.get("collapse_phrases", False):
        for np in list(doc.noun_chunks):
            np.merge(tag=np.root.tag_, lemma=np.root.lemma_, ent_type=np.root.ent_type_)
    if options.get("collapse_punct", True):
        spans = []
        for word in doc[:-1]:
            if word.is_punct or not word.nbor(1).is_punct:
                continue
            start = word.i
            end = word.i + 1
            while end < len(doc) and doc[end].is_punct:
                end += 1
            span = doc[start:end]
            spans.append(
                (span.start_char, span.end_char, word.tag_, word.lemma_, word.ent_type_)
            )
        for start, end, tag, lemma, ent_type in spans:
            doc.merge(start, end, tag=tag, lemma=lemma, ent_type=ent_type)
    if options.get("fine_grained"):
        words = [{"text": w.text, "tag": w.tag_} for w in doc]
    else:
        words = [{"text": w.text, "tag": w.pos_} for w in doc]
    arcs = []
    for word in doc:
        if word.i < word.head.i:
            arcs.append(
                {"start": word.i, "end": word.head.i, "label": word.dep_, "dir": "left"}
            )
        elif word.i > word.head.i:
            arcs.append(
                {
                    "start": word.head.i,
                    "end": word.i,
                    "label": word.dep_,
                    "dir": "right",
                }
            )
    return {"words": words, "arcs": arcs}


def parse_ents(doc, options={}):
    """Generate named entities in [{start: i, end: i, label: 'label'}] format.

    doc (Doc): Document do parse.
    RETURNS (dict): Generated entities keyed by text (original text) and ents.
    """
    ents = [
        {"start": ent.start_char, "end": ent.end_char, "label": ent.label_}
        for ent in doc.ents
    ]
    if not ents:
        user_warning(Warnings.W006)
    title = doc.user_data.get("title", None) if hasattr(doc, "user_data") else None
    return {"text": doc.text, "ents": ents, "title": title}


def set_render_wrapper(func):
    """Set an optional wrapper function that is called around the generated
    HTML markup on displacy.render. This can be used to allow integration into
    other platforms, similar to Jupyter Notebooks that require functions to be
    called around the HTML. It can also be used to implement custom callbacks
    on render, or to embed the visualization in a custom page.

    func (callable): Function to call around markup before rendering it. Needs
        to take one argument, the HTML markup, and should return the desired
        output of displacy.render.
    """
    global RENDER_WRAPPER
    if not hasattr(func, "__call__"):
        raise ValueError(Errors.E110.format(obj=type(func)))
    RENDER_WRAPPER = func<|MERGE_RESOLUTION|>--- conflicted
+++ resolved
@@ -9,8 +9,6 @@
 
 
 _html = {}
-<<<<<<< HEAD
-IS_JUPYTER = is_in_jupyter()
 RENDER_WRAPPER = None
 
 
@@ -19,16 +17,10 @@
     style="dep",
     page=False,
     minify=False,
-    jupyter=IS_JUPYTER,
+    jupyter=False,
     options={},
     manual=False,
 ):
-=======
-
-
-def render(docs, style='dep', page=False, minify=False, jupyter=False,
-           options={}, manual=False):
->>>>>>> 04aa041c
     """Render displaCy visualisation.
 
     docs (list or Doc): Document(s) to visualise.
@@ -54,17 +46,11 @@
     renderer, converter = factories[style]
     renderer = renderer(options=options)
     parsed = [converter(doc, options) for doc in docs] if not manual else docs
-<<<<<<< HEAD
     _html["parsed"] = renderer.render(parsed, page=page, minify=minify).strip()
     html = _html["parsed"]
     if RENDER_WRAPPER is not None:
         html = RENDER_WRAPPER(html)
-    if jupyter:  # return HTML rendered by IPython display()
-=======
-    _html['parsed'] = renderer.render(parsed, page=page, minify=minify).strip()
-    html = _html['parsed']
     if jupyter or is_in_jupyter():  # return HTML rendered by IPython display()
->>>>>>> 04aa041c
         from IPython.core.display import display, HTML
 
         return display(HTML(html))

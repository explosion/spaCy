--- conflicted
+++ resolved
@@ -1,6 +1,7 @@
 from typing import Optional
 
 from .lookups import Lookups
+from .morphology import Morphology
 from .errors import Errors
 from .parts_of_speech import NAMES as UPOS_NAMES
 from .util import registry, load_language_data, SimpleFrozenDict
@@ -23,30 +24,27 @@
     def load(cls, *args, **kwargs):
         raise NotImplementedError(Errors.E172)
 
-<<<<<<< HEAD
     def __init__(
-        self, lookups: Optional[Lookups] = None, data_paths: dict = SimpleFrozenDict()
+        self,
+        lookups: Optional[Lookups] = None,
+        data_paths: dict = SimpleFrozenDict(),
+        is_base_form=None,
     ):
-=======
-    def __init__(self, lookups, is_base_form=None):
->>>>>>> 311d0bde
         """Initialize a Lemmatizer.
 
         lookups (Lookups): The lookups object containing the (optional) tables
             "lemma_rules", "lemma_index", "lemma_exc" and "lemma_lookup".
         RETURNS (Lemmatizer): The newly constructed object.
         """
-<<<<<<< HEAD
         self.lookups = lookups if lookups is not None else Lookups()
         for name, filename in data_paths.items():
             data = load_language_data(filename)
             self.lookups.add_table(name, data)
-=======
-        self.lookups = lookups
         self.is_base_form = is_base_form
->>>>>>> 311d0bde
 
-    def __call__(self, string, univ_pos, morphology=None):
+    def __call__(
+        self, string: str, univ_pos: str, morphology: Optional[Morphology] = None
+    ):
         """Lemmatize a string.
 
         string (str): The string to lemmatize, e.g. the token text.
@@ -61,7 +59,6 @@
         if isinstance(univ_pos, int):
             univ_pos = UPOS_NAMES.get(univ_pos, "X")
         univ_pos = univ_pos.lower()
-
         if univ_pos in ("", "eol", "space"):
             return [string.lower()]
         # See Issue #435 for example of where this logic is requied.
@@ -89,7 +86,7 @@
         )
         return lemmas
 
-    def is_base_form(self, univ_pos, morphology=None):
+    def is_base_form(self, univ_pos: str, morphology: Optional[Morphology] = None):
         """
         Check whether we're dealing with an uninflected paradigm, so we can
         avoid lemmatization entirely.

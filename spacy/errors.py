--- conflicted
+++ resolved
@@ -216,17 +216,14 @@
     W123 = ("Argument `enable` with value {enable} does not contain all values specified in the config option "
             "`enabled` ({enabled}). Be aware that this might affect other components in your pipeline.")
     W124 = ("{host}:{port} is already in use, using the nearest available port {serve_port} as an alternative.")
-<<<<<<< HEAD
-    W125 = (
+    W125 = ("The StaticVectors key_attr is no longer used. To set a custom "
+            "key attribute for vectors, configure it through Vectors(attr=) or "
+            "'spacy init vectors --attr'")
+    W126 = (
         "Pipe instance '{name}' is being added with a vocab "
         "instance that will not match other components. This is "
         "usually an error."
     )
-=======
-    W125 = ("The StaticVectors key_attr is no longer used. To set a custom "
-            "key attribute for vectors, configure it through Vectors(attr=) or "
-            "'spacy init vectors --attr'")
->>>>>>> eab92936
 
 
 class Errors(metaclass=ErrorsWithCodes):

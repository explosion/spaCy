--- conflicted
+++ resolved
@@ -975,9 +975,6 @@
     E1050 = ("Port {port} is already in use. Please specify an available port with `displacy.serve(doc, port=port)` "
              "or use `auto_select_port=True` to pick an available port automatically.")
     E1051 = ("'allow_overlap' can only be False when max_positive is 1, but found 'max_positive': {max_positive}.")
-<<<<<<< HEAD
-    E1052 = ("Cannot create Language instance from config: missing pipeline components. The following components were added by instance (rather than config) via the 'Language.add_pipe_instance()' method, but are not present in the 'pipe_instances' variable: {names}")
-=======
     E1052 = ("Unable to copy spans: the character offsets for the span at "
              "index {i} in the span group do not align with the tokenization "
              "in the target doc.")
@@ -985,7 +982,7 @@
              " 'min_length': {min_length}, 'max_length': {max_length}")
     E1054 = ("The text, including whitespace, must match between reference and "
              "predicted docs when training {component}.")
->>>>>>> d65e3c31
+    E1055 = ("Cannot create Language instance from config: missing pipeline components. The following components were added by instance (rather than config) via the 'Language.add_pipe_instance()' method, but are not present in the 'pipe_instances' variable: {names}")
 
 
 # Deprecated model shortcuts, only used in errors and warnings

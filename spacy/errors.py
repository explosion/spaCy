--- conflicted
+++ resolved
@@ -471,11 +471,6 @@
             "that case.")
     E166 = ("Can only merge DocBins with the same pre-defined attributes.\n"
             "Current DocBin: {current}\nOther DocBin: {other}")
-<<<<<<< HEAD
-    E167 = ("Tokenizer special cases are not allowed to modify the text. "
-            "This would map '{chunk}' to '{orth}' given token attributes "
-            "'{token_attrs}'.")
-=======
     E167 = ("Unknown morphological feature: '{feat}' ({feat_id}). This can "
             "happen if the tagger was trained with a different set of "
             "morphological features. If you're using a pre-trained model, make "
@@ -485,7 +480,9 @@
     E170 = ("Cannot apply transition {name}: invalid for the current state.")
     E171 = ("Matcher.add received invalid on_match callback argument: expected "
             "callable or None, but got: {arg_type}")
->>>>>>> eb0649e3
+    E172 = ("Tokenizer special cases are not allowed to modify the text. "
+            "This would map '{chunk}' to '{orth}' given token attributes "
+            "'{token_attrs}'.")
 
 
 @add_codes

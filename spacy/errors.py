--- conflicted
+++ resolved
@@ -526,7 +526,8 @@
     E202 = ("Unsupported {name} mode '{mode}'. Supported modes: {modes}.")
 
     # New errors added in v3.x
-<<<<<<< HEAD
+    E858 = ("The {mode} vector table does not support this operation. "
+            "{alternative}")
     E859 = ("The floret vector table cannot be modified.")
     E860 = ("Can't truncate fasttext-bloom vectors.")
     E861 = ("No 'keys' should be provided when initializing floret vectors "
@@ -535,14 +536,10 @@
     E863 = ("'maxn' must be greater than or equal to 'minn'.")
     E864 = ("The complete vector table 'data' is required to initialize floret "
             "vectors.")
-    E865 = ("The {mode} vector table does not support this operation. "
-            "{alternative}")
-=======
     E865 = ("A SpanGroup is not functional after the corresponding Doc has "
             "been garbage collected. To keep using the spans, make sure that "
             "the corresponding Doc object is still available in the scope of "
             "your function.")
->>>>>>> fe5f5d6a
     E866 = ("Expected a string or 'Doc' as input, but got: {type}.")
     E867 = ("The 'textcat' component requires at least two labels because it "
             "uses mutually exclusive classes where exactly one label is True "

--- conflicted
+++ resolved
@@ -888,11 +888,9 @@
     E1021 = ("`pos` value \"{pp}\" is not a valid Universal Dependencies tag. "
              "Non-UD tags should use the `tag` property.")
     E1022 = ("Words must be of type str or int, but input is of type '{wtype}'")
-<<<<<<< HEAD
+    E1023 = ("Couldn't read EntityRuler from the {path}. This file doesn't exist.")
     E1024 = ("A pattern with ID \"{ent_id}\" is not present in EntityRuler patterns.")
-=======
-    E1023 = ("Couldn't read EntityRuler from the {path}. This file doesn't exist.")
->>>>>>> 7d508046
+    
 
 
 # Deprecated model shortcuts, only used in errors and warnings

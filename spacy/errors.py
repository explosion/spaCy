--- conflicted
+++ resolved
@@ -107,15 +107,11 @@
     W027 = ("Found a large training file of {size} bytes. Note that it may "
             "be more efficient to split your training data into multiple "
             "smaller JSON files instead.")
-<<<<<<< HEAD
-    W028 = ("Unable to align tokens with entities from character offsets. "
-            "Discarding entity annotation for the text: {text}.")
-=======
     W028 = ("Doc.from_array was called with a vector of type '{type}', "
             "but is expecting one of type 'uint64' instead. This may result "
             "in problems with the vocab further on in the pipeline.")
-
->>>>>>> 03451351
+    W029 = ("Unable to align tokens with entities from character offsets. "
+            "Discarding entity annotation for the text: {text}.")
 
 
 @add_codes
@@ -549,10 +545,6 @@
     E188 = ("Could not match the gold entity links to entities in the doc - "
             "make sure the gold EL data refers to valid results of the "
             "named entity recognizer in the `nlp` pipeline.")
-<<<<<<< HEAD
-    E189 = ("Unable to create Doc from mismatched text '{text}' and words "
-            "'{words}'")
-=======
     E189 = ("Each argument to `get_doc` should be of equal length.")
     E190 = ("Token head out of range in `Doc.from_array()` for token index "
             "'{index}' with value '{value}' (equivalent to relative head "
@@ -561,7 +553,8 @@
             "array.")
     E191 = ("Invalid head: the head token must be from the same doc as the "
             "token itself.")
->>>>>>> 03451351
+    E192 = ("Unable to create Doc from mismatched text '{text}' and words "
+            "'{words}'")
 
 
 @add_codes

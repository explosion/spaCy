--- conflicted
+++ resolved
@@ -24,15 +24,8 @@
     for pipe in ["matcher", "entity_ruler"]:
         filter_warning("once", error_msg=Warnings.W036.format(name=pipe))
 
-<<<<<<< HEAD
-    # warn once about:
-
-    # lemmatizer without required POS
-    filter_warning("once", error_msg="[W108]")
-=======
     # warn once about lemmatizer without required POS
     filter_warning("once", error_msg=Warnings.W108)
->>>>>>> 271e8e78
 
     # floret vector table cannot be modified
     filter_warning("once", error_msg="[W114]")

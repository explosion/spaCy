--- conflicted
+++ resolved
@@ -406,10 +406,6 @@
     E141 = ("Entity vectors should be of length {required} instead of the provided {found}.")
     E142 = ("Unsupported loss_function '{loss_func}'. Use either 'L2' or 'cosine'")
     E143 = ("Labels for component '{name}' not initialized. Did you forget to call add_label()?")
-<<<<<<< HEAD
-    E144 = ("Error deserializing model. Check that the config used to create the "
-            "component matches the model being loaded.")
-=======
     E144 = ("Could not find parameter `{param}` when building the entity linker model.")
     E145 = ("Error reading `{param}` from input file.")
     E146 = ("Could not access `{path}`.")
@@ -417,8 +413,8 @@
             "This is likely a bug in spaCy, so feel free to open an issue.")
     E148 = ("Expected {ents} KB identifiers but got {ids}. Make sure that each entity in `doc.ents` "
             "is assigned to a KB identifier.")
->>>>>>> 87fcf314
-
+    E149 = ("Error deserializing model. Check that the config used to create the "
+            "component matches the model being loaded.")
 
 @add_codes
 class TempErrors(object):

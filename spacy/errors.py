# coding: utf8
from __future__ import unicode_literals

import os
import warnings
import inspect


def add_codes(err_cls):
    """Add error codes to string messages via class attribute names."""

    class ErrorsWithCodes(object):
        def __getattribute__(self, code):
            msg = getattr(err_cls, code)
            return "[{code}] {msg}".format(code=code, msg=msg)

    return ErrorsWithCodes()


# fmt: off

@add_codes
class Warnings(object):
    W001 = ("As of spaCy v2.0, the keyword argument `path=` is deprecated. "
            "You can now call spacy.load with the path as its first argument, "
            "and the model's meta.json will be used to determine the language "
            "to load. For example:\nnlp = spacy.load('{path}')")
    W002 = ("Tokenizer.from_list is now deprecated. Create a new Doc object "
            "instead and pass in the strings as the `words` keyword argument, "
            "for example:\nfrom spacy.tokens import Doc\n"
            "doc = Doc(nlp.vocab, words=[...])")
    W003 = ("Positional arguments to Doc.merge are deprecated. Instead, use "
            "the keyword arguments, for example tag=, lemma= or ent_type=.")
    W004 = ("No text fixing enabled. Run `pip install ftfy` to enable fixing "
            "using ftfy.fix_text if necessary.")
    W005 = ("Doc object not parsed. This means displaCy won't be able to "
            "generate a dependency visualization for it. Make sure the Doc "
            "was processed with a model that supports dependency parsing, and "
            "not just a language class like `English()`. For more info, see "
            "the docs:\nhttps://spacy.io/usage/models")
    W006 = ("No entities to visualize found in Doc object. If this is "
            "surprising to you, make sure the Doc was processed using a model "
            "that supports named entity recognition, and check the `doc.ents` "
            "property manually if necessary.")
    W007 = ("The model you're using has no word vectors loaded, so the result "
            "of the {obj}.similarity method will be based on the tagger, "
            "parser and NER, which may not give useful similarity judgements. "
            "This may happen if you're using one of the small models, e.g. "
            "`en_core_web_sm`, which don't ship with word vectors and only "
            "use context-sensitive tensors. You can always add your own word "
            "vectors, or use one of the larger models instead if available.")
    W008 = ("Evaluating {obj}.similarity based on empty vectors.")
    W009 = ("Custom factory '{name}' provided by entry points of another "
            "package overwrites built-in factory.")
    W010 = ("As of v2.1.0, the PhraseMatcher doesn't have a phrase length "
            "limit anymore, so the max_length argument is now deprecated.")
    W011 = ("It looks like you're calling displacy.serve from within a "
            "Jupyter notebook or a similar environment. This likely means "
            "you're already running a local web server, so there's no need to "
            "make displaCy start another one. Instead, you should be able to "
            "replace displacy.serve with displacy.render to show the "
            "visualization.")
    W012 = ("A Doc object you're adding to the PhraseMatcher for pattern "
            "'{key}' is parsed and/or tagged, but to match on '{attr}', you "
            "don't actually need this information. This means that creating "
            "the patterns is potentially much slower, because all pipeline "
            "components are applied. To only create tokenized Doc objects, "
            "try using `nlp.make_doc(text)` or process all texts as a stream "
            "using `list(nlp.tokenizer.pipe(all_texts))`.")
    W013 = ("As of v2.1.0, {obj}.merge is deprecated. Please use the more "
            "efficient and less error-prone Doc.retokenize context manager "
            "instead.")
    W014 = ("As of v2.1.0, the `disable` keyword argument on the serialization "
            "methods is and should be replaced with `exclude`. This makes it "
            "consistent with the other objects serializable.")
    W015 = ("As of v2.1.0, the use of keyword arguments to exclude fields from "
            "being serialized or deserialized is deprecated. Please use the "
            "`exclude` argument instead. For example: exclude=['{arg}'].")
    W016 = ("The keyword argument `n_threads` on the is now deprecated, as "
            "the v2.x models cannot release the global interpreter lock. "
            "Future versions may introduce a `n_process` argument for "
            "parallel inference via multiprocessing.")
    W017 = ("Alias '{alias}' already exists in the Knowledge base.")
    W018 = ("Entity '{entity}' already exists in the Knowledge base.")
    W019 = ("Changing vectors name from {old} to {new}, to avoid clash with "
            "previously loaded vectors. See Issue #3853.")


@add_codes
class Errors(object):
    E001 = ("No component '{name}' found in pipeline. Available names: {opts}")
    E002 = ("Can't find factory for '{name}'. This usually happens when spaCy "
            "calls `nlp.create_pipe` with a component name that's not built "
            "in - for example, when constructing the pipeline from a model's "
            "meta.json. If you're using a custom component, you can write to "
            "`Language.factories['{name}']` or remove it from the model meta "
            "and add it via `nlp.add_pipe` instead.")
    E003 = ("Not a valid pipeline component. Expected callable, but "
            "got {component} (name: '{name}').")
    E004 = ("If you meant to add a built-in component, use `create_pipe`: "
            "`nlp.add_pipe(nlp.create_pipe('{component}'))`")
    E005 = ("Pipeline component '{name}' returned None. If you're using a "
            "custom component, maybe you forgot to return the processed Doc?")
    E006 = ("Invalid constraints. You can only set one of the following: "
            "before, after, first, last.")
    E007 = ("'{name}' already exists in pipeline. Existing names: {opts}")
    E008 = ("Some current components would be lost when restoring previous "
            "pipeline state. If you added components after calling "
            "`nlp.disable_pipes()`, you should remove them explicitly with "
            "`nlp.remove_pipe()` before the pipeline is restored. Names of "
            "the new components: {names}")
    E009 = ("The `update` method expects same number of docs and golds, but "
            "got: {n_docs} docs, {n_golds} golds.")
    E010 = ("Word vectors set to length 0. This may be because you don't have "
            "a model installed or loaded, or because your model doesn't "
            "include word vectors. For more info, see the docs:\n"
            "https://spacy.io/usage/models")
    E011 = ("Unknown operator: '{op}'. Options: {opts}")
    E012 = ("Cannot add pattern for zero tokens to matcher.\nKey: {key}")
    E013 = ("Error selecting action in matcher")
    E014 = ("Uknown tag ID: {tag}")
    E015 = ("Conflicting morphology exception for ({tag}, {orth}). Use "
            "`force=True` to overwrite.")
    E016 = ("MultitaskObjective target should be function or one of: dep, "
            "tag, ent, dep_tag_offset, ent_tag.")
    E017 = ("Can only add unicode or bytes. Got type: {value_type}")
    E018 = ("Can't retrieve string for hash '{hash_value}'. This usually refers "
            "to an issue with the `Vocab` or `StringStore`.")
    E019 = ("Can't create transition with unknown action ID: {action}. Action "
            "IDs are enumerated in spacy/syntax/{src}.pyx.")
    E020 = ("Could not find a gold-standard action to supervise the "
            "dependency parser. The tree is non-projective (i.e. it has "
            "crossing arcs - see spacy/syntax/nonproj.pyx for definitions). "
            "The ArcEager transition system only supports projective trees. "
            "To learn non-projective representations, transform the data "
            "before training and after parsing. Either pass "
            "`make_projective=True` to the GoldParse class, or use "
            "spacy.syntax.nonproj.preprocess_training_data.")
    E021 = ("Could not find a gold-standard action to supervise the "
            "dependency parser. The GoldParse was projective. The transition "
            "system has {n_actions} actions. State at failure: {state}")
    E022 = ("Could not find a transition with the name '{name}' in the NER "
            "model.")
    E023 = ("Error cleaning up beam: The same state occurred twice at "
            "memory address {addr} and position {i}.")
    E024 = ("Could not find an optimal move to supervise the parser. Usually, "
            "this means that the model can't be updated in a way that's valid "
            "and satisfies the correct annotations specified in the GoldParse. "
            "For example, are all labels added to the model? If you're "
            "training a named entity recognizer, also make sure that none of "
            "your annotated entity spans have leading or trailing whitespace. "
            "You can also use the experimental `debug-data` command to "
            "validate your JSON-formatted training data. For details, run:\n"
            "python -m spacy debug-data --help")
    E025 = ("String is too long: {length} characters. Max is 2**30.")
    E026 = ("Error accessing token at position {i}: out of bounds in Doc of "
            "length {length}.")
    E027 = ("Arguments 'words' and 'spaces' should be sequences of the same "
            "length, or 'spaces' should be left default at None. spaces "
            "should be a sequence of booleans, with True meaning that the "
            "word owns a ' ' character following it.")
    E028 = ("orths_and_spaces expects either a list of unicode string or a "
            "list of (unicode, bool) tuples. Got bytes instance: {value}")
    E029 = ("noun_chunks requires the dependency parse, which requires a "
            "statistical model to be installed and loaded. For more info, see "
            "the documentation:\nhttps://spacy.io/usage/models")
    E030 = ("Sentence boundaries unset. You can add the 'sentencizer' "
            "component to the pipeline with: "
            "nlp.add_pipe(nlp.create_pipe('sentencizer')) "
            "Alternatively, add the dependency parser, or set sentence "
            "boundaries by setting doc[i].is_sent_start.")
    E031 = ("Invalid token: empty string ('') at position {i}.")
    E032 = ("Conflicting attributes specified in doc.from_array(): "
            "(HEAD, SENT_START). The HEAD attribute currently sets sentence "
            "boundaries implicitly, based on the tree structure. This means "
            "the HEAD attribute would potentially override the sentence "
            "boundaries set by SENT_START.")
    E033 = ("Cannot load into non-empty Doc of length {length}.")
    E034 = ("Doc.merge received {n_args} non-keyword arguments. Expected "
            "either 3 arguments (deprecated), or 0 (use keyword arguments).\n"
            "Arguments supplied:\n{args}\nKeyword arguments:{kwargs}")
    E035 = ("Error creating span with start {start} and end {end} for Doc of "
            "length {length}.")
    E036 = ("Error calculating span: Can't find a token starting at character "
            "offset {start}.")
    E037 = ("Error calculating span: Can't find a token ending at character "
            "offset {end}.")
    E038 = ("Error finding sentence for span. Infinite loop detected.")
    E039 = ("Array bounds exceeded while searching for root word. This likely "
            "means the parse tree is in an invalid state. Please report this "
            "issue here: http://github.com/explosion/spaCy/issues")
    E040 = ("Attempt to access token at {i}, max length {max_length}.")
    E041 = ("Invalid comparison operator: {op}. Likely a Cython bug?")
    E042 = ("Error accessing doc[{i}].nbor({j}), for doc of length {length}.")
    E043 = ("Refusing to write to token.sent_start if its document is parsed, "
            "because this may cause inconsistent state.")
    E044 = ("Invalid value for token.sent_start: {value}. Must be one of: "
            "None, True, False")
    E045 = ("Possibly infinite loop encountered while looking for {attr}.")
    E046 = ("Can't retrieve unregistered extension attribute '{name}'. Did "
            "you forget to call the `set_extension` method?")
    E047 = ("Can't assign a value to unregistered extension attribute "
            "'{name}'. Did you forget to call the `set_extension` method?")
    E048 = ("Can't import language {lang} from spacy.lang: {err}")
    E049 = ("Can't find spaCy data directory: '{path}'. Check your "
            "installation and permissions, or use spacy.util.set_data_path "
            "to customise the location if necessary.")
    E050 = ("Can't find model '{name}'. It doesn't seem to be a shortcut "
            "link, a Python package or a valid path to a data directory.")
    E051 = ("Cant' load '{name}'. If you're using a shortcut link, make sure "
            "it points to a valid package (not just a data directory).")
    E052 = ("Can't find model directory: {path}")
    E053 = ("Could not read meta.json from {path}")
    E054 = ("No valid '{setting}' setting found in model meta.json.")
    E055 = ("Invalid ORTH value in exception:\nKey: {key}\nOrths: {orths}")
    E056 = ("Invalid tokenizer exception: ORTH values combined don't match "
            "original string.\nKey: {key}\nOrths: {orths}")
    E057 = ("Stepped slices not supported in Span objects. Try: "
            "list(tokens)[start:stop:step] instead.")
    E058 = ("Could not retrieve vector for key {key}.")
    E059 = ("One (and only one) keyword arg must be set. Got: {kwargs}")
    E060 = ("Cannot add new key to vectors: the table is full. Current shape: "
            "({rows}, {cols}).")
    E061 = ("Bad file name: {filename}. Example of a valid file name: "
            "'vectors.128.f.bin'")
    E062 = ("Cannot find empty bit for new lexical flag. All bits between 0 "
            "and 63 are occupied. You can replace one by specifying the "
            "`flag_id` explicitly, e.g. "
            "`nlp.vocab.add_flag(your_func, flag_id=IS_ALPHA`.")
    E063 = ("Invalid value for flag_id: {value}. Flag IDs must be between 1 "
            "and 63 (inclusive).")
    E064 = ("Error fetching a Lexeme from the Vocab. When looking up a "
            "string, the lexeme returned had an orth ID that did not match "
            "the query string. This means that the cached lexeme structs are "
            "mismatched to the string encoding table. The mismatched:\n"
            "Query string: {string}\nOrth cached: {orth}\nOrth ID: {orth_id}")
    E065 = ("Only one of the vector table's width and shape can be specified. "
            "Got width {width} and shape {shape}.")
    E066 = ("Error creating model helper for extracting columns. Can only "
            "extract columns by positive integer. Got: {value}.")
    E067 = ("Invalid BILUO tag sequence: Got a tag starting with 'I' (inside "
            "an entity) without a preceding 'B' (beginning of an entity). "
            "Tag sequence:\n{tags}")
    E068 = ("Invalid BILUO tag: '{tag}'.")
    E069 = ("Invalid gold-standard parse tree. Found cycle between word "
            "IDs: {cycle}")
    E070 = ("Invalid gold-standard data. Number of documents ({n_docs}) "
            "does not align with number of annotations ({n_annots}).")
    E071 = ("Error creating lexeme: specified orth ID ({orth}) does not "
            "match the one in the vocab ({vocab_orth}).")
    E072 = ("Error serializing lexeme: expected data length {length}, "
            "got {bad_length}.")
    E073 = ("Cannot assign vector of length {new_length}. Existing vectors "
            "are of length {length}. You can use `vocab.reset_vectors` to "
            "clear the existing vectors and resize the table.")
    E074 = ("Error interpreting compiled match pattern: patterns are expected "
            "to end with the attribute {attr}. Got: {bad_attr}.")
    E075 = ("Error accepting match: length ({length}) > maximum length "
            "({max_len}).")
    E076 = ("Error setting tensor on Doc: tensor has {rows} rows, while Doc "
            "has {words} words.")
    E077 = ("Error computing {value}: number of Docs ({n_docs}) does not "
            "equal number of GoldParse objects ({n_golds}) in batch.")
    E078 = ("Error computing score: number of words in Doc ({words_doc}) does "
            "not equal number of words in GoldParse ({words_gold}).")
    E079 = ("Error computing states in beam: number of predicted beams "
            "({pbeams}) does not equal number of gold beams ({gbeams}).")
    E080 = ("Duplicate state found in beam: {key}.")
    E081 = ("Error getting gradient in beam: number of histories ({n_hist}) "
            "does not equal number of losses ({losses}).")
    E082 = ("Error deprojectivizing parse: number of heads ({n_heads}), "
            "projective heads ({n_proj_heads}) and labels ({n_labels}) do not "
            "match.")
    E083 = ("Error setting extension: only one of `default`, `method`, or "
            "`getter` (plus optional `setter`) is allowed. Got: {nr_defined}")
    E084 = ("Error assigning label ID {label} to span: not in StringStore.")
    E085 = ("Can't create lexeme for string '{string}'.")
    E086 = ("Error deserializing lexeme '{string}': orth ID {orth_id} does "
            "not match hash {hash_id} in StringStore.")
    E087 = ("Unknown displaCy style: {style}.")
    E088 = ("Text of length {length} exceeds maximum of {max_length}. The "
            "v2.x parser and NER models require roughly 1GB of temporary "
            "memory per 100,000 characters in the input. This means long "
            "texts may cause memory allocation errors. If you're not using "
            "the parser or NER, it's probably safe to increase the "
            "`nlp.max_length` limit. The limit is in number of characters, so "
            "you can check whether your inputs are too long by checking "
            "`len(text)`.")
    E089 = ("Extensions can't have a setter argument without a getter "
            "argument. Check the keyword arguments on `set_extension`.")
    E090 = ("Extension '{name}' already exists on {obj}. To overwrite the "
            "existing extension, set `force=True` on `{obj}.set_extension`.")
    E091 = ("Invalid extension attribute {name}: expected callable or None, "
            "but got: {value}")
    E092 = ("Could not find or assign name for word vectors. Ususally, the "
            "name is read from the model's meta.json in vector.name. "
            "Alternatively, it is built from the 'lang' and 'name' keys in "
            "the meta.json. Vector names are required to avoid issue #1660.")
    E093 = ("token.ent_iob values make invalid sequence: I without B\n{seq}")
    E094 = ("Error reading line {line_num} in vectors file {loc}.")
    E095 = ("Can't write to frozen dictionary. This is likely an internal "
            "error. Are you writing to a default function argument?")
    E096 = ("Invalid object passed to displaCy: Can only visualize Doc or "
            "Span objects, or dicts if set to manual=True.")
    E097 = ("Invalid pattern: expected token pattern (list of dicts) or "
            "phrase pattern (string) but got:\n{pattern}")
    E098 = ("Invalid pattern specified: expected both SPEC and PATTERN.")
    E099 = ("First node of pattern should be a root node. The root should "
            "only contain NODE_NAME.")
    E100 = ("Nodes apart from the root should contain NODE_NAME, NBOR_NAME and "
            "NBOR_RELOP.")
    E101 = ("NODE_NAME should be a new node and NBOR_NAME should already have "
            "have been declared in previous edges.")
    E102 = ("Can't merge non-disjoint spans. '{token}' is already part of "
            "tokens to merge.")
    E103 = ("Trying to set conflicting doc.ents: '{span1}' and '{span2}'. A token"
            " can only be part of one entity, so make sure the entities you're "
            "setting don't overlap.")
    E104 = ("Can't find JSON schema for '{name}'.")
    E105 = ("The Doc.print_tree() method is now deprecated. Please use "
            "Doc.to_json() instead or write your own function.")
    E106 = ("Can't find doc._.{attr} attribute specified in the underscore "
            "settings: {opts}")
    E107 = ("Value of doc._.{attr} is not JSON-serializable: {value}")
    E108 = ("As of spaCy v2.1, the pipe name `sbd` has been deprecated "
            "in favor of the pipe name `sentencizer`, which does the same "
            "thing. For example, use `nlp.create_pipeline('sentencizer')`")
    E109 = ("Model for component '{name}' not initialized. Did you forget to load "
            "a model, or forget to call begin_training()?")
    E110 = ("Invalid displaCy render wrapper. Expected callable, got: {obj}")
    E111 = ("Pickling a token is not supported, because tokens are only views "
            "of the parent Doc and can't exist on their own. A pickled token "
            "would always have to include its Doc and Vocab, which has "
            "practically no advantage over pickling the parent Doc directly. "
            "So instead of pickling the token, pickle the Doc it belongs to.")
    E112 = ("Pickling a span is not supported, because spans are only views "
            "of the parent Doc and can't exist on their own. A pickled span "
            "would always have to include its Doc and Vocab, which has "
            "practically no advantage over pickling the parent Doc directly. "
            "So instead of pickling the span, pickle the Doc it belongs to or "
            "use Span.as_doc to convert the span to a standalone Doc object.")
    E113 = ("The newly split token can only have one root (head = 0).")
    E114 = ("The newly split token needs to have a root (head = 0).")
    E115 = ("All subtokens must have associated heads.")
    E116 = ("Cannot currently add labels to pre-trained text classifier. Add "
            "labels before training begins. This functionality was available "
            "in previous versions, but had significant bugs that led to poor "
            "performance.")
    E117 = ("The newly split tokens must match the text of the original token. "
            "New orths: {new}. Old text: {old}.")
    E118 = ("The custom extension attribute '{attr}' is not registered on the "
            "Token object so it can't be set during retokenization. To "
            "register an attribute, use the Token.set_extension classmethod.")
    E119 = ("Can't set custom extension attribute '{attr}' during retokenization "
            "because it's not writable. This usually means it was registered "
            "with a getter function (and no setter) or as a method extension, "
            "so the value is computed dynamically. To overwrite a custom "
            "attribute manually, it should be registered with a default value "
            "or with a getter AND setter.")
    E120 = ("Can't set custom extension attributes during retokenization. "
            "Expected dict mapping attribute names to values, but got: {value}")
    E121 = ("Can't bulk merge spans. Attribute length {attr_len} should be "
            "equal to span length ({span_len}).")
    E122 = ("Cannot find token to be split. Did it get merged?")
    E123 = ("Cannot find head of token to be split. Did it get merged?")
    E124 = ("Cannot read from file: {path}. Supported formats: {formats}")
    E125 = ("Unexpected value: {value}")
    E126 = ("Unexpected matcher predicate: '{bad}'. Expected one of: {good}. "
            "This is likely a bug in spaCy, so feel free to open an issue.")
    E127 = ("Cannot create phrase pattern representation for length 0. This "
            "is likely a bug in spaCy.")
    E128 = ("Unsupported serialization argument: '{arg}'. The use of keyword "
            "arguments to exclude fields from being serialized or deserialized "
            "is now deprecated. Please use the `exclude` argument instead. "
            "For example: exclude=['{arg}'].")
    E129 = ("Cannot write the label of an existing Span object because a Span "
            "is a read-only view of the underlying Token objects stored in the Doc. "
            "Instead, create a new Span object and specify the `label` keyword argument, "
            "for example:\nfrom spacy.tokens import Span\n"
            "span = Span(doc, start={start}, end={end}, label='{label}')")
    E130 = ("You are running a narrow unicode build, which is incompatible "
            "with spacy >= 2.1.0. To fix this, reinstall Python and use a wide "
            "unicode build instead. You can also rebuild Python and set the "
            "--enable-unicode=ucs4 flag.")
    E131 = ("Cannot write the kb_id of an existing Span object because a Span "
            "is a read-only view of the underlying Token objects stored in the Doc. "
            "Instead, create a new Span object and specify the `kb_id` keyword argument, "
            "for example:\nfrom spacy.tokens import Span\n"
            "span = Span(doc, start={start}, end={end}, label='{label}', kb_id='{kb_id}')")
    E132 = ("The vectors for entities and probabilities for alias '{alias}' should have equal length, "
            "but found {entities_length} and {probabilities_length} respectively.")
    E133 = ("The sum of prior probabilities for alias '{alias}' should not exceed 1, "
            "but found {sum}.")
    E134 = ("Alias '{alias}' defined for unknown entity '{entity}'.")
    E135 = ("If you meant to replace a built-in component, use `create_pipe`: "
            "`nlp.replace_pipe('{name}', nlp.create_pipe('{name}'))`")
    E136 = ("This additional feature requires the jsonschema library to be "
            "installed:\npip install jsonschema")
    E137 = ("Expected 'dict' type, but got '{type}' from '{line}'. Make sure to provide a valid JSON "
            "object as input with either the `text` or `tokens` key. For more info, see the docs:\n"
            "https://spacy.io/api/cli#pretrain-jsonl")
    E138 = ("Invalid JSONL format for raw text '{text}'. Make sure the input includes either the "
            "`text` or `tokens` key. For more info, see the docs:\n"
            "https://spacy.io/api/cli#pretrain-jsonl")
    E139 = ("Knowledge base for component '{name}' not initialized. Did you forget to call set_kb()?")
    E140 = ("The list of entities, prior probabilities and entity vectors should be of equal length.")
    E141 = ("Entity vectors should be of length {required} instead of the provided {found}.")
    E142 = ("Unsupported loss_function '{loss_func}'. Use either 'L2' or 'cosine'")
    E143 = ("Labels for component '{name}' not initialized. Did you forget to call add_label()?")
    E144 = ("Could not find parameter `{param}` when building the entity linker model.")
    E145 = ("Error reading `{param}` from input file.")
    E146 = ("Could not access `{path}`.")
    E147 = ("Unexpected error in the {method} functionality of the EntityLinker: {msg}. "
            "This is likely a bug in spaCy, so feel free to open an issue.")
    E148 = ("Expected {ents} KB identifiers but got {ids}. Make sure that each entity in `doc.ents` "
            "is assigned to a KB identifier.")
    E149 = ("Error deserializing model. Check that the config used to create the "
            "component matches the model being loaded.")
    E150 = ("The language of the `nlp` object and the `vocab` should be the same, "
            "but found '{nlp}' and '{vocab}' respectively.")
<<<<<<< HEAD
    E151 = ("The `nlp` object should have access to pre-trained word vectors, cf. "
            "https://spacy.io/usage/models#languages.")
    E152 = ("The `nlp` object should have a pre-trained `ner` component.")
    E153 = ("Either provide a path to a preprocessed training directory, "
            "or to the original Wikipedia XML dump.")
=======
    E151 = ("Either the `nlp` model or the `vocab` should be specified.")
>>>>>>> 2d8c5540

@add_codes
class TempErrors(object):
    T003 = ("Resizing pre-trained Tagger models is not currently supported.")
    T004 = ("Currently parser depth is hard-coded to 1. Received: {value}.")
    T007 = ("Can't yet set {attr} from Span. Vote for this feature on the "
            "issue tracker: http://github.com/explosion/spaCy/issues")
    T008 = ("Bad configuration of Tagger. This is probably a bug within "
            "spaCy. We changed the name of an internal attribute for loading "
            "pre-trained vectors, and the class has been passed the old name "
            "(pretrained_dims) but not the new name (pretrained_vectors).")


# fmt: on


class MatchPatternError(ValueError):
    def __init__(self, key, errors):
        """Custom error for validating match patterns.

        key (unicode): The name of the matcher rule.
        errors (dict): Validation errors (sequence of strings) mapped to pattern
            ID, i.e. the index of the added pattern.
        """
        msg = "Invalid token patterns for matcher rule '{}'\n".format(key)
        for pattern_idx, error_msgs in errors.items():
            pattern_errors = "\n".join(["- {}".format(e) for e in error_msgs])
            msg += "\nPattern {}:\n{}\n".format(pattern_idx, pattern_errors)
        ValueError.__init__(self, msg)


class ModelsWarning(UserWarning):
    pass


WARNINGS = {
    "user": UserWarning,
    "deprecation": DeprecationWarning,
    "models": ModelsWarning,
}


def _get_warn_types(arg):
    if arg == "":  # don't show any warnings
        return []
    if not arg or arg == "all":  # show all available warnings
        return WARNINGS.keys()
    return [w_type.strip() for w_type in arg.split(",") if w_type.strip() in WARNINGS]


def _get_warn_excl(arg):
    if not arg:
        return []
    return [w_id.strip() for w_id in arg.split(",")]


SPACY_WARNING_FILTER = os.environ.get("SPACY_WARNING_FILTER")
SPACY_WARNING_TYPES = _get_warn_types(os.environ.get("SPACY_WARNING_TYPES"))
SPACY_WARNING_IGNORE = _get_warn_excl(os.environ.get("SPACY_WARNING_IGNORE"))


def user_warning(message):
    _warn(message, "user")


def deprecation_warning(message):
    _warn(message, "deprecation")


def models_warning(message):
    _warn(message, "models")


def _warn(message, warn_type="user"):
    """
    message (unicode): The message to display.
    category (Warning): The Warning to show.
    """
    if message.startswith("["):
        w_id = message.split("[", 1)[1].split("]", 1)[0]  # get ID from string
    else:
        w_id = None
    ignore_warning = w_id and w_id in SPACY_WARNING_IGNORE
    if warn_type in SPACY_WARNING_TYPES and not ignore_warning:
        category = WARNINGS[warn_type]
        stack = inspect.stack()[-1]
        with warnings.catch_warnings():
            if SPACY_WARNING_FILTER:
                warnings.simplefilter(SPACY_WARNING_FILTER, category)
            warnings.warn_explicit(message, category, stack[1], stack[2])<|MERGE_RESOLUTION|>--- conflicted
+++ resolved
@@ -418,15 +418,12 @@
             "component matches the model being loaded.")
     E150 = ("The language of the `nlp` object and the `vocab` should be the same, "
             "but found '{nlp}' and '{vocab}' respectively.")
-<<<<<<< HEAD
     E151 = ("The `nlp` object should have access to pre-trained word vectors, cf. "
             "https://spacy.io/usage/models#languages.")
     E152 = ("The `nlp` object should have a pre-trained `ner` component.")
     E153 = ("Either provide a path to a preprocessed training directory, "
             "or to the original Wikipedia XML dump.")
-=======
-    E151 = ("Either the `nlp` model or the `vocab` should be specified.")
->>>>>>> 2d8c5540
+    E154 = ("Either the `nlp` model or the `vocab` should be specified.")
 
 @add_codes
 class TempErrors(object):

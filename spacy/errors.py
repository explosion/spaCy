--- conflicted
+++ resolved
@@ -966,12 +966,8 @@
     E1049 = ("No available port found for displaCy on host {host}. Please specify an available port "
              "with `displacy.serve(doc, port=port)`")
     E1050 = ("Port {port} is already in use. Please specify an available port with `displacy.serve(doc, port=port)` "
-<<<<<<< HEAD
-             "or use `auto_switch_port=True` to pick an available port automatically.")
+             "or use `auto_select_port=True` to pick an available port automatically.")
     E1051 = ("'allow_overlap' can only be False when max_positive is 1, but found 'max_positive': {max_positive}.")
-=======
-             "or use `auto_select_port=True` to pick an available port automatically.")
->>>>>>> 56aa0cc7
 
 
 # Deprecated model shortcuts, only used in errors and warnings

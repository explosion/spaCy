# coding: utf8
from __future__ import unicode_literals

import os
import warnings
import inspect


def add_codes(err_cls):
    """Add error codes to string messages via class attribute names."""

    class ErrorsWithCodes(object):
        def __getattribute__(self, code):
            msg = getattr(err_cls, code)
            return "[{code}] {msg}".format(code=code, msg=msg)

    return ErrorsWithCodes()


# fmt: off

@add_codes
class Warnings(object):
    W001 = ("As of spaCy v2.0, the keyword argument `path=` is deprecated. "
            "You can now call spacy.load with the path as its first argument, "
            "and the model's meta.json will be used to determine the language "
            "to load. For example:\nnlp = spacy.load('{path}')")
    W002 = ("Tokenizer.from_list is now deprecated. Create a new Doc object "
            "instead and pass in the strings as the `words` keyword argument, "
            "for example:\nfrom spacy.tokens import Doc\n"
            "doc = Doc(nlp.vocab, words=[...])")
    W003 = ("Positional arguments to Doc.merge are deprecated. Instead, use "
            "the keyword arguments, for example tag=, lemma= or ent_type=.")
    W004 = ("No text fixing enabled. Run `pip install ftfy` to enable fixing "
            "using ftfy.fix_text if necessary.")
    W005 = ("Doc object not parsed. This means displaCy won't be able to "
            "generate a dependency visualization for it. Make sure the Doc "
            "was processed with a model that supports dependency parsing, and "
            "not just a language class like `English()`. For more info, see "
            "the docs:\nhttps://spacy.io/usage/models")
    W006 = ("No entities to visualize found in Doc object. If this is "
            "surprising to you, make sure the Doc was processed using a model "
            "that supports named entity recognition, and check the `doc.ents` "
            "property manually if necessary.")
    W007 = ("The model you're using has no word vectors loaded, so the result "
            "of the {obj}.similarity method will be based on the tagger, "
            "parser and NER, which may not give useful similarity judgements. "
            "This may happen if you're using one of the small models, e.g. "
            "`en_core_web_sm`, which don't ship with word vectors and only "
            "use context-sensitive tensors. You can always add your own word "
            "vectors, or use one of the larger models instead if available.")
    W008 = ("Evaluating {obj}.similarity based on empty vectors.")
    W009 = ("Custom factory '{name}' provided by entry points of another "
            "package overwrites built-in factory.")
    W010 = ("As of v2.1.0, the PhraseMatcher doesn't have a phrase length "
            "limit anymore, so the max_length argument is now deprecated.")
    W011 = ("It looks like you're calling displacy.serve from within a "
            "Jupyter notebook or a similar environment. This likely means "
            "you're already running a local web server, so there's no need to "
            "make displaCy start another one. Instead, you should be able to "
            "replace displacy.serve with displacy.render to show the "
            "visualization.")
    W012 = ("A Doc object you're adding to the PhraseMatcher for pattern "
            "'{key}' is parsed and/or tagged, but to match on '{attr}', you "
            "don't actually need this information. This means that creating "
            "the patterns is potentially much slower, because all pipeline "
            "components are applied. To only create tokenized Doc objects, "
            "try using `nlp.make_doc(text)` or process all texts as a stream "
            "using `list(nlp.tokenizer.pipe(all_texts))`.")
    W013 = ("As of v2.1.0, {obj}.merge is deprecated. Please use the more "
            "efficient and less error-prone Doc.retokenize context manager "
            "instead.")
    W014 = ("As of v2.1.0, the `disable` keyword argument on the serialization "
            "methods is and should be replaced with `exclude`. This makes it "
            "consistent with the other objects serializable.")
    W015 = ("As of v2.1.0, the use of keyword arguments to exclude fields from "
            "being serialized or deserialized is deprecated. Please use the "
            "`exclude` argument instead. For example: exclude=['{arg}'].")
    W016 = ("The keyword argument `n_threads` on the is now deprecated, as "
            "the v2.x models cannot release the global interpreter lock. "
            "Future versions may introduce a `n_process` argument for "
            "parallel inference via multiprocessing.")
    W017 = ("Alias '{alias}' already exists in the Knowledge Base.")
    W018 = ("Entity '{entity}' already exists in the Knowledge Base.")
    W019 = ("Changing vectors name from {old} to {new}, to avoid clash with "
            "previously loaded vectors. See Issue #3853.")
    W020 = ("Unnamed vectors. This won't allow multiple vectors models to be "
            "loaded. (Shape: {shape})")
    W021 = ("Unexpected hash collision in PhraseMatcher. Matches may be "
            "incorrect. Modify PhraseMatcher._terminal_hash to fix.")
    W022 = ("Training a new part-of-speech tagger using a model with no "
            "lemmatization rules or data. This means that the trained model "
            "may not be able to lemmatize correctly. If this is intentional "
            "or the language you're using doesn't have lemmatization data, "
            "you can ignore this warning by setting SPACY_WARNING_IGNORE=W022. "
            "If this is surprising, make sure you have the spacy-lookups-data "
            "package installed.")
<<<<<<< HEAD
    W023 = ("Entity '{entity}' - Alias '{alias}' combination already exists in "
            "the Knowledge Base.")
=======
    W023 = ("Multiprocessing of Language.pipe is not supported in Python2. 'n_process' will be set to 1.")
>>>>>>> 5cbe2170


@add_codes
class Errors(object):
    E001 = ("No component '{name}' found in pipeline. Available names: {opts}")
    E002 = ("Can't find factory for '{name}'. This usually happens when spaCy "
            "calls `nlp.create_pipe` with a component name that's not built "
            "in - for example, when constructing the pipeline from a model's "
            "meta.json. If you're using a custom component, you can write to "
            "`Language.factories['{name}']` or remove it from the model meta "
            "and add it via `nlp.add_pipe` instead.")
    E003 = ("Not a valid pipeline component. Expected callable, but "
            "got {component} (name: '{name}').")
    E004 = ("If you meant to add a built-in component, use `create_pipe`: "
            "`nlp.add_pipe(nlp.create_pipe('{component}'))`")
    E005 = ("Pipeline component '{name}' returned None. If you're using a "
            "custom component, maybe you forgot to return the processed Doc?")
    E006 = ("Invalid constraints. You can only set one of the following: "
            "before, after, first, last.")
    E007 = ("'{name}' already exists in pipeline. Existing names: {opts}")
    E008 = ("Some current components would be lost when restoring previous "
            "pipeline state. If you added components after calling "
            "`nlp.disable_pipes()`, you should remove them explicitly with "
            "`nlp.remove_pipe()` before the pipeline is restored. Names of "
            "the new components: {names}")
    E009 = ("The `update` method expects same number of docs and golds, but "
            "got: {n_docs} docs, {n_golds} golds.")
    E010 = ("Word vectors set to length 0. This may be because you don't have "
            "a model installed or loaded, or because your model doesn't "
            "include word vectors. For more info, see the docs:\n"
            "https://spacy.io/usage/models")
    E011 = ("Unknown operator: '{op}'. Options: {opts}")
    E012 = ("Cannot add pattern for zero tokens to matcher.\nKey: {key}")
    E013 = ("Error selecting action in matcher")
    E014 = ("Unknown tag ID: {tag}")
    E015 = ("Conflicting morphology exception for ({tag}, {orth}). Use "
            "`force=True` to overwrite.")
    E016 = ("MultitaskObjective target should be function or one of: dep, "
            "tag, ent, dep_tag_offset, ent_tag.")
    E017 = ("Can only add unicode or bytes. Got type: {value_type}")
    E018 = ("Can't retrieve string for hash '{hash_value}'. This usually "
            "refers to an issue with the `Vocab` or `StringStore`.")
    E019 = ("Can't create transition with unknown action ID: {action}. Action "
            "IDs are enumerated in spacy/syntax/{src}.pyx.")
    E020 = ("Could not find a gold-standard action to supervise the "
            "dependency parser. The tree is non-projective (i.e. it has "
            "crossing arcs - see spacy/syntax/nonproj.pyx for definitions). "
            "The ArcEager transition system only supports projective trees. "
            "To learn non-projective representations, transform the data "
            "before training and after parsing. Either pass "
            "`make_projective=True` to the GoldParse class, or use "
            "spacy.syntax.nonproj.preprocess_training_data.")
    E021 = ("Could not find a gold-standard action to supervise the "
            "dependency parser. The GoldParse was projective. The transition "
            "system has {n_actions} actions. State at failure: {state}")
    E022 = ("Could not find a transition with the name '{name}' in the NER "
            "model.")
    E023 = ("Error cleaning up beam: The same state occurred twice at "
            "memory address {addr} and position {i}.")
    E024 = ("Could not find an optimal move to supervise the parser. Usually, "
            "this means that the model can't be updated in a way that's valid "
            "and satisfies the correct annotations specified in the GoldParse. "
            "For example, are all labels added to the model? If you're "
            "training a named entity recognizer, also make sure that none of "
            "your annotated entity spans have leading or trailing whitespace. "
            "You can also use the experimental `debug-data` command to "
            "validate your JSON-formatted training data. For details, run:\n"
            "python -m spacy debug-data --help")
    E025 = ("String is too long: {length} characters. Max is 2**30.")
    E026 = ("Error accessing token at position {i}: out of bounds in Doc of "
            "length {length}.")
    E027 = ("Arguments 'words' and 'spaces' should be sequences of the same "
            "length, or 'spaces' should be left default at None. spaces "
            "should be a sequence of booleans, with True meaning that the "
            "word owns a ' ' character following it.")
    E028 = ("orths_and_spaces expects either a list of unicode string or a "
            "list of (unicode, bool) tuples. Got bytes instance: {value}")
    E029 = ("noun_chunks requires the dependency parse, which requires a "
            "statistical model to be installed and loaded. For more info, see "
            "the documentation:\nhttps://spacy.io/usage/models")
    E030 = ("Sentence boundaries unset. You can add the 'sentencizer' "
            "component to the pipeline with: "
            "nlp.add_pipe(nlp.create_pipe('sentencizer')) "
            "Alternatively, add the dependency parser, or set sentence "
            "boundaries by setting doc[i].is_sent_start.")
    E031 = ("Invalid token: empty string ('') at position {i}.")
    E032 = ("Conflicting attributes specified in doc.from_array(): "
            "(HEAD, SENT_START). The HEAD attribute currently sets sentence "
            "boundaries implicitly, based on the tree structure. This means "
            "the HEAD attribute would potentially override the sentence "
            "boundaries set by SENT_START.")
    E033 = ("Cannot load into non-empty Doc of length {length}.")
    E034 = ("Doc.merge received {n_args} non-keyword arguments. Expected "
            "either 3 arguments (deprecated), or 0 (use keyword arguments).\n"
            "Arguments supplied:\n{args}\nKeyword arguments:{kwargs}")
    E035 = ("Error creating span with start {start} and end {end} for Doc of "
            "length {length}.")
    E036 = ("Error calculating span: Can't find a token starting at character "
            "offset {start}.")
    E037 = ("Error calculating span: Can't find a token ending at character "
            "offset {end}.")
    E038 = ("Error finding sentence for span. Infinite loop detected.")
    E039 = ("Array bounds exceeded while searching for root word. This likely "
            "means the parse tree is in an invalid state. Please report this "
            "issue here: http://github.com/explosion/spaCy/issues")
    E040 = ("Attempt to access token at {i}, max length {max_length}.")
    E041 = ("Invalid comparison operator: {op}. Likely a Cython bug?")
    E042 = ("Error accessing doc[{i}].nbor({j}), for doc of length {length}.")
    E043 = ("Refusing to write to token.sent_start if its document is parsed, "
            "because this may cause inconsistent state.")
    E044 = ("Invalid value for token.sent_start: {value}. Must be one of: "
            "None, True, False")
    E045 = ("Possibly infinite loop encountered while looking for {attr}.")
    E046 = ("Can't retrieve unregistered extension attribute '{name}'. Did "
            "you forget to call the `set_extension` method?")
    E047 = ("Can't assign a value to unregistered extension attribute "
            "'{name}'. Did you forget to call the `set_extension` method?")
    E048 = ("Can't import language {lang} from spacy.lang: {err}")
    E049 = ("Can't find spaCy data directory: '{path}'. Check your "
            "installation and permissions, or use spacy.util.set_data_path "
            "to customise the location if necessary.")
    E050 = ("Can't find model '{name}'. It doesn't seem to be a shortcut "
            "link, a Python package or a valid path to a data directory.")
    E051 = ("Cant' load '{name}'. If you're using a shortcut link, make sure "
            "it points to a valid package (not just a data directory).")
    E052 = ("Can't find model directory: {path}")
    E053 = ("Could not read meta.json from {path}")
    E054 = ("No valid '{setting}' setting found in model meta.json.")
    E055 = ("Invalid ORTH value in exception:\nKey: {key}\nOrths: {orths}")
    E056 = ("Invalid tokenizer exception: ORTH values combined don't match "
            "original string.\nKey: {key}\nOrths: {orths}")
    E057 = ("Stepped slices not supported in Span objects. Try: "
            "list(tokens)[start:stop:step] instead.")
    E058 = ("Could not retrieve vector for key {key}.")
    E059 = ("One (and only one) keyword arg must be set. Got: {kwargs}")
    E060 = ("Cannot add new key to vectors: the table is full. Current shape: "
            "({rows}, {cols}).")
    E061 = ("Bad file name: {filename}. Example of a valid file name: "
            "'vectors.128.f.bin'")
    E062 = ("Cannot find empty bit for new lexical flag. All bits between 0 "
            "and 63 are occupied. You can replace one by specifying the "
            "`flag_id` explicitly, e.g. "
            "`nlp.vocab.add_flag(your_func, flag_id=IS_ALPHA`.")
    E063 = ("Invalid value for flag_id: {value}. Flag IDs must be between 1 "
            "and 63 (inclusive).")
    E064 = ("Error fetching a Lexeme from the Vocab. When looking up a "
            "string, the lexeme returned had an orth ID that did not match "
            "the query string. This means that the cached lexeme structs are "
            "mismatched to the string encoding table. The mismatched:\n"
            "Query string: {string}\nOrth cached: {orth}\nOrth ID: {orth_id}")
    E065 = ("Only one of the vector table's width and shape can be specified. "
            "Got width {width} and shape {shape}.")
    E066 = ("Error creating model helper for extracting columns. Can only "
            "extract columns by positive integer. Got: {value}.")
    E067 = ("Invalid BILUO tag sequence: Got a tag starting with 'I' (inside "
            "an entity) without a preceding 'B' (beginning of an entity). "
            "Tag sequence:\n{tags}")
    E068 = ("Invalid BILUO tag: '{tag}'.")
    E069 = ("Invalid gold-standard parse tree. Found cycle between word "
            "IDs: {cycle} (tokens: {cycle_tokens}) in the document starting "
            "with tokens: {doc_tokens}.")
    E070 = ("Invalid gold-standard data. Number of documents ({n_docs}) "
            "does not align with number of annotations ({n_annots}).")
    E071 = ("Error creating lexeme: specified orth ID ({orth}) does not "
            "match the one in the vocab ({vocab_orth}).")
    E072 = ("Error serializing lexeme: expected data length {length}, "
            "got {bad_length}.")
    E073 = ("Cannot assign vector of length {new_length}. Existing vectors "
            "are of length {length}. You can use `vocab.reset_vectors` to "
            "clear the existing vectors and resize the table.")
    E074 = ("Error interpreting compiled match pattern: patterns are expected "
            "to end with the attribute {attr}. Got: {bad_attr}.")
    E075 = ("Error accepting match: length ({length}) > maximum length "
            "({max_len}).")
    E076 = ("Error setting tensor on Doc: tensor has {rows} rows, while Doc "
            "has {words} words.")
    E077 = ("Error computing {value}: number of Docs ({n_docs}) does not "
            "equal number of GoldParse objects ({n_golds}) in batch.")
    E078 = ("Error computing score: number of words in Doc ({words_doc}) does "
            "not equal number of words in GoldParse ({words_gold}).")
    E079 = ("Error computing states in beam: number of predicted beams "
            "({pbeams}) does not equal number of gold beams ({gbeams}).")
    E080 = ("Duplicate state found in beam: {key}.")
    E081 = ("Error getting gradient in beam: number of histories ({n_hist}) "
            "does not equal number of losses ({losses}).")
    E082 = ("Error deprojectivizing parse: number of heads ({n_heads}), "
            "projective heads ({n_proj_heads}) and labels ({n_labels}) do not "
            "match.")
    E083 = ("Error setting extension: only one of `default`, `method`, or "
            "`getter` (plus optional `setter`) is allowed. Got: {nr_defined}")
    E084 = ("Error assigning label ID {label} to span: not in StringStore.")
    E085 = ("Can't create lexeme for string '{string}'.")
    E086 = ("Error deserializing lexeme '{string}': orth ID {orth_id} does "
            "not match hash {hash_id} in StringStore.")
    E087 = ("Unknown displaCy style: {style}.")
    E088 = ("Text of length {length} exceeds maximum of {max_length}. The "
            "v2.x parser and NER models require roughly 1GB of temporary "
            "memory per 100,000 characters in the input. This means long "
            "texts may cause memory allocation errors. If you're not using "
            "the parser or NER, it's probably safe to increase the "
            "`nlp.max_length` limit. The limit is in number of characters, so "
            "you can check whether your inputs are too long by checking "
            "`len(text)`.")
    E089 = ("Extensions can't have a setter argument without a getter "
            "argument. Check the keyword arguments on `set_extension`.")
    E090 = ("Extension '{name}' already exists on {obj}. To overwrite the "
            "existing extension, set `force=True` on `{obj}.set_extension`.")
    E091 = ("Invalid extension attribute {name}: expected callable or None, "
            "but got: {value}")
    E092 = ("Could not find or assign name for word vectors. Ususally, the "
            "name is read from the model's meta.json in vector.name. "
            "Alternatively, it is built from the 'lang' and 'name' keys in "
            "the meta.json. Vector names are required to avoid issue #1660.")
    E093 = ("token.ent_iob values make invalid sequence: I without B\n{seq}")
    E094 = ("Error reading line {line_num} in vectors file {loc}.")
    E095 = ("Can't write to frozen dictionary. This is likely an internal "
            "error. Are you writing to a default function argument?")
    E096 = ("Invalid object passed to displaCy: Can only visualize Doc or "
            "Span objects, or dicts if set to manual=True.")
    E097 = ("Invalid pattern: expected token pattern (list of dicts) or "
            "phrase pattern (string) but got:\n{pattern}")
    E098 = ("Invalid pattern specified: expected both SPEC and PATTERN.")
    E099 = ("First node of pattern should be a root node. The root should "
            "only contain NODE_NAME.")
    E100 = ("Nodes apart from the root should contain NODE_NAME, NBOR_NAME and "
            "NBOR_RELOP.")
    E101 = ("NODE_NAME should be a new node and NBOR_NAME should already have "
            "have been declared in previous edges.")
    E102 = ("Can't merge non-disjoint spans. '{token}' is already part of "
            "tokens to merge. If you want to find the longest non-overlapping "
            "spans, you can use the util.filter_spans helper:\n"
            "https://spacy.io/api/top-level#util.filter_spans")
    E103 = ("Trying to set conflicting doc.ents: '{span1}' and '{span2}'. A "
            "token can only be part of one entity, so make sure the entities "
            "you're setting don't overlap.")
    E104 = ("Can't find JSON schema for '{name}'.")
    E105 = ("The Doc.print_tree() method is now deprecated. Please use "
            "Doc.to_json() instead or write your own function.")
    E106 = ("Can't find doc._.{attr} attribute specified in the underscore "
            "settings: {opts}")
    E107 = ("Value of doc._.{attr} is not JSON-serializable: {value}")
    E108 = ("As of spaCy v2.1, the pipe name `sbd` has been deprecated "
            "in favor of the pipe name `sentencizer`, which does the same "
            "thing. For example, use `nlp.create_pipeline('sentencizer')`")
    E109 = ("Model for component '{name}' not initialized. Did you forget to "
            "load a model, or forget to call begin_training()?")
    E110 = ("Invalid displaCy render wrapper. Expected callable, got: {obj}")
    E111 = ("Pickling a token is not supported, because tokens are only views "
            "of the parent Doc and can't exist on their own. A pickled token "
            "would always have to include its Doc and Vocab, which has "
            "practically no advantage over pickling the parent Doc directly. "
            "So instead of pickling the token, pickle the Doc it belongs to.")
    E112 = ("Pickling a span is not supported, because spans are only views "
            "of the parent Doc and can't exist on their own. A pickled span "
            "would always have to include its Doc and Vocab, which has "
            "practically no advantage over pickling the parent Doc directly. "
            "So instead of pickling the span, pickle the Doc it belongs to or "
            "use Span.as_doc to convert the span to a standalone Doc object.")
    E113 = ("The newly split token can only have one root (head = 0).")
    E114 = ("The newly split token needs to have a root (head = 0).")
    E115 = ("All subtokens must have associated heads.")
    E116 = ("Cannot currently add labels to pretrained text classifier. Add "
            "labels before training begins. This functionality was available "
            "in previous versions, but had significant bugs that led to poor "
            "performance.")
    E117 = ("The newly split tokens must match the text of the original token. "
            "New orths: {new}. Old text: {old}.")
    E118 = ("The custom extension attribute '{attr}' is not registered on the "
            "Token object so it can't be set during retokenization. To "
            "register an attribute, use the Token.set_extension classmethod.")
    E119 = ("Can't set custom extension attribute '{attr}' during "
            "retokenization because it's not writable. This usually means it "
            "was registered with a getter function (and no setter) or as a "
            "method extension, so the value is computed dynamically. To "
            "overwrite a custom attribute manually, it should be registered "
            "with a default value or with a getter AND setter.")
    E120 = ("Can't set custom extension attributes during retokenization. "
            "Expected dict mapping attribute names to values, but got: {value}")
    E121 = ("Can't bulk merge spans. Attribute length {attr_len} should be "
            "equal to span length ({span_len}).")
    E122 = ("Cannot find token to be split. Did it get merged?")
    E123 = ("Cannot find head of token to be split. Did it get merged?")
    E124 = ("Cannot read from file: {path}. Supported formats: {formats}")
    E125 = ("Unexpected value: {value}")
    E126 = ("Unexpected matcher predicate: '{bad}'. Expected one of: {good}. "
            "This is likely a bug in spaCy, so feel free to open an issue.")
    E127 = ("Cannot create phrase pattern representation for length 0. This "
            "is likely a bug in spaCy.")
    E128 = ("Unsupported serialization argument: '{arg}'. The use of keyword "
            "arguments to exclude fields from being serialized or deserialized "
            "is now deprecated. Please use the `exclude` argument instead. "
            "For example: exclude=['{arg}'].")
    E129 = ("Cannot write the label of an existing Span object because a Span "
            "is a read-only view of the underlying Token objects stored in the "
            "Doc. Instead, create a new Span object and specify the `label` "
            "keyword argument, for example:\nfrom spacy.tokens import Span\n"
            "span = Span(doc, start={start}, end={end}, label='{label}')")
    E130 = ("You are running a narrow unicode build, which is incompatible "
            "with spacy >= 2.1.0. To fix this, reinstall Python and use a wide "
            "unicode build instead. You can also rebuild Python and set the "
            "--enable-unicode=ucs4 flag.")
    E131 = ("Cannot write the kb_id of an existing Span object because a Span "
            "is a read-only view of the underlying Token objects stored in "
            "the Doc. Instead, create a new Span object and specify the "
            "`kb_id` keyword argument, for example:\nfrom spacy.tokens "
            "import Span\nspan = Span(doc, start={start}, end={end}, "
            "label='{label}', kb_id='{kb_id}')")
    E132 = ("The vectors for entities and probabilities for alias '{alias}' "
            "should have equal length, but found {entities_length} and "
            "{probabilities_length} respectively.")
    E133 = ("The sum of prior probabilities for alias '{alias}' should not "
            "exceed 1, but found {sum}.")
    E134 = ("Entity '{entity}' is not defined in the Knowledge Base.")
    E135 = ("If you meant to replace a built-in component, use `create_pipe`: "
            "`nlp.replace_pipe('{name}', nlp.create_pipe('{name}'))`")
    E136 = ("This additional feature requires the jsonschema library to be "
            "installed:\npip install jsonschema")
    E137 = ("Expected 'dict' type, but got '{type}' from '{line}'. Make sure "
            "to provide a valid JSON object as input with either the `text` "
            "or `tokens` key. For more info, see the docs:\n"
            "https://spacy.io/api/cli#pretrain-jsonl")
    E138 = ("Invalid JSONL format for raw text '{text}'. Make sure the input "
            "includes either the `text` or `tokens` key. For more info, see "
            "the docs:\nhttps://spacy.io/api/cli#pretrain-jsonl")
    E139 = ("Knowledge Base for component '{name}' not initialized. Did you "
            "forget to call set_kb()?")
    E140 = ("The list of entities, prior probabilities and entity vectors "
            "should be of equal length.")
    E141 = ("Entity vectors should be of length {required} instead of the "
            "provided {found}.")
    E142 = ("Unsupported loss_function '{loss_func}'. Use either 'L2' or "
            "'cosine'.")
    E143 = ("Labels for component '{name}' not initialized. Did you forget to "
            "call add_label()?")
    E144 = ("Could not find parameter `{param}` when building the entity "
            "linker model.")
    E145 = ("Error reading `{param}` from input file.")
    E146 = ("Could not access `{path}`.")
    E147 = ("Unexpected error in the {method} functionality of the "
            "EntityLinker: {msg}. This is likely a bug in spaCy, so feel free "
            "to open an issue.")
    E148 = ("Expected {ents} KB identifiers but got {ids}. Make sure that "
            "each entity in `doc.ents` is assigned to a KB identifier.")
    E149 = ("Error deserializing model. Check that the config used to create "
            "the component matches the model being loaded.")
    E150 = ("The language of the `nlp` object and the `vocab` should be the "
            "same, but found '{nlp}' and '{vocab}' respectively.")
    E151 = ("Trying to call nlp.update without required annotation types. "
            "Expected top-level keys: {exp}. Got: {unexp}.")
    E152 = ("The attribute {attr} is not supported for token patterns. "
            "Please use the option validate=True with Matcher, PhraseMatcher, "
            "or EntityRuler for more details.")
    E153 = ("The value type {vtype} is not supported for token patterns. "
            "Please use the option validate=True with Matcher, PhraseMatcher, "
            "or EntityRuler for more details.")
    E154 = ("One of the attributes or values is not supported for token "
            "patterns. Please use the option validate=True with Matcher, "
            "PhraseMatcher, or EntityRuler for more details.")
    E155 = ("The pipeline needs to include a tagger in order to use "
            "Matcher or PhraseMatcher with the attributes POS, TAG, or LEMMA. "
            "Try using nlp() instead of nlp.make_doc() or list(nlp.pipe()) "
            "instead of list(nlp.tokenizer.pipe()).")
    E156 = ("The pipeline needs to include a parser in order to use "
            "Matcher or PhraseMatcher with the attribute DEP. Try using "
            "nlp() instead of nlp.make_doc() or list(nlp.pipe()) instead of "
            "list(nlp.tokenizer.pipe()).")
    E157 = ("Can't render negative values for dependency arc start or end. "
            "Make sure that you're passing in absolute token indices, not "
            "relative token offsets.\nstart: {start}, end: {end}, label: "
            "{label}, direction: {dir}")
    E158 = ("Can't add table '{name}' to lookups because it already exists.")
    E159 = ("Can't find table '{name}' in lookups. Available tables: {tables}")
    E160 = ("Can't find language data file: {path}")
    E161 = ("Found an internal inconsistency when predicting entity links. "
            "This is likely a bug in spaCy, so feel free to open an issue.")
    E162 = ("Cannot evaluate textcat model on data with different labels.\n"
            "Labels in model: {model_labels}\nLabels in evaluation "
            "data: {eval_labels}")
    E163 = ("cumsum was found to be unstable: its last element does not "
            "correspond to sum")
    E164 = ("x is neither increasing nor decreasing: {}.")
    E165 = ("Only one class present in y_true. ROC AUC score is not defined in "
            "that case.")
    E166 = ("Can only merge DocBins with the same pre-defined attributes.\n"
            "Current DocBin: {current}\nOther DocBin: {other}")
    E167 = ("Unknown morphological feature: '{feat}' ({feat_id}). This can "
            "happen if the tagger was trained with a different set of "
            "morphological features. If you're using a pretrained model, make "
            "sure that your models are up to date:\npython -m spacy validate")
    E168 = ("Unknown field: {field}")
    E169 = ("Can't find module: {module}")
    E170 = ("Cannot apply transition {name}: invalid for the current state.")
    E171 = ("Matcher.add received invalid on_match callback argument: expected "
            "callable or None, but got: {arg_type}")
    E172 = ("The Lemmatizer.load classmethod is deprecated. To create a "
            "Lemmatizer, initialize the class directly. See the docs for "
            "details: https://spacy.io/api/lemmatizer")
    E173 = ("As of v2.2, the Lemmatizer is initialized with an instance of "
            "Lookups containing the lemmatization tables. See the docs for "
            "details: https://spacy.io/api/lemmatizer#init")
<<<<<<< HEAD
    E174 = ("Alias '{alias}' is not defined in the Knowledge Base.")
=======
    E174 = ("Architecture '{name}' not found in registry. Available "
            "names: {names}")
>>>>>>> 5cbe2170


@add_codes
class TempErrors(object):
    T003 = ("Resizing pretrained Tagger models is not currently supported.")
    T004 = ("Currently parser depth is hard-coded to 1. Received: {value}.")
    T007 = ("Can't yet set {attr} from Span. Vote for this feature on the "
            "issue tracker: http://github.com/explosion/spaCy/issues")
    T008 = ("Bad configuration of Tagger. This is probably a bug within "
            "spaCy. We changed the name of an internal attribute for loading "
            "pretrained vectors, and the class has been passed the old name "
            "(pretrained_dims) but not the new name (pretrained_vectors).")


# fmt: on


class MatchPatternError(ValueError):
    def __init__(self, key, errors):
        """Custom error for validating match patterns.

        key (unicode): The name of the matcher rule.
        errors (dict): Validation errors (sequence of strings) mapped to pattern
            ID, i.e. the index of the added pattern.
        """
        msg = "Invalid token patterns for matcher rule '{}'\n".format(key)
        for pattern_idx, error_msgs in errors.items():
            pattern_errors = "\n".join(["- {}".format(e) for e in error_msgs])
            msg += "\nPattern {}:\n{}\n".format(pattern_idx, pattern_errors)
        ValueError.__init__(self, msg)


class ModelsWarning(UserWarning):
    pass


WARNINGS = {
    "user": UserWarning,
    "deprecation": DeprecationWarning,
    "models": ModelsWarning,
}


def _get_warn_types(arg):
    if arg == "":  # don't show any warnings
        return []
    if not arg or arg == "all":  # show all available warnings
        return WARNINGS.keys()
    return [w_type.strip() for w_type in arg.split(",") if w_type.strip() in WARNINGS]


def _get_warn_excl(arg):
    if not arg:
        return []
    return [w_id.strip() for w_id in arg.split(",")]


SPACY_WARNING_FILTER = os.environ.get("SPACY_WARNING_FILTER")
SPACY_WARNING_TYPES = _get_warn_types(os.environ.get("SPACY_WARNING_TYPES"))
SPACY_WARNING_IGNORE = _get_warn_excl(os.environ.get("SPACY_WARNING_IGNORE"))


def user_warning(message):
    _warn(message, "user")


def deprecation_warning(message):
    _warn(message, "deprecation")


def models_warning(message):
    _warn(message, "models")


def _warn(message, warn_type="user"):
    """
    message (unicode): The message to display.
    category (Warning): The Warning to show.
    """
    if message.startswith("["):
        w_id = message.split("[", 1)[1].split("]", 1)[0]  # get ID from string
    else:
        w_id = None
    ignore_warning = w_id and w_id in SPACY_WARNING_IGNORE
    if warn_type in SPACY_WARNING_TYPES and not ignore_warning:
        category = WARNINGS[warn_type]
        stack = inspect.stack()[-1]
        with warnings.catch_warnings():
            if SPACY_WARNING_FILTER:
                warnings.simplefilter(SPACY_WARNING_FILTER, category)
            warnings.warn_explicit(message, category, stack[1], stack[2])<|MERGE_RESOLUTION|>--- conflicted
+++ resolved
@@ -95,12 +95,9 @@
             "you can ignore this warning by setting SPACY_WARNING_IGNORE=W022. "
             "If this is surprising, make sure you have the spacy-lookups-data "
             "package installed.")
-<<<<<<< HEAD
-    W023 = ("Entity '{entity}' - Alias '{alias}' combination already exists in "
+    W023 = ("Multiprocessing of Language.pipe is not supported in Python2. 'n_process' will be set to 1.")
+    W024 = ("Entity '{entity}' - Alias '{alias}' combination already exists in "
             "the Knowledge Base.")
-=======
-    W023 = ("Multiprocessing of Language.pipe is not supported in Python2. 'n_process' will be set to 1.")
->>>>>>> 5cbe2170
 
 
 @add_codes
@@ -501,12 +498,9 @@
     E173 = ("As of v2.2, the Lemmatizer is initialized with an instance of "
             "Lookups containing the lemmatization tables. See the docs for "
             "details: https://spacy.io/api/lemmatizer#init")
-<<<<<<< HEAD
-    E174 = ("Alias '{alias}' is not defined in the Knowledge Base.")
-=======
     E174 = ("Architecture '{name}' not found in registry. Available "
             "names: {names}")
->>>>>>> 5cbe2170
+    E175 = ("Alias '{alias}' is not defined in the Knowledge Base.")
 
 
 @add_codes

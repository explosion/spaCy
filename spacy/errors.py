--- conflicted
+++ resolved
@@ -529,12 +529,9 @@
     E185 = ("Received invalid attribute in component attribute declaration: "
             "{obj}.{attr}\nAttribute '{attr}' does not exist on {obj}.")
     E186 = ("'{tok_a}' and '{tok_b}' are different texts.")
-<<<<<<< HEAD
-    E187 = ("Refusing to write to token.is_sent_end. Sentence boundaries can "
+    E187 = ("Only unicode strings are supported as labels.")
+    E188 = ("Refusing to write to token.is_sent_end. Sentence boundaries can "
             "only be fixed with token.is_sent_start.")
-=======
-    E187 = ("Only unicode strings are supported as labels.")
->>>>>>> a0fb1acb
 
 
 @add_codes

# coding: utf8
from __future__ import unicode_literals

import os
import warnings
import inspect


def add_codes(err_cls):
    """Add error codes to string messages via class attribute names."""

    class ErrorsWithCodes(object):
        def __getattribute__(self, code):
            msg = getattr(err_cls, code)
            return "[{code}] {msg}".format(code=code, msg=msg)

    return ErrorsWithCodes()


# fmt: off

@add_codes
class Warnings(object):
    W001 = ("As of spaCy v2.0, the keyword argument `path=` is deprecated. "
            "You can now call spacy.load with the path as its first argument, "
            "and the model's meta.json will be used to determine the language "
            "to load. For example:\nnlp = spacy.load('{path}')")
    W002 = ("Tokenizer.from_list is now deprecated. Create a new Doc object "
            "instead and pass in the strings as the `words` keyword argument, "
            "for example:\nfrom spacy.tokens import Doc\n"
            "doc = Doc(nlp.vocab, words=[...])")
    W003 = ("Positional arguments to Doc.merge are deprecated. Instead, use "
            "the keyword arguments, for example tag=, lemma= or ent_type=.")
    W004 = ("No text fixing enabled. Run `pip install ftfy` to enable fixing "
            "using ftfy.fix_text if necessary.")
    W005 = ("Doc object not parsed. This means displaCy won't be able to "
            "generate a dependency visualization for it. Make sure the Doc "
            "was processed with a model that supports dependency parsing, and "
            "not just a language class like `English()`. For more info, see "
            "the docs:\nhttps://spacy.io/usage/models")
    W006 = ("No entities to visualize found in Doc object. If this is "
            "surprising to you, make sure the Doc was processed using a model "
            "that supports named entity recognition, and check the `doc.ents` "
            "property manually if necessary.")
    W007 = ("The model you're using has no word vectors loaded, so the result "
            "of the {obj}.similarity method will be based on the tagger, "
            "parser and NER, which may not give useful similarity judgements. "
            "This may happen if you're using one of the small models, e.g. "
            "`en_core_web_sm`, which don't ship with word vectors and only "
            "use context-sensitive tensors. You can always add your own word "
            "vectors, or use one of the larger models instead if available.")
    W008 = ("Evaluating {obj}.similarity based on empty vectors.")
    W009 = ("Custom factory '{name}' provided by entry points of another "
            "package overwrites built-in factory.")
    W010 = ("As of v2.1.0, the PhraseMatcher doesn't have a phrase length "
            "limit anymore, so the max_length argument is now deprecated. "
            "If you did not specify this parameter, make sure you call the "
            "constructor with named arguments instead of positional ones.")
    W011 = ("It looks like you're calling displacy.serve from within a "
            "Jupyter notebook or a similar environment. This likely means "
            "you're already running a local web server, so there's no need to "
            "make displaCy start another one. Instead, you should be able to "
            "replace displacy.serve with displacy.render to show the "
            "visualization.")
    W012 = ("A Doc object you're adding to the PhraseMatcher for pattern "
            "'{key}' is parsed and/or tagged, but to match on '{attr}', you "
            "don't actually need this information. This means that creating "
            "the patterns is potentially much slower, because all pipeline "
            "components are applied. To only create tokenized Doc objects, "
            "try using `nlp.make_doc(text)` or process all texts as a stream "
            "using `list(nlp.tokenizer.pipe(all_texts))`.")
    W013 = ("As of v2.1.0, {obj}.merge is deprecated. Please use the more "
            "efficient and less error-prone Doc.retokenize context manager "
            "instead.")
    W014 = ("As of v2.1.0, the `disable` keyword argument on the serialization "
            "methods is and should be replaced with `exclude`. This makes it "
            "consistent with the other serializable objects.")
    W015 = ("As of v2.1.0, the use of keyword arguments to exclude fields from "
            "being serialized or deserialized is deprecated. Please use the "
            "`exclude` argument instead. For example: exclude=['{arg}'].")
    W016 = ("The keyword argument `n_threads` is now deprecated. As of v2.2.2, "
            "the argument `n_process` controls parallel inference via "
            "multiprocessing.")
    W017 = ("Alias '{alias}' already exists in the Knowledge Base.")
    W018 = ("Entity '{entity}' already exists in the Knowledge Base - "
            "ignoring the duplicate entry.")
    W019 = ("Changing vectors name from {old} to {new}, to avoid clash with "
            "previously loaded vectors. See Issue #3853.")
    W020 = ("Unnamed vectors. This won't allow multiple vectors models to be "
            "loaded. (Shape: {shape})")
    W021 = ("Unexpected hash collision in PhraseMatcher. Matches may be "
            "incorrect. Modify PhraseMatcher._terminal_hash to fix.")
    W022 = ("Training a new part-of-speech tagger using a model with no "
            "lemmatization rules or data. This means that the trained model "
            "may not be able to lemmatize correctly. If this is intentional "
            "or the language you're using doesn't have lemmatization data, "
            "you can ignore this warning by setting SPACY_WARNING_IGNORE=W022. "
            "If this is surprising, make sure you have the spacy-lookups-data "
            "package installed.")
    W023 = ("Multiprocessing of Language.pipe is not supported in Python 2. "
            "'n_process' will be set to 1.")
    W024 = ("Entity '{entity}' - Alias '{alias}' combination already exists in "
            "the Knowledge Base.")
    W025 = ("'{name}' requires '{attr}' to be assigned, but none of the "
            "previous components in the pipeline declare that they assign it.")
    W026 = ("Unable to set all sentence boundaries from dependency parses.")
    W027 = ("Found a large training file of {size} bytes. Note that it may "
            "be more efficient to split your training data into multiple "
            "smaller JSON files instead.")
    W028 = ("Doc.from_array was called with a vector of type '{type}', "
            "but is expecting one of type 'uint64' instead. This may result "
            "in problems with the vocab further on in the pipeline.")


@add_codes
class Errors(object):
    E001 = ("No component '{name}' found in pipeline. Available names: {opts}")
    E002 = ("Can't find factory for '{name}'. This usually happens when spaCy "
            "calls `nlp.create_pipe` with a component name that's not built "
            "in - for example, when constructing the pipeline from a model's "
            "meta.json. If you're using a custom component, you can write to "
            "`Language.factories['{name}']` or remove it from the model meta "
            "and add it via `nlp.add_pipe` instead.")
    E003 = ("Not a valid pipeline component. Expected callable, but "
            "got {component} (name: '{name}').")
    E004 = ("If you meant to add a built-in component, use `create_pipe`: "
            "`nlp.add_pipe(nlp.create_pipe('{component}'))`")
    E005 = ("Pipeline component '{name}' returned None. If you're using a "
            "custom component, maybe you forgot to return the processed Doc?")
    E006 = ("Invalid constraints. You can only set one of the following: "
            "before, after, first, last.")
    E007 = ("'{name}' already exists in pipeline. Existing names: {opts}")
    E008 = ("Some current components would be lost when restoring previous "
            "pipeline state. If you added components after calling "
            "`nlp.disable_pipes()`, you should remove them explicitly with "
            "`nlp.remove_pipe()` before the pipeline is restored. Names of "
            "the new components: {names}")
    E009 = ("The `update` method expects same number of docs and golds, but "
            "got: {n_docs} docs, {n_golds} golds.")
    E010 = ("Word vectors set to length 0. This may be because you don't have "
            "a model installed or loaded, or because your model doesn't "
            "include word vectors. For more info, see the docs:\n"
            "https://spacy.io/usage/models")
    E011 = ("Unknown operator: '{op}'. Options: {opts}")
    E012 = ("Cannot add pattern for zero tokens to matcher.\nKey: {key}")
    E013 = ("Error selecting action in matcher")
    E014 = ("Unknown tag ID: {tag}")
    E015 = ("Conflicting morphology exception for ({tag}, {orth}). Use "
            "`force=True` to overwrite.")
    E016 = ("MultitaskObjective target should be function or one of: dep, "
            "tag, ent, dep_tag_offset, ent_tag.")
    E017 = ("Can only add unicode or bytes. Got type: {value_type}")
    E018 = ("Can't retrieve string for hash '{hash_value}'. This usually "
            "refers to an issue with the `Vocab` or `StringStore`.")
    E019 = ("Can't create transition with unknown action ID: {action}. Action "
            "IDs are enumerated in spacy/syntax/{src}.pyx.")
    E020 = ("Could not find a gold-standard action to supervise the "
            "dependency parser. The tree is non-projective (i.e. it has "
            "crossing arcs - see spacy/syntax/nonproj.pyx for definitions). "
            "The ArcEager transition system only supports projective trees. "
            "To learn non-projective representations, transform the data "
            "before training and after parsing. Either pass "
            "`make_projective=True` to the GoldParse class, or use "
            "spacy.syntax.nonproj.preprocess_training_data.")
    E021 = ("Could not find a gold-standard action to supervise the "
            "dependency parser. The GoldParse was projective. The transition "
            "system has {n_actions} actions. State at failure: {state}")
    E022 = ("Could not find a transition with the name '{name}' in the NER "
            "model.")
    E023 = ("Error cleaning up beam: The same state occurred twice at "
            "memory address {addr} and position {i}.")
    E024 = ("Could not find an optimal move to supervise the parser. Usually, "
            "this means that the model can't be updated in a way that's valid "
            "and satisfies the correct annotations specified in the GoldParse. "
            "For example, are all labels added to the model? If you're "
            "training a named entity recognizer, also make sure that none of "
            "your annotated entity spans have leading or trailing whitespace "
            "or punctuation. "
            "You can also use the experimental `debug-data` command to "
            "validate your JSON-formatted training data. For details, run:\n"
            "python -m spacy debug-data --help")
    E025 = ("String is too long: {length} characters. Max is 2**30.")
    E026 = ("Error accessing token at position {i}: out of bounds in Doc of "
            "length {length}.")
    E027 = ("Arguments 'words' and 'spaces' should be sequences of the same "
            "length, or 'spaces' should be left default at None. spaces "
            "should be a sequence of booleans, with True meaning that the "
            "word owns a ' ' character following it.")
    E028 = ("orths_and_spaces expects either a list of unicode string or a "
            "list of (unicode, bool) tuples. Got bytes instance: {value}")
    E029 = ("noun_chunks requires the dependency parse, which requires a "
            "statistical model to be installed and loaded. For more info, see "
            "the documentation:\nhttps://spacy.io/usage/models")
    E030 = ("Sentence boundaries unset. You can add the 'sentencizer' "
            "component to the pipeline with: "
            "nlp.add_pipe(nlp.create_pipe('sentencizer')) "
            "Alternatively, add the dependency parser, or set sentence "
            "boundaries by setting doc[i].is_sent_start.")
    E031 = ("Invalid token: empty string ('') at position {i}.")
    E032 = ("Conflicting attributes specified in doc.from_array(): "
            "(HEAD, SENT_START). The HEAD attribute currently sets sentence "
            "boundaries implicitly, based on the tree structure. This means "
            "the HEAD attribute would potentially override the sentence "
            "boundaries set by SENT_START.")
    E033 = ("Cannot load into non-empty Doc of length {length}.")
    E034 = ("Doc.merge received {n_args} non-keyword arguments. Expected "
            "either 3 arguments (deprecated), or 0 (use keyword arguments).\n"
            "Arguments supplied:\n{args}\nKeyword arguments:{kwargs}")
    E035 = ("Error creating span with start {start} and end {end} for Doc of "
            "length {length}.")
    E036 = ("Error calculating span: Can't find a token starting at character "
            "offset {start}.")
    E037 = ("Error calculating span: Can't find a token ending at character "
            "offset {end}.")
    E038 = ("Error finding sentence for span. Infinite loop detected.")
    E039 = ("Array bounds exceeded while searching for root word. This likely "
            "means the parse tree is in an invalid state. Please report this "
            "issue here: http://github.com/explosion/spaCy/issues")
    E040 = ("Attempt to access token at {i}, max length {max_length}.")
    E041 = ("Invalid comparison operator: {op}. Likely a Cython bug?")
    E042 = ("Error accessing doc[{i}].nbor({j}), for doc of length {length}.")
    E043 = ("Refusing to write to token.sent_start if its document is parsed, "
            "because this may cause inconsistent state.")
    E044 = ("Invalid value for token.sent_start: {value}. Must be one of: "
            "None, True, False")
    E045 = ("Possibly infinite loop encountered while looking for {attr}.")
    E046 = ("Can't retrieve unregistered extension attribute '{name}'. Did "
            "you forget to call the `set_extension` method?")
    E047 = ("Can't assign a value to unregistered extension attribute "
            "'{name}'. Did you forget to call the `set_extension` method?")
    E048 = ("Can't import language {lang} from spacy.lang: {err}")
    E049 = ("Can't find spaCy data directory: '{path}'. Check your "
            "installation and permissions, or use spacy.util.set_data_path "
            "to customise the location if necessary.")
    E050 = ("Can't find model '{name}'. It doesn't seem to be a shortcut "
            "link, a Python package or a valid path to a data directory.")
    E051 = ("Cant' load '{name}'. If you're using a shortcut link, make sure "
            "it points to a valid package (not just a data directory).")
    E052 = ("Can't find model directory: {path}")
    E053 = ("Could not read meta.json from {path}")
    E054 = ("No valid '{setting}' setting found in model meta.json.")
    E055 = ("Invalid ORTH value in exception:\nKey: {key}\nOrths: {orths}")
    E056 = ("Invalid tokenizer exception: ORTH values combined don't match "
            "original string.\nKey: {key}\nOrths: {orths}")
    E057 = ("Stepped slices not supported in Span objects. Try: "
            "list(tokens)[start:stop:step] instead.")
    E058 = ("Could not retrieve vector for key {key}.")
    E059 = ("One (and only one) keyword arg must be set. Got: {kwargs}")
    E060 = ("Cannot add new key to vectors: the table is full. Current shape: "
            "({rows}, {cols}).")
    E061 = ("Bad file name: {filename}. Example of a valid file name: "
            "'vectors.128.f.bin'")
    E062 = ("Cannot find empty bit for new lexical flag. All bits between 0 "
            "and 63 are occupied. You can replace one by specifying the "
            "`flag_id` explicitly, e.g. "
            "`nlp.vocab.add_flag(your_func, flag_id=IS_ALPHA`.")
    E063 = ("Invalid value for flag_id: {value}. Flag IDs must be between 1 "
            "and 63 (inclusive).")
    E064 = ("Error fetching a Lexeme from the Vocab. When looking up a "
            "string, the lexeme returned had an orth ID that did not match "
            "the query string. This means that the cached lexeme structs are "
            "mismatched to the string encoding table. The mismatched:\n"
            "Query string: {string}\nOrth cached: {orth}\nOrth ID: {orth_id}")
    E065 = ("Only one of the vector table's width and shape can be specified. "
            "Got width {width} and shape {shape}.")
    E066 = ("Error creating model helper for extracting columns. Can only "
            "extract columns by positive integer. Got: {value}.")
    E067 = ("Invalid BILUO tag sequence: Got a tag starting with 'I' (inside "
            "an entity) without a preceding 'B' (beginning of an entity). "
            "Tag sequence:\n{tags}")
    E068 = ("Invalid BILUO tag: '{tag}'.")
    E069 = ("Invalid gold-standard parse tree. Found cycle between word "
            "IDs: {cycle} (tokens: {cycle_tokens}) in the document starting "
            "with tokens: {doc_tokens}.")
    E070 = ("Invalid gold-standard data. Number of documents ({n_docs}) "
            "does not align with number of annotations ({n_annots}).")
    E071 = ("Error creating lexeme: specified orth ID ({orth}) does not "
            "match the one in the vocab ({vocab_orth}).")
    E072 = ("Error serializing lexeme: expected data length {length}, "
            "got {bad_length}.")
    E073 = ("Cannot assign vector of length {new_length}. Existing vectors "
            "are of length {length}. You can use `vocab.reset_vectors` to "
            "clear the existing vectors and resize the table.")
    E074 = ("Error interpreting compiled match pattern: patterns are expected "
            "to end with the attribute {attr}. Got: {bad_attr}.")
    E075 = ("Error accepting match: length ({length}) > maximum length "
            "({max_len}).")
    E076 = ("Error setting tensor on Doc: tensor has {rows} rows, while Doc "
            "has {words} words.")
    E077 = ("Error computing {value}: number of Docs ({n_docs}) does not "
            "equal number of GoldParse objects ({n_golds}) in batch.")
    E078 = ("Error computing score: number of words in Doc ({words_doc}) does "
            "not equal number of words in GoldParse ({words_gold}).")
    E079 = ("Error computing states in beam: number of predicted beams "
            "({pbeams}) does not equal number of gold beams ({gbeams}).")
    E080 = ("Duplicate state found in beam: {key}.")
    E081 = ("Error getting gradient in beam: number of histories ({n_hist}) "
            "does not equal number of losses ({losses}).")
    E082 = ("Error deprojectivizing parse: number of heads ({n_heads}), "
            "projective heads ({n_proj_heads}) and labels ({n_labels}) do not "
            "match.")
    E083 = ("Error setting extension: only one of `default`, `method`, or "
            "`getter` (plus optional `setter`) is allowed. Got: {nr_defined}")
    E084 = ("Error assigning label ID {label} to span: not in StringStore.")
    E085 = ("Can't create lexeme for string '{string}'.")
    E086 = ("Error deserializing lexeme '{string}': orth ID {orth_id} does "
            "not match hash {hash_id} in StringStore.")
    E087 = ("Unknown displaCy style: {style}.")
    E088 = ("Text of length {length} exceeds maximum of {max_length}. The "
            "v2.x parser and NER models require roughly 1GB of temporary "
            "memory per 100,000 characters in the input. This means long "
            "texts may cause memory allocation errors. If you're not using "
            "the parser or NER, it's probably safe to increase the "
            "`nlp.max_length` limit. The limit is in number of characters, so "
            "you can check whether your inputs are too long by checking "
            "`len(text)`.")
    E089 = ("Extensions can't have a setter argument without a getter "
            "argument. Check the keyword arguments on `set_extension`.")
    E090 = ("Extension '{name}' already exists on {obj}. To overwrite the "
            "existing extension, set `force=True` on `{obj}.set_extension`.")
    E091 = ("Invalid extension attribute {name}: expected callable or None, "
            "but got: {value}")
    E092 = ("Could not find or assign name for word vectors. Ususally, the "
            "name is read from the model's meta.json in vector.name. "
            "Alternatively, it is built from the 'lang' and 'name' keys in "
            "the meta.json. Vector names are required to avoid issue #1660.")
    E093 = ("token.ent_iob values make invalid sequence: I without B\n{seq}")
    E094 = ("Error reading line {line_num} in vectors file {loc}.")
    E095 = ("Can't write to frozen dictionary. This is likely an internal "
            "error. Are you writing to a default function argument?")
    E096 = ("Invalid object passed to displaCy: Can only visualize Doc or "
            "Span objects, or dicts if set to manual=True.")
    E097 = ("Invalid pattern: expected token pattern (list of dicts) or "
            "phrase pattern (string) but got:\n{pattern}")
    E098 = ("Invalid pattern specified: expected both SPEC and PATTERN.")
    E099 = ("First node of pattern should be a root node. The root should "
            "only contain NODE_NAME.")
    E100 = ("Nodes apart from the root should contain NODE_NAME, NBOR_NAME and "
            "NBOR_RELOP.")
    E101 = ("NODE_NAME should be a new node and NBOR_NAME should already have "
            "have been declared in previous edges.")
    E102 = ("Can't merge non-disjoint spans. '{token}' is already part of "
            "tokens to merge. If you want to find the longest non-overlapping "
            "spans, you can use the util.filter_spans helper:\n"
            "https://spacy.io/api/top-level#util.filter_spans")
    E103 = ("Trying to set conflicting doc.ents: '{span1}' and '{span2}'. A "
            "token can only be part of one entity, so make sure the entities "
            "you're setting don't overlap.")
    E104 = ("Can't find JSON schema for '{name}'.")
    E105 = ("The Doc.print_tree() method is now deprecated. Please use "
            "Doc.to_json() instead or write your own function.")
    E106 = ("Can't find doc._.{attr} attribute specified in the underscore "
            "settings: {opts}")
    E107 = ("Value of doc._.{attr} is not JSON-serializable: {value}")
    E108 = ("As of spaCy v2.1, the pipe name `sbd` has been deprecated "
            "in favor of the pipe name `sentencizer`, which does the same "
            "thing. For example, use `nlp.create_pipeline('sentencizer')`")
    E109 = ("Model for component '{name}' not initialized. Did you forget to "
            "load a model, or forget to call begin_training()?")
    E110 = ("Invalid displaCy render wrapper. Expected callable, got: {obj}")
    E111 = ("Pickling a token is not supported, because tokens are only views "
            "of the parent Doc and can't exist on their own. A pickled token "
            "would always have to include its Doc and Vocab, which has "
            "practically no advantage over pickling the parent Doc directly. "
            "So instead of pickling the token, pickle the Doc it belongs to.")
    E112 = ("Pickling a span is not supported, because spans are only views "
            "of the parent Doc and can't exist on their own. A pickled span "
            "would always have to include its Doc and Vocab, which has "
            "practically no advantage over pickling the parent Doc directly. "
            "So instead of pickling the span, pickle the Doc it belongs to or "
            "use Span.as_doc to convert the span to a standalone Doc object.")
    E113 = ("The newly split token can only have one root (head = 0).")
    E114 = ("The newly split token needs to have a root (head = 0).")
    E115 = ("All subtokens must have associated heads.")
    E116 = ("Cannot currently add labels to pretrained text classifier. Add "
            "labels before training begins. This functionality was available "
            "in previous versions, but had significant bugs that led to poor "
            "performance.")
    E117 = ("The newly split tokens must match the text of the original token. "
            "New orths: {new}. Old text: {old}.")
    E118 = ("The custom extension attribute '{attr}' is not registered on the "
            "Token object so it can't be set during retokenization. To "
            "register an attribute, use the Token.set_extension classmethod.")
    E119 = ("Can't set custom extension attribute '{attr}' during "
            "retokenization because it's not writable. This usually means it "
            "was registered with a getter function (and no setter) or as a "
            "method extension, so the value is computed dynamically. To "
            "overwrite a custom attribute manually, it should be registered "
            "with a default value or with a getter AND setter.")
    E120 = ("Can't set custom extension attributes during retokenization. "
            "Expected dict mapping attribute names to values, but got: {value}")
    E121 = ("Can't bulk merge spans. Attribute length {attr_len} should be "
            "equal to span length ({span_len}).")
    E122 = ("Cannot find token to be split. Did it get merged?")
    E123 = ("Cannot find head of token to be split. Did it get merged?")
    E124 = ("Cannot read from file: {path}. Supported formats: {formats}")
    E125 = ("Unexpected value: {value}")
    E126 = ("Unexpected matcher predicate: '{bad}'. Expected one of: {good}. "
            "This is likely a bug in spaCy, so feel free to open an issue.")
    E127 = ("Cannot create phrase pattern representation for length 0. This "
            "is likely a bug in spaCy.")
    E128 = ("Unsupported serialization argument: '{arg}'. The use of keyword "
            "arguments to exclude fields from being serialized or deserialized "
            "is now deprecated. Please use the `exclude` argument instead. "
            "For example: exclude=['{arg}'].")
    E129 = ("Cannot write the label of an existing Span object because a Span "
            "is a read-only view of the underlying Token objects stored in the "
            "Doc. Instead, create a new Span object and specify the `label` "
            "keyword argument, for example:\nfrom spacy.tokens import Span\n"
            "span = Span(doc, start={start}, end={end}, label='{label}')")
    E130 = ("You are running a narrow unicode build, which is incompatible "
            "with spacy >= 2.1.0. To fix this, reinstall Python and use a wide "
            "unicode build instead. You can also rebuild Python and set the "
            "--enable-unicode=ucs4 flag.")
    E131 = ("Cannot write the kb_id of an existing Span object because a Span "
            "is a read-only view of the underlying Token objects stored in "
            "the Doc. Instead, create a new Span object and specify the "
            "`kb_id` keyword argument, for example:\nfrom spacy.tokens "
            "import Span\nspan = Span(doc, start={start}, end={end}, "
            "label='{label}', kb_id='{kb_id}')")
    E132 = ("The vectors for entities and probabilities for alias '{alias}' "
            "should have equal length, but found {entities_length} and "
            "{probabilities_length} respectively.")
    E133 = ("The sum of prior probabilities for alias '{alias}' should not "
            "exceed 1, but found {sum}.")
    E134 = ("Entity '{entity}' is not defined in the Knowledge Base.")
    E135 = ("If you meant to replace a built-in component, use `create_pipe`: "
            "`nlp.replace_pipe('{name}', nlp.create_pipe('{name}'))`")
    E136 = ("This additional feature requires the jsonschema library to be "
            "installed:\npip install jsonschema")
    E137 = ("Expected 'dict' type, but got '{type}' from '{line}'. Make sure "
            "to provide a valid JSON object as input with either the `text` "
            "or `tokens` key. For more info, see the docs:\n"
            "https://spacy.io/api/cli#pretrain-jsonl")
    E138 = ("Invalid JSONL format for raw text '{text}'. Make sure the input "
            "includes either the `text` or `tokens` key. For more info, see "
            "the docs:\nhttps://spacy.io/api/cli#pretrain-jsonl")
    E139 = ("Knowledge Base for component '{name}' not initialized. Did you "
            "forget to call set_kb()?")
    E140 = ("The list of entities, prior probabilities and entity vectors "
            "should be of equal length.")
    E141 = ("Entity vectors should be of length {required} instead of the "
            "provided {found}.")
    E142 = ("Unsupported loss_function '{loss_func}'. Use either 'L2' or "
            "'cosine'.")
    E143 = ("Labels for component '{name}' not initialized. Did you forget to "
            "call add_label()?")
    E144 = ("Could not find parameter `{param}` when building the entity "
            "linker model.")
    E145 = ("Error reading `{param}` from input file.")
    E146 = ("Could not access `{path}`.")
    E147 = ("Unexpected error in the {method} functionality of the "
            "EntityLinker: {msg}. This is likely a bug in spaCy, so feel free "
            "to open an issue.")
    E148 = ("Expected {ents} KB identifiers but got {ids}. Make sure that "
            "each entity in `doc.ents` is assigned to a KB identifier.")
    E149 = ("Error deserializing model. Check that the config used to create "
            "the component matches the model being loaded.")
    E150 = ("The language of the `nlp` object and the `vocab` should be the "
            "same, but found '{nlp}' and '{vocab}' respectively.")
    E151 = ("Trying to call nlp.update without required annotation types. "
            "Expected top-level keys: {exp}. Got: {unexp}.")
    E152 = ("The attribute {attr} is not supported for token patterns. "
            "Please use the option validate=True with Matcher, PhraseMatcher, "
            "or EntityRuler for more details.")
    E153 = ("The value type {vtype} is not supported for token patterns. "
            "Please use the option validate=True with Matcher, PhraseMatcher, "
            "or EntityRuler for more details.")
    E154 = ("One of the attributes or values is not supported for token "
            "patterns. Please use the option validate=True with Matcher, "
            "PhraseMatcher, or EntityRuler for more details.")
    E155 = ("The pipeline needs to include a tagger in order to use "
            "Matcher or PhraseMatcher with the attributes POS, TAG, or LEMMA. "
            "Try using nlp() instead of nlp.make_doc() or list(nlp.pipe()) "
            "instead of list(nlp.tokenizer.pipe()).")
    E156 = ("The pipeline needs to include a parser in order to use "
            "Matcher or PhraseMatcher with the attribute DEP. Try using "
            "nlp() instead of nlp.make_doc() or list(nlp.pipe()) instead of "
            "list(nlp.tokenizer.pipe()).")
    E157 = ("Can't render negative values for dependency arc start or end. "
            "Make sure that you're passing in absolute token indices, not "
            "relative token offsets.\nstart: {start}, end: {end}, label: "
            "{label}, direction: {dir}")
    E158 = ("Can't add table '{name}' to lookups because it already exists.")
    E159 = ("Can't find table '{name}' in lookups. Available tables: {tables}")
    E160 = ("Can't find language data file: {path}")
    E161 = ("Found an internal inconsistency when predicting entity links. "
            "This is likely a bug in spaCy, so feel free to open an issue.")
    E162 = ("Cannot evaluate textcat model on data with different labels.\n"
            "Labels in model: {model_labels}\nLabels in evaluation "
            "data: {eval_labels}")
    E163 = ("cumsum was found to be unstable: its last element does not "
            "correspond to sum")
    E164 = ("x is neither increasing nor decreasing: {}.")
    E165 = ("Only one class present in y_true. ROC AUC score is not defined in "
            "that case.")
    E166 = ("Can only merge DocBins with the same pre-defined attributes.\n"
            "Current DocBin: {current}\nOther DocBin: {other}")
    E167 = ("Unknown morphological feature: '{feat}' ({feat_id}). This can "
            "happen if the tagger was trained with a different set of "
            "morphological features. If you're using a pretrained model, make "
            "sure that your models are up to date:\npython -m spacy validate")
    E168 = ("Unknown field: {field}")
    E169 = ("Can't find module: {module}")
    E170 = ("Cannot apply transition {name}: invalid for the current state.")
    E171 = ("Matcher.add received invalid on_match callback argument: expected "
            "callable or None, but got: {arg_type}")
    E172 = ("The Lemmatizer.load classmethod is deprecated. To create a "
            "Lemmatizer, initialize the class directly. See the docs for "
            "details: https://spacy.io/api/lemmatizer")
    E173 = ("As of v2.2, the Lemmatizer is initialized with an instance of "
            "Lookups containing the lemmatization tables. See the docs for "
            "details: https://spacy.io/api/lemmatizer#init")
    E174 = ("Architecture '{name}' not found in registry. Available "
            "names: {names}")
    E175 = ("Can't remove rule for unknown match pattern ID: {key}")
    E176 = ("Alias '{alias}' is not defined in the Knowledge Base.")
    E177 = ("Ill-formed IOB input detected: {tag}")
    E178 = ("Invalid pattern. Expected list of dicts but got: {pat}. Maybe you "
            "accidentally passed a single pattern to Matcher.add instead of a "
            "list of patterns? If you only want to add one pattern, make sure "
            "to wrap it in a list. For example: matcher.add('{key}', [pattern])")
    E179 = ("Invalid pattern. Expected a list of Doc objects but got a single "
            "Doc. If you only want to add one pattern, make sure to wrap it "
            "in a list. For example: matcher.add('{key}', [doc])")
    E180 = ("Span attributes can't be declared as required or assigned by "
            "components, since spans are only views of the Doc. Use Doc and "
            "Token attributes (or custom extension attributes) only and remove "
            "the following: {attrs}")
    E181 = ("Received invalid attributes for unkown object {obj}: {attrs}. "
            "Only Doc and Token attributes are supported.")
    E182 = ("Received invalid attribute declaration: {attr}\nDid you forget "
            "to define the attribute? For example: {attr}.???")
    E183 = ("Received invalid attribute declaration: {attr}\nOnly top-level "
            "attributes are supported, for example: {solution}")
    E184 = ("Only attributes without underscores are supported in component "
            "attribute declarations (because underscore and non-underscore "
            "attributes are connected anyways): {attr} -> {solution}")
    E185 = ("Received invalid attribute in component attribute declaration: "
            "{obj}.{attr}\nAttribute '{attr}' does not exist on {obj}.")
    E186 = ("'{tok_a}' and '{tok_b}' are different texts.")
    E187 = ("Only unicode strings are supported as labels.")
<<<<<<< HEAD
    E188 = ("Refusing to write to token.is_sent_end. Sentence boundaries can "
            "only be fixed with token.is_sent_start.")
=======
    E188 = ("Could not match the gold entity links to entities in the doc - "
            "make sure the gold EL data refers to valid results of the "
            "named entity recognizer in the `nlp` pipeline.")
    E189 = ("Each argument to `get_doc` should be of equal length.")
    E190 = ("Token head out of range in `Doc.from_array()` for token index "
            "'{index}' with value '{value}' (equivalent to relative head "
            "index: '{rel_head_index}'). The head indices should be relative "
            "to the current token index rather than absolute indices in the "
            "array.")
    E191 = ("Invalid head: the head token must be from the same doc as the "
            "token itself.")
    E192 = ("Unable to resize vectors in place with cupy.")
    E193 = ("Unable to resize vectors in place if the resized vector dimension "
            "({new_dim}) is not the same as the current vector dimension "
            "({curr_dim}).")
>>>>>>> fa760010


@add_codes
class TempErrors(object):
    T003 = ("Resizing pretrained Tagger models is not currently supported.")
    T004 = ("Currently parser depth is hard-coded to 1. Received: {value}.")
    T007 = ("Can't yet set {attr} from Span. Vote for this feature on the "
            "issue tracker: http://github.com/explosion/spaCy/issues")
    T008 = ("Bad configuration of Tagger. This is probably a bug within "
            "spaCy. We changed the name of an internal attribute for loading "
            "pretrained vectors, and the class has been passed the old name "
            "(pretrained_dims) but not the new name (pretrained_vectors).")


# fmt: on


class MatchPatternError(ValueError):
    def __init__(self, key, errors):
        """Custom error for validating match patterns.

        key (unicode): The name of the matcher rule.
        errors (dict): Validation errors (sequence of strings) mapped to pattern
            ID, i.e. the index of the added pattern.
        """
        msg = "Invalid token patterns for matcher rule '{}'\n".format(key)
        for pattern_idx, error_msgs in errors.items():
            pattern_errors = "\n".join(["- {}".format(e) for e in error_msgs])
            msg += "\nPattern {}:\n{}\n".format(pattern_idx, pattern_errors)
        ValueError.__init__(self, msg)


class AlignmentError(ValueError):
    pass


class ModelsWarning(UserWarning):
    pass


WARNINGS = {
    "user": UserWarning,
    "deprecation": DeprecationWarning,
    "models": ModelsWarning,
}


def _get_warn_types(arg):
    if arg == "":  # don't show any warnings
        return []
    if not arg or arg == "all":  # show all available warnings
        return WARNINGS.keys()
    return [w_type.strip() for w_type in arg.split(",") if w_type.strip() in WARNINGS]


def _get_warn_excl(arg):
    if not arg:
        return []
    return [w_id.strip() for w_id in arg.split(",")]


SPACY_WARNING_FILTER = os.environ.get("SPACY_WARNING_FILTER")
SPACY_WARNING_TYPES = _get_warn_types(os.environ.get("SPACY_WARNING_TYPES"))
SPACY_WARNING_IGNORE = _get_warn_excl(os.environ.get("SPACY_WARNING_IGNORE"))


def user_warning(message):
    _warn(message, "user")


def deprecation_warning(message):
    _warn(message, "deprecation")


def models_warning(message):
    _warn(message, "models")


def _warn(message, warn_type="user"):
    """
    message (unicode): The message to display.
    category (Warning): The Warning to show.
    """
    if message.startswith("["):
        w_id = message.split("[", 1)[1].split("]", 1)[0]  # get ID from string
    else:
        w_id = None
    ignore_warning = w_id and w_id in SPACY_WARNING_IGNORE
    if warn_type in SPACY_WARNING_TYPES and not ignore_warning:
        category = WARNINGS[warn_type]
        stack = inspect.stack()[-1]
        with warnings.catch_warnings():
            if SPACY_WARNING_FILTER:
                warnings.simplefilter(SPACY_WARNING_FILTER, category)
            warnings.warn_explicit(message, category, stack[1], stack[2])<|MERGE_RESOLUTION|>--- conflicted
+++ resolved
@@ -540,10 +540,6 @@
             "{obj}.{attr}\nAttribute '{attr}' does not exist on {obj}.")
     E186 = ("'{tok_a}' and '{tok_b}' are different texts.")
     E187 = ("Only unicode strings are supported as labels.")
-<<<<<<< HEAD
-    E188 = ("Refusing to write to token.is_sent_end. Sentence boundaries can "
-            "only be fixed with token.is_sent_start.")
-=======
     E188 = ("Could not match the gold entity links to entities in the doc - "
             "make sure the gold EL data refers to valid results of the "
             "named entity recognizer in the `nlp` pipeline.")
@@ -559,7 +555,8 @@
     E193 = ("Unable to resize vectors in place if the resized vector dimension "
             "({new_dim}) is not the same as the current vector dimension "
             "({curr_dim}).")
->>>>>>> fa760010
+    E194 = ("Refusing to write to token.is_sent_end. Sentence boundaries can "
+            "only be fixed with token.is_sent_start.")
 
 
 @add_codes

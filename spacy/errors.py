--- conflicted
+++ resolved
@@ -964,15 +964,11 @@
     E4003 = ("Training examples for distillation must have the exact same tokens in the "
              "reference and predicted docs.")
     E4004 = ("Backprop is not supported when is_train is not set.")
-<<<<<<< HEAD
-    E4005 = ("Span {var} {value} must be {op} Span {existing_var} "
-             "{existing_value}.")
-    E4006 = ("Span {pos}_char {value} does not correspond to a token {pos}.")
-=======
     E4005 = ("EntityLinker_v1 is not supported in spaCy v4. Update your configuration.")
     E4006 = ("Expected `entity_id` to be of type {exp_type}, but is of type {found_type}.")
-
->>>>>>> b734e531
+    E4007 = ("Span {var} {value} must be {op} Span {existing_var} "
+             "{existing_value}.")
+    E4008 = ("Span {pos}_char {value} does not correspond to a token {pos}.")
 
 RENAMED_LANGUAGE_CODES = {"xx": "mul", "is": "isl"}
 

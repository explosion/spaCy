--- conflicted
+++ resolved
@@ -486,16 +486,12 @@
     E202 = ("Unsupported alignment mode '{mode}'. Supported modes: {modes}.")
 
     # New errors added in v3.x
-<<<<<<< HEAD
-    E885 = ("The pipeline could not be initialized because the vectors "
+    E884 = ("The pipeline could not be initialized because the vectors "
             "could not be found at '{vectors}'. If your pipeline was already "
             "initialized/trained before, call 'resume_training' instead of 'initialize', "
             "or initialize only the components that are new.")
-=======
-
     E885 = ("entity_linker.set_kb received an invalid 'kb_loader' argument: expected "
             "a callable function, but got: {arg_type}")
->>>>>>> d2c51535
     E886 = ("Can't replace {name} -> {tok2vec} listeners: path '{path}' not "
             "found in config for component '{name}'.")
     E887 = ("Can't replace {name} -> {tok2vec} listeners: the paths to replace "

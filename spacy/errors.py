--- conflicted
+++ resolved
@@ -483,16 +483,13 @@
     E199 = ("Unable to merge 0-length span at doc[{start}:{end}].")
 
     # TODO: fix numbering after merging develop into master
-<<<<<<< HEAD
     E947 = ("Matcher.add received invalid 'greediness' argument: expected "
             "a value from {expected} but got: '{arg}'")
     E948 = ("Matcher.add received invalid 'patterns' argument: expected "
             "a List, but got: {arg_type}")
-=======
     E953 = ("Mismatched IDs received by the Tok2Vec listener: {id1} vs. {id2}")
     E954 = ("The Tok2Vec listener did not receive a valid input.")
     E955 = ("Can't find table '{table}' for language '{lang}' in spacy-lookups-data.")
->>>>>>> 7dd53d09
     E956 = ("Can't find component '{name}' in [components] block in the config. "
             "Available components: {opts}")
     E957 = ("Writing directly to Language.factories isn't needed anymore in "

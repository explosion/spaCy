# coding: utf8
from __future__ import unicode_literals

import os
import warnings
import inspect


def add_codes(err_cls):
    """Add error codes to string messages via class attribute names."""

    class ErrorsWithCodes(object):
        def __getattribute__(self, code):
            msg = getattr(err_cls, code)
            return "[{code}] {msg}".format(code=code, msg=msg)

    return ErrorsWithCodes()


# fmt: off

@add_codes
class Warnings(object):
    W001 = ("As of spaCy v2.0, the keyword argument `path=` is deprecated. "
            "You can now call spacy.load with the path as its first argument, "
            "and the model's meta.json will be used to determine the language "
            "to load. For example:\nnlp = spacy.load('{path}')")
    W002 = ("Tokenizer.from_list is now deprecated. Create a new Doc object "
            "instead and pass in the strings as the `words` keyword argument, "
            "for example:\nfrom spacy.tokens import Doc\n"
            "doc = Doc(nlp.vocab, words=[...])")
    W003 = ("Positional arguments to Doc.merge are deprecated. Instead, use "
            "the keyword arguments, for example tag=, lemma= or ent_type=.")
    W004 = ("No text fixing enabled. Run `pip install ftfy` to enable fixing "
            "using ftfy.fix_text if necessary.")
    W005 = ("Doc object not parsed. This means displaCy won't be able to "
            "generate a dependency visualization for it. Make sure the Doc "
            "was processed with a model that supports dependency parsing, and "
            "not just a language class like `English()`. For more info, see "
            "the docs:\nhttps://spacy.io/usage/models")
    W006 = ("No entities to visualize found in Doc object. If this is "
            "surprising to you, make sure the Doc was processed using a model "
            "that supports named entity recognition, and check the `doc.ents` "
            "property manually if necessary.")
    W007 = ("The model you're using has no word vectors loaded, so the result "
            "of the {obj}.similarity method will be based on the tagger, "
            "parser and NER, which may not give useful similarity judgements. "
            "This may happen if you're using one of the small models, e.g. "
            "`en_core_web_sm`, which don't ship with word vectors and only "
            "use context-sensitive tensors. You can always add your own word "
            "vectors, or use one of the larger models instead if available.")
    W008 = ("Evaluating {obj}.similarity based on empty vectors.")
    W009 = ("Custom factory '{name}' provided by entry points of another "
            "package overwrites built-in factory.")
    W010 = ("As of v2.1.0, the PhraseMatcher doesn't have a phrase length "
            "limit anymore, so the max_length argument is now deprecated.")
    W011 = ("It looks like you're calling displacy.serve from within a "
            "Jupyter notebook or a similar environment. This likely means "
            "you're already running a local web server, so there's no need to "
            "make displaCy start another one. Instead, you should be able to "
            "replace displacy.serve with displacy.render to show the "
            "visualization.")
    W012 = ("A Doc object you're adding to the PhraseMatcher for pattern "
            "'{key}' is parsed and/or tagged, but to match on '{attr}', you "
            "don't actually need this information. This means that creating "
            "the patterns is potentially much slower, because all pipeline "
            "components are applied. To only create tokenized Doc objects, "
            "try using `nlp.make_doc(text)` or process all texts as a stream "
            "using `list(nlp.tokenizer.pipe(all_texts))`.")
    W013 = ("As of v2.1.0, {obj}.merge is deprecated. Please use the more "
            "efficient and less error-prone Doc.retokenize context manager "
            "instead.")
    W014 = ("As of v2.1.0, the `disable` keyword argument on the serialization "
            "methods is and should be replaced with `exclude`. This makes it "
            "consistent with the other objects serializable.")
    W015 = ("As of v2.1.0, the use of keyword arguments to exclude fields from "
            "being serialized or deserialized is deprecated. Please use the "
            "`exclude` argument instead. For example: exclude=['{arg}'].")
    W016 = ("The keyword argument `n_threads` on the is now deprecated, as "
            "the v2.x models cannot release the global interpreter lock. "
            "Future versions may introduce a `n_process` argument for "
            "parallel inference via multiprocessing.")
    W017 = ("Alias '{alias}' already exists in the Knowledge base.")
    W018 = ("Entity '{entity}' already exists in the Knowledge base.")
    W019 = ("Changing vectors name from {old} to {new}, to avoid clash with "
            "previously loaded vectors. See Issue #3853.")


@add_codes
class Errors(object):
    E001 = ("No component '{name}' found in pipeline. Available names: {opts}")
    E002 = ("Can't find factory for '{name}'. This usually happens when spaCy "
            "calls `nlp.create_pipe` with a component name that's not built "
            "in - for example, when constructing the pipeline from a model's "
            "meta.json. If you're using a custom component, you can write to "
            "`Language.factories['{name}']` or remove it from the model meta "
            "and add it via `nlp.add_pipe` instead.")
    E003 = ("Not a valid pipeline component. Expected callable, but "
            "got {component} (name: '{name}').")
    E004 = ("If you meant to add a built-in component, use `create_pipe`: "
            "`nlp.add_pipe(nlp.create_pipe('{component}'))`")
    E005 = ("Pipeline component '{name}' returned None. If you're using a "
            "custom component, maybe you forgot to return the processed Doc?")
    E006 = ("Invalid constraints. You can only set one of the following: "
            "before, after, first, last.")
    E007 = ("'{name}' already exists in pipeline. Existing names: {opts}")
    E008 = ("Some current components would be lost when restoring previous "
            "pipeline state. If you added components after calling "
            "`nlp.disable_pipes()`, you should remove them explicitly with "
            "`nlp.remove_pipe()` before the pipeline is restored. Names of "
            "the new components: {names}")
    E009 = ("The `update` method expects same number of docs and golds, but "
            "got: {n_docs} docs, {n_golds} golds.")
    E010 = ("Word vectors set to length 0. This may be because you don't have "
            "a model installed or loaded, or because your model doesn't "
            "include word vectors. For more info, see the docs:\n"
            "https://spacy.io/usage/models")
    E011 = ("Unknown operator: '{op}'. Options: {opts}")
    E012 = ("Cannot add pattern for zero tokens to matcher.\nKey: {key}")
    E013 = ("Error selecting action in matcher")
    E014 = ("Uknown tag ID: {tag}")
    E015 = ("Conflicting morphology exception for ({tag}, {orth}). Use "
            "`force=True` to overwrite.")
    E016 = ("MultitaskObjective target should be function or one of: dep, "
            "tag, ent, dep_tag_offset, ent_tag.")
    E017 = ("Can only add unicode or bytes. Got type: {value_type}")
    E018 = ("Can't retrieve string for hash '{hash_value}'. This usually refers "
            "to an issue with the `Vocab` or `StringStore`.")
    E019 = ("Can't create transition with unknown action ID: {action}. Action "
            "IDs are enumerated in spacy/syntax/{src}.pyx.")
    E020 = ("Could not find a gold-standard action to supervise the "
            "dependency parser. The tree is non-projective (i.e. it has "
            "crossing arcs - see spacy/syntax/nonproj.pyx for definitions). "
            "The ArcEager transition system only supports projective trees. "
            "To learn non-projective representations, transform the data "
            "before training and after parsing. Either pass "
            "`make_projective=True` to the GoldParse class, or use "
            "spacy.syntax.nonproj.preprocess_training_data.")
    E021 = ("Could not find a gold-standard action to supervise the "
            "dependency parser. The GoldParse was projective. The transition "
            "system has {n_actions} actions. State at failure: {state}")
    E022 = ("Could not find a transition with the name '{name}' in the NER "
            "model.")
    E023 = ("Error cleaning up beam: The same state occurred twice at "
            "memory address {addr} and position {i}.")
    E024 = ("Could not find an optimal move to supervise the parser. Usually, "
            "this means that the model can't be updated in a way that's valid "
            "and satisfies the correct annotations specified in the GoldParse. "
            "For example, are all labels added to the model? If you're "
            "training a named entity recognizer, also make sure that none of "
            "your annotated entity spans have leading or trailing whitespace. "
            "You can also use the experimental `debug-data` command to "
            "validate your JSON-formatted training data. For details, run:\n"
            "python -m spacy debug-data --help")
    E025 = ("String is too long: {length} characters. Max is 2**30.")
    E026 = ("Error accessing token at position {i}: out of bounds in Doc of "
            "length {length}.")
    E027 = ("Arguments 'words' and 'spaces' should be sequences of the same "
            "length, or 'spaces' should be left default at None. spaces "
            "should be a sequence of booleans, with True meaning that the "
            "word owns a ' ' character following it.")
    E028 = ("orths_and_spaces expects either a list of unicode string or a "
            "list of (unicode, bool) tuples. Got bytes instance: {value}")
    E029 = ("noun_chunks requires the dependency parse, which requires a "
            "statistical model to be installed and loaded. For more info, see "
            "the documentation:\nhttps://spacy.io/usage/models")
    E030 = ("Sentence boundaries unset. You can add the 'sentencizer' "
            "component to the pipeline with: "
            "nlp.add_pipe(nlp.create_pipe('sentencizer')) "
            "Alternatively, add the dependency parser, or set sentence "
            "boundaries by setting doc[i].is_sent_start.")
    E031 = ("Invalid token: empty string ('') at position {i}.")
    E032 = ("Conflicting attributes specified in doc.from_array(): "
            "(HEAD, SENT_START). The HEAD attribute currently sets sentence "
            "boundaries implicitly, based on the tree structure. This means "
            "the HEAD attribute would potentially override the sentence "
            "boundaries set by SENT_START.")
    E033 = ("Cannot load into non-empty Doc of length {length}.")
    E034 = ("Doc.merge received {n_args} non-keyword arguments. Expected "
            "either 3 arguments (deprecated), or 0 (use keyword arguments).\n"
            "Arguments supplied:\n{args}\nKeyword arguments:{kwargs}")
    E035 = ("Error creating span with start {start} and end {end} for Doc of "
            "length {length}.")
    E036 = ("Error calculating span: Can't find a token starting at character "
            "offset {start}.")
    E037 = ("Error calculating span: Can't find a token ending at character "
            "offset {end}.")
    E038 = ("Error finding sentence for span. Infinite loop detected.")
    E039 = ("Array bounds exceeded while searching for root word. This likely "
            "means the parse tree is in an invalid state. Please report this "
            "issue here: http://github.com/explosion/spaCy/issues")
    E040 = ("Attempt to access token at {i}, max length {max_length}.")
    E041 = ("Invalid comparison operator: {op}. Likely a Cython bug?")
    E042 = ("Error accessing doc[{i}].nbor({j}), for doc of length {length}.")
    E043 = ("Refusing to write to token.sent_start if its document is parsed, "
            "because this may cause inconsistent state.")
    E044 = ("Invalid value for token.sent_start: {value}. Must be one of: "
            "None, True, False")
    E045 = ("Possibly infinite loop encountered while looking for {attr}.")
    E046 = ("Can't retrieve unregistered extension attribute '{name}'. Did "
            "you forget to call the `set_extension` method?")
    E047 = ("Can't assign a value to unregistered extension attribute "
            "'{name}'. Did you forget to call the `set_extension` method?")
    E048 = ("Can't import language {lang} from spacy.lang: {err}")
    E049 = ("Can't find spaCy data directory: '{path}'. Check your "
            "installation and permissions, or use spacy.util.set_data_path "
            "to customise the location if necessary.")
    E050 = ("Can't find model '{name}'. It doesn't seem to be a shortcut "
            "link, a Python package or a valid path to a data directory.")
    E051 = ("Cant' load '{name}'. If you're using a shortcut link, make sure "
            "it points to a valid package (not just a data directory).")
    E052 = ("Can't find model directory: {path}")
    E053 = ("Could not read meta.json from {path}")
    E054 = ("No valid '{setting}' setting found in model meta.json.")
    E055 = ("Invalid ORTH value in exception:\nKey: {key}\nOrths: {orths}")
    E056 = ("Invalid tokenizer exception: ORTH values combined don't match "
            "original string.\nKey: {key}\nOrths: {orths}")
    E057 = ("Stepped slices not supported in Span objects. Try: "
            "list(tokens)[start:stop:step] instead.")
    E058 = ("Could not retrieve vector for key {key}.")
    E059 = ("One (and only one) keyword arg must be set. Got: {kwargs}")
    E060 = ("Cannot add new key to vectors: the table is full. Current shape: "
            "({rows}, {cols}).")
    E061 = ("Bad file name: {filename}. Example of a valid file name: "
            "'vectors.128.f.bin'")
    E062 = ("Cannot find empty bit for new lexical flag. All bits between 0 "
            "and 63 are occupied. You can replace one by specifying the "
            "`flag_id` explicitly, e.g. "
            "`nlp.vocab.add_flag(your_func, flag_id=IS_ALPHA`.")
    E063 = ("Invalid value for flag_id: {value}. Flag IDs must be between 1 "
            "and 63 (inclusive).")
    E064 = ("Error fetching a Lexeme from the Vocab. When looking up a "
            "string, the lexeme returned had an orth ID that did not match "
            "the query string. This means that the cached lexeme structs are "
            "mismatched to the string encoding table. The mismatched:\n"
            "Query string: {string}\nOrth cached: {orth}\nOrth ID: {orth_id}")
    E065 = ("Only one of the vector table's width and shape can be specified. "
            "Got width {width} and shape {shape}.")
    E066 = ("Error creating model helper for extracting columns. Can only "
            "extract columns by positive integer. Got: {value}.")
    E067 = ("Invalid BILUO tag sequence: Got a tag starting with 'I' (inside "
            "an entity) without a preceding 'B' (beginning of an entity). "
            "Tag sequence:\n{tags}")
    E068 = ("Invalid BILUO tag: '{tag}'.")
    E069 = ("Invalid gold-standard parse tree. Found cycle between word "
            "IDs: {cycle}")
    E070 = ("Invalid gold-standard data. Number of documents ({n_docs}) "
            "does not align with number of annotations ({n_annots}).")
    E071 = ("Error creating lexeme: specified orth ID ({orth}) does not "
            "match the one in the vocab ({vocab_orth}).")
    E072 = ("Error serializing lexeme: expected data length {length}, "
            "got {bad_length}.")
    E073 = ("Cannot assign vector of length {new_length}. Existing vectors "
            "are of length {length}. You can use `vocab.reset_vectors` to "
            "clear the existing vectors and resize the table.")
    E074 = ("Error interpreting compiled match pattern: patterns are expected "
            "to end with the attribute {attr}. Got: {bad_attr}.")
    E075 = ("Error accepting match: length ({length}) > maximum length "
            "({max_len}).")
    E076 = ("Error setting tensor on Doc: tensor has {rows} rows, while Doc "
            "has {words} words.")
    E077 = ("Error computing {value}: number of Docs ({n_docs}) does not "
            "equal number of GoldParse objects ({n_golds}) in batch.")
    E078 = ("Error computing score: number of words in Doc ({words_doc}) does "
            "not equal number of words in GoldParse ({words_gold}).")
    E079 = ("Error computing states in beam: number of predicted beams "
            "({pbeams}) does not equal number of gold beams ({gbeams}).")
    E080 = ("Duplicate state found in beam: {key}.")
    E081 = ("Error getting gradient in beam: number of histories ({n_hist}) "
            "does not equal number of losses ({losses}).")
    E082 = ("Error deprojectivizing parse: number of heads ({n_heads}), "
            "projective heads ({n_proj_heads}) and labels ({n_labels}) do not "
            "match.")
    E083 = ("Error setting extension: only one of `default`, `method`, or "
            "`getter` (plus optional `setter`) is allowed. Got: {nr_defined}")
    E084 = ("Error assigning label ID {label} to span: not in StringStore.")
    E085 = ("Can't create lexeme for string '{string}'.")
    E086 = ("Error deserializing lexeme '{string}': orth ID {orth_id} does "
            "not match hash {hash_id} in StringStore.")
    E087 = ("Unknown displaCy style: {style}.")
    E088 = ("Text of length {length} exceeds maximum of {max_length}. The "
            "v2.x parser and NER models require roughly 1GB of temporary "
            "memory per 100,000 characters in the input. This means long "
            "texts may cause memory allocation errors. If you're not using "
            "the parser or NER, it's probably safe to increase the "
            "`nlp.max_length` limit. The limit is in number of characters, so "
            "you can check whether your inputs are too long by checking "
            "`len(text)`.")
    E089 = ("Extensions can't have a setter argument without a getter "
            "argument. Check the keyword arguments on `set_extension`.")
    E090 = ("Extension '{name}' already exists on {obj}. To overwrite the "
            "existing extension, set `force=True` on `{obj}.set_extension`.")
    E091 = ("Invalid extension attribute {name}: expected callable or None, "
            "but got: {value}")
    E092 = ("Could not find or assign name for word vectors. Ususally, the "
            "name is read from the model's meta.json in vector.name. "
            "Alternatively, it is built from the 'lang' and 'name' keys in "
            "the meta.json. Vector names are required to avoid issue #1660.")
    E093 = ("token.ent_iob values make invalid sequence: I without B\n{seq}")
    E094 = ("Error reading line {line_num} in vectors file {loc}.")
    E095 = ("Can't write to frozen dictionary. This is likely an internal "
            "error. Are you writing to a default function argument?")
    E096 = ("Invalid object passed to displaCy: Can only visualize Doc or "
            "Span objects, or dicts if set to manual=True.")
    E097 = ("Invalid pattern: expected token pattern (list of dicts) or "
            "phrase pattern (string) but got:\n{pattern}")
    E098 = ("Invalid pattern specified: expected both SPEC and PATTERN.")
    E099 = ("First node of pattern should be a root node. The root should "
            "only contain NODE_NAME.")
    E100 = ("Nodes apart from the root should contain NODE_NAME, NBOR_NAME and "
            "NBOR_RELOP.")
    E101 = ("NODE_NAME should be a new node and NBOR_NAME should already have "
            "have been declared in previous edges.")
    E102 = ("Can't merge non-disjoint spans. '{token}' is already part of "
            "tokens to merge.")
    E103 = ("Trying to set conflicting doc.ents: '{span1}' and '{span2}'. A token"
            " can only be part of one entity, so make sure the entities you're "
            "setting don't overlap.")
    E104 = ("Can't find JSON schema for '{name}'.")
    E105 = ("The Doc.print_tree() method is now deprecated. Please use "
            "Doc.to_json() instead or write your own function.")
    E106 = ("Can't find doc._.{attr} attribute specified in the underscore "
            "settings: {opts}")
    E107 = ("Value of doc._.{attr} is not JSON-serializable: {value}")
    E108 = ("As of spaCy v2.1, the pipe name `sbd` has been deprecated "
            "in favor of the pipe name `sentencizer`, which does the same "
            "thing. For example, use `nlp.create_pipeline('sentencizer')`")
    E109 = ("Model for component '{name}' not initialized. Did you forget to load "
            "a model, or forget to call begin_training()?")
    E110 = ("Invalid displaCy render wrapper. Expected callable, got: {obj}")
    E111 = ("Pickling a token is not supported, because tokens are only views "
            "of the parent Doc and can't exist on their own. A pickled token "
            "would always have to include its Doc and Vocab, which has "
            "practically no advantage over pickling the parent Doc directly. "
            "So instead of pickling the token, pickle the Doc it belongs to.")
    E112 = ("Pickling a span is not supported, because spans are only views "
            "of the parent Doc and can't exist on their own. A pickled span "
            "would always have to include its Doc and Vocab, which has "
            "practically no advantage over pickling the parent Doc directly. "
            "So instead of pickling the span, pickle the Doc it belongs to or "
            "use Span.as_doc to convert the span to a standalone Doc object.")
    E113 = ("The newly split token can only have one root (head = 0).")
    E114 = ("The newly split token needs to have a root (head = 0).")
    E115 = ("All subtokens must have associated heads.")
    E116 = ("Cannot currently add labels to pre-trained text classifier. Add "
            "labels before training begins. This functionality was available "
            "in previous versions, but had significant bugs that led to poor "
            "performance.")
    E117 = ("The newly split tokens must match the text of the original token. "
            "New orths: {new}. Old text: {old}.")
    E118 = ("The custom extension attribute '{attr}' is not registered on the "
            "Token object so it can't be set during retokenization. To "
            "register an attribute, use the Token.set_extension classmethod.")
    E119 = ("Can't set custom extension attribute '{attr}' during retokenization "
            "because it's not writable. This usually means it was registered "
            "with a getter function (and no setter) or as a method extension, "
            "so the value is computed dynamically. To overwrite a custom "
            "attribute manually, it should be registered with a default value "
            "or with a getter AND setter.")
    E120 = ("Can't set custom extension attributes during retokenization. "
            "Expected dict mapping attribute names to values, but got: {value}")
    E121 = ("Can't bulk merge spans. Attribute length {attr_len} should be "
            "equal to span length ({span_len}).")
    E122 = ("Cannot find token to be split. Did it get merged?")
    E123 = ("Cannot find head of token to be split. Did it get merged?")
    E124 = ("Cannot read from file: {path}. Supported formats: {formats}")
    E125 = ("Unexpected value: {value}")
    E126 = ("Unexpected matcher predicate: '{bad}'. Expected one of: {good}. "
            "This is likely a bug in spaCy, so feel free to open an issue.")
    E127 = ("Cannot create phrase pattern representation for length 0. This "
            "is likely a bug in spaCy.")
    E128 = ("Unsupported serialization argument: '{arg}'. The use of keyword "
            "arguments to exclude fields from being serialized or deserialized "
            "is now deprecated. Please use the `exclude` argument instead. "
            "For example: exclude=['{arg}'].")
    E129 = ("Cannot write the label of an existing Span object because a Span "
            "is a read-only view of the underlying Token objects stored in the Doc. "
            "Instead, create a new Span object and specify the `label` keyword argument, "
            "for example:\nfrom spacy.tokens import Span\n"
            "span = Span(doc, start={start}, end={end}, label='{label}')")
    E130 = ("You are running a narrow unicode build, which is incompatible "
            "with spacy >= 2.1.0. To fix this, reinstall Python and use a wide "
            "unicode build instead. You can also rebuild Python and set the "
            "--enable-unicode=ucs4 flag.")
    E131 = ("Cannot write the kb_id of an existing Span object because a Span "
            "is a read-only view of the underlying Token objects stored in the Doc. "
            "Instead, create a new Span object and specify the `kb_id` keyword argument, "
            "for example:\nfrom spacy.tokens import Span\n"
            "span = Span(doc, start={start}, end={end}, label='{label}', kb_id='{kb_id}')")
    E132 = ("The vectors for entities and probabilities for alias '{alias}' should have equal length, "
            "but found {entities_length} and {probabilities_length} respectively.")
    E133 = ("The sum of prior probabilities for alias '{alias}' should not exceed 1, "
            "but found {sum}.")
    E134 = ("Alias '{alias}' defined for unknown entity '{entity}'.")
    E135 = ("If you meant to replace a built-in component, use `create_pipe`: "
            "`nlp.replace_pipe('{name}', nlp.create_pipe('{name}'))`")
    E136 = ("This additional feature requires the jsonschema library to be "
            "installed:\npip install jsonschema")
    E137 = ("Expected 'dict' type, but got '{type}' from '{line}'. Make sure to provide a valid JSON "
            "object as input with either the `text` or `tokens` key. For more info, see the docs:\n"
            "https://spacy.io/api/cli#pretrain-jsonl")
    E138 = ("Invalid JSONL format for raw text '{text}'. Make sure the input includes either the "
            "`text` or `tokens` key. For more info, see the docs:\n"
            "https://spacy.io/api/cli#pretrain-jsonl")
    E139 = ("Knowledge base for component '{name}' not initialized. Did you forget to call set_kb()?")
    E140 = ("The list of entities, prior probabilities and entity vectors should be of equal length.")
    E141 = ("Entity vectors should be of length {required} instead of the provided {found}.")
    E142 = ("Unsupported loss_function '{loss_func}'. Use either 'L2' or 'cosine'")
    E143 = ("Labels for component '{name}' not initialized. Did you forget to call add_label()?")
    E144 = ("Could not find parameter `{param}` when building the entity linker model.")
    E145 = ("Error reading `{param}` from input file.")
    E146 = ("Could not access `{path}`.")
    E147 = ("Unexpected error in the {method} functionality of the EntityLinker: {msg}. "
            "This is likely a bug in spaCy, so feel free to open an issue.")
    E148 = ("Expected {ents} KB identifiers but got {ids}. Make sure that each entity in `doc.ents` "
            "is assigned to a KB identifier.")
    E149 = ("Error deserializing model. Check that the config used to create the "
            "component matches the model being loaded.")
    E150 = ("The language of the `nlp` object and the `vocab` should be the same, "
            "but found '{nlp}' and '{vocab}' respectively.")
<<<<<<< HEAD
    E151 = ("The `nlp` object should have access to pre-trained word vectors, cf. "
            "https://spacy.io/usage/models#languages.")
    E152 = ("The `nlp` object should have a pre-trained `ner` component.")
    E153 = ("Either provide a path to a preprocessed training directory, "
            "or to the original Wikipedia XML dump.")
    E154 = ("Either the `nlp` model or the `vocab` should be specified.")
=======
    E151 = ("Trying to call nlp.update without required annotation types. "
            "Expected top-level keys: {expected_keys}."
            " Got: {unexpected_keys}.")

>>>>>>> 4ae320e5

@add_codes
class TempErrors(object):
    T003 = ("Resizing pre-trained Tagger models is not currently supported.")
    T004 = ("Currently parser depth is hard-coded to 1. Received: {value}.")
    T007 = ("Can't yet set {attr} from Span. Vote for this feature on the "
            "issue tracker: http://github.com/explosion/spaCy/issues")
    T008 = ("Bad configuration of Tagger. This is probably a bug within "
            "spaCy. We changed the name of an internal attribute for loading "
            "pre-trained vectors, and the class has been passed the old name "
            "(pretrained_dims) but not the new name (pretrained_vectors).")


# fmt: on


class MatchPatternError(ValueError):
    def __init__(self, key, errors):
        """Custom error for validating match patterns.

        key (unicode): The name of the matcher rule.
        errors (dict): Validation errors (sequence of strings) mapped to pattern
            ID, i.e. the index of the added pattern.
        """
        msg = "Invalid token patterns for matcher rule '{}'\n".format(key)
        for pattern_idx, error_msgs in errors.items():
            pattern_errors = "\n".join(["- {}".format(e) for e in error_msgs])
            msg += "\nPattern {}:\n{}\n".format(pattern_idx, pattern_errors)
        ValueError.__init__(self, msg)


class ModelsWarning(UserWarning):
    pass


WARNINGS = {
    "user": UserWarning,
    "deprecation": DeprecationWarning,
    "models": ModelsWarning,
}


def _get_warn_types(arg):
    if arg == "":  # don't show any warnings
        return []
    if not arg or arg == "all":  # show all available warnings
        return WARNINGS.keys()
    return [w_type.strip() for w_type in arg.split(",") if w_type.strip() in WARNINGS]


def _get_warn_excl(arg):
    if not arg:
        return []
    return [w_id.strip() for w_id in arg.split(",")]


SPACY_WARNING_FILTER = os.environ.get("SPACY_WARNING_FILTER")
SPACY_WARNING_TYPES = _get_warn_types(os.environ.get("SPACY_WARNING_TYPES"))
SPACY_WARNING_IGNORE = _get_warn_excl(os.environ.get("SPACY_WARNING_IGNORE"))


def user_warning(message):
    _warn(message, "user")


def deprecation_warning(message):
    _warn(message, "deprecation")


def models_warning(message):
    _warn(message, "models")


def _warn(message, warn_type="user"):
    """
    message (unicode): The message to display.
    category (Warning): The Warning to show.
    """
    if message.startswith("["):
        w_id = message.split("[", 1)[1].split("]", 1)[0]  # get ID from string
    else:
        w_id = None
    ignore_warning = w_id and w_id in SPACY_WARNING_IGNORE
    if warn_type in SPACY_WARNING_TYPES and not ignore_warning:
        category = WARNINGS[warn_type]
        stack = inspect.stack()[-1]
        with warnings.catch_warnings():
            if SPACY_WARNING_FILTER:
                warnings.simplefilter(SPACY_WARNING_FILTER, category)
            warnings.warn_explicit(message, category, stack[1], stack[2])<|MERGE_RESOLUTION|>--- conflicted
+++ resolved
@@ -418,19 +418,15 @@
             "component matches the model being loaded.")
     E150 = ("The language of the `nlp` object and the `vocab` should be the same, "
             "but found '{nlp}' and '{vocab}' respectively.")
-<<<<<<< HEAD
-    E151 = ("The `nlp` object should have access to pre-trained word vectors, cf. "
-            "https://spacy.io/usage/models#languages.")
+    E151 = ("Trying to call nlp.update without required annotation types. "
+            "Expected top-level keys: {expected_keys}."
+            " Got: {unexpected_keys}.")
     E152 = ("The `nlp` object should have a pre-trained `ner` component.")
     E153 = ("Either provide a path to a preprocessed training directory, "
             "or to the original Wikipedia XML dump.")
     E154 = ("Either the `nlp` model or the `vocab` should be specified.")
-=======
-    E151 = ("Trying to call nlp.update without required annotation types. "
-            "Expected top-level keys: {expected_keys}."
-            " Got: {unexpected_keys}.")
-
->>>>>>> 4ae320e5
+    E155 = ("The `nlp` object should have access to pre-trained word vectors, cf. "
+            "https://spacy.io/usage/models#languages.")
 
 @add_codes
 class TempErrors(object):

--- conflicted
+++ resolved
@@ -946,17 +946,14 @@
              "case pass an empty list for the previously not specified argument to avoid this error.")
     E1043 = ("Expected None or a value in range [{range_start}, {range_end}] for entity linker threshold, but got "
              "{value}.")
-<<<<<<< HEAD
-    E1044 = ("Search characters for '{label}' may not contain upper-case chars where case_sensitive==False.")
-    E1045 = ("Invalid rich group config '{label}'.")
-=======
     E1044 = ("Expected `candidates_batch_size` to be >= 1, but got: {value}")
     E1045 = ("Encountered {parent} subclass without `{parent}.{method}` "
              "method in '{name}'. If you want to use this method, make "
              "sure it's overwritten on the subclass.")
     E1046 = ("{cls_name} is an abstract class and cannot be instantiated. If you are looking for spaCy's default "
              "knowledge base, use `InMemoryLookupKB`.")
->>>>>>> 84d9cb6b
+    E1047 = ("Search characters for '{label}' may not contain upper-case chars where case_sensitive==False.")
+    E1048 = ("Invalid rich group config '{label}'.")
 
 
 # Deprecated model shortcuts, only used in errors and warnings

--- conflicted
+++ resolved
@@ -112,10 +112,6 @@
             "`spacy.gold.biluo_tags_from_offsets(nlp.make_doc(text), entities)`"
             " to check the alignment. Misaligned entities ('-') will be "
             "ignored during training.")
-<<<<<<< HEAD
-
-=======
->>>>>>> 0dab2a0d
 
 @add_codes
 class Errors(object):

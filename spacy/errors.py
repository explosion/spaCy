--- conflicted
+++ resolved
@@ -956,9 +956,6 @@
              "case pass an empty list for the previously not specified argument to avoid this error.")
     E1043 = ("Expected None or a value in range [{range_start}, {range_end}] for entity linker threshold, but got "
              "{value}.")
-<<<<<<< HEAD
-    E1044 = ("Illegal transition from {old_state} to {new_state}.")
-=======
     E1044 = ("Expected `candidates_batch_size` to be >= 1, but got: {value}")
     E1045 = ("Encountered {parent} subclass without `{parent}.{method}` "
              "method in '{name}'. If you want to use this method, make "
@@ -971,8 +968,8 @@
              "with `displacy.serve(doc, port=port)`")
     E1050 = ("Port {port} is already in use. Please specify an available port with `displacy.serve(doc, port=port)` "
              "or use `auto_switch_port=True` to pick an available port automatically.")
->>>>>>> f9e020dd
-
+    E1051 = ("Illegal transition from {old_state} to {new_state}.")
+    
 
 # Deprecated model shortcuts, only used in errors and warnings
 OLD_MODEL_SHORTCUTS = {

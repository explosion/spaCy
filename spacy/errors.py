--- conflicted
+++ resolved
@@ -209,13 +209,10 @@
             "Only the last span group will be loaded under "
             "Doc.spans['{group_name}']. Skipping span group with values: "
             "{group_values}")
-<<<<<<< HEAD
-    W400 = ("Activation '{activation}' is unknown for pipe '{pipe_name}'")
-=======
     W121 = ("Attempting to trace non-existent method '{method}' in pipe '{pipe}'")
     W122 = ("Couldn't trace method '{method}' in pipe '{pipe}'. This can happen if the pipe class "
             "is a Cython extension type.")
->>>>>>> e581eeac
+    W400 = ("Activation '{activation}' is unknown for pipe '{pipe_name}'")
 
 
 class Errors(metaclass=ErrorsWithCodes):
@@ -941,12 +938,9 @@
     E1041 = ("Expected a string, Doc, or bytes as input, but got: {type}")
     E1042 = ("Function was called with `{arg1}`={arg1_values} and "
              "`{arg2}`={arg2_values} but these arguments are conflicting.")
-<<<<<<< HEAD
-    E1400 = ("store_activations attribute must be set to List[str] or bool")
-=======
     E1043 = ("Expected None or a value in range [{range_start}, {range_end}] for entity linker threshold, but got "
              "{value}.")
->>>>>>> e581eeac
+    E1400 = ("store_activations attribute must be set to List[str] or bool")
 
 
 # Deprecated model shortcuts, only used in errors and warnings

--- conflicted
+++ resolved
@@ -941,14 +941,10 @@
     E1043 = ("Expected None or a value in range [{range_start}, {range_end}] for entity linker threshold, but got "
              "{value}.")
 
-<<<<<<< HEAD
-    # New errors added in v4.x
-    E4000 = ("Expected input to be one of the following types: ({expected_types}), "
-             "but got '{received_type}'")
-=======
     # v4 error strings
     E4000 = ("Expected a Doc as input, but got: '{type}'")
->>>>>>> 4a615cac
+    E4001 = ("Expected input to be one of the following types: ({expected_types}), "
+             "but got '{received_type}'")
 
 
 # Deprecated model shortcuts, only used in errors and warnings

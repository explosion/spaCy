# coding: utf8
from __future__ import unicode_literals

import os
import warnings
import inspect


def add_codes(err_cls):
    """Add error codes to string messages via class attribute names."""

    class ErrorsWithCodes(object):
        def __getattribute__(self, code):
            msg = getattr(err_cls, code)
            return "[{code}] {msg}".format(code=code, msg=msg)

    return ErrorsWithCodes()


# fmt: off

@add_codes
class Warnings(object):
    W001 = ("As of spaCy v2.0, the keyword argument `path=` is deprecated. "
            "You can now call spacy.load with the path as its first argument, "
            "and the model's meta.json will be used to determine the language "
            "to load. For example:\nnlp = spacy.load('{path}')")
    W002 = ("Tokenizer.from_list is now deprecated. Create a new Doc object "
            "instead and pass in the strings as the `words` keyword argument, "
            "for example:\nfrom spacy.tokens import Doc\n"
            "doc = Doc(nlp.vocab, words=[...])")
    W003 = ("Positional arguments to Doc.merge are deprecated. Instead, use "
            "the keyword arguments, for example tag=, lemma= or ent_type=.")
    W004 = ("No text fixing enabled. Run `pip install ftfy` to enable fixing "
            "using ftfy.fix_text if necessary.")
    W005 = ("Doc object not parsed. This means displaCy won't be able to "
            "generate a dependency visualization for it. Make sure the Doc "
            "was processed with a model that supports dependency parsing, and "
            "not just a language class like `English()`. For more info, see "
            "the docs:\nhttps://spacy.io/usage/models")
    W006 = ("No entities to visualize found in Doc object. If this is "
            "surprising to you, make sure the Doc was processed using a model "
            "that supports named entity recognition, and check the `doc.ents` "
            "property manually if necessary.")
    W007 = ("The model you're using has no word vectors loaded, so the result "
            "of the {obj}.similarity method will be based on the tagger, "
            "parser and NER, which may not give useful similarity judgements. "
            "This may happen if you're using one of the small models, e.g. "
            "`en_core_web_sm`, which don't ship with word vectors and only "
            "use context-sensitive tensors. You can always add your own word "
            "vectors, or use one of the larger models instead if available.")
    W008 = ("Evaluating {obj}.similarity based on empty vectors.")
    W009 = ("Custom factory '{name}' provided by entry points of another "
            "package overwrites built-in factory.")
    W010 = ("As of v2.1.0, the PhraseMatcher doesn't have a phrase length "
            "limit anymore, so the max_length argument is now deprecated.")
    W011 = ("It looks like you're calling displacy.serve from within a "
            "Jupyter notebook or a similar environment. This likely means "
            "you're already running a local web server, so there's no need to "
            "make displaCy start another one. Instead, you should be able to "
            "replace displacy.serve with displacy.render to show the "
            "visualization.")
    W012 = ("A Doc object you're adding to the PhraseMatcher for pattern "
            "'{key}' is parsed and/or tagged, but to match on '{attr}', you "
            "don't actually need this information. This means that creating "
            "the patterns is potentially much slower, because all pipeline "
            "components are applied. To only create tokenized Doc objects, "
            "try using `nlp.make_doc(text)` or process all texts as a stream "
            "using `list(nlp.tokenizer.pipe(all_texts))`.")
    W013 = ("As of v2.1.0, {obj}.merge is deprecated. Please use the more "
            "efficient and less error-prone Doc.retokenize context manager "
            "instead.")
    W014 = ("As of v2.1.0, the `disable` keyword argument on the serialization "
            "methods is and should be replaced with `exclude`. This makes it "
            "consistent with the other objects serializable.")
    W015 = ("As of v2.1.0, the use of keyword arguments to exclude fields from "
            "being serialized or deserialized is deprecated. Please use the "
            "`exclude` argument instead. For example: exclude=['{arg}'].")
    W016 = ("The keyword argument `n_threads` on the is now deprecated, as "
            "the v2.x models cannot release the global interpreter lock. "
            "Future versions may introduce a `n_process` argument for "
            "parallel inference via multiprocessing.")
    W017 = ("Alias '{alias}' already exists in the Knowledge Base.")
    W018 = ("Entity '{entity}' already exists in the Knowledge Base.")
    W019 = ("Changing vectors name from {old} to {new}, to avoid clash with "
            "previously loaded vectors. See Issue #3853.")
    W020 = ("Unnamed vectors. This won't allow multiple vectors models to be "
            "loaded. (Shape: {shape})")
    W021 = ("Unexpected hash collision in PhraseMatcher. Matches may be "
            "incorrect. Modify PhraseMatcher._terminal_hash to fix.")
    W022 = ("Training a new part-of-speech tagger using a model with no "
            "lemmatization rules or data. This means that the trained model "
            "may not be able to lemmatize correctly. If this is intentional "
            "or the language you're using doesn't have lemmatization data, "
            "you can ignore this warning by setting SPACY_WARNING_IGNORE=W022. "
            "If this is surprising, make sure you have the spacy-lookups-data "
            "package installed.")
    W023 = ("Multiprocessing of Language.pipe is not supported in Python2. 'n_process' will be set to 1.")
    W024 = ("Entity '{entity}' - Alias '{alias}' combination already exists in "
            "the Knowledge Base.")


@add_codes
class Errors(object):
    E001 = ("No component '{name}' found in pipeline. Available names: {opts}")
    E002 = ("Can't find factory for '{name}'. This usually happens when spaCy "
            "calls `nlp.create_pipe` with a component name that's not built "
            "in - for example, when constructing the pipeline from a model's "
            "meta.json. If you're using a custom component, you can write to "
            "`Language.factories['{name}']` or remove it from the model meta "
            "and add it via `nlp.add_pipe` instead.")
    E003 = ("Not a valid pipeline component. Expected callable, but "
            "got {component} (name: '{name}').")
    E004 = ("If you meant to add a built-in component, use `create_pipe`: "
            "`nlp.add_pipe(nlp.create_pipe('{component}'))`")
    E005 = ("Pipeline component '{name}' returned None. If you're using a "
            "custom component, maybe you forgot to return the processed Doc?")
    E006 = ("Invalid constraints. You can only set one of the following: "
            "before, after, first, last.")
    E007 = ("'{name}' already exists in pipeline. Existing names: {opts}")
    E008 = ("Some current components would be lost when restoring previous "
            "pipeline state. If you added components after calling "
            "`nlp.disable_pipes()`, you should remove them explicitly with "
            "`nlp.remove_pipe()` before the pipeline is restored. Names of "
            "the new components: {names}")
    E009 = ("The `update` method expects same number of docs and golds, but "
            "got: {n_docs} docs, {n_golds} golds.")
    E010 = ("Word vectors set to length 0. This may be because you don't have "
            "a model installed or loaded, or because your model doesn't "
            "include word vectors. For more info, see the docs:\n"
            "https://spacy.io/usage/models")
    E011 = ("Unknown operator: '{op}'. Options: {opts}")
    E012 = ("Cannot add pattern for zero tokens to matcher.\nKey: {key}")
    E013 = ("Error selecting action in matcher")
    E014 = ("Unknown tag ID: {tag}")
    E015 = ("Conflicting morphology exception for ({tag}, {orth}). Use "
            "`force=True` to overwrite.")
    E016 = ("MultitaskObjective target should be function or one of: dep, "
            "tag, ent, dep_tag_offset, ent_tag.")
    E017 = ("Can only add unicode or bytes. Got type: {value_type}")
    E018 = ("Can't retrieve string for hash '{hash_value}'. This usually "
            "refers to an issue with the `Vocab` or `StringStore`.")
    E019 = ("Can't create transition with unknown action ID: {action}. Action "
            "IDs are enumerated in spacy/syntax/{src}.pyx.")
    E020 = ("Could not find a gold-standard action to supervise the "
            "dependency parser. The tree is non-projective (i.e. it has "
            "crossing arcs - see spacy/syntax/nonproj.pyx for definitions). "
            "The ArcEager transition system only supports projective trees. "
            "To learn non-projective representations, transform the data "
            "before training and after parsing. Either pass "
            "`make_projective=True` to the GoldParse class, or use "
            "spacy.syntax.nonproj.preprocess_training_data.")
    E021 = ("Could not find a gold-standard action to supervise the "
            "dependency parser. The GoldParse was projective. The transition "
            "system has {n_actions} actions. State at failure: {state}")
    E022 = ("Could not find a transition with the name '{name}' in the NER "
            "model.")
    E023 = ("Error cleaning up beam: The same state occurred twice at "
            "memory address {addr} and position {i}.")
    E024 = ("Could not find an optimal move to supervise the parser. Usually, "
            "this means that the model can't be updated in a way that's valid "
            "and satisfies the correct annotations specified in the GoldParse. "
            "For example, are all labels added to the model? If you're "
            "training a named entity recognizer, also make sure that none of "
            "your annotated entity spans have leading or trailing whitespace. "
            "You can also use the experimental `debug-data` command to "
            "validate your JSON-formatted training data. For details, run:\n"
            "python -m spacy debug-data --help")
    E025 = ("String is too long: {length} characters. Max is 2**30.")
    E026 = ("Error accessing token at position {i}: out of bounds in Doc of "
            "length {length}.")
    E027 = ("Arguments 'words' and 'spaces' should be sequences of the same "
            "length, or 'spaces' should be left default at None. spaces "
            "should be a sequence of booleans, with True meaning that the "
            "word owns a ' ' character following it.")
    E028 = ("orths_and_spaces expects either a list of unicode string or a "
            "list of (unicode, bool) tuples. Got bytes instance: {value}")
    E029 = ("noun_chunks requires the dependency parse, which requires a "
            "statistical model to be installed and loaded. For more info, see "
            "the documentation:\nhttps://spacy.io/usage/models")
    E030 = ("Sentence boundaries unset. You can add the 'sentencizer' "
            "component to the pipeline with: "
            "nlp.add_pipe(nlp.create_pipe('sentencizer')) "
            "Alternatively, add the dependency parser, or set sentence "
            "boundaries by setting doc[i].is_sent_start.")
    E031 = ("Invalid token: empty string ('') at position {i}.")
    E032 = ("Conflicting attributes specified in doc.from_array(): "
            "(HEAD, SENT_START). The HEAD attribute currently sets sentence "
            "boundaries implicitly, based on the tree structure. This means "
            "the HEAD attribute would potentially override the sentence "
            "boundaries set by SENT_START.")
    E033 = ("Cannot load into non-empty Doc of length {length}.")
    E034 = ("Doc.merge received {n_args} non-keyword arguments. Expected "
            "either 3 arguments (deprecated), or 0 (use keyword arguments).\n"
            "Arguments supplied:\n{args}\nKeyword arguments:{kwargs}")
    E035 = ("Error creating span with start {start} and end {end} for Doc of "
            "length {length}.")
    E036 = ("Error calculating span: Can't find a token starting at character "
            "offset {start}.")
    E037 = ("Error calculating span: Can't find a token ending at character "
            "offset {end}.")
    E038 = ("Error finding sentence for span. Infinite loop detected.")
    E039 = ("Array bounds exceeded while searching for root word. This likely "
            "means the parse tree is in an invalid state. Please report this "
            "issue here: http://github.com/explosion/spaCy/issues")
    E040 = ("Attempt to access token at {i}, max length {max_length}.")
    E041 = ("Invalid comparison operator: {op}. Likely a Cython bug?")
    E042 = ("Error accessing doc[{i}].nbor({j}), for doc of length {length}.")
    E043 = ("Refusing to write to token.sent_start if its document is parsed, "
            "because this may cause inconsistent state.")
    E044 = ("Invalid value for token.sent_start: {value}. Must be one of: "
            "None, True, False")
    E045 = ("Possibly infinite loop encountered while looking for {attr}.")
    E046 = ("Can't retrieve unregistered extension attribute '{name}'. Did "
            "you forget to call the `set_extension` method?")
    E047 = ("Can't assign a value to unregistered extension attribute "
            "'{name}'. Did you forget to call the `set_extension` method?")
    E048 = ("Can't import language {lang} from spacy.lang: {err}")
    E049 = ("Can't find spaCy data directory: '{path}'. Check your "
            "installation and permissions, or use spacy.util.set_data_path "
            "to customise the location if necessary.")
    E050 = ("Can't find model '{name}'. It doesn't seem to be a shortcut "
            "link, a Python package or a valid path to a data directory.")
    E051 = ("Cant' load '{name}'. If you're using a shortcut link, make sure "
            "it points to a valid package (not just a data directory).")
    E052 = ("Can't find model directory: {path}")
    E053 = ("Could not read meta.json from {path}")
    E054 = ("No valid '{setting}' setting found in model meta.json.")
    E055 = ("Invalid ORTH value in exception:\nKey: {key}\nOrths: {orths}")
    E056 = ("Invalid tokenizer exception: ORTH values combined don't match "
            "original string.\nKey: {key}\nOrths: {orths}")
    E057 = ("Stepped slices not supported in Span objects. Try: "
            "list(tokens)[start:stop:step] instead.")
    E058 = ("Could not retrieve vector for key {key}.")
    E059 = ("One (and only one) keyword arg must be set. Got: {kwargs}")
    E060 = ("Cannot add new key to vectors: the table is full. Current shape: "
            "({rows}, {cols}).")
    E061 = ("Bad file name: {filename}. Example of a valid file name: "
            "'vectors.128.f.bin'")
    E062 = ("Cannot find empty bit for new lexical flag. All bits between 0 "
            "and 63 are occupied. You can replace one by specifying the "
            "`flag_id` explicitly, e.g. "
            "`nlp.vocab.add_flag(your_func, flag_id=IS_ALPHA`.")
    E063 = ("Invalid value for flag_id: {value}. Flag IDs must be between 1 "
            "and 63 (inclusive).")
    E064 = ("Error fetching a Lexeme from the Vocab. When looking up a "
            "string, the lexeme returned had an orth ID that did not match "
            "the query string. This means that the cached lexeme structs are "
            "mismatched to the string encoding table. The mismatched:\n"
            "Query string: {string}\nOrth cached: {orth}\nOrth ID: {orth_id}")
    E065 = ("Only one of the vector table's width and shape can be specified. "
            "Got width {width} and shape {shape}.")
    E066 = ("Error creating model helper for extracting columns. Can only "
            "extract columns by positive integer. Got: {value}.")
    E067 = ("Invalid BILUO tag sequence: Got a tag starting with 'I' (inside "
            "an entity) without a preceding 'B' (beginning of an entity). "
            "Tag sequence:\n{tags}")
    E068 = ("Invalid BILUO tag: '{tag}'.")
    E069 = ("Invalid gold-standard parse tree. Found cycle between word "
            "IDs: {cycle} (tokens: {cycle_tokens}) in the document starting "
            "with tokens: {doc_tokens}.")
    E070 = ("Invalid gold-standard data. Number of documents ({n_docs}) "
            "does not align with number of annotations ({n_annots}).")
    E071 = ("Error creating lexeme: specified orth ID ({orth}) does not "
            "match the one in the vocab ({vocab_orth}).")
    E072 = ("Error serializing lexeme: expected data length {length}, "
            "got {bad_length}.")
    E073 = ("Cannot assign vector of length {new_length}. Existing vectors "
            "are of length {length}. You can use `vocab.reset_vectors` to "
            "clear the existing vectors and resize the table.")
    E074 = ("Error interpreting compiled match pattern: patterns are expected "
            "to end with the attribute {attr}. Got: {bad_attr}.")
    E075 = ("Error accepting match: length ({length}) > maximum length "
            "({max_len}).")
    E076 = ("Error setting tensor on Doc: tensor has {rows} rows, while Doc "
            "has {words} words.")
    E077 = ("Error computing {value}: number of Docs ({n_docs}) does not "
            "equal number of GoldParse objects ({n_golds}) in batch.")
    E078 = ("Error computing score: number of words in Doc ({words_doc}) does "
            "not equal number of words in GoldParse ({words_gold}).")
    E079 = ("Error computing states in beam: number of predicted beams "
            "({pbeams}) does not equal number of gold beams ({gbeams}).")
    E080 = ("Duplicate state found in beam: {key}.")
    E081 = ("Error getting gradient in beam: number of histories ({n_hist}) "
            "does not equal number of losses ({losses}).")
    E082 = ("Error deprojectivizing parse: number of heads ({n_heads}), "
            "projective heads ({n_proj_heads}) and labels ({n_labels}) do not "
            "match.")
    E083 = ("Error setting extension: only one of `default`, `method`, or "
            "`getter` (plus optional `setter`) is allowed. Got: {nr_defined}")
    E084 = ("Error assigning label ID {label} to span: not in StringStore.")
    E085 = ("Can't create lexeme for string '{string}'.")
    E086 = ("Error deserializing lexeme '{string}': orth ID {orth_id} does "
            "not match hash {hash_id} in StringStore.")
    E087 = ("Unknown displaCy style: {style}.")
    E088 = ("Text of length {length} exceeds maximum of {max_length}. The "
            "v2.x parser and NER models require roughly 1GB of temporary "
            "memory per 100,000 characters in the input. This means long "
            "texts may cause memory allocation errors. If you're not using "
            "the parser or NER, it's probably safe to increase the "
            "`nlp.max_length` limit. The limit is in number of characters, so "
            "you can check whether your inputs are too long by checking "
            "`len(text)`.")
    E089 = ("Extensions can't have a setter argument without a getter "
            "argument. Check the keyword arguments on `set_extension`.")
    E090 = ("Extension '{name}' already exists on {obj}. To overwrite the "
            "existing extension, set `force=True` on `{obj}.set_extension`.")
    E091 = ("Invalid extension attribute {name}: expected callable or None, "
            "but got: {value}")
    E092 = ("Could not find or assign name for word vectors. Ususally, the "
            "name is read from the model's meta.json in vector.name. "
            "Alternatively, it is built from the 'lang' and 'name' keys in "
            "the meta.json. Vector names are required to avoid issue #1660.")
    E093 = ("token.ent_iob values make invalid sequence: I without B\n{seq}")
    E094 = ("Error reading line {line_num} in vectors file {loc}.")
    E095 = ("Can't write to frozen dictionary. This is likely an internal "
            "error. Are you writing to a default function argument?")
    E096 = ("Invalid object passed to displaCy: Can only visualize Doc or "
            "Span objects, or dicts if set to manual=True.")
    E097 = ("Invalid pattern: expected token pattern (list of dicts) or "
            "phrase pattern (string) but got:\n{pattern}")
    E098 = ("Invalid pattern specified: expected both SPEC and PATTERN.")
    E099 = ("First node of pattern should be a root node. The root should "
            "only contain NODE_NAME.")
    E100 = ("Nodes apart from the root should contain NODE_NAME, NBOR_NAME and "
            "NBOR_RELOP.")
    E101 = ("NODE_NAME should be a new node and NBOR_NAME should already have "
            "have been declared in previous edges.")
    E102 = ("Can't merge non-disjoint spans. '{token}' is already part of "
            "tokens to merge. If you want to find the longest non-overlapping "
            "spans, you can use the util.filter_spans helper:\n"
            "https://spacy.io/api/top-level#util.filter_spans")
    E103 = ("Trying to set conflicting doc.ents: '{span1}' and '{span2}'. A "
            "token can only be part of one entity, so make sure the entities "
            "you're setting don't overlap.")
    E104 = ("Can't find JSON schema for '{name}'.")
    E105 = ("The Doc.print_tree() method is now deprecated. Please use "
            "Doc.to_json() instead or write your own function.")
    E106 = ("Can't find doc._.{attr} attribute specified in the underscore "
            "settings: {opts}")
    E107 = ("Value of doc._.{attr} is not JSON-serializable: {value}")
    E108 = ("As of spaCy v2.1, the pipe name `sbd` has been deprecated "
            "in favor of the pipe name `sentencizer`, which does the same "
            "thing. For example, use `nlp.create_pipeline('sentencizer')`")
    E109 = ("Model for component '{name}' not initialized. Did you forget to "
            "load a model, or forget to call begin_training()?")
    E110 = ("Invalid displaCy render wrapper. Expected callable, got: {obj}")
    E111 = ("Pickling a token is not supported, because tokens are only views "
            "of the parent Doc and can't exist on their own. A pickled token "
            "would always have to include its Doc and Vocab, which has "
            "practically no advantage over pickling the parent Doc directly. "
            "So instead of pickling the token, pickle the Doc it belongs to.")
    E112 = ("Pickling a span is not supported, because spans are only views "
            "of the parent Doc and can't exist on their own. A pickled span "
            "would always have to include its Doc and Vocab, which has "
            "practically no advantage over pickling the parent Doc directly. "
            "So instead of pickling the span, pickle the Doc it belongs to or "
            "use Span.as_doc to convert the span to a standalone Doc object.")
    E113 = ("The newly split token can only have one root (head = 0).")
    E114 = ("The newly split token needs to have a root (head = 0).")
    E115 = ("All subtokens must have associated heads.")
    E116 = ("Cannot currently add labels to pretrained text classifier. Add "
            "labels before training begins. This functionality was available "
            "in previous versions, but had significant bugs that led to poor "
            "performance.")
    E117 = ("The newly split tokens must match the text of the original token. "
            "New orths: {new}. Old text: {old}.")
    E118 = ("The custom extension attribute '{attr}' is not registered on the "
            "Token object so it can't be set during retokenization. To "
            "register an attribute, use the Token.set_extension classmethod.")
    E119 = ("Can't set custom extension attribute '{attr}' during "
            "retokenization because it's not writable. This usually means it "
            "was registered with a getter function (and no setter) or as a "
            "method extension, so the value is computed dynamically. To "
            "overwrite a custom attribute manually, it should be registered "
            "with a default value or with a getter AND setter.")
    E120 = ("Can't set custom extension attributes during retokenization. "
            "Expected dict mapping attribute names to values, but got: {value}")
    E121 = ("Can't bulk merge spans. Attribute length {attr_len} should be "
            "equal to span length ({span_len}).")
    E122 = ("Cannot find token to be split. Did it get merged?")
    E123 = ("Cannot find head of token to be split. Did it get merged?")
    E124 = ("Cannot read from file: {path}. Supported formats: {formats}")
    E125 = ("Unexpected value: {value}")
    E126 = ("Unexpected matcher predicate: '{bad}'. Expected one of: {good}. "
            "This is likely a bug in spaCy, so feel free to open an issue.")
    E127 = ("Cannot create phrase pattern representation for length 0. This "
            "is likely a bug in spaCy.")
    E128 = ("Unsupported serialization argument: '{arg}'. The use of keyword "
            "arguments to exclude fields from being serialized or deserialized "
            "is now deprecated. Please use the `exclude` argument instead. "
            "For example: exclude=['{arg}'].")
    E129 = ("Cannot write the label of an existing Span object because a Span "
            "is a read-only view of the underlying Token objects stored in the "
            "Doc. Instead, create a new Span object and specify the `label` "
            "keyword argument, for example:\nfrom spacy.tokens import Span\n"
            "span = Span(doc, start={start}, end={end}, label='{label}')")
    E130 = ("You are running a narrow unicode build, which is incompatible "
            "with spacy >= 2.1.0. To fix this, reinstall Python and use a wide "
            "unicode build instead. You can also rebuild Python and set the "
            "--enable-unicode=ucs4 flag.")
    E131 = ("Cannot write the kb_id of an existing Span object because a Span "
            "is a read-only view of the underlying Token objects stored in "
            "the Doc. Instead, create a new Span object and specify the "
            "`kb_id` keyword argument, for example:\nfrom spacy.tokens "
            "import Span\nspan = Span(doc, start={start}, end={end}, "
            "label='{label}', kb_id='{kb_id}')")
    E132 = ("The vectors for entities and probabilities for alias '{alias}' "
            "should have equal length, but found {entities_length} and "
            "{probabilities_length} respectively.")
    E133 = ("The sum of prior probabilities for alias '{alias}' should not "
            "exceed 1, but found {sum}.")
    E134 = ("Entity '{entity}' is not defined in the Knowledge Base.")
    E135 = ("If you meant to replace a built-in component, use `create_pipe`: "
            "`nlp.replace_pipe('{name}', nlp.create_pipe('{name}'))`")
    E136 = ("This additional feature requires the jsonschema library to be "
            "installed:\npip install jsonschema")
    E137 = ("Expected 'dict' type, but got '{type}' from '{line}'. Make sure "
            "to provide a valid JSON object as input with either the `text` "
            "or `tokens` key. For more info, see the docs:\n"
            "https://spacy.io/api/cli#pretrain-jsonl")
    E138 = ("Invalid JSONL format for raw text '{text}'. Make sure the input "
            "includes either the `text` or `tokens` key. For more info, see "
            "the docs:\nhttps://spacy.io/api/cli#pretrain-jsonl")
    E139 = ("Knowledge Base for component '{name}' not initialized. Did you "
            "forget to call set_kb()?")
    E140 = ("The list of entities, prior probabilities and entity vectors "
            "should be of equal length.")
    E141 = ("Entity vectors should be of length {required} instead of the "
            "provided {found}.")
    E142 = ("Unsupported loss_function '{loss_func}'. Use either 'L2' or "
            "'cosine'.")
    E143 = ("Labels for component '{name}' not initialized. Did you forget to "
            "call add_label()?")
    E144 = ("Could not find parameter `{param}` when building the entity "
            "linker model.")
    E145 = ("Error reading `{param}` from input file.")
    E146 = ("Could not access `{path}`.")
    E147 = ("Unexpected error in the {method} functionality of the "
            "EntityLinker: {msg}. This is likely a bug in spaCy, so feel free "
            "to open an issue.")
    E148 = ("Expected {ents} KB identifiers but got {ids}. Make sure that "
            "each entity in `doc.ents` is assigned to a KB identifier.")
    E149 = ("Error deserializing model. Check that the config used to create "
            "the component matches the model being loaded.")
    E150 = ("The language of the `nlp` object and the `vocab` should be the "
            "same, but found '{nlp}' and '{vocab}' respectively.")
    E151 = ("Trying to call nlp.update without required annotation types. "
            "Expected top-level keys: {exp}. Got: {unexp}.")
    E152 = ("The attribute {attr} is not supported for token patterns. "
            "Please use the option validate=True with Matcher, PhraseMatcher, "
            "or EntityRuler for more details.")
    E153 = ("The value type {vtype} is not supported for token patterns. "
            "Please use the option validate=True with Matcher, PhraseMatcher, "
            "or EntityRuler for more details.")
    E154 = ("One of the attributes or values is not supported for token "
            "patterns. Please use the option validate=True with Matcher, "
            "PhraseMatcher, or EntityRuler for more details.")
    E155 = ("The pipeline needs to include a tagger in order to use "
            "Matcher or PhraseMatcher with the attributes POS, TAG, or LEMMA. "
            "Try using nlp() instead of nlp.make_doc() or list(nlp.pipe()) "
            "instead of list(nlp.tokenizer.pipe()).")
    E156 = ("The pipeline needs to include a parser in order to use "
            "Matcher or PhraseMatcher with the attribute DEP. Try using "
            "nlp() instead of nlp.make_doc() or list(nlp.pipe()) instead of "
            "list(nlp.tokenizer.pipe()).")
    E157 = ("Can't render negative values for dependency arc start or end. "
            "Make sure that you're passing in absolute token indices, not "
            "relative token offsets.\nstart: {start}, end: {end}, label: "
            "{label}, direction: {dir}")
    E158 = ("Can't add table '{name}' to lookups because it already exists.")
    E159 = ("Can't find table '{name}' in lookups. Available tables: {tables}")
    E160 = ("Can't find language data file: {path}")
    E161 = ("Found an internal inconsistency when predicting entity links. "
            "This is likely a bug in spaCy, so feel free to open an issue.")
    E162 = ("Cannot evaluate textcat model on data with different labels.\n"
            "Labels in model: {model_labels}\nLabels in evaluation "
            "data: {eval_labels}")
    E163 = ("cumsum was found to be unstable: its last element does not "
            "correspond to sum")
    E164 = ("x is neither increasing nor decreasing: {}.")
    E165 = ("Only one class present in y_true. ROC AUC score is not defined in "
            "that case.")
    E166 = ("Can only merge DocBins with the same pre-defined attributes.\n"
            "Current DocBin: {current}\nOther DocBin: {other}")
    E167 = ("Unknown morphological feature: '{feat}' ({feat_id}). This can "
            "happen if the tagger was trained with a different set of "
            "morphological features. If you're using a pretrained model, make "
            "sure that your models are up to date:\npython -m spacy validate")
    E168 = ("Unknown field: {field}")
    E169 = ("Can't find module: {module}")
    E170 = ("Cannot apply transition {name}: invalid for the current state.")
    E171 = ("Matcher.add received invalid on_match callback argument: expected "
            "callable or None, but got: {arg_type}")
    E172 = ("The Lemmatizer.load classmethod is deprecated. To create a "
            "Lemmatizer, initialize the class directly. See the docs for "
            "details: https://spacy.io/api/lemmatizer")
    E173 = ("As of v2.2, the Lemmatizer is initialized with an instance of "
            "Lookups containing the lemmatization tables. See the docs for "
            "details: https://spacy.io/api/lemmatizer#init")
    E174 = ("Architecture '{name}' not found in registry. Available "
            "names: {names}")
<<<<<<< HEAD
    E175 = ("Alias '{alias}' is not defined in the Knowledge Base.")
=======
    E175 = ("Can't remove rule for unknown match pattern ID: {key}")
>>>>>>> f8f68bb0


@add_codes
class TempErrors(object):
    T003 = ("Resizing pretrained Tagger models is not currently supported.")
    T004 = ("Currently parser depth is hard-coded to 1. Received: {value}.")
    T007 = ("Can't yet set {attr} from Span. Vote for this feature on the "
            "issue tracker: http://github.com/explosion/spaCy/issues")
    T008 = ("Bad configuration of Tagger. This is probably a bug within "
            "spaCy. We changed the name of an internal attribute for loading "
            "pretrained vectors, and the class has been passed the old name "
            "(pretrained_dims) but not the new name (pretrained_vectors).")


# fmt: on


class MatchPatternError(ValueError):
    def __init__(self, key, errors):
        """Custom error for validating match patterns.

        key (unicode): The name of the matcher rule.
        errors (dict): Validation errors (sequence of strings) mapped to pattern
            ID, i.e. the index of the added pattern.
        """
        msg = "Invalid token patterns for matcher rule '{}'\n".format(key)
        for pattern_idx, error_msgs in errors.items():
            pattern_errors = "\n".join(["- {}".format(e) for e in error_msgs])
            msg += "\nPattern {}:\n{}\n".format(pattern_idx, pattern_errors)
        ValueError.__init__(self, msg)


class ModelsWarning(UserWarning):
    pass


WARNINGS = {
    "user": UserWarning,
    "deprecation": DeprecationWarning,
    "models": ModelsWarning,
}


def _get_warn_types(arg):
    if arg == "":  # don't show any warnings
        return []
    if not arg or arg == "all":  # show all available warnings
        return WARNINGS.keys()
    return [w_type.strip() for w_type in arg.split(",") if w_type.strip() in WARNINGS]


def _get_warn_excl(arg):
    if not arg:
        return []
    return [w_id.strip() for w_id in arg.split(",")]


SPACY_WARNING_FILTER = os.environ.get("SPACY_WARNING_FILTER")
SPACY_WARNING_TYPES = _get_warn_types(os.environ.get("SPACY_WARNING_TYPES"))
SPACY_WARNING_IGNORE = _get_warn_excl(os.environ.get("SPACY_WARNING_IGNORE"))


def user_warning(message):
    _warn(message, "user")


def deprecation_warning(message):
    _warn(message, "deprecation")


def models_warning(message):
    _warn(message, "models")


def _warn(message, warn_type="user"):
    """
    message (unicode): The message to display.
    category (Warning): The Warning to show.
    """
    if message.startswith("["):
        w_id = message.split("[", 1)[1].split("]", 1)[0]  # get ID from string
    else:
        w_id = None
    ignore_warning = w_id and w_id in SPACY_WARNING_IGNORE
    if warn_type in SPACY_WARNING_TYPES and not ignore_warning:
        category = WARNINGS[warn_type]
        stack = inspect.stack()[-1]
        with warnings.catch_warnings():
            if SPACY_WARNING_FILTER:
                warnings.simplefilter(SPACY_WARNING_FILTER, category)
            warnings.warn_explicit(message, category, stack[1], stack[2])<|MERGE_RESOLUTION|>--- conflicted
+++ resolved
@@ -500,11 +500,8 @@
             "details: https://spacy.io/api/lemmatizer#init")
     E174 = ("Architecture '{name}' not found in registry. Available "
             "names: {names}")
-<<<<<<< HEAD
-    E175 = ("Alias '{alias}' is not defined in the Knowledge Base.")
-=======
     E175 = ("Can't remove rule for unknown match pattern ID: {key}")
->>>>>>> f8f68bb0
+    E176 = ("Alias '{alias}' is not defined in the Knowledge Base.")
 
 
 @add_codes

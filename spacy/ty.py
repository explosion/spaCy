--- conflicted
+++ resolved
@@ -1,10 +1,5 @@
 from typing import TYPE_CHECKING, Protocol, runtime_checkable
 from typing import Optional, Any, Iterable, Dict, Callable, Sequence, List
-<<<<<<< HEAD
-=======
-
-from .compat import Protocol, runtime_checkable
->>>>>>> daa6e033
 
 from thinc.api import Optimizer, Model
 

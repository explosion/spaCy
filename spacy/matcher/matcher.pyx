--- conflicted
+++ resolved
@@ -202,15 +202,12 @@
         doclike (Doc or Span): The document to match over.
         as_spans (bool): Return Span objects with labels instead of (match_id,
             start, end) tuples.
-<<<<<<< HEAD
+        allow_missing (bool): Whether to skip checks for missing annotation for
+            attributes included in patterns. Defaults to False.
         with_alignments (bool): Return match alignment information, which is
             `List[int]` with length of matched span. Each entry denotes the
             corresponding index of token pattern. If as_spans is set to True,
             this setting is ignored.
-=======
-        allow_missing (bool): Whether to skip checks for missing annotation for
-            attributes included in patterns. Defaults to False.
->>>>>>> 3ae86610
         RETURNS (list): A list of `(match_id, start, end)` tuples,
             describing the matches. A match tuple describes a span
             `doc[start:end]`. The `match_id` is an integer. If as_spans is set

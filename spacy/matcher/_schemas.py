--- conflicted
+++ resolved
@@ -170,13 +170,12 @@
                 "title": "Token is the first in a sentence",
                 "$ref": "#/definitions/boolean_value",
             },
-<<<<<<< HEAD
+            "SENT_START": {
+                "title": "Token is the first in a sentence",
+                "$ref": "#/definitions/boolean_value",
+            },
             "IS_SENT_END": {
                 "title": "Token is the last in a sentence",
-=======
-            "SENT_START": {
-                "title": "Token is the first in a sentence",
->>>>>>> fa760010
                 "$ref": "#/definitions/boolean_value",
             },
             "LIKE_NUM": {

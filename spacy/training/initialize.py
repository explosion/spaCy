from typing import Union, Dict, Optional, Any, IO, TYPE_CHECKING
from thinc.api import Config, ConfigValidationError
from pathlib import Path
import srsly
import numpy
import tarfile
import gzip
import zipfile
import tqdm
from itertools import islice
import warnings

from .pretrain import get_tok2vec_ref
from ..lookups import Lookups
from ..vectors import Vectors, Mode as VectorsMode
from ..errors import Errors, Warnings
from ..schemas import ConfigSchemaDistill, ConfigSchemaTraining
from ..util import registry, load_model_from_config, resolve_dot_names, logger
from ..util import load_model, ensure_path, get_sourced_components
<<<<<<< HEAD
from ..util import OOV_RANK
=======
from ..util import OOV_RANK, DEFAULT_OOV_PROB
from ..util import set_gpu_allocator_from_config, set_seed_from_config
>>>>>>> 17c4a3d6

if TYPE_CHECKING:
    from ..language import Language  # noqa: F401


def init_nlp(config: Config, *, use_gpu: int = -1) -> "Language":
    raw_config = config
    config = raw_config.interpolate()
    set_seed_from_config(config)
    set_gpu_allocator_from_config(config, use_gpu)
    # Use original config here before it's resolved to functions
    sourced = get_sourced_components(config)
    nlp = load_model_from_config(raw_config, auto_fill=True)
    logger.info("Set up nlp object from config")
    config = nlp.config.interpolate()
    # Resolve all training-relevant sections using the filled nlp config
    T = registry.resolve(config["training"], schema=ConfigSchemaTraining)
    dot_names = [T["train_corpus"], T["dev_corpus"]]
    if not isinstance(T["train_corpus"], str):
        raise ConfigValidationError(
            desc=Errors.E897.format(
                field="training.train_corpus", type=type(T["train_corpus"])
            )
        )
    if not isinstance(T["dev_corpus"], str):
        raise ConfigValidationError(
            desc=Errors.E897.format(
                field="training.dev_corpus", type=type(T["dev_corpus"])
            )
        )
    train_corpus, dev_corpus = resolve_dot_names(config, dot_names)
    optimizer = T["optimizer"]
    # Components that shouldn't be updated during training
    frozen_components = T["frozen_components"]
    # Sourced components that require resume_training
    resume_components = [p for p in sourced if p not in frozen_components]
    logger.info("Pipeline: %s", nlp.pipe_names)
    if resume_components:
        with nlp.select_pipes(enable=resume_components):
            logger.info("Resuming training for: %s", resume_components)
            nlp.resume_training(sgd=optimizer)
    # Make sure that listeners are defined before initializing further
    nlp._link_components()
    with nlp.select_pipes(disable=[*frozen_components, *resume_components]):
        if T["max_epochs"] == -1:
            sample_size = 100
            logger.debug(
                "Due to streamed train corpus, using only first %s examples for initialization. "
                "If necessary, provide all labels in [initialize]. "
                "More info: https://spacy.io/api/cli#init_labels",
                sample_size,
            )
            nlp.initialize(
                lambda: islice(train_corpus(nlp), sample_size), sgd=optimizer
            )
        else:
            nlp.initialize(lambda: train_corpus(nlp), sgd=optimizer)
        logger.info("Initialized pipeline components: %s", nlp.pipe_names)
    # Detect components with listeners that are not frozen consistently
    for name, proc in nlp.pipeline:
        for listener in getattr(
            proc, "listening_components", []
        ):  # e.g. tok2vec/transformer
            # Don't warn about components not in the pipeline
            if listener not in nlp.pipe_names:
                continue
            if listener in frozen_components and name not in frozen_components:
                logger.warning(Warnings.W087.format(name=name, listener=listener))
            # We always check this regardless, in case user freezes tok2vec
            if listener not in frozen_components and name in frozen_components:
                if name not in T["annotating_components"]:
                    logger.warning(Warnings.W086.format(name=name, listener=listener))
    return nlp


def init_nlp_student(
    config: Config, teacher: "Language", *, use_gpu: int = -1
) -> "Language":
    """Initialize student pipeline for distillation.

    config (Config): Student model configuration.
    teacher (Language): The teacher pipeline to distill from.
    use_gpu (int): Whether to train on GPU. Make sure to call require_gpu
        before calling this function.
    """
    raw_config = config
    config = raw_config.interpolate()
    set_seed_from_config(config)
    set_gpu_allocator_from_config(config, use_gpu)

    # Use original config here before it's resolved to functions
    sourced = get_sourced_components(config)
    nlp = load_model_from_config(raw_config, auto_fill=True)
    logger.info("Set up nlp object from config")
    config = nlp.config.interpolate()
    # Resolve all training-relevant sections using the filled nlp config
    T = registry.resolve(config["training"], schema=ConfigSchemaTraining)
    D = registry.resolve(config["distillation"], schema=ConfigSchemaDistill)
    dot_names = [T["dev_corpus"]]
    if not isinstance(D["corpus"], str):
        raise ConfigValidationError(
            desc=Errors.E897.format(field="distillation.corpus", type=type(D["corpus"]))
        )
    if not isinstance(T["dev_corpus"], str):
        raise ConfigValidationError(
            desc=Errors.E897.format(
                field="training.dev_corpus", type=type(T["dev_corpus"])
            )
        )
    (dev_corpus,) = resolve_dot_names(config, dot_names)
    optimizer = T["optimizer"]
    # Components that shouldn't be updated during training
    frozen_components = T["frozen_components"]
    # Sourced components that require resume_training
    resume_components = [p for p in sourced if p not in frozen_components]
    logger.info(f"Pipeline: {nlp.pipe_names}")
    if resume_components:
        with nlp.select_pipes(enable=resume_components):
            logger.info(f"Resuming training for: {resume_components}")
            nlp.resume_training(sgd=optimizer)
    # Make sure that listeners are defined before initializing further
    nlp._link_components()

    # Get teacher labels to initialize student with.
    student_to_teacher = D["student_to_teacher"]
    teacher_pipes = dict(teacher.pipeline)
    labels = {}
    for name, pipe in nlp.pipeline:
        # Copy teacher labels.
        teacher_pipe_name = (
            student_to_teacher[name] if name in student_to_teacher else name
        )
        teacher_pipe = teacher_pipes.get(teacher_pipe_name, None)
        if (
            teacher_pipe is not None
            and getattr(teacher_pipe, "label_data", None) is not None
        ):
            labels[name] = teacher_pipe.label_data  # type: ignore[attr-defined]

    with nlp.select_pipes(disable=[*frozen_components, *resume_components]):
        # Initialize on the dev corpus, since the distillation corpus does
        # usually not have labels. Since we copy the labels from the teacher
        # pipe, the dev data does not have to be exhaustive.
        if T["max_epochs"] == -1:
            sample_size = 100
            logger.debug(
                f"Due to streamed train corpus, using only first {sample_size} "
                f"examples for initialization. If necessary, provide all labels "
                f"in [initialize]. More info: https://spacy.io/api/cli#init_labels"
            )
            nlp.initialize(lambda: islice(dev_corpus(nlp), sample_size), sgd=optimizer)
        else:
            nlp.initialize(lambda: dev_corpus(nlp), sgd=optimizer, labels=labels)
        logger.info(f"Initialized pipeline components: {nlp.pipe_names}")
    # Detect components with listeners that are not frozen consistently
    for name, proc in nlp.pipeline:
        for listener in getattr(
            proc, "listening_components", []
        ):  # e.g. tok2vec/transformer
            # Don't warn about components not in the pipeline
            if listener not in nlp.pipe_names:
                continue
            if listener in frozen_components and name not in frozen_components:
                logger.warning(Warnings.W087.format(name=name, listener=listener))
            # We always check this regardless, in case user freezes tok2vec
            if listener not in frozen_components and name in frozen_components:
                if name not in T["annotating_components"]:
                    logger.warning(Warnings.W086.format(name=name, listener=listener))
    return nlp


def init_vocab(
    nlp: "Language",
    *,
    data: Optional[Path] = None,
    lookups: Optional[Lookups] = None,
    vectors: Optional[str] = None,
) -> None:
    if lookups:
        nlp.vocab.lookups = lookups
        logger.info("Added vocab lookups: %s", ", ".join(lookups.tables))
    data_path = ensure_path(data)
    if data_path is not None:
        lex_attrs = srsly.read_jsonl(data_path)
        for lexeme in nlp.vocab:
            lexeme.rank = OOV_RANK
        for attrs in lex_attrs:
            if "settings" in attrs:
                continue
            lexeme = nlp.vocab[attrs["orth"]]
            lexeme.set_attrs(**attrs)
        logger.info("Added %d lexical entries to the vocab", len(nlp.vocab))
    logger.info("Created vocabulary")
    if vectors is not None:
        load_vectors_into_model(nlp, vectors)
        logger.info("Added vectors: %s", vectors)
    # warn if source model vectors are not identical
    sourced_vectors_hashes = nlp.meta.pop("_sourced_vectors_hashes", {})
    if len(sourced_vectors_hashes) > 0:
        vectors_hash = hash(nlp.vocab.vectors.to_bytes(exclude=["strings"]))
        for sourced_component, sourced_vectors_hash in sourced_vectors_hashes.items():
            if vectors_hash != sourced_vectors_hash:
                warnings.warn(Warnings.W113.format(name=sourced_component))
    logger.info("Finished initializing nlp object")


def load_vectors_into_model(
    nlp: "Language", name: Union[str, Path], *, add_strings: bool = True
) -> None:
    """Load word vectors from an installed model or path into a model instance."""
    try:
        # Load with the same vocab, which automatically adds the vectors to
        # the current nlp object. Exclude lookups so they are not modified.
        exclude = ["lookups"]
        if not add_strings:
            exclude.append("strings")
        vectors_nlp = load_model(name, vocab=nlp.vocab, exclude=exclude)
    except ConfigValidationError as e:
        title = f"Config validation error for vectors {name}"
        desc = (
            "This typically means that there's a problem in the config.cfg included "
            "with the packaged vectors. Make sure that the vectors package you're "
            "loading is compatible with the current version of spaCy."
        )
        err = ConfigValidationError.from_error(e, title=title, desc=desc)
        raise err from None

    if (
        len(vectors_nlp.vocab.vectors.keys()) == 0
        and vectors_nlp.vocab.vectors.mode != VectorsMode.floret
    ) or (
        vectors_nlp.vocab.vectors.shape[0] == 0
        and vectors_nlp.vocab.vectors.mode == VectorsMode.floret
    ):
        logger.warning(Warnings.W112.format(name=name))

    for lex in nlp.vocab:
        lex.rank = nlp.vocab.vectors.key2row.get(lex.orth, OOV_RANK)  # type: ignore[attr-defined]


def init_tok2vec(
    nlp: "Language", pretrain_config: Dict[str, Any], init_config: Dict[str, Any]
) -> bool:
    # Load pretrained tok2vec weights - cf. CLI command 'pretrain'
    P = pretrain_config
    I = init_config
    weights_data = None
    init_tok2vec = ensure_path(I["init_tok2vec"])
    if init_tok2vec is not None:
        if not init_tok2vec.exists():
            err = f"can't find pretrained tok2vec: {init_tok2vec}"
            errors = [{"loc": ["initialize", "init_tok2vec"], "msg": err}]
            raise ConfigValidationError(config=nlp.config, errors=errors)
        with init_tok2vec.open("rb") as file_:
            weights_data = file_.read()
    if weights_data is not None:
        layer = get_tok2vec_ref(nlp, P)
        layer.from_bytes(weights_data)
        logger.info("Loaded pretrained weights from %s", init_tok2vec)
        return True
    return False


def convert_vectors(
    nlp: "Language",
    vectors_loc: Optional[Path],
    *,
    truncate: int,
    prune: int,
    mode: str = VectorsMode.default,
) -> None:
    vectors_loc = ensure_path(vectors_loc)
    if vectors_loc and vectors_loc.parts[-1].endswith(".npz"):
        nlp.vocab.vectors = Vectors(
            strings=nlp.vocab.strings, data=numpy.load(vectors_loc.open("rb"))
        )
        for lex in nlp.vocab:
            if lex.rank and lex.rank != OOV_RANK:
                nlp.vocab.vectors.add(lex.orth, row=lex.rank)  # type: ignore[attr-defined]
        nlp.vocab.deduplicate_vectors()
    else:
        if vectors_loc:
            logger.info("Reading vectors from %s", vectors_loc)
            vectors_data, vector_keys, floret_settings = read_vectors(
                vectors_loc,
                truncate,
                mode=mode,
            )
            logger.info("Loaded vectors from %s", vectors_loc)
        else:
            vectors_data, vector_keys = (None, None)
        if vector_keys is not None and mode != VectorsMode.floret:
            for word in vector_keys:
                if word not in nlp.vocab:
                    nlp.vocab[word]
        if vectors_data is not None:
            if mode == VectorsMode.floret:
                nlp.vocab.vectors = Vectors(
                    strings=nlp.vocab.strings,
                    data=vectors_data,
                    **floret_settings,
                )
            else:
                nlp.vocab.vectors = Vectors(
                    strings=nlp.vocab.strings, data=vectors_data, keys=vector_keys
                )
                nlp.vocab.deduplicate_vectors()
    if prune >= 1 and mode != VectorsMode.floret:
        nlp.vocab.prune_vectors(prune)


def read_vectors(
    vectors_loc: Path, truncate_vectors: int, *, mode: str = VectorsMode.default
):
    f = ensure_shape(vectors_loc)
    header_parts = next(f).split()
    shape = tuple(int(size) for size in header_parts[:2])
    floret_settings = {}
    if mode == VectorsMode.floret:
        if len(header_parts) != 8:
            raise ValueError(
                "Invalid header for floret vectors. "
                "Expected: bucket dim minn maxn hash_count hash_seed BOW EOW"
            )
        floret_settings = {
            "mode": "floret",
            "minn": int(header_parts[2]),
            "maxn": int(header_parts[3]),
            "hash_count": int(header_parts[4]),
            "hash_seed": int(header_parts[5]),
            "bow": header_parts[6],
            "eow": header_parts[7],
        }
        if truncate_vectors >= 1:
            raise ValueError(Errors.E860)
    else:
        assert len(header_parts) == 2
        if truncate_vectors >= 1:
            shape = (truncate_vectors, shape[1])
    vectors_data = numpy.zeros(shape=shape, dtype="f")
    vectors_keys = []
    for i, line in enumerate(tqdm.tqdm(f)):
        line = line.rstrip()
        pieces = line.rsplit(" ", vectors_data.shape[1])
        word = pieces.pop(0)
        if len(pieces) != vectors_data.shape[1]:
            raise ValueError(Errors.E094.format(line_num=i, loc=vectors_loc))
        vectors_data[i] = numpy.asarray(pieces, dtype="f")
        vectors_keys.append(word)
        if i == truncate_vectors - 1:
            break
    return vectors_data, vectors_keys, floret_settings


def open_file(loc: Union[str, Path]) -> IO:
    """Handle .gz, .tar.gz or unzipped files"""
    loc = ensure_path(loc)
    if tarfile.is_tarfile(str(loc)):
        return tarfile.open(str(loc), "r:gz")  # type: ignore[return-value]
    elif loc.parts[-1].endswith("gz"):
        return (line.decode("utf8") for line in gzip.open(str(loc), "r"))  # type: ignore[return-value]
    elif loc.parts[-1].endswith("zip"):
        zip_file = zipfile.ZipFile(str(loc))
        names = zip_file.namelist()
        file_ = zip_file.open(names[0])
        return (line.decode("utf8") for line in file_)  # type: ignore[return-value]
    else:
        return loc.open("r", encoding="utf8")


def ensure_shape(vectors_loc):
    """Ensure that the first line of the data is the vectors shape.
    If it's not, we read in the data and output the shape as the first result,
    so that the reader doesn't have to deal with the problem.
    """
    lines = open_file(vectors_loc)
    first_line = next(lines)
    try:
        shape = tuple(int(size) for size in first_line.split()[:2])
    except ValueError:
        shape = None
    if shape is not None:
        # All good, give the data
        yield first_line
        yield from lines
    else:
        # Figure out the shape, make it the first value, and then give the
        # rest of the data.
        width = len(first_line.split()) - 1
        length = 1
        for _ in lines:
            length += 1
        yield f"{length} {width}"
        # Reading the lines in again from file. This to avoid having to
        # store all the results in a list in memory
        lines2 = open_file(vectors_loc)
        yield from lines2
        lines2.close()
    lines.close()<|MERGE_RESOLUTION|>--- conflicted
+++ resolved
@@ -17,12 +17,8 @@
 from ..schemas import ConfigSchemaDistill, ConfigSchemaTraining
 from ..util import registry, load_model_from_config, resolve_dot_names, logger
 from ..util import load_model, ensure_path, get_sourced_components
-<<<<<<< HEAD
-from ..util import OOV_RANK
-=======
 from ..util import OOV_RANK, DEFAULT_OOV_PROB
 from ..util import set_gpu_allocator_from_config, set_seed_from_config
->>>>>>> 17c4a3d6
 
 if TYPE_CHECKING:
     from ..language import Language  # noqa: F401

--- conflicted
+++ resolved
@@ -119,14 +119,8 @@
     orig_token_dict = copy.deepcopy(token_dict)
     ndsv = orth_variants.get("single", [])
     ndpv = orth_variants.get("paired", [])
-<<<<<<< HEAD
-    logger.debug(f"Data augmentation: {len(ndsv)} single / {len(ndpv)} paired variants")
     words = token_dict.get("ORTH", [])
     tags = token_dict.get("TAG", [])
-=======
-    words = token_dict.get("words", [])
-    tags = token_dict.get("tags", [])
->>>>>>> 7946fd84
     # keep unmodified if words or tags are not defined
     if words and tags:
         if lower:
@@ -144,7 +138,7 @@
         punct_choices = [random.choice(x["variants"]) for x in ndpv]
         for word_idx in range(len(words)):
             for punct_idx in range(len(ndpv)):
-                if tags[word_idx] in ndpv[punct_idx]["TAG"] and words[
+                if tags[word_idx] in ndpv[punct_idx]["tags"] and words[
                     word_idx
                 ] in itertools.chain.from_iterable(ndpv[punct_idx]["variants"]):
                     # backup option: random left vs. right from pair

--- conflicted
+++ resolved
@@ -72,11 +72,7 @@
         and `end` should be character-offset integers denoting the slice into
         the original string.
     missing (str): The label used for missing values, e.g. if tokenization
-<<<<<<< HEAD
-        doesn't align with the entity offsets. Defaults to `"O"`.
-=======
         doesn’t align with the entity offsets. Defaults to "O".
->>>>>>> f4008bdb
     RETURNS (list): A list of unicode strings, describing the tags. Each tag
         string will be of the form either "", "O" or "{action}-{label}", where
         action is one of "B", "I", "L", "U". The missing label is used where the

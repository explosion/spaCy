from typing import Union, Iterable, Sequence, TypeVar, List, Callable, Iterator
from typing import Optional, Any
from functools import partial
import itertools
<<<<<<< HEAD
from thinc.schedules import Schedule, constant as constant_schedule
=======
from thinc.schedules import Schedule
>>>>>>> 6348a7a4

from ..util import registry, minibatch


<<<<<<< HEAD
Sizing = Union[Sequence[int], int, Schedule[int]]
=======
SizingSchedule = Union[Iterable[int], int, Schedule]
Sizing = Union[Iterable[int], int]
>>>>>>> 6348a7a4
ItemT = TypeVar("ItemT")
BatcherT = Callable[[Iterable[ItemT]], Iterable[List[ItemT]]]


@registry.batchers("spacy.batch_by_padded.v1")
def configure_minibatch_by_padded_size(
    *,
    size: SizingSchedule,
    buffer: int,
    discard_oversize: bool,
    get_length: Optional[Callable[[ItemT], int]] = None
) -> BatcherT:
    """Create a batcher that uses the `batch_by_padded_size` strategy.

    The padded size is defined as the maximum length of sequences within the
    batch multiplied by the number of sequences in the batch.

    size (int, Iterable[int] or Schedule): The largest padded size to batch sequences
        into. Can be a single integer, or a sequence, allowing for variable batch sizes.
    buffer (int): The number of sequences to accumulate before sorting by length.
        A larger buffer will result in more even sizing, but if the buffer is
        very large, the iteration order will be less random, which can result
        in suboptimal training.
    discard_oversize (bool): Whether to discard sequences that are by themselves
        longer than the largest padded batch size.
    get_length (Callable or None): Function to get the length of a sequence item.
        The `len` function is used by default.
    """
    # Avoid displacing optional values from the underlying function.
    optionals = {"get_length": get_length} if get_length is not None else {}
    return partial(
        minibatch_by_padded_size,
        size=_schedule_to_sizing(size),
        buffer=buffer,
        discard_oversize=discard_oversize,
        **optionals
    )


@registry.batchers("spacy.batch_by_words.v1")
def configure_minibatch_by_words(
    *,
    size: SizingSchedule,
    tolerance: float,
    discard_oversize: bool,
    get_length: Optional[Callable[[ItemT], int]] = None
) -> BatcherT:
    """Create a batcher that uses the "minibatch by words" strategy.

    size (int, Iterable[int] or Schedule): The target number of words per batch.
        Can be a single integer, or a sequence, allowing for variable batch sizes.
    tolerance (float): What percentage of the size to allow batches to exceed.
    discard_oversize (bool): Whether to discard sequences that by themselves
        exceed the tolerated size.
    get_length (Callable or None): Function to get the length of a sequence
        item. The `len` function is used by default.
    """
    optionals = {"get_length": get_length} if get_length is not None else {}
    return partial(
        minibatch_by_words,
        size=_schedule_to_sizing(size),
        tolerance=tolerance,
        discard_oversize=discard_oversize,
        **optionals
    )


@registry.batchers("spacy.batch_by_sequence.v1")
def configure_minibatch(
    size: SizingSchedule, get_length: Optional[Callable[[ItemT], int]] = None
) -> BatcherT:
    """Create a batcher that creates batches of the specified size.

    size (int, Iterable[int] or Schedule): The target number of items per batch.
        Can be a single integer, or a sequence, allowing for variable batch sizes.
    """
    optionals = {"get_length": get_length} if get_length is not None else {}
    return partial(minibatch, size=_schedule_to_sizing(size), **optionals)


def minibatch_by_padded_size(
    seqs: Iterable[ItemT],
    size: Sizing,
    buffer: int = 256,
    discard_oversize: bool = False,
    get_length: Callable = len,
) -> Iterable[List[ItemT]]:
    """Minibatch a sequence by the size of padded batches that would result,
    with sequences binned by length within a window.

    The padded size is defined as the maximum length of sequences within the
    batch multiplied by the number of sequences in the batch.

    size (int or Iterable[int]): The largest padded size to batch sequences into.
    buffer (int): The number of sequences to accumulate before sorting by length.
        A larger buffer will result in more even sizing, but if the buffer is
        very large, the iteration order will be less random, which can result
        in suboptimal training.
    discard_oversize (bool): Whether to discard sequences that are by themselves
        longer than the largest padded batch size.
    get_length (Callable or None): Function to get the length of a sequence item.
        The `len` function is used by default.
    """
    if isinstance(size, int):
<<<<<<< HEAD
        size_ = constant_schedule(size)
=======
        size_: Iterator[int] = itertools.repeat(size)
>>>>>>> 6348a7a4
    else:
        assert isinstance(size, Schedule)
        size_ = size
    for step, outer_batch in enumerate(minibatch(seqs, size=buffer)):
        outer_batch = list(outer_batch)
        target_size = size_(step)
        for indices in _batch_by_length(outer_batch, target_size, get_length):
            subbatch = [outer_batch[i] for i in indices]
            padded_size = max(len(seq) for seq in subbatch) * len(subbatch)
            if discard_oversize and padded_size >= target_size:
                pass
            else:
                yield subbatch


def minibatch_by_words(
    seqs: Iterable[ItemT],
    size: Sizing,
    tolerance=0.2,
    discard_oversize=False,
    get_length=len,
) -> Iterable[List[ItemT]]:
    """Create minibatches of roughly a given number of words. If any examples
    are longer than the specified batch length, they will appear in a batch by
    themselves, or be discarded if discard_oversize=True.

    seqs (Iterable[Sequence]): The sequences to minibatch.
    size (int or Iterable[int]): The target number of words per batch.
        Can be a single integer, or a sequence, allowing for variable batch sizes.
    tolerance (float): What percentage of the size to allow batches to exceed.
    discard_oversize (bool): Whether to discard sequences that by themselves
        exceed the tolerated size.
    get_length (Callable or None): Function to get the length of a sequence
        item. The `len` function is used by default.
    """
    if isinstance(size, int):
<<<<<<< HEAD
        size_ = constant_schedule(size)
=======
        size_: Iterator[int] = itertools.repeat(size)
>>>>>>> 6348a7a4
    else:
        assert isinstance(size, Schedule)
        size_ = size
    step = 0
    target_size = size_(step)
    tol_size = target_size * tolerance
    batch = []
    overflow = []
    batch_size = 0
    overflow_size = 0
    for seq in seqs:
        n_words = get_length(seq)
        # if the current example exceeds the maximum batch size, it is returned separately
        # but only if discard_oversize=False.
        if n_words > target_size + tol_size:
            if not discard_oversize:
                yield [seq]
        # add the example to the current batch if there's no overflow yet and it still fits
        elif overflow_size == 0 and (batch_size + n_words) <= target_size:
            batch.append(seq)
            batch_size += n_words
        # add the example to the overflow buffer if it fits in the tolerance margin
        elif (batch_size + overflow_size + n_words) <= (target_size + tol_size):
            overflow.append(seq)
            overflow_size += n_words
        # yield the previous batch and start a new one. The new one gets the overflow examples.
        else:
            if batch:
                yield batch
            step += 1
            target_size = size_(step)
            tol_size = target_size * tolerance
            batch = overflow
            batch_size = overflow_size
            overflow = []
            overflow_size = 0
            # this example still fits
            if (batch_size + n_words) <= target_size:
                batch.append(seq)
                batch_size += n_words
            # this example fits in overflow
            elif (batch_size + n_words) <= (target_size + tol_size):
                overflow.append(seq)
                overflow_size += n_words
            # this example does not fit with the previous overflow: start another new batch
            else:
                if batch:
                    yield batch
                step += 1
                target_size = size_(step)
                tol_size = target_size * tolerance
                batch = [seq]
                batch_size = n_words
    batch.extend(overflow)
    if batch:
        yield batch


def _batch_by_length(
    seqs: Sequence[Any], max_words: int, get_length=len
) -> List[List[Any]]:
    """Given a list of sequences, return a batched list of indices into the
    list, where the batches are grouped by length, in descending order.

    Batches may be at most max_words in size, defined as max sequence length * size.
    """
    # Use negative index so we can get sort by position ascending.
    lengths_indices = [(get_length(seq), i) for i, seq in enumerate(seqs)]
    lengths_indices.sort()
    batches = []
    batch: List[int] = []
    for length, i in lengths_indices:
        if not batch:
            batch.append(i)
        elif length * (len(batch) + 1) <= max_words:
            batch.append(i)
        else:
            batches.append(batch)
            batch = [i]
    if batch:
        batches.append(batch)
    # Check lengths match
    assert sum(len(b) for b in batches) == len(seqs)
    batches = [list(sorted(batch)) for batch in batches]
    batches.reverse()
    return batches


def _schedule_to_sizing(size: SizingSchedule) -> Sizing:
    if isinstance(size, Schedule):
        return size.to_generator()
    return size<|MERGE_RESOLUTION|>--- conflicted
+++ resolved
@@ -2,21 +2,13 @@
 from typing import Optional, Any
 from functools import partial
 import itertools
-<<<<<<< HEAD
-from thinc.schedules import Schedule, constant as constant_schedule
-=======
 from thinc.schedules import Schedule
->>>>>>> 6348a7a4
 
 from ..util import registry, minibatch
 
 
-<<<<<<< HEAD
-Sizing = Union[Sequence[int], int, Schedule[int]]
-=======
 SizingSchedule = Union[Iterable[int], int, Schedule]
 Sizing = Union[Iterable[int], int]
->>>>>>> 6348a7a4
 ItemT = TypeVar("ItemT")
 BatcherT = Callable[[Iterable[ItemT]], Iterable[List[ItemT]]]
 
@@ -121,17 +113,12 @@
         The `len` function is used by default.
     """
     if isinstance(size, int):
-<<<<<<< HEAD
-        size_ = constant_schedule(size)
-=======
         size_: Iterator[int] = itertools.repeat(size)
->>>>>>> 6348a7a4
     else:
-        assert isinstance(size, Schedule)
-        size_ = size
-    for step, outer_batch in enumerate(minibatch(seqs, size=buffer)):
+        size_ = iter(size)
+    for outer_batch in minibatch(seqs, size=buffer):
         outer_batch = list(outer_batch)
-        target_size = size_(step)
+        target_size = next(size_)
         for indices in _batch_by_length(outer_batch, target_size, get_length):
             subbatch = [outer_batch[i] for i in indices]
             padded_size = max(len(seq) for seq in subbatch) * len(subbatch)
@@ -162,16 +149,10 @@
         item. The `len` function is used by default.
     """
     if isinstance(size, int):
-<<<<<<< HEAD
-        size_ = constant_schedule(size)
-=======
         size_: Iterator[int] = itertools.repeat(size)
->>>>>>> 6348a7a4
     else:
-        assert isinstance(size, Schedule)
-        size_ = size
-    step = 0
-    target_size = size_(step)
+        size_ = iter(size)
+    target_size = next(size_)
     tol_size = target_size * tolerance
     batch = []
     overflow = []
@@ -196,8 +177,7 @@
         else:
             if batch:
                 yield batch
-            step += 1
-            target_size = size_(step)
+            target_size = next(size_)
             tol_size = target_size * tolerance
             batch = overflow
             batch_size = overflow_size
@@ -215,8 +195,7 @@
             else:
                 if batch:
                     yield batch
-                step += 1
-                target_size = size_(step)
+                target_size = next(size_)
                 tol_size = target_size * tolerance
                 batch = [seq]
                 batch_size = n_words

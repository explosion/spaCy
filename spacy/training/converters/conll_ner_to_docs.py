from wasabi import Printer

from .. import tags_to_entities
from ...training import iob_to_biluo
from ...tokens import Doc, Span
<<<<<<< HEAD
from ...util import load_model
from ...errors import Errors
=======
from ...errors import Errors
from ...util import load_model, get_lang_class
>>>>>>> e3acad62


def conll_ner_to_docs(
    input_data, n_sents=10, seg_sents=False, model=None, no_print=False, **kwargs
):
    """
    Convert files in the CoNLL-2003 NER format and similar
    whitespace-separated columns into Doc objects.

    The first column is the tokens, the final column is the IOB tags. If an
    additional second column is present, the second column is the tags.

    Sentences are separated with whitespace and documents can be separated
    using the line "-DOCSTART- -X- O O".

    Sample format:

    -DOCSTART- -X- O O

    I O
    like O
    London B-GPE
    and O
    New B-GPE
    York I-GPE
    City I-GPE
    . O

    """
    msg = Printer(no_print=no_print)
    doc_delimiter = "-DOCSTART- -X- O O"
    # check for existing delimiters, which should be preserved
    if "\n\n" in input_data and seg_sents:
        msg.warn(
            "Sentence boundaries found, automatic sentence segmentation with "
            "`-s` disabled."
        )
        seg_sents = False
    if doc_delimiter in input_data and n_sents:
        msg.warn(
            "Document delimiters found, automatic document segmentation with "
            "`-n` disabled."
        )
        n_sents = 0
    # do document segmentation with existing sentences
    if "\n\n" in input_data and doc_delimiter not in input_data and n_sents:
        n_sents_info(msg, n_sents)
        input_data = segment_docs(input_data, n_sents, doc_delimiter)
    # do sentence segmentation with existing documents
    if "\n\n" not in input_data and doc_delimiter in input_data and seg_sents:
        input_data = segment_sents_and_docs(input_data, 0, "", model=model, msg=msg)
    # do both sentence segmentation and document segmentation according
    # to options
    if "\n\n" not in input_data and doc_delimiter not in input_data:
        # sentence segmentation required for document segmentation
        if n_sents > 0 and not seg_sents:
            msg.warn(
                f"No sentence boundaries found to use with option `-n {n_sents}`. "
                f"Use `-s` to automatically segment sentences or `-n 0` "
                f"to disable."
            )
        else:
            n_sents_info(msg, n_sents)
            input_data = segment_sents_and_docs(
                input_data, n_sents, doc_delimiter, model=model, msg=msg
            )
    # provide warnings for problematic data
    if "\n\n" not in input_data:
        msg.warn(
            "No sentence boundaries found. Use `-s` to automatically segment "
            "sentences."
        )
    if doc_delimiter not in input_data:
        msg.warn(
            "No document delimiters found. Use `-n` to automatically group "
            "sentences into documents."
        )

    if model:
        nlp = load_model(model)
    else:
        nlp = get_lang_class("xx")()
    output_docs = []
    for conll_doc in input_data.strip().split(doc_delimiter):
        conll_doc = conll_doc.strip()
        if not conll_doc:
            continue
        words = []
        sent_starts = []
        pos_tags = []
        biluo_tags = []
        for conll_sent in conll_doc.split("\n\n"):
            conll_sent = conll_sent.strip()
            if not conll_sent:
                continue
            lines = [line.strip() for line in conll_sent.split("\n") if line.strip()]
            cols = list(zip(*[line.split() for line in lines]))
            if len(cols) < 2:
                raise ValueError(Errors.E093)
            length = len(cols[0])
            words.extend(cols[0])
            sent_starts.extend([True] + [False] * (length - 1))
            biluo_tags.extend(iob_to_biluo(cols[-1]))
            pos_tags.extend(cols[1] if len(cols) > 2 else ["-"] * length)

        doc = Doc(nlp.vocab, words=words)
        for i, token in enumerate(doc):
            token.tag_ = pos_tags[i]
            token.is_sent_start = sent_starts[i]
        entities = tags_to_entities(biluo_tags)
        doc.ents = [Span(doc, start=s, end=e + 1, label=L) for L, s, e in entities]
        output_docs.append(doc)
    return output_docs


def segment_sents_and_docs(doc, n_sents, doc_delimiter, model=None, msg=None):
    sentencizer = None
    if model:
        nlp = load_model(model)
        if "parser" in nlp.pipe_names:
            msg.info(f"Segmenting sentences with parser from model '{model}'.")
            sentencizer = nlp.get_pipe("parser")
    if not sentencizer:
        msg.info(
            "Segmenting sentences with sentencizer. (Use `-b model` for "
            "improved parser-based sentence segmentation.)"
        )
        nlp = get_lang_class("xx")()
        sentencizer = nlp.create_pipe("sentencizer")
    lines = doc.strip().split("\n")
    words = [line.strip().split()[0] for line in lines]
    nlpdoc = Doc(nlp.vocab, words=words)
    sentencizer(nlpdoc)
    lines_with_segs = []
    sent_count = 0
    for i, token in enumerate(nlpdoc):
        if token.is_sent_start:
            if n_sents and sent_count % n_sents == 0:
                lines_with_segs.append(doc_delimiter)
            lines_with_segs.append("")
            sent_count += 1
        lines_with_segs.append(lines[i])
    return "\n".join(lines_with_segs)


def segment_docs(input_data, n_sents, doc_delimiter):
    sent_delimiter = "\n\n"
    sents = input_data.split(sent_delimiter)
    docs = [sents[i : i + n_sents] for i in range(0, len(sents), n_sents)]
    input_data = ""
    for doc in docs:
        input_data += sent_delimiter + doc_delimiter
        input_data += sent_delimiter.join(doc)
    return input_data


def n_sents_info(msg, n_sents):
    msg.info(f"Grouping every {n_sents} sentences into a document.")
    if n_sents == 1:
        msg.warn(
            "To generate better training data, you may want to group "
            "sentences into documents with `-n 10`."
        )<|MERGE_RESOLUTION|>--- conflicted
+++ resolved
@@ -3,13 +3,8 @@
 from .. import tags_to_entities
 from ...training import iob_to_biluo
 from ...tokens import Doc, Span
-<<<<<<< HEAD
-from ...util import load_model
-from ...errors import Errors
-=======
 from ...errors import Errors
 from ...util import load_model, get_lang_class
->>>>>>> e3acad62
 
 
 def conll_ner_to_docs(
@@ -108,7 +103,7 @@
             lines = [line.strip() for line in conll_sent.split("\n") if line.strip()]
             cols = list(zip(*[line.split() for line in lines]))
             if len(cols) < 2:
-                raise ValueError(Errors.E093)
+                raise ValueError(Errors.E903)
             length = len(cols[0])
             words.extend(cols[0])
             sent_starts.extend([True] + [False] * (length - 1))

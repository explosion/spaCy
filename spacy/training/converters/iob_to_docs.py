from wasabi import Printer

from .conll_ner_to_docs import n_sents_info
from ...vocab import Vocab
from ...training import iob_to_biluo, tags_to_entities
from ...tokens import Doc, Span
from ...errors import Errors
from ...util import minibatch
from ...errors import Errors


def iob_to_docs(input_data, n_sents=10, no_print=False, *args, **kwargs):
    """
    Convert IOB files with one sentence per line and tags separated with '|'
    into Doc objects so they can be saved. IOB and IOB2 are accepted.

    Sample formats:

    I|O like|O London|I-GPE and|O New|B-GPE York|I-GPE City|I-GPE .|O
    I|O like|O London|B-GPE and|O New|B-GPE York|I-GPE City|I-GPE .|O
    I|PRP|O like|VBP|O London|NNP|I-GPE and|CC|O New|NNP|B-GPE York|NNP|I-GPE City|NNP|I-GPE .|.|O
    I|PRP|O like|VBP|O London|NNP|B-GPE and|CC|O New|NNP|B-GPE York|NNP|I-GPE City|NNP|I-GPE .|.|O
    """
    vocab = Vocab()  # need vocab to make a minimal Doc
    msg = Printer(no_print=no_print)
    if n_sents > 0:
        n_sents_info(msg, n_sents)
    docs = read_iob(input_data.split("\n"), vocab, n_sents)
    return docs


def read_iob(raw_sents, vocab, n_sents):
    docs = []
    for group in minibatch(raw_sents, size=n_sents):
        tokens = []
        words = []
        tags = []
        iob = []
        sent_starts = []
        for line in group:
            if not line.strip():
                continue
            sent_tokens = [t.split("|") for t in line.split()]
            if len(sent_tokens[0]) == 3:
                sent_words, sent_tags, sent_iob = zip(*sent_tokens)
            elif len(sent_tokens[0]) == 2:
                sent_words, sent_iob = zip(*sent_tokens)
                sent_tags = ["-"] * len(sent_words)
            else:
<<<<<<< HEAD
                raise ValueError(Errors.E902)
=======
                raise ValueError(Errors.E092)
>>>>>>> e3acad62
            words.extend(sent_words)
            tags.extend(sent_tags)
            iob.extend(sent_iob)
            tokens.extend(sent_tokens)
            sent_starts.append(True)
            sent_starts.extend([False for _ in sent_words[1:]])
        doc = Doc(vocab, words=words)
        for i, tag in enumerate(tags):
            doc[i].tag_ = tag
        for i, sent_start in enumerate(sent_starts):
            doc[i].is_sent_start = sent_start
        biluo = iob_to_biluo(iob)
        entities = tags_to_entities(biluo)
        doc.ents = [Span(doc, start=s, end=e + 1, label=L) for (L, s, e) in entities]
        docs.append(doc)
    return docs<|MERGE_RESOLUTION|>--- conflicted
+++ resolved
@@ -6,7 +6,6 @@
 from ...tokens import Doc, Span
 from ...errors import Errors
 from ...util import minibatch
-from ...errors import Errors
 
 
 def iob_to_docs(input_data, n_sents=10, no_print=False, *args, **kwargs):
@@ -47,11 +46,7 @@
                 sent_words, sent_iob = zip(*sent_tokens)
                 sent_tags = ["-"] * len(sent_words)
             else:
-<<<<<<< HEAD
                 raise ValueError(Errors.E902)
-=======
-                raise ValueError(Errors.E092)
->>>>>>> e3acad62
             words.extend(sent_words)
             tags.extend(sent_tags)
             iob.extend(sent_iob)

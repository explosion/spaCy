<<<<<<< HEAD
from typing import TYPE_CHECKING, Callable, Iterable, List, Optional, Union
import random
import warnings
from pathlib import Path
=======
import random
import warnings
from pathlib import Path
from typing import TYPE_CHECKING, Callable, Iterable, Iterator, List, Optional, Union
>>>>>>> 6fc153a2

import srsly

from .. import util
<<<<<<< HEAD
from ..compat import Protocol
=======
>>>>>>> 6fc153a2
from ..errors import Errors, Warnings
from ..tokens import Doc, DocBin
from ..vocab import Vocab
from .augment import dont_augment
from .example import Example

if TYPE_CHECKING:
    # This lets us add type hints for mypy etc. without causing circular imports
    from ..language import Language  # noqa: F401

FILE_TYPE = ".spacy"


class ReaderProtocol(Protocol):
    def __call__(self, nlp: "Language") -> Iterable[Example]:
        pass


@util.registry.readers("spacy.Corpus.v1")
def create_docbin_reader(
    path: Optional[Path],
    gold_preproc: bool,
    max_length: int = 0,
    limit: int = 0,
    augmenter: Optional[Callable] = None,
) -> ReaderProtocol:
    if path is None:
        raise ValueError(Errors.E913)
    util.logger.debug("Loading corpus from path: %s", path)
    return Corpus(
        path,
        gold_preproc=gold_preproc,
        max_length=max_length,
        limit=limit,
        augmenter=augmenter,
    )


@util.registry.readers("spacy.JsonlCorpus.v1")
def create_jsonl_reader(
    path: Optional[Union[str, Path]],
    min_length: int = 0,
    max_length: int = 0,
    limit: int = 0,
) -> ReaderProtocol:
    return JsonlCorpus(path, min_length=min_length, max_length=max_length, limit=limit)


@util.registry.readers("spacy.read_labels.v1")
def read_labels(path: Path, *, require: bool = False):
    # I decided not to give this a generic name, because I don't want people to
    # use it for arbitrary stuff, as I want this require arg with default False.
    if not require and not path.exists():
        return None
    return srsly.read_json(path)


@util.registry.readers("spacy.PlainTextCorpus.v1")
def create_plain_text_reader(
    path: Optional[Path],
    min_length: int = 0,
    max_length: int = 0,
) -> ReaderProtocol:
    """Iterate Example objects from a file or directory of plain text
    UTF-8 files with one line per doc.

    path (Path): The directory or filename to read from.
    min_length (int): Minimum document length (in tokens). Shorter documents
        will be skipped. Defaults to 0, which indicates no limit.
    max_length (int): Maximum document length (in tokens). Longer documents will
        be skipped. Defaults to 0, which indicates no limit.

    DOCS: https://spacy.io/api/corpus#plaintextcorpus
    """
    if path is None:
        raise ValueError(Errors.E913)
    return PlainTextCorpus(path, min_length=min_length, max_length=max_length)


def walk_corpus(path: Union[str, Path], file_type) -> List[Path]:
    path = util.ensure_path(path)
    if not path.is_dir() and path.parts[-1].endswith(file_type):
        return [path]
    orig_path = path
    paths = [path]
    locs = []
    seen = set()
    for path in paths:
        if str(path) in seen:
            continue
        seen.add(str(path))
        if path.parts and path.parts[-1].startswith("."):
            continue
        elif path.is_dir():
            paths.extend(path.iterdir())
        elif path.parts[-1].endswith(file_type):
            locs.append(path)
    if len(locs) == 0:
        warnings.warn(Warnings.W090.format(path=orig_path, format=file_type))
    # It's good to sort these, in case the ordering messes up a cache.
    locs.sort()
    return locs


class Corpus:
    """Iterate Example objects from a file or directory of DocBin (.spacy)
    formatted data files.

    path (Path): The directory or filename to read from.
    gold_preproc (bool): Whether to set up the Example object with gold-standard
        sentences and tokens for the predictions. Gold preprocessing helps
        the annotations align to the tokenization, and may result in sequences
        of more consistent length. However, it may reduce run-time accuracy due
        to train/test skew. Defaults to False.
    max_length (int): Maximum document length. Longer documents will be
        split into sentences, if sentence boundaries are available. Defaults to
        0, which indicates no limit.
    limit (int): Limit corpus to a subset of examples, e.g. for debugging.
        Defaults to 0, which indicates no limit.
    augment (Callable[Example, Iterable[Example]]): Optional data augmentation
        function, to extrapolate additional examples from your annotations.
    shuffle (bool): Whether to shuffle the examples.

    DOCS: https://spacy.io/api/corpus
    """

    def __init__(
        self,
        path: Union[str, Path],
        *,
        limit: int = 0,
        gold_preproc: bool = False,
        max_length: int = 0,
        augmenter: Optional[Callable] = None,
        shuffle: bool = False,
    ) -> None:
        self.path = util.ensure_path(path)
        self.gold_preproc = gold_preproc
        self.max_length = max_length
        self.limit = limit
        self.augmenter = augmenter if augmenter is not None else dont_augment
        self.shuffle = shuffle

    def __call__(self, nlp: "Language") -> Iterable[Example]:
        """Yield examples from the data.

        nlp (Language): The current nlp object.
        YIELDS (Example): The examples.

        DOCS: https://spacy.io/api/corpus#call
        """
        ref_docs = self.read_docbin(nlp.vocab, walk_corpus(self.path, FILE_TYPE))
        if self.shuffle:
            ref_docs = list(ref_docs)  # type: ignore
            random.shuffle(ref_docs)  # type: ignore

        if self.gold_preproc:
            examples = self.make_examples_gold_preproc(nlp, ref_docs)
        else:
            examples = self.make_examples(nlp, ref_docs)
        for real_eg in examples:
            for augmented_eg in self.augmenter(nlp, real_eg):  # type: ignore[operator]
                yield augmented_eg

    def _make_example(
        self, nlp: "Language", reference: Doc, gold_preproc: bool
    ) -> Example:
        if gold_preproc or reference.has_unknown_spaces:
            return Example(
                Doc(
                    nlp.vocab,
                    words=[word.text for word in reference],
                    spaces=[bool(word.whitespace_) for word in reference],
                ),
                reference,
            )
        else:
            return Example(nlp.make_doc(reference.text), reference)

    def make_examples(
        self, nlp: "Language", reference_docs: Iterable[Doc]
    ) -> Iterable[Example]:
        for reference in reference_docs:
            if len(reference) == 0:
                continue
            elif self.max_length == 0 or len(reference) < self.max_length:
                yield self._make_example(nlp, reference, False)
            elif reference.has_annotation("SENT_START"):
                for ref_sent in reference.sents:
                    if len(ref_sent) == 0:
                        continue
                    elif self.max_length == 0 or len(ref_sent) < self.max_length:
                        yield self._make_example(nlp, ref_sent.as_doc(), False)

    def make_examples_gold_preproc(
        self, nlp: "Language", reference_docs: Iterable[Doc]
    ) -> Iterable[Example]:
        for reference in reference_docs:
            if reference.has_annotation("SENT_START"):
                ref_sents = [sent.as_doc() for sent in reference.sents]
            else:
                ref_sents = [reference]
            for ref_sent in ref_sents:
                eg = self._make_example(nlp, ref_sent, True)
                if len(eg.x):
                    yield eg

    def read_docbin(
        self, vocab: Vocab, locs: Iterable[Union[str, Path]]
    ) -> Iterable[Doc]:
        """Yield training examples as example dicts"""
        i = 0
        for loc in locs:
            loc = util.ensure_path(loc)
            if loc.parts[-1].endswith(FILE_TYPE):  # type: ignore[union-attr]
                doc_bin = DocBin().from_disk(loc)
                docs = doc_bin.get_docs(vocab)
                for doc in docs:
                    if len(doc):
                        yield doc
                        i += 1
                        if self.limit >= 1 and i >= self.limit:
                            break


class JsonlCorpus:
    """Iterate Example objects from a file or directory of jsonl
    formatted raw text files.

    path (Path): The directory or filename to read from.
    min_length (int): Minimum document length (in tokens). Shorter documents
        will be skipped. Defaults to 0, which indicates no limit.

    max_length (int): Maximum document length (in tokens). Longer documents will
        be skipped. Defaults to 0, which indicates no limit.
    limit (int): Limit corpus to a subset of examples, e.g. for debugging.
        Defaults to 0, which indicates no limit.

    DOCS: https://spacy.io/api/corpus#jsonlcorpus
    """

    file_type = "jsonl"

    def __init__(
        self,
        path: Optional[Union[str, Path]],
        *,
        limit: int = 0,
        min_length: int = 0,
        max_length: int = 0,
    ) -> None:
        self.path = util.ensure_path(path)
        self.min_length = min_length
        self.max_length = max_length
        self.limit = limit

    def __call__(self, nlp: "Language") -> Iterable[Example]:
        """Yield examples from the data.

        nlp (Language): The current nlp object.
        YIELDS (Example): The example objects.

        DOCS: https://spacy.io/api/corpus#jsonlcorpus-call
        """
        for loc in walk_corpus(self.path, ".jsonl"):
            records = srsly.read_jsonl(loc)
            for record in records:
                doc = nlp.make_doc(record["text"])
                if self.min_length >= 1 and len(doc) < self.min_length:
                    continue
                elif self.max_length >= 1 and len(doc) >= self.max_length:
                    continue
                else:
                    words = [w.text for w in doc]
                    spaces = [bool(w.whitespace_) for w in doc]
                    # We don't *need* an example here, but it seems nice to
                    # make it match the Corpus signature.
                    yield Example(doc, Doc(nlp.vocab, words=words, spaces=spaces))


class PlainTextCorpus:
    """Iterate Example objects from a file or directory of plain text
    UTF-8 files with one line per doc.

    path (Path): The directory or filename to read from.
    min_length (int): Minimum document length (in tokens). Shorter documents
        will be skipped. Defaults to 0, which indicates no limit.
    max_length (int): Maximum document length (in tokens). Longer documents will
        be skipped. Defaults to 0, which indicates no limit.

    DOCS: https://spacy.io/api/corpus#plaintextcorpus
    """

    file_type = "txt"

    def __init__(
        self,
        path: Optional[Union[str, Path]],
        *,
        min_length: int = 0,
        max_length: int = 0,
    ) -> None:
        self.path = util.ensure_path(path)
        self.min_length = min_length
        self.max_length = max_length

    def __call__(self, nlp: "Language") -> Iterable[Example]:
        """Yield examples from the data.

        nlp (Language): The current nlp object.
        YIELDS (Example): The example objects.

        DOCS: https://spacy.io/api/corpus#plaintextcorpus-call
        """
        for loc in walk_corpus(self.path, ".txt"):
            with open(loc, encoding="utf-8") as f:
                for text in f:
                    text = text.rstrip("\r\n")
                    if len(text):
                        doc = nlp.make_doc(text)
                        if self.min_length >= 1 and len(doc) < self.min_length:
                            continue
                        elif self.max_length >= 1 and len(doc) > self.max_length:
                            continue
                        # We don't *need* an example here, but it seems nice to
                        # make it match the Corpus signature.
                        yield Example(doc, doc.copy())<|MERGE_RESOLUTION|>--- conflicted
+++ resolved
@@ -1,22 +1,12 @@
-<<<<<<< HEAD
-from typing import TYPE_CHECKING, Callable, Iterable, List, Optional, Union
-import random
-import warnings
-from pathlib import Path
-=======
 import random
 import warnings
 from pathlib import Path
 from typing import TYPE_CHECKING, Callable, Iterable, Iterator, List, Optional, Union
->>>>>>> 6fc153a2
 
 import srsly
 
 from .. import util
-<<<<<<< HEAD
 from ..compat import Protocol
-=======
->>>>>>> 6fc153a2
 from ..errors import Errors, Warnings
 from ..tokens import Doc, DocBin
 from ..vocab import Vocab

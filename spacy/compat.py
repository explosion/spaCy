# coding: utf8
from __future__ import unicode_literals

import os
import sys
import ujson
import itertools
import locale
import os

from thinc.neural.util import copy_array

try:
    import cPickle as pickle
except ImportError:
    import pickle

try:
    import copy_reg
except ImportError:
    import copyreg as copy_reg

try:
    from cupy.cuda.stream import Stream as CudaStream
except ImportError:
    CudaStream = None

try:
    import cupy
except ImportError:
    cupy = None

try:
    from thinc.neural.optimizers import Optimizer
except ImportError:
    from thinc.neural.optimizers import Adam as Optimizer

pickle = pickle
copy_reg = copy_reg
CudaStream = CudaStream
cupy = cupy
copy_array = copy_array
izip = getattr(itertools, "izip", zip)

is_windows = sys.platform.startswith("win")
is_linux = sys.platform.startswith("linux")
is_osx = sys.platform == "darwin"

# See: https://github.com/benjaminp/six/blob/master/six.py
is_python2 = sys.version_info[0] == 2
is_python3 = sys.version_info[0] == 3
is_python_pre_3_5 = is_python2 or (is_python3 and sys.version_info[1] < 5)

if is_python2:
    bytes_ = str
    unicode_ = unicode  # noqa: F821
    basestring_ = basestring  # noqa: F821
    input_ = raw_input  # noqa: F821
<<<<<<< HEAD
    json_dumps = lambda data, indent=2: ujson.dumps(
        data, indent=indent, escape_forward_slashes=False
=======
    json_dumps = lambda data: ujson.dumps(
        data, indent=2, escape_forward_slashes=False
>>>>>>> 00566949
    ).decode("utf8")
    path2str = lambda path: str(path).decode("utf8")

elif is_python3:
    bytes_ = bytes
    unicode_ = str
    basestring_ = str
    input_ = input
    json_dumps = lambda data, indent=2: ujson.dumps(
        data, indent=indent, escape_forward_slashes=False
    )
    path2str = lambda path: str(path)


def b_to_str(b_str):
    if is_python2:
        return b_str
    # important: if no encoding is set, string becomes "b'...'"
    return str(b_str, encoding="utf8")


def getattr_(obj, name, *default):
    if is_python3 and isinstance(name, bytes):
        name = name.decode("utf8")
    return getattr(obj, name, *default)


def symlink_to(orig, dest):
    if is_windows:
        import subprocess

        subprocess.call(["mklink", "/d", path2str(orig), path2str(dest)], shell=True)
    else:
        orig.symlink_to(dest)


def symlink_remove(link):
    # https://stackoverflow.com/q/26554135/6400719
    if os.path.isdir(path2str(link)) and is_windows:
        # this should only be on Py2.7 and windows
        os.rmdir(path2str(link))
    else:
        os.unlink(path2str(link))


def is_config(python2=None, python3=None, windows=None, linux=None, osx=None):
    return (
        python2 in (None, is_python2)
        and python3 in (None, is_python3)
        and windows in (None, is_windows)
        and linux in (None, is_linux)
        and osx in (None, is_osx)
    )


def normalize_string_keys(old):
    """Given a dictionary, make sure keys are unicode strings, not bytes."""
    new = {}
    for key, value in old.items():
        if isinstance(key, bytes_):
            new[key.decode("utf8")] = value
        else:
            new[key] = value
    return new


def import_file(name, loc):
    loc = str(loc)
    if is_python_pre_3_5:
        import imp

        return imp.load_source(name, loc)
    else:
        import importlib.util

        spec = importlib.util.spec_from_file_location(name, str(loc))
        module = importlib.util.module_from_spec(spec)
        spec.loader.exec_module(module)
        return module


def locale_escape(string, errors="replace"):
    """
    Mangle non-supported characters, for savages with ascii terminals.
    """
    encoding = locale.getpreferredencoding()
    string = string.encode(encoding, errors).decode("utf8")
    return string<|MERGE_RESOLUTION|>--- conflicted
+++ resolved
@@ -56,13 +56,8 @@
     unicode_ = unicode  # noqa: F821
     basestring_ = basestring  # noqa: F821
     input_ = raw_input  # noqa: F821
-<<<<<<< HEAD
     json_dumps = lambda data, indent=2: ujson.dumps(
         data, indent=indent, escape_forward_slashes=False
-=======
-    json_dumps = lambda data: ujson.dumps(
-        data, indent=2, escape_forward_slashes=False
->>>>>>> 00566949
     ).decode("utf8")
     path2str = lambda path: str(path).decode("utf8")
 

--- conflicted
+++ resolved
@@ -1,32 +1,16 @@
-<<<<<<< HEAD
-# cython: infer_types=True
-# cython: profile=True
-# coding: utf8
-=======
 # cython: infer_types=True, profile=True
->>>>>>> dbe9c29f
 from cymem.cymem cimport Pool
 from preshed.maps cimport PreshMap
 from cpython.exc cimport PyErr_SetFromErrno
 from libc.stdio cimport fopen, fclose, fread, fwrite, feof, fseek
 from libc.stdint cimport int32_t, int64_t
 from libcpp.vector cimport vector
-<<<<<<< HEAD
-
-import warnings
-from os import path
-from pathlib import Path
-
-from .typedefs cimport hash_t
-
-=======
 
 from pathlib import Path
 import warnings
 from os import path
 
 from .typedefs cimport hash_t
->>>>>>> dbe9c29f
 from .errors import Errors, Warnings
 
 
@@ -458,11 +442,8 @@
 
 cdef class Writer:
     def __init__(self, object loc):
-<<<<<<< HEAD
-=======
         if path.exists(loc):
             assert not path.isdir(loc), f"{loc} is directory"
->>>>>>> dbe9c29f
         if isinstance(loc, Path):
             loc = bytes(loc)
         if path.exists(loc):

from typing import List, Mapping, NoReturn, Union, Dict, Any, Set
from typing import Optional, Iterable, Callable, Tuple, Type
from typing import Iterator, Type, Pattern, Generator, TYPE_CHECKING
from types import ModuleType
import os
import importlib
import importlib.util
import re
from pathlib import Path
import thinc
from thinc.api import NumpyOps, get_current_ops, Adam, Config, Optimizer
from thinc.api import ConfigValidationError, Model
import functools
import itertools
import numpy.random
import numpy
import srsly
import catalogue
from catalogue import RegistryError, Registry
import langcodes
import sys
import warnings
from packaging.specifiers import SpecifierSet, InvalidSpecifier
from packaging.version import Version, InvalidVersion
from packaging.requirements import Requirement
import subprocess
from contextlib import contextmanager
from collections import defaultdict
import tempfile
import shutil
import shlex
import inspect
import pkgutil
import logging

try:
    import cupy.random
except ImportError:
    cupy = None

# These are functions that were previously (v2.x) available from spacy.util
# and have since moved to Thinc. We're importing them here so people's code
# doesn't break, but they should always be imported from Thinc from now on,
# not from spacy.util.
from thinc.api import fix_random_seed, compounding, decaying  # noqa: F401


from .symbols import ORTH
from .compat import cupy, CudaStream, is_windows, importlib_metadata
from .errors import Errors, Warnings, OLD_MODEL_SHORTCUTS
from . import about

if TYPE_CHECKING:
    # This lets us add type hints for mypy etc. without causing circular imports
    from .language import Language  # noqa: F401
    from .pipeline import Pipe  # noqa: F401
    from .tokens import Doc, Span  # noqa: F401
    from .vocab import Vocab  # noqa: F401


# fmt: off
OOV_RANK = numpy.iinfo(numpy.uint64).max
DEFAULT_OOV_PROB = -20
LEXEME_NORM_LANGS = ["cs", "da", "de", "el", "en", "id", "lb", "mk", "pt", "ru", "sr", "ta", "th"]

# Default order of sections in the config.cfg. Not all sections needs to exist,
# and additional sections are added at the end, in alphabetical order.
CONFIG_SECTION_ORDER = ["paths", "variables", "system", "nlp", "components", "corpora", "training", "pretraining", "initialize"]
# fmt: on


logger = logging.getLogger("spacy")
logger_stream_handler = logging.StreamHandler()
logger_stream_handler.setFormatter(
    logging.Formatter("[%(asctime)s] [%(levelname)s] %(message)s")
)
logger.addHandler(logger_stream_handler)


class ENV_VARS:
    CONFIG_OVERRIDES = "SPACY_CONFIG_OVERRIDES"
    PROJECT_USE_GIT_VERSION = "SPACY_PROJECT_USE_GIT_VERSION"


class registry(thinc.registry):
    languages = catalogue.create("spacy", "languages", entry_points=True)
    architectures = catalogue.create("spacy", "architectures", entry_points=True)
    tokenizers = catalogue.create("spacy", "tokenizers", entry_points=True)
    lemmatizers = catalogue.create("spacy", "lemmatizers", entry_points=True)
    lookups = catalogue.create("spacy", "lookups", entry_points=True)
    displacy_colors = catalogue.create("spacy", "displacy_colors", entry_points=True)
    misc = catalogue.create("spacy", "misc", entry_points=True)
    # Callback functions used to manipulate nlp object etc.
    callbacks = catalogue.create("spacy", "callbacks", entry_points=True)
    batchers = catalogue.create("spacy", "batchers", entry_points=True)
    readers = catalogue.create("spacy", "readers", entry_points=True)
    augmenters = catalogue.create("spacy", "augmenters", entry_points=True)
    loggers = catalogue.create("spacy", "loggers", entry_points=True)
    scorers = catalogue.create("spacy", "scorers", entry_points=True)
    # These are factories registered via third-party packages and the
    # spacy_factories entry point. This registry only exists so we can easily
    # load them via the entry points. The "true" factories are added via the
    # Language.factory decorator (in the spaCy code base and user code) and those
    # are the factories used to initialize components via registry.resolve.
    _entry_point_factories = catalogue.create("spacy", "factories", entry_points=True)
    factories = catalogue.create("spacy", "internal_factories")
    # This is mostly used to get a list of all installed models in the current
    # environment. spaCy models packaged with `spacy package` will "advertise"
    # themselves via entry points.
    models = catalogue.create("spacy", "models", entry_points=True)
    cli = catalogue.create("spacy", "cli", entry_points=True)

    @classmethod
    def get_registry_names(cls) -> List[str]:
        """List all available registries."""
        names = []
        for name, value in inspect.getmembers(cls):
            if not name.startswith("_") and isinstance(value, Registry):
                names.append(name)
        return sorted(names)

    @classmethod
    def get(cls, registry_name: str, func_name: str) -> Callable:
        """Get a registered function from the registry."""
        # We're overwriting this classmethod so we're able to provide more
        # specific error messages and implement a fallback to spacy-legacy.
        if not hasattr(cls, registry_name):
            names = ", ".join(cls.get_registry_names()) or "none"
            raise RegistryError(Errors.E892.format(name=registry_name, available=names))
        reg = getattr(cls, registry_name)
        try:
            func = reg.get(func_name)
        except RegistryError:
            if func_name.startswith("spacy."):
                legacy_name = func_name.replace("spacy.", "spacy-legacy.")
                try:
                    return reg.get(legacy_name)
                except catalogue.RegistryError:
                    pass
            available = ", ".join(sorted(reg.get_all().keys())) or "none"
            raise RegistryError(
                Errors.E893.format(
                    name=func_name, reg_name=registry_name, available=available
                )
            ) from None
        return func

    @classmethod
    def find(cls, registry_name: str, func_name: str) -> Callable:
        """Get info about a registered function from the registry."""
        # We're overwriting this classmethod so we're able to provide more
        # specific error messages and implement a fallback to spacy-legacy.
        if not hasattr(cls, registry_name):
            names = ", ".join(cls.get_registry_names()) or "none"
            raise RegistryError(Errors.E892.format(name=registry_name, available=names))
        reg = getattr(cls, registry_name)
        try:
            func_info = reg.find(func_name)
        except RegistryError:
            if func_name.startswith("spacy."):
                legacy_name = func_name.replace("spacy.", "spacy-legacy.")
                try:
                    return reg.find(legacy_name)
                except catalogue.RegistryError:
                    pass
            available = ", ".join(sorted(reg.get_all().keys())) or "none"
            raise RegistryError(
                Errors.E893.format(
                    name=func_name, reg_name=registry_name, available=available
                )
            ) from None
        return func_info

    @classmethod
    def has(cls, registry_name: str, func_name: str) -> bool:
        """Check whether a function is available in a registry."""
        if not hasattr(cls, registry_name):
            return False
        reg = getattr(cls, registry_name)
        if func_name.startswith("spacy."):
            legacy_name = func_name.replace("spacy.", "spacy-legacy.")
            return func_name in reg or legacy_name in reg
        return func_name in reg


class SimpleFrozenDict(dict):
    """Simplified implementation of a frozen dict, mainly used as default
    function or method argument (for arguments that should default to empty
    dictionary). Will raise an error if user or spaCy attempts to add to dict.
    """

    def __init__(self, *args, error: str = Errors.E095, **kwargs) -> None:
        """Initialize the frozen dict. Can be initialized with pre-defined
        values.

        error (str): The error message when user tries to assign to dict.
        """
        super().__init__(*args, **kwargs)
        self.error = error

    def __setitem__(self, key, value):
        raise NotImplementedError(self.error)

    def pop(self, key, default=None):
        raise NotImplementedError(self.error)

    def update(self, other):
        raise NotImplementedError(self.error)


class SimpleFrozenList(list):
    """Wrapper class around a list that lets us raise custom errors if certain
    attributes/methods are accessed. Mostly used for properties like
    Language.pipeline that return an immutable list (and that we don't want to
    convert to a tuple to not break too much backwards compatibility). If a user
    accidentally calls nlp.pipeline.append(), we can raise a more helpful error.
    """

    def __init__(self, *args, error: str = Errors.E927) -> None:
        """Initialize the frozen list.

        error (str): The error message when user tries to mutate the list.
        """
        self.error = error
        super().__init__(*args)

    def append(self, *args, **kwargs):
        raise NotImplementedError(self.error)

    def clear(self, *args, **kwargs):
        raise NotImplementedError(self.error)

    def extend(self, *args, **kwargs):
        raise NotImplementedError(self.error)

    def insert(self, *args, **kwargs):
        raise NotImplementedError(self.error)

    def pop(self, *args, **kwargs):
        raise NotImplementedError(self.error)

    def remove(self, *args, **kwargs):
        raise NotImplementedError(self.error)

    def reverse(self, *args, **kwargs):
        raise NotImplementedError(self.error)

    def sort(self, *args, **kwargs):
        raise NotImplementedError(self.error)


def lang_class_is_loaded(lang: str) -> bool:
    """Check whether a Language class is already loaded. Language classes are
    loaded lazily, to avoid expensive setup code associated with the language
    data.

    lang (str): Two-letter language code, e.g. 'en'.
    RETURNS (bool): Whether a Language class has been loaded.
    """
    return lang in registry.languages


<<<<<<< HEAD
def find_matching_language(lang: str) -> Optional[str]:
    """
    Given an IETF language code, find a supported spaCy language that is a
    close match for it (according to Unicode CLDR language-matching rules).
    This allows for language aliases, ISO 639-2 codes, more detailed language
    tags, and close matches.

    Returns the language code if a matching language is available, or None
    if there is no matching language.

    >>> find_matching_language('en')
    'en'
    >>> find_matching_language('pt-BR')  # Brazilian Portuguese
    'pt'
    >>> find_matching_language('fra')  # an ISO 639-2 code for French
    'fr'
    >>> find_matching_language('iw')  # obsolete alias for Hebrew
    'he'
    >>> find_matching_language('no')  # Norwegian
    'nb'
    >>> find_matching_language('mo')  # old code for ro-MD
    'ro'
    >>> find_matching_language('zh-Hans')  # Simplified Chinese
    'zh'
    >>> find_matching_language('zxx')
    None
    """
    import spacy.lang  # noqa: F401
    if lang == 'xx':
        return 'xx'

    # Find out which language modules we have
    possible_languages = []
    for modinfo in pkgutil.iter_modules(spacy.lang.__path__):
        code = modinfo.name
        if code == 'xx':
            # Temporarily make 'xx' into a valid language code
            possible_languages.append('mul')
        elif langcodes.tag_is_valid(code):
            possible_languages.append(code)

    # Distances from 1-9 allow near misses like Bosnian -> Croatian and
    # Norwegian -> Norwegian Bokmål. A distance of 10 would include several
    # more possibilities, like variants of Chinese like 'wuu', but text that
    # is labeled that way is probably trying to be distinct from 'zh' and
    # shouldn't automatically match.
    match = langcodes.closest_supported_match(
        lang, possible_languages, max_distance=9
    )
    if match == 'mul':
        # Convert 'mul' back to spaCy's 'xx'
        return 'xx'
    else:
        return match


def get_lang_class(lang: str) -> "Language":
=======
def get_lang_class(lang: str) -> Type["Language"]:
>>>>>>> fa70837f
    """Import and load a Language class.

    lang (str): IETF language code, such as 'en'.
    RETURNS (Language): Language class.
    """
    # Check if language is registered / entry point is available
    if lang in registry.languages:
        return registry.languages.get(lang)
    else:
        # Find the language in the spacy.lang subpackage
        try:
            module = importlib.import_module(f".lang.{lang}", "spacy")
        except ImportError as err:
<<<<<<< HEAD
            # Find a matching language. For example, if the language 'no' is
            # requested, we can use language-matching to load `spacy.lang.nb`.
            try:
                match = find_matching_language(lang)
            except langcodes.tag_parser.LanguageTagError:
                # proceed to raising an import error
                match = None

            if match:
                lang = match
                module = importlib.import_module(f".lang.{lang}", "spacy")
            else:
                raise ImportError(Errors.E048.format(lang=lang, err=err)) from err
        set_lang_class(lang, getattr(module, module.__all__[0]))
=======
            raise ImportError(Errors.E048.format(lang=lang, err=err)) from err
        set_lang_class(lang, getattr(module, module.__all__[0]))  # type: ignore[attr-defined]
>>>>>>> fa70837f
    return registry.languages.get(lang)


def set_lang_class(name: str, cls: Type["Language"]) -> None:
    """Set a custom Language class name that can be loaded via get_lang_class.

    name (str): Name of Language class.
    cls (Language): Language class.
    """
    registry.languages.register(name, func=cls)


def ensure_path(path: Any) -> Any:
    """Ensure string is converted to a Path.

    path (Any): Anything. If string, it's converted to Path.
    RETURNS: Path or original argument.
    """
    if isinstance(path, str):
        return Path(path)
    else:
        return path


def load_language_data(path: Union[str, Path]) -> Union[dict, list]:
    """Load JSON language data using the given path as a base. If the provided
    path isn't present, will attempt to load a gzipped version before giving up.

    path (str / Path): The data to load.
    RETURNS: The loaded data.
    """
    path = ensure_path(path)
    if path.exists():
        return srsly.read_json(path)
    path = path.with_suffix(path.suffix + ".gz")
    if path.exists():
        return srsly.read_gzip_json(path)
    raise ValueError(Errors.E160.format(path=path))


def get_module_path(module: ModuleType) -> Path:
    """Get the path of a Python module.

    module (ModuleType): The Python module.
    RETURNS (Path): The path.
    """
    if not hasattr(module, "__module__"):
        raise ValueError(Errors.E169.format(module=repr(module)))
    return Path(sys.modules[module.__module__].__file__).parent


def load_model(
    name: Union[str, Path],
    *,
    vocab: Union["Vocab", bool] = True,
    disable: Iterable[str] = SimpleFrozenList(),
    exclude: Iterable[str] = SimpleFrozenList(),
    config: Union[Dict[str, Any], Config] = SimpleFrozenDict(),
) -> "Language":
    """Load a model from a package or data path.

    name (str): Package name or model path.
    vocab (Vocab / True): Optional vocab to pass in on initialization. If True,
        a new Vocab object will be created.
    disable (Iterable[str]): Names of pipeline components to disable.
    config (Dict[str, Any] / Config): Config overrides as nested dict or dict
        keyed by section values in dot notation.
    RETURNS (Language): The loaded nlp object.
    """
    kwargs = {"vocab": vocab, "disable": disable, "exclude": exclude, "config": config}
    if isinstance(name, str):  # name or string path
        if name.startswith("blank:"):  # shortcut for blank model
            return get_lang_class(name.replace("blank:", ""))()
        if is_package(name):  # installed as package
            return load_model_from_package(name, **kwargs)  # type: ignore[arg-type]
        if Path(name).exists():  # path to model data directory
            return load_model_from_path(Path(name), **kwargs)  # type: ignore[arg-type]
    elif hasattr(name, "exists"):  # Path or Path-like to model data
        return load_model_from_path(name, **kwargs)  # type: ignore[arg-type]
    if name in OLD_MODEL_SHORTCUTS:
        raise IOError(Errors.E941.format(name=name, full=OLD_MODEL_SHORTCUTS[name]))  # type: ignore[index]
    raise IOError(Errors.E050.format(name=name))


def load_model_from_package(
    name: str,
    *,
    vocab: Union["Vocab", bool] = True,
    disable: Iterable[str] = SimpleFrozenList(),
    exclude: Iterable[str] = SimpleFrozenList(),
    config: Union[Dict[str, Any], Config] = SimpleFrozenDict(),
) -> "Language":
    """Load a model from an installed package.

    name (str): The package name.
    vocab (Vocab / True): Optional vocab to pass in on initialization. If True,
        a new Vocab object will be created.
    disable (Iterable[str]): Names of pipeline components to disable. Disabled
        pipes will be loaded but they won't be run unless you explicitly
        enable them by calling nlp.enable_pipe.
    exclude (Iterable[str]): Names of pipeline components to exclude. Excluded
        components won't be loaded.
    config (Dict[str, Any] / Config): Config overrides as nested dict or dict
        keyed by section values in dot notation.
    RETURNS (Language): The loaded nlp object.
    """
    cls = importlib.import_module(name)
    return cls.load(vocab=vocab, disable=disable, exclude=exclude, config=config)  # type: ignore[attr-defined]


def load_model_from_path(
    model_path: Path,
    *,
    meta: Optional[Dict[str, Any]] = None,
    vocab: Union["Vocab", bool] = True,
    disable: Iterable[str] = SimpleFrozenList(),
    exclude: Iterable[str] = SimpleFrozenList(),
    config: Union[Dict[str, Any], Config] = SimpleFrozenDict(),
) -> "Language":
    """Load a model from a data directory path. Creates Language class with
    pipeline from config.cfg and then calls from_disk() with path.

    model_path (Path): Mmodel path.
    meta (Dict[str, Any]): Optional model meta.
    vocab (Vocab / True): Optional vocab to pass in on initialization. If True,
        a new Vocab object will be created.
    disable (Iterable[str]): Names of pipeline components to disable. Disabled
        pipes will be loaded but they won't be run unless you explicitly
        enable them by calling nlp.enable_pipe.
    exclude (Iterable[str]): Names of pipeline components to exclude. Excluded
        components won't be loaded.
    config (Dict[str, Any] / Config): Config overrides as nested dict or dict
        keyed by section values in dot notation.
    RETURNS (Language): The loaded nlp object.
    """
    if not model_path.exists():
        raise IOError(Errors.E052.format(path=model_path))
    if not meta:
        meta = get_model_meta(model_path)
    config_path = model_path / "config.cfg"
    overrides = dict_to_dot(config)
    config = load_config(config_path, overrides=overrides)
    nlp = load_model_from_config(config, vocab=vocab, disable=disable, exclude=exclude)
    return nlp.from_disk(model_path, exclude=exclude, overrides=overrides)


def load_model_from_config(
    config: Union[Dict[str, Any], Config],
    *,
    vocab: Union["Vocab", bool] = True,
    disable: Iterable[str] = SimpleFrozenList(),
    exclude: Iterable[str] = SimpleFrozenList(),
    auto_fill: bool = False,
    validate: bool = True,
) -> "Language":
    """Create an nlp object from a config. Expects the full config file including
    a section "nlp" containing the settings for the nlp object.

    name (str): Package name or model path.
    meta (Dict[str, Any]): Optional model meta.
    vocab (Vocab / True): Optional vocab to pass in on initialization. If True,
        a new Vocab object will be created.
    disable (Iterable[str]): Names of pipeline components to disable. Disabled
        pipes will be loaded but they won't be run unless you explicitly
        enable them by calling nlp.enable_pipe.
    exclude (Iterable[str]): Names of pipeline components to exclude. Excluded
        components won't be loaded.
    auto_fill (bool): Whether to auto-fill config with missing defaults.
    validate (bool): Whether to show config validation errors.
    RETURNS (Language): The loaded nlp object.
    """
    if "nlp" not in config:
        raise ValueError(Errors.E985.format(config=config))
    nlp_config = config["nlp"]
    if "lang" not in nlp_config or nlp_config["lang"] is None:
        raise ValueError(Errors.E993.format(config=nlp_config))
    # This will automatically handle all codes registered via the languages
    # registry, including custom subclasses provided via entry points
    lang_cls = get_lang_class(nlp_config["lang"])
    nlp = lang_cls.from_config(
        config,
        vocab=vocab,
        disable=disable,
        exclude=exclude,
        auto_fill=auto_fill,
        validate=validate,
    )
    return nlp


def get_sourced_components(
    config: Union[Dict[str, Any], Config]
) -> Dict[str, Dict[str, Any]]:
    """RETURNS (List[str]): All sourced components in the original config,
    e.g. {"source": "en_core_web_sm"}. If the config contains a key
    "factory", we assume it refers to a component factory.
    """
    return {
        name: cfg
        for name, cfg in config.get("components", {}).items()
        if "factory" not in cfg and "source" in cfg
    }


def resolve_dot_names(
    config: Config, dot_names: List[Optional[str]]
) -> Tuple[Any, ...]:
    """Resolve one or more "dot notation" names, e.g. corpora.train.
    The paths could point anywhere into the config, so we don't know which
    top-level section we'll be looking within.

    We resolve the whole top-level section, although we could resolve less --
    we could find the lowest part of the tree.
    """
    # TODO: include schema?
    resolved = {}
    output: List[Any] = []
    errors = []
    for name in dot_names:
        if name is None:
            output.append(name)
        else:
            section = name.split(".")[0]
            # We want to avoid resolving the same thing twice
            if section not in resolved:
                if registry.is_promise(config[section]):
                    # Otherwise we can't resolve [corpus] if it's a promise
                    result = registry.resolve({"config": config[section]})["config"]
                else:
                    result = registry.resolve(config[section])
                resolved[section] = result
            try:
                output.append(dot_to_object(resolved, name))  # type: ignore[arg-type]
            except KeyError:
                msg = f"not a valid section reference: {name}"
                errors.append({"loc": name.split("."), "msg": msg})
    if errors:
        raise ConfigValidationError(config=config, errors=errors)
    return tuple(output)


def load_model_from_init_py(
    init_file: Union[Path, str],
    *,
    vocab: Union["Vocab", bool] = True,
    disable: Iterable[str] = SimpleFrozenList(),
    exclude: Iterable[str] = SimpleFrozenList(),
    config: Union[Dict[str, Any], Config] = SimpleFrozenDict(),
) -> "Language":
    """Helper function to use in the `load()` method of a model package's
    __init__.py.

    vocab (Vocab / True): Optional vocab to pass in on initialization. If True,
        a new Vocab object will be created.
    disable (Iterable[str]): Names of pipeline components to disable. Disabled
        pipes will be loaded but they won't be run unless you explicitly
        enable them by calling nlp.enable_pipe.
    exclude (Iterable[str]): Names of pipeline components to exclude. Excluded
        components won't be loaded.
    config (Dict[str, Any] / Config): Config overrides as nested dict or dict
        keyed by section values in dot notation.
    RETURNS (Language): The loaded nlp object.
    """
    model_path = Path(init_file).parent
    meta = get_model_meta(model_path)
    data_dir = f"{meta['lang']}_{meta['name']}-{meta['version']}"
    data_path = model_path / data_dir
    if not model_path.exists():
        raise IOError(Errors.E052.format(path=data_path))
    return load_model_from_path(
        data_path,
        vocab=vocab,
        meta=meta,
        disable=disable,
        exclude=exclude,
        config=config,
    )


def load_config(
    path: Union[str, Path],
    overrides: Dict[str, Any] = SimpleFrozenDict(),
    interpolate: bool = False,
) -> Config:
    """Load a config file. Takes care of path validation and section order.

    path (Union[str, Path]): Path to the config file or "-" to read from stdin.
    overrides: (Dict[str, Any]): Config overrides as nested dict or
        dict keyed by section values in dot notation.
    interpolate (bool): Whether to interpolate and resolve variables.
    RETURNS (Config): The loaded config.
    """
    config_path = ensure_path(path)
    config = Config(section_order=CONFIG_SECTION_ORDER)
    if str(config_path) == "-":  # read from standard input
        return config.from_str(
            sys.stdin.read(), overrides=overrides, interpolate=interpolate
        )
    else:
        if not config_path or not config_path.exists() or not config_path.is_file():
            raise IOError(Errors.E053.format(path=config_path, name="config.cfg"))
        return config.from_disk(
            config_path, overrides=overrides, interpolate=interpolate
        )


def load_config_from_str(
    text: str, overrides: Dict[str, Any] = SimpleFrozenDict(), interpolate: bool = False
):
    """Load a full config from a string. Wrapper around Thinc's Config.from_str.

    text (str): The string config to load.
    interpolate (bool): Whether to interpolate and resolve variables.
    RETURNS (Config): The loaded config.
    """
    return Config(section_order=CONFIG_SECTION_ORDER).from_str(
        text, overrides=overrides, interpolate=interpolate
    )


def get_installed_models() -> List[str]:
    """List all model packages currently installed in the environment.

    RETURNS (List[str]): The string names of the models.
    """
    return list(registry.models.get_all().keys())


def get_package_version(name: str) -> Optional[str]:
    """Get the version of an installed package. Typically used to get model
    package versions.

    name (str): The name of the installed Python package.
    RETURNS (str / None): The version or None if package not installed.
    """
    try:
        return importlib_metadata.version(name)  # type: ignore[attr-defined]
    except importlib_metadata.PackageNotFoundError:  # type: ignore[attr-defined]
        return None


def is_compatible_version(
    version: str, constraint: str, prereleases: bool = True
) -> Optional[bool]:
    """Check if a version (e.g. "2.0.0") is compatible given a version
    constraint (e.g. ">=1.9.0,<2.2.1"). If the constraint is a specific version,
    it's interpreted as =={version}.

    version (str): The version to check.
    constraint (str): The constraint string.
    prereleases (bool): Whether to allow prereleases. If set to False,
        prerelease versions will be considered incompatible.
    RETURNS (bool / None): Whether the version is compatible, or None if the
        version or constraint are invalid.
    """
    # Handle cases where exact version is provided as constraint
    if constraint[0].isdigit():
        constraint = f"=={constraint}"
    try:
        spec = SpecifierSet(constraint)
        version = Version(version)  # type: ignore[assignment]
    except (InvalidSpecifier, InvalidVersion):
        return None
    spec.prereleases = prereleases
    return version in spec


def is_unconstrained_version(
    constraint: str, prereleases: bool = True
) -> Optional[bool]:
    # We have an exact version, this is the ultimate constrained version
    if constraint[0].isdigit():
        return False
    try:
        spec = SpecifierSet(constraint)
    except InvalidSpecifier:
        return None
    spec.prereleases = prereleases
    specs = [sp for sp in spec]
    # We only have one version spec and it defines > or >=
    if len(specs) == 1 and specs[0].operator in (">", ">="):
        return True
    # One specifier is exact version
    if any(sp.operator in ("==") for sp in specs):
        return False
    has_upper = any(sp.operator in ("<", "<=") for sp in specs)
    has_lower = any(sp.operator in (">", ">=") for sp in specs)
    # We have a version spec that defines an upper and lower bound
    if has_upper and has_lower:
        return False
    # Everything else, like only an upper version, only a lower version etc.
    return True


def split_requirement(requirement: str) -> Tuple[str, str]:
    """Split a requirement like spacy>=1.2.3 into ("spacy", ">=1.2.3")."""
    req = Requirement(requirement)
    return (req.name, str(req.specifier))


def get_minor_version_range(version: str) -> str:
    """Generate a version range like >=1.2.3,<1.3.0 based on a given version
    (e.g. of spaCy).
    """
    release = Version(version).release
    return f">={version},<{release[0]}.{release[1] + 1}.0"


def get_model_lower_version(constraint: str) -> Optional[str]:
    """From a version range like >=1.2.3,<1.3.0 return the lower pin."""
    try:
        specset = SpecifierSet(constraint)
        for spec in specset:
            if spec.operator in (">=", "==", "~="):
                return spec.version
    except Exception:
        pass
    return None


def get_base_version(version: str) -> str:
    """Generate the base version without any prerelease identifiers.

    version (str): The version, e.g. "3.0.0.dev1".
    RETURNS (str): The base version, e.g. "3.0.0".
    """
    return Version(version).base_version


def get_minor_version(version: str) -> Optional[str]:
    """Get the major + minor version (without patch or prerelease identifiers).

    version (str): The version.
    RETURNS (str): The major + minor version or None if version is invalid.
    """
    try:
        v = Version(version)
    except (TypeError, InvalidVersion):
        return None
    return f"{v.major}.{v.minor}"


def is_minor_version_match(version_a: str, version_b: str) -> bool:
    """Compare two versions and check if they match in major and minor, without
    patch or prerelease identifiers. Used internally for compatibility checks
    that should be insensitive to patch releases.

    version_a (str): The first version
    version_b (str): The second version.
    RETURNS (bool): Whether the versions match.
    """
    a = get_minor_version(version_a)
    b = get_minor_version(version_b)
    return a is not None and b is not None and a == b


def load_meta(path: Union[str, Path]) -> Dict[str, Any]:
    """Load a model meta.json from a path and validate its contents.

    path (Union[str, Path]): Path to meta.json.
    RETURNS (Dict[str, Any]): The loaded meta.
    """
    path = ensure_path(path)
    if not path.parent.exists():
        raise IOError(Errors.E052.format(path=path.parent))
    if not path.exists() or not path.is_file():
        raise IOError(Errors.E053.format(path=path.parent, name="meta.json"))
    meta = srsly.read_json(path)
    for setting in ["lang", "name", "version"]:
        if setting not in meta or not meta[setting]:
            raise ValueError(Errors.E054.format(setting=setting))
    if "spacy_version" in meta:
        if not is_compatible_version(about.__version__, meta["spacy_version"]):
            lower_version = get_model_lower_version(meta["spacy_version"])
            lower_version = get_minor_version(lower_version)  # type: ignore[arg-type]
            if lower_version is not None:
                lower_version = "v" + lower_version
            elif "spacy_git_version" in meta:
                lower_version = "git commit " + meta["spacy_git_version"]
            else:
                lower_version = "version unknown"
            warn_msg = Warnings.W095.format(
                model=f"{meta['lang']}_{meta['name']}",
                model_version=meta["version"],
                version=lower_version,
                current=about.__version__,
            )
            warnings.warn(warn_msg)
        if is_unconstrained_version(meta["spacy_version"]):
            warn_msg = Warnings.W094.format(
                model=f"{meta['lang']}_{meta['name']}",
                model_version=meta["version"],
                version=meta["spacy_version"],
                example=get_minor_version_range(about.__version__),
            )
            warnings.warn(warn_msg)
    return meta


def get_model_meta(path: Union[str, Path]) -> Dict[str, Any]:
    """Get model meta.json from a directory path and validate its contents.

    path (str / Path): Path to model directory.
    RETURNS (Dict[str, Any]): The model's meta data.
    """
    model_path = ensure_path(path)
    return load_meta(model_path / "meta.json")


def is_package(name: str) -> bool:
    """Check if string maps to a package installed via pip.

    name (str): Name of package.
    RETURNS (bool): True if installed package, False if not.
    """
    try:
        importlib_metadata.distribution(name)  # type: ignore[attr-defined]
        return True
    except:  # noqa: E722
        return False


def get_package_path(name: str) -> Path:
    """Get the path to an installed package.

    name (str): Package name.
    RETURNS (Path): Path to installed package.
    """
    name = name.lower()  # use lowercase version to be safe
    # Here we're importing the module just to find it. This is worryingly
    # indirect, but it's otherwise very difficult to find the package.
    pkg = importlib.import_module(name)
    return Path(pkg.__file__).parent


def replace_model_node(model: Model, target: Model, replacement: Model) -> None:
    """Replace a node within a model with a new one, updating refs.

    model (Model): The parent model.
    target (Model): The target node.
    replacement (Model): The node to replace the target with.
    """
    # Place the node into the sublayers
    for node in model.walk():
        if target in node.layers:
            node.layers[node.layers.index(target)] = replacement
    # Now fix any node references
    for node in model.walk():
        for ref_name in node.ref_names:
            if node.maybe_get_ref(ref_name) is target:
                node.set_ref(ref_name, replacement)


def split_command(command: str) -> List[str]:
    """Split a string command using shlex. Handles platform compatibility.

    command (str) : The command to split
    RETURNS (List[str]): The split command.
    """
    return shlex.split(command, posix=not is_windows)


def join_command(command: List[str]) -> str:
    """Join a command using shlex. shlex.join is only available for Python 3.8+,
    so we're using a workaround here.

    command (List[str]): The command to join.
    RETURNS (str): The joined command
    """
    return " ".join(shlex.quote(cmd) for cmd in command)


def run_command(
    command: Union[str, List[str]],
    *,
    stdin: Optional[Any] = None,
    capture: bool = False,
) -> subprocess.CompletedProcess:
    """Run a command on the command line as a subprocess. If the subprocess
    returns a non-zero exit code, a system exit is performed.

    command (str / List[str]): The command. If provided as a string, the
        string will be split using shlex.split.
    stdin (Optional[Any]): stdin to read from or None.
    capture (bool): Whether to capture the output and errors. If False,
        the stdout and stderr will not be redirected, and if there's an error,
        sys.exit will be called with the return code. You should use capture=False
        when you want to turn over execution to the command, and capture=True
        when you want to run the command more like a function.
    RETURNS (Optional[CompletedProcess]): The process object.
    """
    if isinstance(command, str):
        cmd_list = split_command(command)
        cmd_str = command
    else:
        cmd_list = command
        cmd_str = " ".join(command)
    try:
        ret = subprocess.run(
            cmd_list,
            env=os.environ.copy(),
            input=stdin,
            encoding="utf8",
            check=False,
            stdout=subprocess.PIPE if capture else None,
            stderr=subprocess.STDOUT if capture else None,
        )
    except FileNotFoundError:
        # Indicates the *command* wasn't found, it's an error before the command
        # is run.
        raise FileNotFoundError(
            Errors.E970.format(str_command=cmd_str, tool=cmd_list[0])
        ) from None
    if ret.returncode != 0 and capture:
        message = f"Error running command:\n\n{cmd_str}\n\n"
        message += f"Subprocess exited with status {ret.returncode}"
        if ret.stdout is not None:
            message += f"\n\nProcess log (stdout and stderr):\n\n"
            message += ret.stdout
        error = subprocess.SubprocessError(message)
        error.ret = ret  # type: ignore[attr-defined]
        error.command = cmd_str  # type: ignore[attr-defined]
        raise error
    elif ret.returncode != 0:
        sys.exit(ret.returncode)
    return ret


@contextmanager
def working_dir(path: Union[str, Path]) -> Iterator[Path]:
    """Change current working directory and returns to previous on exit.

    path (str / Path): The directory to navigate to.
    YIELDS (Path): The absolute path to the current working directory. This
        should be used if the block needs to perform actions within the working
        directory, to prevent mismatches with relative paths.
    """
    prev_cwd = Path.cwd()
    current = Path(path).resolve()
    os.chdir(str(current))
    try:
        yield current
    finally:
        os.chdir(str(prev_cwd))


@contextmanager
def make_tempdir() -> Generator[Path, None, None]:
    """Execute a block in a temporary directory and remove the directory and
    its contents at the end of the with block.

    YIELDS (Path): The path of the temp directory.
    """
    d = Path(tempfile.mkdtemp())
    yield d
    try:
        shutil.rmtree(str(d))
    except PermissionError as e:
        warnings.warn(Warnings.W091.format(dir=d, msg=e))


def is_cwd(path: Union[Path, str]) -> bool:
    """Check whether a path is the current working directory.

    path (Union[Path, str]): The directory path.
    RETURNS (bool): Whether the path is the current working directory.
    """
    return str(Path(path).resolve()).lower() == str(Path.cwd().resolve()).lower()


def is_in_jupyter() -> bool:
    """Check if user is running spaCy from a Jupyter notebook by detecting the
    IPython kernel. Mainly used for the displaCy visualizer.
    RETURNS (bool): True if in Jupyter, False if not.
    """
    # https://stackoverflow.com/a/39662359/6400719
    try:
        shell = get_ipython().__class__.__name__  # type: ignore[name-defined]
        if shell == "ZMQInteractiveShell":
            return True  # Jupyter notebook or qtconsole
    except NameError:
        return False  # Probably standard Python interpreter
    return False


def get_object_name(obj: Any) -> str:
    """Get a human-readable name of a Python object, e.g. a pipeline component.

    obj (Any): The Python object, typically a function or class.
    RETURNS (str): A human-readable name.
    """
    if hasattr(obj, "name") and obj.name is not None:
        return obj.name
    if hasattr(obj, "__name__"):
        return obj.__name__
    if hasattr(obj, "__class__") and hasattr(obj.__class__, "__name__"):
        return obj.__class__.__name__
    return repr(obj)


def is_same_func(func1: Callable, func2: Callable) -> bool:
    """Approximately decide whether two functions are the same, even if their
    identity is different (e.g. after they have been live reloaded). Mostly
    used in the @Language.component and @Language.factory decorators to decide
    whether to raise if a factory already exists. Allows decorator to run
    multiple times with the same function.

    func1 (Callable): The first function.
    func2 (Callable): The second function.
    RETURNS (bool): Whether it's the same function (most likely).
    """
    if not callable(func1) or not callable(func2):
        return False
    if not hasattr(func1, "__qualname__") or not hasattr(func2, "__qualname__"):
        return False
    same_name = func1.__qualname__ == func2.__qualname__
    same_file = inspect.getfile(func1) == inspect.getfile(func2)
    same_code = inspect.getsourcelines(func1) == inspect.getsourcelines(func2)
    return same_name and same_file and same_code


def get_cuda_stream(
    require: bool = False, non_blocking: bool = True
) -> Optional[CudaStream]:
    ops = get_current_ops()
    if CudaStream is None:
        return None
    elif isinstance(ops, NumpyOps):
        return None
    else:
        return CudaStream(non_blocking=non_blocking)


def get_async(stream, numpy_array):
    if cupy is None:
        return numpy_array
    else:
        array = cupy.ndarray(numpy_array.shape, order="C", dtype=numpy_array.dtype)
        array.set(numpy_array, stream=stream)
        return array


def read_regex(path: Union[str, Path]) -> Pattern:
    path = ensure_path(path)
    with path.open(encoding="utf8") as file_:
        entries = file_.read().split("\n")
    expression = "|".join(
        ["^" + re.escape(piece) for piece in entries if piece.strip()]
    )
    return re.compile(expression)


def compile_prefix_regex(entries: Iterable[Union[str, Pattern]]) -> Pattern:
    """Compile a sequence of prefix rules into a regex object.

    entries (Iterable[Union[str, Pattern]]): The prefix rules, e.g.
        spacy.lang.punctuation.TOKENIZER_PREFIXES.
    RETURNS (Pattern): The regex object. to be used for Tokenizer.prefix_search.
    """
    expression = "|".join(["^" + piece for piece in entries if piece.strip()])  # type: ignore[operator, union-attr]
    return re.compile(expression)


def compile_suffix_regex(entries: Iterable[Union[str, Pattern]]) -> Pattern:
    """Compile a sequence of suffix rules into a regex object.

    entries (Iterable[Union[str, Pattern]]): The suffix rules, e.g.
        spacy.lang.punctuation.TOKENIZER_SUFFIXES.
    RETURNS (Pattern): The regex object. to be used for Tokenizer.suffix_search.
    """
    expression = "|".join([piece + "$" for piece in entries if piece.strip()])  # type: ignore[operator, union-attr]
    return re.compile(expression)


def compile_infix_regex(entries: Iterable[Union[str, Pattern]]) -> Pattern:
    """Compile a sequence of infix rules into a regex object.

    entries (Iterable[Union[str, Pattern]]): The infix rules, e.g.
        spacy.lang.punctuation.TOKENIZER_INFIXES.
    RETURNS (regex object): The regex object. to be used for Tokenizer.infix_finditer.
    """
    expression = "|".join([piece for piece in entries if piece.strip()])  # type: ignore[misc, union-attr]
    return re.compile(expression)


def add_lookups(default_func: Callable[[str], Any], *lookups) -> Callable[[str], Any]:
    """Extend an attribute function with special cases. If a word is in the
    lookups, the value is returned. Otherwise the previous function is used.

    default_func (callable): The default function to execute.
    *lookups (dict): Lookup dictionary mapping string to attribute value.
    RETURNS (callable): Lexical attribute getter.
    """
    # This is implemented as functools.partial instead of a closure, to allow
    # pickle to work.
    return functools.partial(_get_attr_unless_lookup, default_func, lookups)


def _get_attr_unless_lookup(
    default_func: Callable[[str], Any], lookups: Dict[str, Any], string: str
) -> Any:
    for lookup in lookups:
        if string in lookup:
            return lookup[string]  # type: ignore[index]
    return default_func(string)


def update_exc(
    base_exceptions: Dict[str, List[dict]], *addition_dicts
) -> Dict[str, List[dict]]:
    """Update and validate tokenizer exceptions. Will overwrite exceptions.

    base_exceptions (Dict[str, List[dict]]): Base exceptions.
    *addition_dicts (Dict[str, List[dict]]): Exceptions to add to the base dict, in order.
    RETURNS (Dict[str, List[dict]]): Combined tokenizer exceptions.
    """
    exc = dict(base_exceptions)
    for additions in addition_dicts:
        for orth, token_attrs in additions.items():
            if not all(isinstance(attr[ORTH], str) for attr in token_attrs):
                raise ValueError(Errors.E055.format(key=orth, orths=token_attrs))
            described_orth = "".join(attr[ORTH] for attr in token_attrs)
            if orth != described_orth:
                raise ValueError(Errors.E056.format(key=orth, orths=described_orth))
        exc.update(additions)
    exc = expand_exc(exc, "'", "’")
    return exc


def expand_exc(
    excs: Dict[str, List[dict]], search: str, replace: str
) -> Dict[str, List[dict]]:
    """Find string in tokenizer exceptions, duplicate entry and replace string.
    For example, to add additional versions with typographic apostrophes.

    excs (Dict[str, List[dict]]): Tokenizer exceptions.
    search (str): String to find and replace.
    replace (str): Replacement.
    RETURNS (Dict[str, List[dict]]): Combined tokenizer exceptions.
    """

    def _fix_token(token, search, replace):
        fixed = dict(token)
        fixed[ORTH] = fixed[ORTH].replace(search, replace)
        return fixed

    new_excs = dict(excs)
    for token_string, tokens in excs.items():
        if search in token_string:
            new_key = token_string.replace(search, replace)
            new_value = [_fix_token(t, search, replace) for t in tokens]
            new_excs[new_key] = new_value
    return new_excs


def normalize_slice(
    length: int, start: int, stop: int, step: Optional[int] = None
) -> Tuple[int, int]:
    if not (step is None or step == 1):
        raise ValueError(Errors.E057)
    if start is None:
        start = 0
    elif start < 0:
        start += length
    start = min(length, max(0, start))
    if stop is None:
        stop = length
    elif stop < 0:
        stop += length
    stop = min(length, max(start, stop))
    return start, stop


def filter_spans(spans: Iterable["Span"]) -> List["Span"]:
    """Filter a sequence of spans and remove duplicates or overlaps. Useful for
    creating named entities (where one token can only be part of one entity) or
    when merging spans with `Retokenizer.merge`. When spans overlap, the (first)
    longest span is preferred over shorter spans.

    spans (Iterable[Span]): The spans to filter.
    RETURNS (List[Span]): The filtered spans.
    """
    get_sort_key = lambda span: (span.end - span.start, -span.start)
    sorted_spans = sorted(spans, key=get_sort_key, reverse=True)
    result = []
    seen_tokens: Set[int] = set()
    for span in sorted_spans:
        # Check for end - 1 here because boundaries are inclusive
        if span.start not in seen_tokens and span.end - 1 not in seen_tokens:
            result.append(span)
            seen_tokens.update(range(span.start, span.end))
    result = sorted(result, key=lambda span: span.start)
    return result


def to_bytes(getters: Dict[str, Callable[[], bytes]], exclude: Iterable[str]) -> bytes:
    return srsly.msgpack_dumps(to_dict(getters, exclude))


def from_bytes(
    bytes_data: bytes,
    setters: Dict[str, Callable[[bytes], Any]],
    exclude: Iterable[str],
) -> None:
    return from_dict(srsly.msgpack_loads(bytes_data), setters, exclude)  # type: ignore[return-value]


def to_dict(
    getters: Dict[str, Callable[[], Any]], exclude: Iterable[str]
) -> Dict[str, Any]:
    serialized = {}
    for key, getter in getters.items():
        # Split to support file names like meta.json
        if key.split(".")[0] not in exclude:
            serialized[key] = getter()
    return serialized


def from_dict(
    msg: Dict[str, Any],
    setters: Dict[str, Callable[[Any], Any]],
    exclude: Iterable[str],
) -> Dict[str, Any]:
    for key, setter in setters.items():
        # Split to support file names like meta.json
        if key.split(".")[0] not in exclude and key in msg:
            setter(msg[key])
    return msg


def to_disk(
    path: Union[str, Path],
    writers: Dict[str, Callable[[Path], None]],
    exclude: Iterable[str],
) -> Path:
    path = ensure_path(path)
    if not path.exists():
        path.mkdir()
    for key, writer in writers.items():
        # Split to support file names like meta.json
        if key.split(".")[0] not in exclude:
            writer(path / key)
    return path


def from_disk(
    path: Union[str, Path],
    readers: Dict[str, Callable[[Path], None]],
    exclude: Iterable[str],
) -> Path:
    path = ensure_path(path)
    for key, reader in readers.items():
        # Split to support file names like meta.json
        if key.split(".")[0] not in exclude:
            reader(path / key)
    return path


def import_file(name: str, loc: Union[str, Path]) -> ModuleType:
    """Import module from a file. Used to load models from a directory.

    name (str): Name of module to load.
    loc (str / Path): Path to the file.
    RETURNS: The loaded module.
    """
    spec = importlib.util.spec_from_file_location(name, str(loc))
    module = importlib.util.module_from_spec(spec)  # type: ignore[arg-type]
    spec.loader.exec_module(module)  # type: ignore[union-attr]
    return module


def minify_html(html: str) -> str:
    """Perform a template-specific, rudimentary HTML minification for displaCy.
    Disclaimer: NOT a general-purpose solution, only removes indentation and
    newlines.

    html (str): Markup to minify.
    RETURNS (str): "Minified" HTML.
    """
    return html.strip().replace("    ", "").replace("\n", "")


def escape_html(text: str) -> str:
    """Replace <, >, &, " with their HTML encoded representation. Intended to
    prevent HTML errors in rendered displaCy markup.

    text (str): The original text.
    RETURNS (str): Equivalent text to be safely used within HTML.
    """
    text = text.replace("&", "&amp;")
    text = text.replace("<", "&lt;")
    text = text.replace(">", "&gt;")
    text = text.replace('"', "&quot;")
    return text


def get_words_and_spaces(
    words: Iterable[str], text: str
) -> Tuple[List[str], List[bool]]:
    """Given a list of words and a text, reconstruct the original tokens and
    return a list of words and spaces that can be used to create a Doc. This
    can help recover destructive tokenization that didn't preserve any
    whitespace information.

    words (Iterable[str]): The words.
    text (str): The original text.
    RETURNS (Tuple[List[str], List[bool]]): The words and spaces.
    """
    if "".join("".join(words).split()) != "".join(text.split()):
        raise ValueError(Errors.E194.format(text=text, words=words))
    text_words = []
    text_spaces = []
    text_pos = 0
    # normalize words to remove all whitespace tokens
    norm_words = [word for word in words if not word.isspace()]
    # align words with text
    for word in norm_words:
        try:
            word_start = text[text_pos:].index(word)
        except ValueError:
            raise ValueError(Errors.E194.format(text=text, words=words)) from None
        if word_start > 0:
            text_words.append(text[text_pos : text_pos + word_start])
            text_spaces.append(False)
            text_pos += word_start
        text_words.append(word)
        text_spaces.append(False)
        text_pos += len(word)
        if text_pos < len(text) and text[text_pos] == " ":
            text_spaces[-1] = True
            text_pos += 1
    if text_pos < len(text):
        text_words.append(text[text_pos:])
        text_spaces.append(False)
    return (text_words, text_spaces)


def copy_config(config: Union[Dict[str, Any], Config]) -> Config:
    """Deep copy a Config. Will raise an error if the config contents are not
    JSON-serializable.

    config (Config): The config to copy.
    RETURNS (Config): The copied config.
    """
    try:
        return Config(config).copy()
    except ValueError:
        raise ValueError(Errors.E961.format(config=config)) from None


def dot_to_dict(values: Dict[str, Any]) -> Dict[str, dict]:
    """Convert dot notation to a dict. For example: {"token.pos": True,
    "token._.xyz": True} becomes {"token": {"pos": True, "_": {"xyz": True }}}.

    values (Dict[str, Any]): The key/value pairs to convert.
    RETURNS (Dict[str, dict]): The converted values.
    """
    result: Dict[str, dict] = {}
    for key, value in values.items():
        path = result
        parts = key.lower().split(".")
        for i, item in enumerate(parts):
            is_last = i == len(parts) - 1
            path = path.setdefault(item, value if is_last else {})
    return result


def dict_to_dot(obj: Dict[str, dict]) -> Dict[str, Any]:
    """Convert dot notation to a dict. For example: {"token": {"pos": True,
    "_": {"xyz": True }}} becomes {"token.pos": True, "token._.xyz": True}.

    values (Dict[str, dict]): The dict to convert.
    RETURNS (Dict[str, Any]): The key/value pairs.
    """
    return {".".join(key): value for key, value in walk_dict(obj)}


def dot_to_object(config: Config, section: str):
    """Convert dot notation of a "section" to a specific part of the Config.
    e.g. "training.optimizer" would return the Optimizer object.
    Throws an error if the section is not defined in this config.

    config (Config): The config.
    section (str): The dot notation of the section in the config.
    RETURNS: The object denoted by the section
    """
    component = config
    parts = section.split(".")
    for item in parts:
        try:
            component = component[item]
        except (KeyError, TypeError):
            raise KeyError(Errors.E952.format(name=section)) from None
    return component


def set_dot_to_object(config: Config, section: str, value: Any) -> None:
    """Update a config at a given position from a dot notation.

    config (Config): The config.
    section (str): The dot notation of the section in the config.
    value (Any): The value to set in the config.
    """
    component = config
    parts = section.split(".")
    for i, item in enumerate(parts):
        try:
            if i == len(parts) - 1:
                component[item] = value
            else:
                component = component[item]
        except (KeyError, TypeError):
            raise KeyError(Errors.E952.format(name=section)) from None


def walk_dict(
    node: Dict[str, Any], parent: List[str] = []
) -> Iterator[Tuple[List[str], Any]]:
    """Walk a dict and yield the path and values of the leaves."""
    for key, value in node.items():
        key_parent = [*parent, key]
        if isinstance(value, dict):
            yield from walk_dict(value, key_parent)
        else:
            yield (key_parent, value)


def get_arg_names(func: Callable) -> List[str]:
    """Get a list of all named arguments of a function (regular,
    keyword-only).

    func (Callable): The function
    RETURNS (List[str]): The argument names.
    """
    argspec = inspect.getfullargspec(func)
    return list(dict.fromkeys([*argspec.args, *argspec.kwonlyargs]))


def combine_score_weights(
    weights: List[Dict[str, Optional[float]]],
    overrides: Dict[str, Optional[float]] = SimpleFrozenDict(),
) -> Dict[str, Optional[float]]:
    """Combine and normalize score weights defined by components, e.g.
    {"ents_r": 0.2, "ents_p": 0.3, "ents_f": 0.5} and {"some_other_score": 1.0}.

    weights (List[dict]): The weights defined by the components.
    overrides (Dict[str, Optional[Union[float, int]]]): Existing scores that
        should be preserved.
    RETURNS (Dict[str, float]): The combined and normalized weights.
    """
    # We divide each weight by the total weight sum.
    # We first need to extract all None/null values for score weights that
    # shouldn't be shown in the table *or* be weighted
    result: Dict[str, Optional[float]] = {
        key: value for w_dict in weights for (key, value) in w_dict.items()
    }
    result.update(overrides)
    weight_sum = sum([v if v else 0.0 for v in result.values()])
    for key, value in result.items():
        if value and weight_sum > 0:
            result[key] = round(value / weight_sum, 2)
    return result


class DummyTokenizer:
    def __call__(self, text):
        raise NotImplementedError

    def pipe(self, texts, **kwargs):
        for text in texts:
            yield self(text)

    # add dummy methods for to_bytes, from_bytes, to_disk and from_disk to
    # allow serialization (see #1557)
    def to_bytes(self, **kwargs):
        return b""

    def from_bytes(self, data: bytes, **kwargs) -> "DummyTokenizer":
        return self

    def to_disk(self, path: Union[str, Path], **kwargs) -> None:
        return None

    def from_disk(self, path: Union[str, Path], **kwargs) -> "DummyTokenizer":
        return self


def create_default_optimizer() -> Optimizer:
    return Adam()


def minibatch(items, size):
    """Iterate over batches of items. `size` may be an iterator,
    so that batch-size can vary on each step.
    """
    if isinstance(size, int):
        size_ = itertools.repeat(size)
    else:
        size_ = size
    items = iter(items)
    while True:
        batch_size = next(size_)
        batch = list(itertools.islice(items, int(batch_size)))
        if len(batch) == 0:
            break
        yield list(batch)


def is_cython_func(func: Callable) -> bool:
    """Slightly hacky check for whether a callable is implemented in Cython.
    Can be used to implement slightly different behaviors, especially around
    inspecting and parameter annotations. Note that this will only return True
    for actual cdef functions and methods, not regular Python functions defined
    in Python modules.

    func (Callable): The callable to check.
    RETURNS (bool): Whether the callable is Cython (probably).
    """
    attr = "__pyx_vtable__"
    if hasattr(func, attr):  # function or class instance
        return True
    # https://stackoverflow.com/a/55767059
    if (
        hasattr(func, "__qualname__")
        and hasattr(func, "__module__")
        and func.__module__ in sys.modules
    ):  # method
        cls_func = vars(sys.modules[func.__module__])[func.__qualname__.split(".")[0]]
        return hasattr(cls_func, attr)
    return False


def check_bool_env_var(env_var: str) -> bool:
    """Convert the value of an environment variable to a boolean. Add special
    check for "0" (falsy) and consider everything else truthy, except unset.

    env_var (str): The name of the environment variable to check.
    RETURNS (bool): Its boolean value.
    """
    value = os.environ.get(env_var, False)
    if value == "0":
        return False
    return bool(value)


def _pipe(
    docs: Iterable["Doc"],
    proc: "Pipe",
    name: str,
    default_error_handler: Callable[[str, "Pipe", List["Doc"], Exception], NoReturn],
    kwargs: Mapping[str, Any],
) -> Iterator["Doc"]:
    if hasattr(proc, "pipe"):
        yield from proc.pipe(docs, **kwargs)
    else:
        # We added some args for pipe that __call__ doesn't expect.
        kwargs = dict(kwargs)
        error_handler = default_error_handler
        if hasattr(proc, "get_error_handler"):
            error_handler = proc.get_error_handler()
        for arg in ["batch_size"]:
            if arg in kwargs:
                kwargs.pop(arg)
        for doc in docs:
            try:
                doc = proc(doc, **kwargs)  # type: ignore[call-arg]
                yield doc
            except Exception as e:
                error_handler(name, proc, [doc], e)


def raise_error(proc_name, proc, docs, e):
    raise e


def ignore_error(proc_name, proc, docs, e):
    pass


def warn_if_jupyter_cupy():
    """Warn about require_gpu if a jupyter notebook + cupy + mismatched
    contextvars vs. thread ops are detected
    """
    if is_in_jupyter():
        from thinc.backends.cupy_ops import CupyOps

        if CupyOps.xp is not None:
            from thinc.backends import contextvars_eq_thread_ops

            if not contextvars_eq_thread_ops():
                warnings.warn(Warnings.W111)


def check_lexeme_norms(vocab, component_name):
    lexeme_norms = vocab.lookups.get_table("lexeme_norm", {})
    if len(lexeme_norms) == 0 and vocab.lang in LEXEME_NORM_LANGS:
        langs = ", ".join(LEXEME_NORM_LANGS)
        logger.debug(Warnings.W033.format(model=component_name, langs=langs))


def to_ternary_int(val) -> int:
    """Convert a value to the ternary 1/0/-1 int used for True/None/False in
    attributes such as SENT_START: True/1/1.0 is 1 (True), None/0/0.0 is 0
    (None), any other values are -1 (False).
    """
    if val is True:
        return 1
    elif val is None:
        return 0
    elif val is False:
        return -1
    elif val == 1:
        return 1
    elif val == 0:
        return 0
    else:
        return -1


# The following implementation of packages_distributions() is adapted from
# importlib_metadata, which is distributed under the Apache 2.0 License.
# Copyright (c) 2017-2019 Jason R. Coombs, Barry Warsaw
# See licenses/3rd_party_licenses.txt
def packages_distributions() -> Dict[str, List[str]]:
    """Return a mapping of top-level packages to their distributions. We're
    inlining this helper from the importlib_metadata "backport" here, since
    it's not available in the builtin importlib.metadata.
    """
    pkg_to_dist = defaultdict(list)
    for dist in importlib_metadata.distributions():  # type: ignore[attr-defined]
        for pkg in (dist.read_text("top_level.txt") or "").split():
            pkg_to_dist[pkg].append(dist.metadata["Name"])
    return dict(pkg_to_dist)<|MERGE_RESOLUTION|>--- conflicted
+++ resolved
@@ -260,7 +260,6 @@
     return lang in registry.languages
 
 
-<<<<<<< HEAD
 def find_matching_language(lang: str) -> Optional[str]:
     """
     Given an IETF language code, find a supported spaCy language that is a
@@ -294,7 +293,7 @@
 
     # Find out which language modules we have
     possible_languages = []
-    for modinfo in pkgutil.iter_modules(spacy.lang.__path__):
+    for modinfo in pkgutil.iter_modules(spacy.lang.__path__):  # type: ignore
         code = modinfo.name
         if code == 'xx':
             # Temporarily make 'xx' into a valid language code
@@ -317,10 +316,7 @@
         return match
 
 
-def get_lang_class(lang: str) -> "Language":
-=======
 def get_lang_class(lang: str) -> Type["Language"]:
->>>>>>> fa70837f
     """Import and load a Language class.
 
     lang (str): IETF language code, such as 'en'.
@@ -334,7 +330,6 @@
         try:
             module = importlib.import_module(f".lang.{lang}", "spacy")
         except ImportError as err:
-<<<<<<< HEAD
             # Find a matching language. For example, if the language 'no' is
             # requested, we can use language-matching to load `spacy.lang.nb`.
             try:
@@ -348,11 +343,7 @@
                 module = importlib.import_module(f".lang.{lang}", "spacy")
             else:
                 raise ImportError(Errors.E048.format(lang=lang, err=err)) from err
-        set_lang_class(lang, getattr(module, module.__all__[0]))
-=======
-            raise ImportError(Errors.E048.format(lang=lang, err=err)) from err
         set_lang_class(lang, getattr(module, module.__all__[0]))  # type: ignore[attr-defined]
->>>>>>> fa70837f
     return registry.languages.get(lang)
 
 

--- conflicted
+++ resolved
@@ -1,9 +1,5 @@
-<<<<<<< HEAD
-from typing import List, Union, Dict, Any, Optional, Iterable, Callable, Tuple, NoReturn
-=======
 from typing import List, Mapping, NoReturn, Union, Dict, Any, Set
 from typing import Optional, Iterable, Callable, Tuple, Type
->>>>>>> bb26550e
 from typing import Iterator, Type, Pattern, Generator, TYPE_CHECKING
 from types import ModuleType
 import os

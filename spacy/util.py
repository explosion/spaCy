from typing import List, Mapping, NoReturn, Union, Dict, Any, Set, cast
from typing import Optional, Iterable, Callable, Tuple, Type
from typing import Iterator, Pattern, Generator, TYPE_CHECKING
from types import ModuleType
import os
import importlib
import importlib.metadata
import importlib.util
import re
from pathlib import Path
import thinc
from thinc.api import NumpyOps, get_current_ops, Adam, Config, Optimizer
<<<<<<< HEAD
from thinc.api import ConfigValidationError, Model
=======
from thinc.api import ConfigValidationError, Model, constant as constant_schedule
from thinc.api import fix_random_seed, set_gpu_allocator
>>>>>>> 8a5814bf
import functools
import itertools
import numpy
import srsly
import catalogue
from catalogue import RegistryError, Registry
import langcodes
import sys
import warnings
from packaging.specifiers import SpecifierSet, InvalidSpecifier
from packaging.version import Version, InvalidVersion
from packaging.requirements import Requirement
import subprocess
from contextlib import contextmanager
from collections import defaultdict
import tempfile
import shutil
import shlex
import inspect
import pkgutil
import logging
import socket
import stat

try:
    import cupy.random
except ImportError:
    cupy = None


from .symbols import ORTH
from .compat import cupy, CudaStream, is_windows
from .errors import Errors, Warnings
from . import about

if TYPE_CHECKING:
    # This lets us add type hints for mypy etc. without causing circular imports
    from .language import Language, PipeCallable  # noqa: F401
    from .tokens import Doc, Span  # noqa: F401
    from .vocab import Vocab  # noqa: F401


# fmt: off
OOV_RANK = numpy.iinfo(numpy.uint64).max
DEFAULT_OOV_PROB = -20
LEXEME_NORM_LANGS = ["cs", "da", "de", "el", "en", "grc", "id", "lb", "mk", "pt", "ru", "sr", "ta", "th"]

# Default order of sections in the config file. Not all sections needs to exist,
# and additional sections are added at the end, in alphabetical order.
CONFIG_SECTION_ORDER = ["paths", "variables", "system", "nlp", "components", "corpora", "training", "pretraining", "initialize"]
# fmt: on

logger = logging.getLogger("spacy")
logger_stream_handler = logging.StreamHandler()
logger_stream_handler.setFormatter(
    logging.Formatter("[%(asctime)s] [%(levelname)s] %(message)s")
)
logger.addHandler(logger_stream_handler)


class ENV_VARS:
    CONFIG_OVERRIDES = "SPACY_CONFIG_OVERRIDES"
    PROJECT_USE_GIT_VERSION = "SPACY_PROJECT_USE_GIT_VERSION"


class registry(thinc.registry):
    languages = catalogue.create("spacy", "languages", entry_points=True)
    architectures = catalogue.create("spacy", "architectures", entry_points=True)
    tokenizers = catalogue.create("spacy", "tokenizers", entry_points=True)
    lemmatizers = catalogue.create("spacy", "lemmatizers", entry_points=True)
    lookups = catalogue.create("spacy", "lookups", entry_points=True)
    displacy_colors = catalogue.create("spacy", "displacy_colors", entry_points=True)
    misc = catalogue.create("spacy", "misc", entry_points=True)
    # Callback functions used to manipulate nlp object etc.
    callbacks = catalogue.create("spacy", "callbacks", entry_points=True)
    batchers = catalogue.create("spacy", "batchers", entry_points=True)
    readers = catalogue.create("spacy", "readers", entry_points=True)
    augmenters = catalogue.create("spacy", "augmenters", entry_points=True)
    loggers = catalogue.create("spacy", "loggers", entry_points=True)
    scorers = catalogue.create("spacy", "scorers", entry_points=True)
    # These are factories registered via third-party packages and the
    # spacy_factories entry point. This registry only exists so we can easily
    # load them via the entry points. The "true" factories are added via the
    # Language.factory decorator (in the spaCy code base and user code) and those
    # are the factories used to initialize components via registry.resolve.
    _entry_point_factories = catalogue.create("spacy", "factories", entry_points=True)
    factories = catalogue.create("spacy", "internal_factories")
    # This is mostly used to get a list of all installed models in the current
    # environment. spaCy models packaged with `spacy package` will "advertise"
    # themselves via entry points.
    models = catalogue.create("spacy", "models", entry_points=True)
    cli = catalogue.create("spacy", "cli", entry_points=True)

    @classmethod
    def get_registry_names(cls) -> List[str]:
        """List all available registries."""
        names = []
        for name, value in inspect.getmembers(cls):
            if not name.startswith("_") and isinstance(value, Registry):
                names.append(name)
        return sorted(names)

    @classmethod
    def get(cls, registry_name: str, func_name: str) -> Callable:
        """Get a registered function from the registry."""
        # We're overwriting this classmethod so we're able to provide more
        # specific error messages and implement a fallback to spacy-legacy.
        if not hasattr(cls, registry_name):
            names = ", ".join(cls.get_registry_names()) or "none"
            raise RegistryError(Errors.E892.format(name=registry_name, available=names))
        reg = getattr(cls, registry_name)
        try:
            func = reg.get(func_name)
        except RegistryError:
            if func_name.startswith("spacy."):
                legacy_name = func_name.replace("spacy.", "spacy-legacy.")
                try:
                    return reg.get(legacy_name)
                except catalogue.RegistryError:
                    pass
            available = ", ".join(sorted(reg.get_all().keys())) or "none"
            raise RegistryError(
                Errors.E893.format(
                    name=func_name, reg_name=registry_name, available=available
                )
            ) from None
        return func

    @classmethod
    def find(
        cls, registry_name: str, func_name: str
    ) -> Dict[str, Optional[Union[str, int]]]:
        """Find information about a registered function, including the
        module and path to the file it's defined in, the line number and the
        docstring, if available.

        registry_name (str): Name of the catalogue registry.
        func_name (str): Name of the registered function.
        RETURNS (Dict[str, Optional[Union[str, int]]]): The function info.
        """
        # We're overwriting this classmethod so we're able to provide more
        # specific error messages and implement a fallback to spacy-legacy.
        if not hasattr(cls, registry_name):
            names = ", ".join(cls.get_registry_names()) or "none"
            raise RegistryError(Errors.E892.format(name=registry_name, available=names))
        reg = getattr(cls, registry_name)
        try:
            func_info = reg.find(func_name)
        except RegistryError:
            if func_name.startswith("spacy."):
                legacy_name = func_name.replace("spacy.", "spacy-legacy.")
                try:
                    return reg.find(legacy_name)
                except catalogue.RegistryError:
                    pass
            available = ", ".join(sorted(reg.get_all().keys())) or "none"
            raise RegistryError(
                Errors.E893.format(
                    name=func_name, reg_name=registry_name, available=available
                )
            ) from None
        return func_info

    @classmethod
    def has(cls, registry_name: str, func_name: str) -> bool:
        """Check whether a function is available in a registry."""
        if not hasattr(cls, registry_name):
            return False
        reg = getattr(cls, registry_name)
        if func_name.startswith("spacy."):
            legacy_name = func_name.replace("spacy.", "spacy-legacy.")
            return func_name in reg or legacy_name in reg
        return func_name in reg


class SimpleFrozenDict(dict):
    """Simplified implementation of a frozen dict, mainly used as default
    function or method argument (for arguments that should default to empty
    dictionary). Will raise an error if user or spaCy attempts to add to dict.
    """

    def __init__(self, *args, error: str = Errors.E095, **kwargs) -> None:
        """Initialize the frozen dict. Can be initialized with pre-defined
        values.

        error (str): The error message when user tries to assign to dict.
        """
        super().__init__(*args, **kwargs)
        self.error = error

    def __setitem__(self, key, value):
        raise NotImplementedError(self.error)

    def pop(self, key, default=None):
        raise NotImplementedError(self.error)

    def update(self, other):
        raise NotImplementedError(self.error)


class SimpleFrozenList(list):
    """Wrapper class around a list that lets us raise custom errors if certain
    attributes/methods are accessed. Mostly used for properties like
    Language.pipeline that return an immutable list (and that we don't want to
    convert to a tuple to not break too much backwards compatibility). If a user
    accidentally calls nlp.pipeline.append(), we can raise a more helpful error.
    """

    def __init__(self, *args, error: str = Errors.E927) -> None:
        """Initialize the frozen list.

        error (str): The error message when user tries to mutate the list.
        """
        self.error = error
        super().__init__(*args)

    def append(self, *args, **kwargs):
        raise NotImplementedError(self.error)

    def clear(self, *args, **kwargs):
        raise NotImplementedError(self.error)

    def extend(self, *args, **kwargs):
        raise NotImplementedError(self.error)

    def insert(self, *args, **kwargs):
        raise NotImplementedError(self.error)

    def pop(self, *args, **kwargs):
        raise NotImplementedError(self.error)

    def remove(self, *args, **kwargs):
        raise NotImplementedError(self.error)

    def reverse(self, *args, **kwargs):
        raise NotImplementedError(self.error)

    def sort(self, *args, **kwargs):
        raise NotImplementedError(self.error)


def lang_class_is_loaded(lang: str) -> bool:
    """Check whether a Language class is already loaded. Language classes are
    loaded lazily, to avoid expensive setup code associated with the language
    data.

    lang (str): Two-letter language code, e.g. 'en'.
    RETURNS (bool): Whether a Language class has been loaded.
    """
    return lang in registry.languages


def find_matching_language(lang: str) -> Optional[str]:
    """
    Given an IETF language code, find a supported spaCy language that is a
    close match for it (according to Unicode CLDR language-matching rules).
    This allows for language aliases, ISO 639-2 codes, more detailed language
    tags, and close matches.

    Returns the language code if a matching language is available, or None
    if there is no matching language.

    >>> find_matching_language('en')
    'en'
    >>> find_matching_language('pt-BR')  # Brazilian Portuguese
    'pt'
    >>> find_matching_language('fra')  # an ISO 639-2 code for French
    'fr'
    >>> find_matching_language('iw')  # obsolete alias for Hebrew
    'he'
    >>> find_matching_language('no')  # Norwegian
    'nb'
    >>> find_matching_language('mo')  # old code for ro-MD
    'ro'
    >>> find_matching_language('zh-Hans')  # Simplified Chinese
    'zh'
    >>> find_matching_language('zxx')
    None
    """
    import spacy.lang  # noqa: F401

    if lang == "xx":
        return "mul"

    # Find out which language modules we have
    possible_languages = []
    for modinfo in pkgutil.iter_modules(spacy.lang.__path__):  # type: ignore[attr-defined]
        code = modinfo.name
        if code == "xx":
            # Temporarily make 'xx' into a valid language code
            possible_languages.append("mul")
        elif langcodes.tag_is_valid(code):
            possible_languages.append(code)

    # Distances from 1-9 allow near misses like Bosnian -> Croatian and
    # Norwegian -> Norwegian Bokmål. A distance of 10 would include several
    # more possibilities, like variants of Chinese like 'wuu', but text that
    # is labeled that way is probably trying to be distinct from 'zh' and
    # shouldn't automatically match.
    match = langcodes.closest_supported_match(lang, possible_languages, max_distance=9)
    return match


def get_lang_class(lang: str) -> Type["Language"]:
    """Import and load a Language class.

    lang (str): IETF language code, such as 'en'.
    RETURNS (Language): Language class.
    """
    # Check if language is registered / entry point is available
    if lang in registry.languages:
        return registry.languages.get(lang)
    else:
        # Find the language in the spacy.lang subpackage
        try:
            module = importlib.import_module(f".lang.{lang}", "spacy")
        except ImportError as err:
            # Find a matching language. For example, if the language 'no' is
            # requested, we can use language-matching to load `spacy.lang.nb`.
            try:
                match = find_matching_language(lang)
            except langcodes.tag_parser.LanguageTagError:
                # proceed to raising an import error
                match = None

            if match:
                lang = match
                module = importlib.import_module(f".lang.{lang}", "spacy")
            else:
                raise ImportError(Errors.E048.format(lang=lang, err=err)) from err
        set_lang_class(lang, getattr(module, module.__all__[0]))  # type: ignore[attr-defined]
    return registry.languages.get(lang)


def set_lang_class(name: str, cls: Type["Language"]) -> None:
    """Set a custom Language class name that can be loaded via get_lang_class.

    name (str): Name of Language class.
    cls (Language): Language class.
    """
    registry.languages.register(name, func=cls)


def ensure_path(path: Any) -> Any:
    """Ensure string is converted to a Path.

    path (Any): Anything. If string, it's converted to Path.
    RETURNS: Path or original argument.
    """
    if isinstance(path, str):
        return Path(path)
    else:
        return path


def load_language_data(path: Union[str, Path]) -> Union[dict, list]:
    """Load JSON language data using the given path as a base. If the provided
    path isn't present, will attempt to load a gzipped version before giving up.

    path (str / Path): The data to load.
    RETURNS: The loaded data.
    """
    path = ensure_path(path)
    if path.exists():
        return srsly.read_json(path)
    path = path.with_suffix(path.suffix + ".gz")
    if path.exists():
        return srsly.read_gzip_json(path)
    raise ValueError(Errors.E160.format(path=path))


def get_module_path(module: ModuleType) -> Path:
    """Get the path of a Python module.

    module (ModuleType): The Python module.
    RETURNS (Path): The path.
    """
    if not hasattr(module, "__module__"):
        raise ValueError(Errors.E169.format(module=repr(module)))
    file_path = Path(cast(os.PathLike, sys.modules[module.__module__].__file__))
    return file_path.parent


# Default value for passed enable/disable values.
_DEFAULT_EMPTY_PIPES = SimpleFrozenList()


def load_model(
    name: Union[str, Path],
    *,
    vocab: Union["Vocab", bool] = True,
    disable: Union[str, Iterable[str]] = _DEFAULT_EMPTY_PIPES,
    enable: Union[str, Iterable[str]] = _DEFAULT_EMPTY_PIPES,
    exclude: Union[str, Iterable[str]] = _DEFAULT_EMPTY_PIPES,
    config: Union[Dict[str, Any], Config] = SimpleFrozenDict(),
) -> "Language":
    """Load a model from a package or data path.

    name (str): Package name or model path.
    vocab (Vocab / True): Optional vocab to pass in on initialization. If True,
        a new Vocab object will be created.
    disable (Union[str, Iterable[str]]): Name(s) of pipeline component(s) to disable.
    enable (Union[str, Iterable[str]]): Name(s) of pipeline component(s) to enable. All others will be disabled.
    exclude (Union[str, Iterable[str]]):  Name(s) of pipeline component(s) to exclude.
    config (Dict[str, Any] / Config): Config overrides as nested dict or dict
        keyed by section values in dot notation.
    RETURNS (Language): The loaded nlp object.
    """
    kwargs = {
        "vocab": vocab,
        "disable": disable,
        "enable": enable,
        "exclude": exclude,
        "config": config,
    }
    if isinstance(name, str):  # name or string path
        if name.startswith("blank:"):  # shortcut for blank model
            return get_lang_class(name.replace("blank:", ""))()
        if is_package(name):  # installed as package
            return load_model_from_package(name, **kwargs)  # type: ignore[arg-type]
        if Path(name).exists():  # path to model data directory
            return load_model_from_path(Path(name), **kwargs)  # type: ignore[arg-type]
    elif hasattr(name, "exists"):  # Path or Path-like to model data
        return load_model_from_path(name, **kwargs)  # type: ignore[arg-type]
    raise IOError(Errors.E050.format(name=name))


def load_model_from_package(
    name: str,
    *,
    vocab: Union["Vocab", bool] = True,
    disable: Union[str, Iterable[str]] = _DEFAULT_EMPTY_PIPES,
    enable: Union[str, Iterable[str]] = _DEFAULT_EMPTY_PIPES,
    exclude: Union[str, Iterable[str]] = _DEFAULT_EMPTY_PIPES,
    config: Union[Dict[str, Any], Config] = SimpleFrozenDict(),
) -> "Language":
    """Load a model from an installed package.

    name (str): The package name.
    vocab (Vocab / True): Optional vocab to pass in on initialization. If True,
        a new Vocab object will be created.
    disable (Union[str, Iterable[str]]): Name(s) of pipeline component(s) to disable. Disabled
        pipes will be loaded but they won't be run unless you explicitly
        enable them by calling nlp.enable_pipe.
    enable (Union[str, Iterable[str]]): Name(s) of pipeline component(s) to enable. All other
        pipes will be disabled (and can be enabled using `nlp.enable_pipe`).
    exclude (Union[str, Iterable[str]]): Name(s) of pipeline component(s) to exclude. Excluded
        components won't be loaded.
    config (Dict[str, Any] / Config): Config overrides as nested dict or dict
        keyed by section values in dot notation.
    RETURNS (Language): The loaded nlp object.
    """
    cls = importlib.import_module(name)
    return cls.load(vocab=vocab, disable=disable, enable=enable, exclude=exclude, config=config)  # type: ignore[attr-defined]


def load_model_from_path(
    model_path: Path,
    *,
    meta: Optional[Dict[str, Any]] = None,
    vocab: Union["Vocab", bool] = True,
    disable: Union[str, Iterable[str]] = _DEFAULT_EMPTY_PIPES,
    enable: Union[str, Iterable[str]] = _DEFAULT_EMPTY_PIPES,
    exclude: Union[str, Iterable[str]] = _DEFAULT_EMPTY_PIPES,
    config: Union[Dict[str, Any], Config] = SimpleFrozenDict(),
) -> "Language":
    """Load a model from a data directory path. Creates Language class with
    pipeline from config.cfg and then calls from_disk() with path.

    model_path (Path): Model path.
    meta (Dict[str, Any]): Optional model meta.
    vocab (Vocab / True): Optional vocab to pass in on initialization. If True,
        a new Vocab object will be created.
    disable (Union[str, Iterable[str]]): Name(s) of pipeline component(s) to disable. Disabled
        pipes will be loaded but they won't be run unless you explicitly
        enable them by calling nlp.enable_pipe.
    enable (Union[str, Iterable[str]]): Name(s) of pipeline component(s) to enable. All other
        pipes will be disabled (and can be enabled using `nlp.enable_pipe`).
    exclude (Union[str, Iterable[str]]): Name(s) of pipeline component(s) to exclude. Excluded
        components won't be loaded.
    config (Dict[str, Any] / Config): Config overrides as nested dict or dict
        keyed by section values in dot notation.
    RETURNS (Language): The loaded nlp object.
    """
    if not model_path.exists():
        raise IOError(Errors.E052.format(path=model_path))
    if not meta:
        meta = get_model_meta(model_path)
    config_path = model_path / "config.cfg"
    overrides = dict_to_dot(config)
    config = load_config(config_path, overrides=overrides)
    nlp = load_model_from_config(
        config,
        vocab=vocab,
        disable=disable,
        enable=enable,
        exclude=exclude,
        meta=meta,
    )
    return nlp.from_disk(model_path, exclude=exclude, overrides=overrides)


def load_model_from_config(
    config: Union[Dict[str, Any], Config],
    *,
    meta: Dict[str, Any] = SimpleFrozenDict(),
    vocab: Union["Vocab", bool] = True,
    disable: Union[str, Iterable[str]] = _DEFAULT_EMPTY_PIPES,
    enable: Union[str, Iterable[str]] = _DEFAULT_EMPTY_PIPES,
    exclude: Union[str, Iterable[str]] = _DEFAULT_EMPTY_PIPES,
    auto_fill: bool = False,
    validate: bool = True,
) -> "Language":
    """Create an nlp object from a config. Expects the full config file including
    a section "nlp" containing the settings for the nlp object.

    name (str): Package name or model path.
    meta (Dict[str, Any]): Optional model meta.
    vocab (Vocab / True): Optional vocab to pass in on initialization. If True,
        a new Vocab object will be created.
    disable (Union[str, Iterable[str]]): Name(s) of pipeline component(s) to disable. Disabled
        pipes will be loaded but they won't be run unless you explicitly
        enable them by calling nlp.enable_pipe.
    enable (Union[str, Iterable[str]]): Name(s) of pipeline component(s) to enable. All other
        pipes will be disabled (and can be enabled using `nlp.enable_pipe`).
    exclude (Union[str, Iterable[str]]): Name(s) of pipeline component(s) to exclude. Excluded
        components won't be loaded.
    auto_fill (bool): Whether to auto-fill config with missing defaults.
    validate (bool): Whether to show config validation errors.
    RETURNS (Language): The loaded nlp object.
    """
    if "nlp" not in config:
        raise ValueError(Errors.E985.format(config=config))
    nlp_config = config["nlp"]
    if "lang" not in nlp_config or nlp_config["lang"] is None:
        raise ValueError(Errors.E993.format(config=nlp_config))
    # This will automatically handle all codes registered via the languages
    # registry, including custom subclasses provided via entry points
    lang_cls = get_lang_class(nlp_config["lang"])
    nlp = lang_cls.from_config(
        config,
        vocab=vocab,
        disable=disable,
        enable=enable,
        exclude=exclude,
        auto_fill=auto_fill,
        validate=validate,
        meta=meta,
    )
    return nlp


def get_sourced_components(
    config: Union[Dict[str, Any], Config]
) -> Dict[str, Dict[str, Any]]:
    """RETURNS (List[str]): All sourced components in the original config,
    e.g. {"source": "en_core_web_sm"}. If the config contains a key
    "factory", we assume it refers to a component factory.
    """
    return {
        name: cfg
        for name, cfg in config.get("components", {}).items()
        if "factory" not in cfg and "source" in cfg
    }


def resolve_dot_names(
    config: Config, dot_names: List[Optional[str]]
) -> Tuple[Any, ...]:
    """Resolve one or more "dot notation" names, e.g. corpora.train.
    The paths could point anywhere into the config, so we don't know which
    top-level section we'll be looking within.

    We resolve the whole top-level section, although we could resolve less --
    we could find the lowest part of the tree.
    """
    # TODO: include schema?
    resolved = {}
    output: List[Any] = []
    errors = []
    for name in dot_names:
        if name is None:
            output.append(name)
        else:
            section = name.split(".")[0]
            # We want to avoid resolving the same thing twice
            if section not in resolved:
                if registry.is_promise(config[section]):
                    # Otherwise we can't resolve [corpus] if it's a promise
                    result = registry.resolve({"config": config[section]})["config"]
                else:
                    result = registry.resolve(config[section])
                resolved[section] = result
            try:
                output.append(dot_to_object(resolved, name))  # type: ignore[arg-type]
            except KeyError:
                msg = f"not a valid section reference: {name}"
                errors.append({"loc": name.split("."), "msg": msg})
    if errors:
        raise ConfigValidationError(config=config, errors=errors)
    return tuple(output)


def load_model_from_init_py(
    init_file: Union[Path, str],
    *,
    vocab: Union["Vocab", bool] = True,
    disable: Union[str, Iterable[str]] = _DEFAULT_EMPTY_PIPES,
    enable: Union[str, Iterable[str]] = _DEFAULT_EMPTY_PIPES,
    exclude: Union[str, Iterable[str]] = _DEFAULT_EMPTY_PIPES,
    config: Union[Dict[str, Any], Config] = SimpleFrozenDict(),
) -> "Language":
    """Helper function to use in the `load()` method of a model package's
    __init__.py.

    vocab (Vocab / True): Optional vocab to pass in on initialization. If True,
        a new Vocab object will be created.
    disable (Union[str, Iterable[str]]): Name(s) of pipeline component(s) to disable. Disabled
        pipes will be loaded but they won't be run unless you explicitly
        enable them by calling nlp.enable_pipe.
    enable (Union[str, Iterable[str]]): Name(s) of pipeline component(s) to enable. All other
        pipes will be disabled (and can be enabled using `nlp.enable_pipe`).
    exclude (Union[str, Iterable[str]]): Name(s) of pipeline component(s) to exclude. Excluded
        components won't be loaded.
    config (Dict[str, Any] / Config): Config overrides as nested dict or dict
        keyed by section values in dot notation.
    RETURNS (Language): The loaded nlp object.
    """
    model_path = Path(init_file).parent
    meta = get_model_meta(model_path)
    data_dir = f"{meta['lang']}_{meta['name']}-{meta['version']}"
    data_path = model_path / data_dir
    if not model_path.exists():
        raise IOError(Errors.E052.format(path=data_path))
    return load_model_from_path(
        data_path,
        vocab=vocab,
        meta=meta,
        disable=disable,
        enable=enable,
        exclude=exclude,
        config=config,
    )


def load_config(
    path: Union[str, Path],
    overrides: Dict[str, Any] = SimpleFrozenDict(),
    interpolate: bool = False,
) -> Config:
    """Load a config file. Takes care of path validation and section order.

    path (Union[str, Path]): Path to the config file or "-" to read from stdin.
    overrides: (Dict[str, Any]): Config overrides as nested dict or
        dict keyed by section values in dot notation.
    interpolate (bool): Whether to interpolate and resolve variables.
    RETURNS (Config): The loaded config.
    """
    config_path = ensure_path(path)
    config = Config(section_order=CONFIG_SECTION_ORDER)
    if str(config_path) == "-":  # read from standard input
        return config.from_str(
            sys.stdin.read(), overrides=overrides, interpolate=interpolate
        )
    else:
        if not config_path or not config_path.is_file():
            raise IOError(Errors.E053.format(path=config_path, name="config file"))
        return config.from_disk(
            config_path, overrides=overrides, interpolate=interpolate
        )


def load_config_from_str(
    text: str, overrides: Dict[str, Any] = SimpleFrozenDict(), interpolate: bool = False
):
    """Load a full config from a string. Wrapper around Thinc's Config.from_str.

    text (str): The string config to load.
    interpolate (bool): Whether to interpolate and resolve variables.
    RETURNS (Config): The loaded config.
    """
    return Config(section_order=CONFIG_SECTION_ORDER).from_str(
        text, overrides=overrides, interpolate=interpolate
    )


def get_installed_models() -> List[str]:
    """List all model packages currently installed in the environment.

    RETURNS (List[str]): The string names of the models.
    """
    return list(registry.models.get_all().keys())


def get_package_version(name: str) -> Optional[str]:
    """Get the version of an installed package. Typically used to get model
    package versions.

    name (str): The name of the installed Python package.
    RETURNS (str / None): The version or None if package not installed.
    """
    try:
        return importlib.metadata.version(name)  # type: ignore[attr-defined]
    except importlib.metadata.PackageNotFoundError:  # type: ignore[attr-defined]
        return None


def is_compatible_version(
    version: str, constraint: str, prereleases: bool = True
) -> Optional[bool]:
    """Check if a version (e.g. "2.0.0") is compatible given a version
    constraint (e.g. ">=1.9.0,<2.2.1"). If the constraint is a specific version,
    it's interpreted as =={version}.

    version (str): The version to check.
    constraint (str): The constraint string.
    prereleases (bool): Whether to allow prereleases. If set to False,
        prerelease versions will be considered incompatible.
    RETURNS (bool / None): Whether the version is compatible, or None if the
        version or constraint are invalid.
    """
    # Handle cases where exact version is provided as constraint
    if constraint[0].isdigit():
        constraint = f"=={constraint}"
    try:
        spec = SpecifierSet(constraint)
        version = Version(version)  # type: ignore[assignment]
    except (InvalidSpecifier, InvalidVersion):
        return None
    spec.prereleases = prereleases
    return version in spec


def is_unconstrained_version(
    constraint: str, prereleases: bool = True
) -> Optional[bool]:
    # We have an exact version, this is the ultimate constrained version
    if constraint[0].isdigit():
        return False
    try:
        spec = SpecifierSet(constraint)
    except InvalidSpecifier:
        return None
    spec.prereleases = prereleases
    specs = [sp for sp in spec]
    # We only have one version spec and it defines > or >=
    if len(specs) == 1 and specs[0].operator in (">", ">="):
        return True
    # One specifier is exact version
    if any(sp.operator in ("==") for sp in specs):
        return False
    has_upper = any(sp.operator in ("<", "<=") for sp in specs)
    has_lower = any(sp.operator in (">", ">=") for sp in specs)
    # We have a version spec that defines an upper and lower bound
    if has_upper and has_lower:
        return False
    # Everything else, like only an upper version, only a lower version etc.
    return True


def split_requirement(requirement: str) -> Tuple[str, str]:
    """Split a requirement like spacy>=1.2.3 into ("spacy", ">=1.2.3")."""
    req = Requirement(requirement)
    return (req.name, str(req.specifier))


def get_minor_version_range(version: str) -> str:
    """Generate a version range like >=1.2.3,<1.3.0 based on a given version
    (e.g. of spaCy).
    """
    release = Version(version).release
    return f">={version},<{release[0]}.{release[1] + 1}.0"


def get_model_lower_version(constraint: str) -> Optional[str]:
    """From a version range like >=1.2.3,<1.3.0 return the lower pin."""
    try:
        specset = SpecifierSet(constraint)
        for spec in specset:
            if spec.operator in (">=", "==", "~="):
                return spec.version
    except Exception:
        pass
    return None


def is_prerelease_version(version: str) -> bool:
    """Check whether a version is a prerelease version.

    version (str): The version, e.g. "3.0.0.dev1".
    RETURNS (bool): Whether the version is a prerelease version.
    """
    return Version(version).is_prerelease


def get_base_version(version: str) -> str:
    """Generate the base version without any prerelease identifiers.

    version (str): The version, e.g. "3.0.0.dev1".
    RETURNS (str): The base version, e.g. "3.0.0".
    """
    return Version(version).base_version


def get_minor_version(version: str) -> Optional[str]:
    """Get the major + minor version (without patch or prerelease identifiers).

    version (str): The version.
    RETURNS (str): The major + minor version or None if version is invalid.
    """
    try:
        v = Version(version)
    except (TypeError, InvalidVersion):
        return None
    return f"{v.major}.{v.minor}"


def is_minor_version_match(version_a: str, version_b: str) -> bool:
    """Compare two versions and check if they match in major and minor, without
    patch or prerelease identifiers. Used internally for compatibility checks
    that should be insensitive to patch releases.

    version_a (str): The first version
    version_b (str): The second version.
    RETURNS (bool): Whether the versions match.
    """
    a = get_minor_version(version_a)
    b = get_minor_version(version_b)
    return a is not None and b is not None and a == b


def load_meta(path: Union[str, Path]) -> Dict[str, Any]:
    """Load a model meta.json from a path and validate its contents.

    path (Union[str, Path]): Path to meta.json.
    RETURNS (Dict[str, Any]): The loaded meta.
    """
    path = ensure_path(path)
    if not path.parent.exists():
        raise IOError(Errors.E052.format(path=path.parent))
    if not path.exists() or not path.is_file():
        raise IOError(Errors.E053.format(path=path.parent, name="meta.json"))
    meta = srsly.read_json(path)
    for setting in ["lang", "name", "version"]:
        if setting not in meta or not meta[setting]:
            raise ValueError(Errors.E054.format(setting=setting))
    if "spacy_version" in meta:
        if not is_compatible_version(about.__version__, meta["spacy_version"]):
            lower_version = get_model_lower_version(meta["spacy_version"])
            lower_version = get_minor_version(lower_version)  # type: ignore[arg-type]
            if lower_version is not None:
                lower_version = "v" + lower_version
            elif "spacy_git_version" in meta:
                lower_version = "git commit " + meta["spacy_git_version"]
            else:
                lower_version = "version unknown"
            warn_msg = Warnings.W095.format(
                model=f"{meta['lang']}_{meta['name']}",
                model_version=meta["version"],
                version=lower_version,
                current=about.__version__,
            )
            warnings.warn(warn_msg)
        if is_unconstrained_version(meta["spacy_version"]):
            warn_msg = Warnings.W094.format(
                model=f"{meta['lang']}_{meta['name']}",
                model_version=meta["version"],
                version=meta["spacy_version"],
                example=get_minor_version_range(about.__version__),
            )
            warnings.warn(warn_msg)
    return meta


def get_model_meta(path: Union[str, Path]) -> Dict[str, Any]:
    """Get model meta.json from a directory path and validate its contents.

    path (str / Path): Path to model directory.
    RETURNS (Dict[str, Any]): The model's meta data.
    """
    model_path = ensure_path(path)
    return load_meta(model_path / "meta.json")


def is_package(name: str) -> bool:
    """Check if string maps to a package installed via pip.

    name (str): Name of package.
    RETURNS (bool): True if installed package, False if not.
    """
    try:
        importlib.metadata.distribution(name)  # type: ignore[attr-defined]
        return True
    except:  # noqa: E722
        return False


def get_package_path(name: str) -> Path:
    """Get the path to an installed package.

    name (str): Package name.
    RETURNS (Path): Path to installed package.
    """
    # Here we're importing the module just to find it. This is worryingly
    # indirect, but it's otherwise very difficult to find the package.
    pkg = importlib.import_module(name)
    return Path(cast(Union[str, os.PathLike], pkg.__file__)).parent


def replace_model_node(model: Model, target: Model, replacement: Model) -> None:
    """Replace a node within a model with a new one, updating refs.

    model (Model): The parent model.
    target (Model): The target node.
    replacement (Model): The node to replace the target with.
    """
    # Place the node into the sublayers
    for node in model.walk():
        if target in node.layers:
            node.layers[node.layers.index(target)] = replacement
    # Now fix any node references
    for node in model.walk():
        for ref_name in node.ref_names:
            if node.maybe_get_ref(ref_name) is target:
                node.set_ref(ref_name, replacement)


def split_command(command: str) -> List[str]:
    """Split a string command using shlex. Handles platform compatibility.

    command (str) : The command to split
    RETURNS (List[str]): The split command.
    """
    return shlex.split(command, posix=not is_windows)


def join_command(command: List[str]) -> str:
    """Join a command using shlex. shlex.join is only available for Python 3.8+,
    so we're using a workaround here.

    command (List[str]): The command to join.
    RETURNS (str): The joined command
    """
    return " ".join(shlex.quote(cmd) for cmd in command)


def run_command(
    command: Union[str, List[str]],
    *,
    stdin: Optional[Any] = None,
    capture: bool = False,
) -> subprocess.CompletedProcess:
    """Run a command on the command line as a subprocess. If the subprocess
    returns a non-zero exit code, a system exit is performed.

    command (str / List[str]): The command. If provided as a string, the
        string will be split using shlex.split.
    stdin (Optional[Any]): stdin to read from or None.
    capture (bool): Whether to capture the output and errors. If False,
        the stdout and stderr will not be redirected, and if there's an error,
        sys.exit will be called with the return code. You should use capture=False
        when you want to turn over execution to the command, and capture=True
        when you want to run the command more like a function.
    RETURNS (Optional[CompletedProcess]): The process object.
    """
    if isinstance(command, str):
        cmd_list = split_command(command)
        cmd_str = command
    else:
        cmd_list = command
        cmd_str = " ".join(command)
    try:
        ret = subprocess.run(
            cmd_list,
            env=os.environ.copy(),
            input=stdin,
            encoding="utf8",
            check=False,
            stdout=subprocess.PIPE if capture else None,
            stderr=subprocess.STDOUT if capture else None,
        )
    except FileNotFoundError:
        # Indicates the *command* wasn't found, it's an error before the command
        # is run.
        raise FileNotFoundError(
            Errors.E970.format(str_command=cmd_str, tool=cmd_list[0])
        ) from None
    if ret.returncode != 0 and capture:
        message = f"Error running command:\n\n{cmd_str}\n\n"
        message += f"Subprocess exited with status {ret.returncode}"
        if ret.stdout is not None:
            message += f"\n\nProcess log (stdout and stderr):\n\n"
            message += ret.stdout
        error = subprocess.SubprocessError(message)
        error.ret = ret  # type: ignore[attr-defined]
        error.command = cmd_str  # type: ignore[attr-defined]
        raise error
    elif ret.returncode != 0:
        sys.exit(ret.returncode)
    return ret


@contextmanager
def working_dir(path: Union[str, Path]) -> Iterator[Path]:
    """Change current working directory and returns to previous on exit.

    path (str / Path): The directory to navigate to.
    YIELDS (Path): The absolute path to the current working directory. This
        should be used if the block needs to perform actions within the working
        directory, to prevent mismatches with relative paths.
    """
    prev_cwd = Path.cwd()
    current = Path(path).resolve()
    os.chdir(str(current))
    try:
        yield current
    finally:
        os.chdir(str(prev_cwd))


@contextmanager
def make_tempdir() -> Generator[Path, None, None]:
    """Execute a block in a temporary directory and remove the directory and
    its contents at the end of the with block.

    YIELDS (Path): The path of the temp directory.
    """
    d = Path(tempfile.mkdtemp())
    yield d

    # On Windows, git clones use read-only files, which cause permission errors
    # when being deleted. This forcibly fixes permissions.
    def force_remove(rmfunc, path, ex):
        os.chmod(path, stat.S_IWRITE)
        rmfunc(path)

    try:
        shutil.rmtree(str(d), onerror=force_remove)
    except PermissionError as e:
        warnings.warn(Warnings.W091.format(dir=d, msg=e))


def is_cwd(path: Union[Path, str]) -> bool:
    """Check whether a path is the current working directory.

    path (Union[Path, str]): The directory path.
    RETURNS (bool): Whether the path is the current working directory.
    """
    return str(Path(path).resolve()).lower() == str(Path.cwd().resolve()).lower()


def is_in_jupyter() -> bool:
    """Check if user is running spaCy from a Jupyter notebook by detecting the
    IPython kernel. Mainly used for the displaCy visualizer.
    RETURNS (bool): True if in Jupyter, False if not.
    """
    # https://stackoverflow.com/a/39662359/6400719
    try:
        shell = get_ipython().__class__.__name__  # type: ignore[name-defined]
        if shell == "ZMQInteractiveShell":
            return True  # Jupyter notebook or qtconsole
    except NameError:
        return False  # Probably standard Python interpreter
    return False


def get_object_name(obj: Any) -> str:
    """Get a human-readable name of a Python object, e.g. a pipeline component.

    obj (Any): The Python object, typically a function or class.
    RETURNS (str): A human-readable name.
    """
    if hasattr(obj, "name") and obj.name is not None:
        return obj.name
    if hasattr(obj, "__name__"):
        return obj.__name__
    if hasattr(obj, "__class__") and hasattr(obj.__class__, "__name__"):
        return obj.__class__.__name__
    return repr(obj)


def is_same_func(func1: Callable, func2: Callable) -> bool:
    """Approximately decide whether two functions are the same, even if their
    identity is different (e.g. after they have been live reloaded). Mostly
    used in the @Language.component and @Language.factory decorators to decide
    whether to raise if a factory already exists. Allows decorator to run
    multiple times with the same function.

    func1 (Callable): The first function.
    func2 (Callable): The second function.
    RETURNS (bool): Whether it's the same function (most likely).
    """
    if not callable(func1) or not callable(func2):
        return False
    if not hasattr(func1, "__qualname__") or not hasattr(func2, "__qualname__"):
        return False
    same_name = func1.__qualname__ == func2.__qualname__
    same_file = inspect.getfile(func1) == inspect.getfile(func2)
    same_code = inspect.getsourcelines(func1) == inspect.getsourcelines(func2)
    return same_name and same_file and same_code


def get_cuda_stream(
    require: bool = False, non_blocking: bool = True
) -> Optional[CudaStream]:
    ops = get_current_ops()
    if CudaStream is None:
        return None
    elif isinstance(ops, NumpyOps):
        return None
    else:
        return CudaStream(non_blocking=non_blocking)


def get_async(stream, numpy_array):
    if cupy is None:
        return numpy_array
    else:
        array = cupy.ndarray(numpy_array.shape, order="C", dtype=numpy_array.dtype)
        array.set(numpy_array, stream=stream)
        return array


def read_regex(path: Union[str, Path]) -> Pattern:
    path = ensure_path(path)
    with path.open(encoding="utf8") as file_:
        entries = file_.read().split("\n")
    expression = "|".join(
        ["^" + re.escape(piece) for piece in entries if piece.strip()]
    )
    return re.compile(expression)


def compile_prefix_regex(entries: Iterable[Union[str, Pattern]]) -> Pattern:
    """Compile a sequence of prefix rules into a regex object.

    entries (Iterable[Union[str, Pattern]]): The prefix rules, e.g.
        spacy.lang.punctuation.TOKENIZER_PREFIXES.
    RETURNS (Pattern): The regex object. to be used for Tokenizer.prefix_search.
    """
    expression = "|".join(["^" + piece for piece in entries if piece.strip()])  # type: ignore[operator, union-attr]
    return re.compile(expression)


def compile_suffix_regex(entries: Iterable[Union[str, Pattern]]) -> Pattern:
    """Compile a sequence of suffix rules into a regex object.

    entries (Iterable[Union[str, Pattern]]): The suffix rules, e.g.
        spacy.lang.punctuation.TOKENIZER_SUFFIXES.
    RETURNS (Pattern): The regex object. to be used for Tokenizer.suffix_search.
    """
    expression = "|".join([piece + "$" for piece in entries if piece.strip()])  # type: ignore[operator, union-attr]
    return re.compile(expression)


def compile_infix_regex(entries: Iterable[Union[str, Pattern]]) -> Pattern:
    """Compile a sequence of infix rules into a regex object.

    entries (Iterable[Union[str, Pattern]]): The infix rules, e.g.
        spacy.lang.punctuation.TOKENIZER_INFIXES.
    RETURNS (regex object): The regex object. to be used for Tokenizer.infix_finditer.
    """
    expression = "|".join([piece for piece in entries if piece.strip()])  # type: ignore[misc, union-attr]
    return re.compile(expression)


def add_lookups(default_func: Callable[[str], Any], *lookups) -> Callable[[str], Any]:
    """Extend an attribute function with special cases. If a word is in the
    lookups, the value is returned. Otherwise the previous function is used.

    default_func (callable): The default function to execute.
    *lookups (dict): Lookup dictionary mapping string to attribute value.
    RETURNS (callable): Lexical attribute getter.
    """
    # This is implemented as functools.partial instead of a closure, to allow
    # pickle to work.
    return functools.partial(_get_attr_unless_lookup, default_func, lookups)


def _get_attr_unless_lookup(
    default_func: Callable[[str], Any], lookups: Dict[str, Any], string: str
) -> Any:
    for lookup in lookups:
        if string in lookup:
            return lookup[string]  # type: ignore[index]
    return default_func(string)


def update_exc(
    base_exceptions: Dict[str, List[dict]], *addition_dicts
) -> Dict[str, List[dict]]:
    """Update and validate tokenizer exceptions. Will overwrite exceptions.

    base_exceptions (Dict[str, List[dict]]): Base exceptions.
    *addition_dicts (Dict[str, List[dict]]): Exceptions to add to the base dict, in order.
    RETURNS (Dict[str, List[dict]]): Combined tokenizer exceptions.
    """
    exc = dict(base_exceptions)
    for additions in addition_dicts:
        for orth, token_attrs in additions.items():
            if not all(isinstance(attr[ORTH], str) for attr in token_attrs):
                raise ValueError(Errors.E055.format(key=orth, orths=token_attrs))
            described_orth = "".join(attr[ORTH] for attr in token_attrs)
            if orth != described_orth:
                raise ValueError(Errors.E056.format(key=orth, orths=described_orth))
        exc.update(additions)
    exc = expand_exc(exc, "'", "’")
    return exc


def expand_exc(
    excs: Dict[str, List[dict]], search: str, replace: str
) -> Dict[str, List[dict]]:
    """Find string in tokenizer exceptions, duplicate entry and replace string.
    For example, to add additional versions with typographic apostrophes.

    excs (Dict[str, List[dict]]): Tokenizer exceptions.
    search (str): String to find and replace.
    replace (str): Replacement.
    RETURNS (Dict[str, List[dict]]): Combined tokenizer exceptions.
    """

    def _fix_token(token, search, replace):
        fixed = dict(token)
        fixed[ORTH] = fixed[ORTH].replace(search, replace)
        return fixed

    new_excs = dict(excs)
    for token_string, tokens in excs.items():
        if search in token_string:
            new_key = token_string.replace(search, replace)
            new_value = [_fix_token(t, search, replace) for t in tokens]
            new_excs[new_key] = new_value
    return new_excs


def normalize_slice(
    length: int, start: int, stop: int, step: Optional[int] = None
) -> Tuple[int, int]:
    if not (step is None or step == 1):
        raise ValueError(Errors.E057)
    if start is None:
        start = 0
    elif start < 0:
        start += length
    start = min(length, max(0, start))
    if stop is None:
        stop = length
    elif stop < 0:
        stop += length
    stop = min(length, max(start, stop))
    return start, stop


def filter_spans(spans: Iterable["Span"]) -> List["Span"]:
    """Filter a sequence of spans and remove duplicates or overlaps. Useful for
    creating named entities (where one token can only be part of one entity) or
    when merging spans with `Retokenizer.merge`. When spans overlap, the (first)
    longest span is preferred over shorter spans.

    spans (Iterable[Span]): The spans to filter.
    RETURNS (List[Span]): The filtered spans.
    """
    get_sort_key = lambda span: (span.end - span.start, -span.start)
    sorted_spans = sorted(spans, key=get_sort_key, reverse=True)
    result = []
    seen_tokens: Set[int] = set()
    for span in sorted_spans:
        # Check for end - 1 here because boundaries are inclusive
        if span.start not in seen_tokens and span.end - 1 not in seen_tokens:
            result.append(span)
            seen_tokens.update(range(span.start, span.end))
    result = sorted(result, key=lambda span: span.start)
    return result


def filter_chain_spans(*spans: Iterable["Span"]) -> List["Span"]:
    return filter_spans(itertools.chain(*spans))


@registry.misc("spacy.first_longest_spans_filter.v1")
def make_first_longest_spans_filter():
    return filter_chain_spans


def to_bytes(getters: Dict[str, Callable[[], bytes]], exclude: Iterable[str]) -> bytes:
    return srsly.msgpack_dumps(to_dict(getters, exclude))


def from_bytes(
    bytes_data: bytes,
    setters: Dict[str, Callable[[bytes], Any]],
    exclude: Iterable[str],
) -> None:
    return from_dict(srsly.msgpack_loads(bytes_data), setters, exclude)  # type: ignore[return-value]


def to_dict(
    getters: Dict[str, Callable[[], Any]], exclude: Iterable[str]
) -> Dict[str, Any]:
    serialized = {}
    for key, getter in getters.items():
        # Split to support file names like meta.json
        if key.split(".")[0] not in exclude:
            serialized[key] = getter()
    return serialized


def from_dict(
    msg: Dict[str, Any],
    setters: Dict[str, Callable[[Any], Any]],
    exclude: Iterable[str],
) -> Dict[str, Any]:
    for key, setter in setters.items():
        # Split to support file names like meta.json
        if key.split(".")[0] not in exclude and key in msg:
            setter(msg[key])
    return msg


def to_disk(
    path: Union[str, Path],
    writers: Dict[str, Callable[[Path], None]],
    exclude: Iterable[str],
) -> Path:
    path = ensure_path(path)
    if not path.exists():
        path.mkdir()
    for key, writer in writers.items():
        # Split to support file names like meta.json
        if key.split(".")[0] not in exclude:
            writer(path / key)
    return path


def from_disk(
    path: Union[str, Path],
    readers: Dict[str, Callable[[Path], None]],
    exclude: Iterable[str],
) -> Path:
    path = ensure_path(path)
    for key, reader in readers.items():
        # Split to support file names like meta.json
        if key.split(".")[0] not in exclude:
            reader(path / key)
    return path


def import_file(name: str, loc: Union[str, Path]) -> ModuleType:
    """Import module from a file. Used to load models from a directory.

    name (str): Name of module to load.
    loc (str / Path): Path to the file.
    RETURNS: The loaded module.
    """
    spec = importlib.util.spec_from_file_location(name, str(loc))
    module = importlib.util.module_from_spec(spec)  # type: ignore[arg-type]
    spec.loader.exec_module(module)  # type: ignore[union-attr]
    return module


def minify_html(html: str) -> str:
    """Perform a template-specific, rudimentary HTML minification for displaCy.
    Disclaimer: NOT a general-purpose solution, only removes indentation and
    newlines.

    html (str): Markup to minify.
    RETURNS (str): "Minified" HTML.
    """
    return html.strip().replace("    ", "").replace("\n", "")


def escape_html(text: str) -> str:
    """Replace <, >, &, " with their HTML encoded representation. Intended to
    prevent HTML errors in rendered displaCy markup.

    text (str): The original text.
    RETURNS (str): Equivalent text to be safely used within HTML.
    """
    text = text.replace("&", "&amp;")
    text = text.replace("<", "&lt;")
    text = text.replace(">", "&gt;")
    text = text.replace('"', "&quot;")
    return text


def get_words_and_spaces(
    words: Iterable[str], text: str
) -> Tuple[List[str], List[bool]]:
    """Given a list of words and a text, reconstruct the original tokens and
    return a list of words and spaces that can be used to create a Doc. This
    can help recover destructive tokenization that didn't preserve any
    whitespace information.

    words (Iterable[str]): The words.
    text (str): The original text.
    RETURNS (Tuple[List[str], List[bool]]): The words and spaces.
    """
    if "".join("".join(words).split()) != "".join(text.split()):
        raise ValueError(Errors.E194.format(text=text, words=words))
    text_words = []
    text_spaces = []
    text_pos = 0
    # normalize words to remove all whitespace tokens
    norm_words = [word for word in words if not word.isspace()]
    # align words with text
    for word in norm_words:
        try:
            word_start = text[text_pos:].index(word)
        except ValueError:
            raise ValueError(Errors.E194.format(text=text, words=words)) from None
        if word_start > 0:
            text_words.append(text[text_pos : text_pos + word_start])
            text_spaces.append(False)
            text_pos += word_start
        text_words.append(word)
        text_spaces.append(False)
        text_pos += len(word)
        if text_pos < len(text) and text[text_pos] == " ":
            text_spaces[-1] = True
            text_pos += 1
    if text_pos < len(text):
        text_words.append(text[text_pos:])
        text_spaces.append(False)
    return (text_words, text_spaces)


def copy_config(config: Union[Dict[str, Any], Config]) -> Config:
    """Deep copy a Config. Will raise an error if the config contents are not
    JSON-serializable.

    config (Config): The config to copy.
    RETURNS (Config): The copied config.
    """
    try:
        return Config(config).copy()
    except ValueError:
        raise ValueError(Errors.E961.format(config=config)) from None


def dot_to_dict(values: Dict[str, Any]) -> Dict[str, dict]:
    """Convert dot notation to a dict. For example: {"token.pos": True,
    "token._.xyz": True} becomes {"token": {"pos": True, "_": {"xyz": True }}}.

    values (Dict[str, Any]): The key/value pairs to convert.
    RETURNS (Dict[str, dict]): The converted values.
    """
    result: Dict[str, dict] = {}
    for key, value in values.items():
        path = result
        parts = key.lower().split(".")
        for i, item in enumerate(parts):
            is_last = i == len(parts) - 1
            path = path.setdefault(item, value if is_last else {})
    return result


def dict_to_dot(obj: Dict[str, dict]) -> Dict[str, Any]:
    """Convert dot notation to a dict. For example: {"token": {"pos": True,
    "_": {"xyz": True }}} becomes {"token.pos": True, "token._.xyz": True}.

    values (Dict[str, dict]): The dict to convert.
    RETURNS (Dict[str, Any]): The key/value pairs.
    """
    return {".".join(key): value for key, value in walk_dict(obj)}


def dot_to_object(config: Config, section: str):
    """Convert dot notation of a "section" to a specific part of the Config.
    e.g. "training.optimizer" would return the Optimizer object.
    Throws an error if the section is not defined in this config.

    config (Config): The config.
    section (str): The dot notation of the section in the config.
    RETURNS: The object denoted by the section
    """
    component = config
    parts = section.split(".")
    for item in parts:
        try:
            component = component[item]
        except (KeyError, TypeError):
            raise KeyError(Errors.E952.format(name=section)) from None
    return component


def set_dot_to_object(config: Config, section: str, value: Any) -> None:
    """Update a config at a given position from a dot notation.

    config (Config): The config.
    section (str): The dot notation of the section in the config.
    value (Any): The value to set in the config.
    """
    component = config
    parts = section.split(".")
    for i, item in enumerate(parts):
        try:
            if i == len(parts) - 1:
                component[item] = value
            else:
                component = component[item]
        except (KeyError, TypeError):
            raise KeyError(Errors.E952.format(name=section)) from None


def walk_dict(
    node: Dict[str, Any], parent: List[str] = []
) -> Iterator[Tuple[List[str], Any]]:
    """Walk a dict and yield the path and values of the leaves."""
    for key, value in node.items():
        key_parent = [*parent, key]
        if isinstance(value, dict):
            yield from walk_dict(value, key_parent)
        else:
            yield (key_parent, value)


def get_arg_names(func: Callable) -> List[str]:
    """Get a list of all named arguments of a function (regular,
    keyword-only).

    func (Callable): The function
    RETURNS (List[str]): The argument names.
    """
    argspec = inspect.getfullargspec(func)
    return list(dict.fromkeys([*argspec.args, *argspec.kwonlyargs]))


def combine_score_weights(
    weights: List[Dict[str, Optional[float]]],
    overrides: Dict[str, Optional[float]] = SimpleFrozenDict(),
) -> Dict[str, Optional[float]]:
    """Combine and normalize score weights defined by components, e.g.
    {"ents_r": 0.2, "ents_p": 0.3, "ents_f": 0.5} and {"some_other_score": 1.0}.

    weights (List[dict]): The weights defined by the components.
    overrides (Dict[str, Optional[Union[float, int]]]): Existing scores that
        should be preserved.
    RETURNS (Dict[str, float]): The combined and normalized weights.
    """
    # We divide each weight by the total weight sum.
    # We first need to extract all None/null values for score weights that
    # shouldn't be shown in the table *or* be weighted
    result: Dict[str, Optional[float]] = {
        key: value for w_dict in weights for (key, value) in w_dict.items()
    }
    result.update(overrides)
    weight_sum = sum([v if v else 0.0 for v in result.values()])
    for key, value in result.items():
        if value and weight_sum > 0:
            result[key] = round(value / weight_sum, 2)
    return result


class DummyTokenizer:
    def __call__(self, text):
        raise NotImplementedError

    def pipe(self, texts, **kwargs):
        for text in texts:
            yield self(text)

    # add dummy methods for to_bytes, from_bytes, to_disk and from_disk to
    # allow serialization (see #1557)
    def to_bytes(self, **kwargs):
        return b""

    def from_bytes(self, data: bytes, **kwargs) -> "DummyTokenizer":
        return self

    def to_disk(self, path: Union[str, Path], **kwargs) -> None:
        return None

    def from_disk(self, path: Union[str, Path], **kwargs) -> "DummyTokenizer":
        return self


def create_default_optimizer() -> Optimizer:
    return Adam()


def minibatch(items, size):
    """Iterate over batches of items. `size` may be an iterator,
    so that batch-size can vary on each step.
    """
    if isinstance(size, int):
        size_ = itertools.repeat(size)
    else:
        size_ = iter(size)
    items = iter(items)
    while True:
        batch_size = next(size_)
        batch = list(itertools.islice(items, int(batch_size)))
        if len(batch) == 0:
            break
        yield list(batch)


def is_cython_func(func: Callable) -> bool:
    """Slightly hacky check for whether a callable is implemented in Cython.
    Can be used to implement slightly different behaviors, especially around
    inspecting and parameter annotations. Note that this will only return True
    for actual cdef functions and methods, not regular Python functions defined
    in Python modules.

    func (Callable): The callable to check.
    RETURNS (bool): Whether the callable is Cython (probably).
    """
    attr = "__pyx_vtable__"
    if hasattr(func, attr):  # function or class instance
        return True
    # https://stackoverflow.com/a/55767059
    if (
        hasattr(func, "__qualname__")
        and hasattr(func, "__module__")
        and func.__module__ in sys.modules
    ):  # method
        cls_func = vars(sys.modules[func.__module__])[func.__qualname__.split(".")[0]]
        return hasattr(cls_func, attr)
    return False


def check_bool_env_var(env_var: str) -> bool:
    """Convert the value of an environment variable to a boolean. Add special
    check for "0" (falsy) and consider everything else truthy, except unset.

    env_var (str): The name of the environment variable to check.
    RETURNS (bool): Its boolean value.
    """
    value = os.environ.get(env_var, False)
    if value == "0":
        return False
    return bool(value)


def _pipe(
    docs: Iterable["Doc"],
    proc: "PipeCallable",
    name: str,
    default_error_handler: Callable[
        [str, "PipeCallable", List["Doc"], Exception], NoReturn
    ],
    kwargs: Mapping[str, Any],
) -> Iterator["Doc"]:
    if hasattr(proc, "pipe"):
        yield from proc.pipe(docs, **kwargs)
    else:
        # We added some args for pipe that __call__ doesn't expect.
        kwargs = dict(kwargs)
        error_handler = default_error_handler
        if hasattr(proc, "get_error_handler"):
            error_handler = proc.get_error_handler()
        for arg in ["batch_size"]:
            if arg in kwargs:
                kwargs.pop(arg)
        for doc in docs:
            try:
                doc = proc(doc, **kwargs)  # type: ignore[call-arg]
                yield doc
            except Exception as e:
                error_handler(name, proc, [doc], e)


def raise_error(proc_name, proc, docs, e):
    raise e


def ignore_error(proc_name, proc, docs, e):
    pass


def warn_if_jupyter_cupy():
    """Warn about require_gpu if a jupyter notebook + cupy + mismatched
    contextvars vs. thread ops are detected
    """
    if is_in_jupyter():
        from thinc.backends.cupy_ops import CupyOps

        if CupyOps.xp is not None:
            from thinc.backends import contextvars_eq_thread_ops

            if not contextvars_eq_thread_ops():
                warnings.warn(Warnings.W111)


def check_lexeme_norms(vocab, component_name):
    lexeme_norms = vocab.lookups.get_table("lexeme_norm", {})
    if len(lexeme_norms) == 0 and vocab.lang in LEXEME_NORM_LANGS:
        langs = ", ".join(LEXEME_NORM_LANGS)
        logger.debug(Warnings.W033.format(model=component_name, langs=langs))


def to_ternary_int(val) -> int:
    """Convert a value to the ternary 1/0/-1 int used for True/None/False in
    attributes such as SENT_START: True/1/1.0 is 1 (True), None/0/0.0 is 0
    (None), any other values are -1 (False).
    """
    if val is True:
        return 1
    elif val is None:
        return 0
    elif val is False:
        return -1
    elif val == 1:
        return 1
    elif val == 0:
        return 0
    else:
        return -1


# The following implementation of packages_distributions() is adapted from
# importlib_metadata, which is distributed under the Apache 2.0 License.
# Copyright (c) 2017-2019 Jason R. Coombs, Barry Warsaw
# See licenses/3rd_party_licenses.txt
def packages_distributions() -> Dict[str, List[str]]:
    """Return a mapping of top-level packages to their distributions. We're
    inlining this helper from the importlib_metadata "backport" here, since
    it's not available in the builtin importlib.metadata.
    """
    pkg_to_dist = defaultdict(list)
    for dist in importlib.metadata.distributions():
        for pkg in (dist.read_text("top_level.txt") or "").split():
            pkg_to_dist[pkg].append(dist.metadata["Name"])
    return dict(pkg_to_dist)


def all_equal(iterable):
    """Return True if all the elements are equal to each other
    (or if the input is an empty sequence), False otherwise."""
    g = itertools.groupby(iterable)
    return next(g, True) and not next(g, False)


def _is_port_in_use(port: int, host: str = "localhost") -> bool:
    """Check if 'host:port' is in use. Return True if it is, False otherwise.

    port (int): the port to check
    host (str): the host to check (default "localhost")
    RETURNS (bool): Whether 'host:port' is in use.
    """
    s = socket.socket(socket.AF_INET, socket.SOCK_STREAM)
    try:
        s.bind((host, port))
        return False
    except socket.error:
        return True
    finally:
        s.close()


def find_available_port(start: int, host: str, auto_select: bool = False) -> int:
    """Given a starting port and a host, handle finding a port.

    If `auto_select` is False, a busy port will raise an error.

    If `auto_select` is True, the next free higher port will be used.

    start (int): the port to start looking from
    host (str): the host to find a port on
    auto_select (bool): whether to automatically select a new port if the given port is busy (default False)
    RETURNS (int): The port to use.
    """
    if not _is_port_in_use(start, host):
        return start

    port = start
    if not auto_select:
        raise ValueError(Errors.E1050.format(port=port))

    while _is_port_in_use(port, host) and port < 65535:
        port += 1

    if port == 65535 and _is_port_in_use(port, host):
        raise ValueError(Errors.E1049.format(host=host))

    # if we get here, the port changed
    warnings.warn(Warnings.W124.format(host=host, port=start, serve_port=port))
    return port


def set_gpu_allocator_from_config(config: Config, use_gpu: int):
    """Change the global GPU allocator based to the value in
    the configuration."""
    if "gpu_allocator" not in config["training"]:
        raise ValueError(Errors.E1015.format(value="[training] gpu_allocator"))
    allocator = config["training"]["gpu_allocator"]
    if use_gpu >= 0 and allocator:
        set_gpu_allocator(allocator)


def set_seed_from_config(config: Config):
    """Set the random number generator seed to the value in
    the configuration."""
    if "seed" not in config["training"]:
        raise ValueError(Errors.E1015.format(value="[training] seed"))
    if config["training"]["seed"] is not None:
        fix_random_seed(config["training"]["seed"])<|MERGE_RESOLUTION|>--- conflicted
+++ resolved
@@ -10,12 +10,8 @@
 from pathlib import Path
 import thinc
 from thinc.api import NumpyOps, get_current_ops, Adam, Config, Optimizer
-<<<<<<< HEAD
-from thinc.api import ConfigValidationError, Model
-=======
 from thinc.api import ConfigValidationError, Model, constant as constant_schedule
 from thinc.api import fix_random_seed, set_gpu_allocator
->>>>>>> 8a5814bf
 import functools
 import itertools
 import numpy

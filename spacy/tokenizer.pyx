# cython: embedsignature=True, binding=True
cimport cython
from cymem.cymem cimport Pool
from cython.operator cimport dereference as deref
from cython.operator cimport preincrement as preinc
from libc.string cimport memcpy, memset
from libcpp.set cimport set as stdset
from preshed.maps cimport PreshMap

import re

from .lexeme cimport EMPTY_LEXEME
from .strings cimport hash_string
from .tokens.doc cimport Doc

from . import util
from .attrs import intify_attrs
from .errors import Errors
from .scorer import Scorer
from .symbols import NORM, ORTH
from .tokens import Span
from .training import validate_examples
from .util import get_words_and_spaces


cdef class Tokenizer:
    """Segment text, and create Doc objects with the discovered segment
    boundaries.

    DOCS: https://spacy.io/api/tokenizer
    """
    def __init__(self, Vocab vocab, rules=None, prefix_search=None,
                 suffix_search=None, infix_finditer=None, token_match=None,
                 url_match=None, faster_heuristics=True):
        """Create a `Tokenizer`, to create `Doc` objects given unicode text.

        vocab (Vocab): A storage container for lexical types.
        rules (dict): Exceptions and special-cases for the tokenizer.
        prefix_search (callable): A function matching the signature of
            `re.compile(string).search` to match prefixes.
        suffix_search (callable): A function matching the signature of
            `re.compile(string).search` to match suffixes.
        infix_finditer (callable): A function matching the signature of
            `re.compile(string).finditer` to find infixes.
        token_match (callable): A function matching the signature of
            `re.compile(string).match`, for matching strings to be
            recognized as tokens.
        url_match (callable): A function matching the signature of
            `re.compile(string).match`, for matching strings to be
            recognized as urls.
        faster_heuristics (bool): Whether to restrict the final
            Matcher-based pass for rules to those containing affixes or space.
            Defaults to True.

        EXAMPLE:
            >>> tokenizer = Tokenizer(nlp.vocab)

        DOCS: https://spacy.io/api/tokenizer#init
        """
        self.mem = Pool()
        self._cache = PreshMap()
        self._specials = PreshMap()
        self.token_match = token_match
        self.url_match = url_match
        self.prefix_search = prefix_search
        self.suffix_search = suffix_search
        self.infix_finditer = infix_finditer
        self.vocab = vocab
        self.faster_heuristics = faster_heuristics
        self._rules = {}
        self._special_matcher = PhraseMatcher(self.vocab)
        self._load_special_cases(rules)

<<<<<<< HEAD
    property token_match:
        def __get__(self):
            return self._token_match

        def __set__(self, token_match):
            self._token_match = token_match
            self._reload_special_cases()

    property url_match:
        def __get__(self):
            return self._url_match

        def __set__(self, url_match):
            self._url_match = url_match
            self._reload_special_cases()

    property prefix_search:
        def __get__(self):
            return self._prefix_search

        def __set__(self, prefix_search):
            self._prefix_search = prefix_search
            self._reload_special_cases()

    property suffix_search:
        def __get__(self):
            return self._suffix_search

        def __set__(self, suffix_search):
            self._suffix_search = suffix_search
            self._reload_special_cases()

    property infix_finditer:
        def __get__(self):
            return self._infix_finditer

        def __set__(self, infix_finditer):
            self._infix_finditer = infix_finditer
            self._reload_special_cases()

    property rules:
        def __get__(self):
            return self._rules

        def __set__(self, rules):
            self._rules = {}
            self._flush_cache()
            self._flush_specials()
            self._cache = PreshMap()
            self._specials = PreshMap()
            self._load_special_cases(rules)

    property faster_heuristics:
        def __get__(self):
            return self._faster_heuristics

        def __set__(self, faster_heuristics):
            self._faster_heuristics = faster_heuristics
            self._reload_special_cases()
=======
    @property
    def token_match(self):
        return self._token_match

    @token_match.setter
    def token_match(self, token_match):
        self._token_match = token_match
        self._reload_special_cases()

    @property
    def url_match(self):
        return self._url_match

    @url_match.setter
    def url_match(self, url_match):
        self._url_match = url_match
        self._reload_special_cases()

    @property
    def prefix_search(self):
        return self._prefix_search

    @prefix_search.setter
    def prefix_search(self, prefix_search):
        self._prefix_search = prefix_search
        self._reload_special_cases()

    @property
    def suffix_search(self):
        return self._suffix_search

    @suffix_search.setter
    def suffix_search(self, suffix_search):
        self._suffix_search = suffix_search
        self._reload_special_cases()

    @property
    def infix_finditer(self):
        return self._infix_finditer

    @infix_finditer.setter
    def infix_finditer(self, infix_finditer):
        self._infix_finditer = infix_finditer
        self._reload_special_cases()

    @property
    def rules(self):
        return self._rules

    @rules.setter
    def rules(self, rules):
        self._rules = {}
        self._flush_cache()
        self._flush_specials()
        self._cache = PreshMap()
        self._specials = PreshMap()
        self._load_special_cases(rules)

    @property
    def faster_heuristics(self):
        return bool(self._faster_heuristics)

    @faster_heuristics.setter
    def faster_heuristics(self, faster_heuristics):
        self._faster_heuristics = bool(faster_heuristics)
        self._reload_special_cases()
>>>>>>> c195ca4f

    def __reduce__(self):
        args = (self.vocab,
                self.rules,
                self.prefix_search,
                self.suffix_search,
                self.infix_finditer,
                self.token_match,
                self.url_match)
        return (self.__class__, args, None, None)

    def __call__(self, str string):
        """Tokenize a string.

        string (str): The string to tokenize.
        RETURNS (Doc): A container for linguistic annotations.

        DOCS: https://spacy.io/api/tokenizer#call
        """
        doc = self._tokenize_affixes(string, True)
        self._apply_special_cases(doc)
        return doc

    @cython.boundscheck(False)
    cdef Doc _tokenize_affixes(self, str string, bint with_special_cases):
        """Tokenize according to affix and token_match settings.

        string (str): The string to tokenize.
        RETURNS (Doc): A container for linguistic annotations.
        """
        if len(string) >= (2 ** 30):
            raise ValueError(Errors.E025.format(length=len(string)))
        cdef int length = len(string)
        cdef Doc doc = Doc(self.vocab)
        if length == 0:
            return doc
        cdef int i = 0
        cdef int start = 0
        cdef int has_special = 0
        cdef bint in_ws = string[0].isspace()
        cdef str span
        # The task here is much like string.split, but not quite
        # We find spans of whitespace and non-space characters, and ignore
        # spans that are exactly ' '. So, our sequences will all be separated
        # by either ' ' or nothing.
        for uc in string:
            if uc.isspace() != in_ws:
                if start < i:
                    # When we want to make this fast, get the data buffer once
                    # with PyUnicode_AS_DATA, and then maintain a start_byte
                    # and end_byte, so we can call hash64 directly. That way
                    # we don't have to create the slice when we hit the cache.
                    span = string[start:i]
                    key = hash_string(span)
                    if not self._try_specials_and_cache(key, doc, &has_special, with_special_cases):
                        self._tokenize(doc, span, key, &has_special, with_special_cases)
                if uc == ' ':
                    doc.c[doc.length - 1].spacy = True
                    start = i + 1
                else:
                    start = i
                in_ws = not in_ws
            i += 1
        if start < i:
            span = string[start:]
            key = hash_string(span)
            if not self._try_specials_and_cache(key, doc, &has_special, with_special_cases):
                self._tokenize(doc, span, key, &has_special, with_special_cases)
            doc.c[doc.length - 1].spacy = string[-1] == " " and not in_ws
        return doc

    def pipe(self, texts, batch_size=1000):
        """Tokenize a stream of texts.

        texts: A sequence of unicode texts.
        batch_size (int): Number of texts to accumulate in an internal buffer.
        Defaults to 1000.
        YIELDS (Doc): A sequence of Doc objects, in order.

        DOCS: https://spacy.io/api/tokenizer#pipe
        """
        for text in texts:
            yield self(text)

    def _flush_cache(self):
        self._reset_cache([key for key in self._cache])

    def _reset_cache(self, keys):
        for k in keys:
            cached = <_Cached*>self._cache.get(k)
            del self._cache[k]
            if cached is not NULL:
                self.mem.free(cached)

    def _flush_specials(self):
        self._special_matcher = PhraseMatcher(self.vocab)
        for k in self._specials:
            cached = <_Cached*>self._specials.get(k)
            del self._specials[k]
            if cached is not NULL:
                self.mem.free(cached)

    cdef int _apply_special_cases(self, Doc doc) except -1:
        """Retokenize doc according to special cases.

        doc (Doc): Document.
        """
        cdef int i
        cdef int max_length = 0
        cdef bint modify_in_place
        cdef Pool mem = Pool()
        cdef vector[SpanC] c_matches
        cdef vector[SpanC] c_filtered
        cdef int offset
        cdef int modified_doc_length
        # Find matches for special cases
        self._special_matcher.find_matches(doc, 0, doc.length, &c_matches)
        # Skip processing if no matches
        if c_matches.size() == 0:
            return True
        self._filter_special_spans(c_matches, c_filtered, doc.length)
        # Put span info in span.start-indexed dict and calculate maximum
        # intermediate document size
        (span_data, max_length, modify_in_place) = self._prepare_special_spans(doc, c_filtered)
        # If modifications never increase doc length, can modify in place
        if modify_in_place:
            tokens = doc.c
        # Otherwise create a separate array to store modified tokens
        else:
            assert max_length > 0
            tokens = <TokenC*>mem.alloc(max_length, sizeof(TokenC))
        # Modify tokenization according to filtered special cases
        offset = self._retokenize_special_spans(doc, tokens, span_data)
        # Allocate more memory for doc if needed
        modified_doc_length = doc.length + offset
        while modified_doc_length >= doc.max_length:
            doc._realloc(doc.max_length * 2)
        # If not modified in place, copy tokens back to doc
        if not modify_in_place:
            memcpy(doc.c, tokens, max_length * sizeof(TokenC))
        for i in range(doc.length + offset, doc.length):
            memset(&doc.c[i], 0, sizeof(TokenC))
            doc.c[i].lex = &EMPTY_LEXEME
        doc.length = doc.length + offset
        return True

    cdef void _filter_special_spans(self, vector[SpanC] &original, vector[SpanC] &filtered, int doc_len) nogil:

        cdef int seen_i
        cdef SpanC span
        cdef stdset[int] seen_tokens
        stdsort(original.begin(), original.end(), len_start_cmp)
        cdef int orig_i = original.size() - 1
        while orig_i >= 0:
            span = original[orig_i]
            if not seen_tokens.count(span.start) and not seen_tokens.count(span.end - 1):
                filtered.push_back(span)
            for seen_i in range(span.start, span.end):
                seen_tokens.insert(seen_i)
            orig_i -= 1
        stdsort(filtered.begin(), filtered.end(), start_cmp)

    cdef object _prepare_special_spans(self, Doc doc, vector[SpanC] &filtered):
        spans = [doc[match.start:match.end] for match in filtered]
        cdef bint modify_in_place = True
        cdef int curr_length = doc.length
        cdef int max_length = 0
        cdef int span_length_diff = 0
        span_data = {}
        for span in spans:
            rule = self._rules.get(span.text, None)
            span_length_diff = 0
            if rule:
                span_length_diff = len(rule) - (span.end - span.start)
            if span_length_diff > 0:
                modify_in_place = False
            curr_length += span_length_diff
            if curr_length > max_length:
                max_length = curr_length
            span_data[span.start] = (span.text, span.start, span.end, span_length_diff)
        return (span_data, max_length, modify_in_place)

    cdef int _retokenize_special_spans(self, Doc doc, TokenC* tokens, object span_data):
        cdef int i = 0
        cdef int j = 0
        cdef int offset = 0
        cdef _Cached* cached
        cdef int idx_offset = 0
        cdef int orig_final_spacy
        cdef int orig_idx
        cdef int span_start
        cdef int span_end
        while i < doc.length:
            if i not in span_data:
                tokens[i + offset] = doc.c[i]
                i += 1
            else:
                span = span_data[i]
                span_start = span[1]
                span_end = span[2]
                cached = <_Cached*>self._specials.get(hash_string(span[0]))
                if cached == NULL:
                    # Copy original tokens if no rule found
                    for j in range(span_end - span_start):
                        tokens[i + offset + j] = doc.c[i + j]
                    i += span_end - span_start
                else:
                    # Copy special case tokens into doc and adjust token and
                    # character offsets
                    idx_offset = 0
                    orig_final_spacy = doc.c[span_end - 1].spacy
                    orig_idx = doc.c[i].idx
                    for j in range(cached.length):
                        tokens[i + offset + j] = cached.data.tokens[j]
                        tokens[i + offset + j].idx = orig_idx + idx_offset
                        idx_offset += cached.data.tokens[j].lex.length
                        if cached.data.tokens[j].spacy:
                            idx_offset += 1
                    tokens[i + offset + cached.length - 1].spacy = orig_final_spacy
                    i += span_end - span_start
                    offset += span[3]
        return offset

    cdef int _try_specials_and_cache(self, hash_t key, Doc tokens, int* has_special, bint with_special_cases) except -1:
        cdef bint specials_hit = 0
        cdef bint cache_hit = 0
        cdef int i
        if with_special_cases:
            cached = <_Cached*>self._specials.get(key)
            if cached == NULL:
                specials_hit = False
            else:
                for i in range(cached.length):
                    tokens.push_back(&cached.data.tokens[i], False)
                has_special[0] = 1
                specials_hit = True
        if not specials_hit:
            cached = <_Cached*>self._cache.get(key)
            if cached == NULL:
                cache_hit = False
            else:
                if cached.is_lex:
                    for i in range(cached.length):
                        tokens.push_back(cached.data.lexemes[i], False)
                else:
                    for i in range(cached.length):
                        tokens.push_back(&cached.data.tokens[i], False)
                cache_hit = True
        if not specials_hit and not cache_hit:
            return False
        return True

    cdef int _tokenize(self, Doc tokens, str span, hash_t orig_key, int* has_special, bint with_special_cases) except -1:
        cdef vector[LexemeC*] prefixes
        cdef vector[LexemeC*] suffixes
        cdef int orig_size
        orig_size = tokens.length
        span = self._split_affixes(span, &prefixes, &suffixes,
                                   has_special, with_special_cases)
        self._attach_tokens(tokens, span, &prefixes, &suffixes, has_special,
                            with_special_cases)
        self._save_cached(&tokens.c[orig_size], orig_key, has_special,
                          tokens.length - orig_size)

    cdef str _split_affixes(
        self,
        str string,
        vector[const LexemeC*] *prefixes,
        vector[const LexemeC*] *suffixes,
        int* has_special,
        bint with_special_cases
    ):
        cdef str prefix
        cdef str suffix
        cdef str minus_pre
        cdef str minus_suf
        cdef size_t last_size = 0
        while string and len(string) != last_size:
            if self.token_match and self.token_match(string):
                break
            if with_special_cases and self._specials.get(hash_string(string)) != NULL:
                break
            last_size = len(string)
            pre_len = self.find_prefix(string)
            if pre_len != 0:
                prefix = string[:pre_len]
                minus_pre = string[pre_len:]
                if minus_pre and with_special_cases and self._specials.get(hash_string(minus_pre)) != NULL:
                    string = minus_pre
                    prefixes.push_back(self.vocab.get(prefix))
                    break
            suf_len = self.find_suffix(string[pre_len:])
            if suf_len != 0:
                suffix = string[-suf_len:]
                minus_suf = string[:-suf_len]
                if minus_suf and with_special_cases and self._specials.get(hash_string(minus_suf)) != NULL:
                    string = minus_suf
                    suffixes.push_back(self.vocab.get(suffix))
                    break
            if pre_len and suf_len and (pre_len + suf_len) <= len(string):
                string = string[pre_len:-suf_len]
                prefixes.push_back(self.vocab.get(prefix))
                suffixes.push_back(self.vocab.get(suffix))
            elif pre_len:
                string = minus_pre
                prefixes.push_back(self.vocab.get(prefix))
            elif suf_len:
                string = minus_suf
                suffixes.push_back(self.vocab.get(suffix))
        return string

    cdef int _attach_tokens(self, Doc tokens, str string,
                            vector[const LexemeC*] *prefixes,
                            vector[const LexemeC*] *suffixes,
                            int* has_special,
                            bint with_special_cases) except -1:
        cdef const LexemeC* lexeme
        cdef str span
        cdef int i
        if prefixes.size():
            for i in range(prefixes.size()):
                tokens.push_back(prefixes[0][i], False)
        if string:
            if self._try_specials_and_cache(hash_string(string), tokens, has_special, with_special_cases):
                pass
            elif (
                (self.token_match and self.token_match(string)) or
                (self.url_match and self.url_match(string))
            ):

                # We're always saying 'no' to spaces here -- the caller will
                # fix up the outermost one, with reference to the original.
                # See Issue #859
                tokens.push_back(self.vocab.get(string), False)
            else:
                matches = self.find_infix(string)
                if not matches:
                    tokens.push_back(self.vocab.get(string), False)
                else:
                    # Let's say we have dyn-o-mite-dave - the regex finds the
                    # start and end positions of the hyphens
                    start = 0
                    start_before_infixes = start
                    for match in matches:
                        infix_start = match.start()
                        infix_end = match.end()

                        if infix_start == start_before_infixes:
                            continue

                        if infix_start != start:
                            span = string[start:infix_start]
                            tokens.push_back(self.vocab.get(span), False)

                        if infix_start != infix_end:
                            # If infix_start != infix_end, it means the infix
                            # token is non-empty. Empty infix tokens are useful
                            # for tokenization in some languages (see
                            # https://github.com/explosion/spaCy/issues/768)
                            infix_span = string[infix_start:infix_end]
                            tokens.push_back(self.vocab.get(infix_span), False)
                        start = infix_end
                    span = string[start:]
                    if span:
                        tokens.push_back(self.vocab.get(span), False)
        cdef vector[const LexemeC*].reverse_iterator it = suffixes.rbegin()
        while it != suffixes.rend():
            lexeme = deref(it)
            preinc(it)
            tokens.push_back(lexeme, False)

    cdef int _save_cached(self, const TokenC* tokens, hash_t key,
                          int* has_special, int n) except -1:
        cdef int i
        if n <= 0:
            # avoid mem alloc of zero length
            return 0
        for i in range(n):
            if self.vocab._by_orth.get(tokens[i].lex.orth) == NULL:
                return 0
        # See #1250
        if has_special[0]:
            return 0
        cached = <_Cached*>self.mem.alloc(1, sizeof(_Cached))
        cached.length = n
        cached.is_lex = True
        lexemes = <const LexemeC**>self.mem.alloc(n, sizeof(LexemeC**))
        for i in range(n):
            lexemes[i] = tokens[i].lex
        cached.data.lexemes = <const LexemeC* const*>lexemes
        self._cache.set(key, cached)

    def find_infix(self, str string):
        """Find internal split points of the string, such as hyphens.

        string (str): The string to segment.
        RETURNS (list): A list of `re.MatchObject` objects that have `.start()`
            and `.end()` methods, denoting the placement of internal segment
            separators, e.g. hyphens.

        DOCS: https://spacy.io/api/tokenizer#find_infix
        """
        if self.infix_finditer is None:
            return 0
        return list(self.infix_finditer(string))

    def find_prefix(self, str string):
        """Find the length of a prefix that should be segmented from the
        string, or None if no prefix rules match.

        string (str): The string to segment.
        RETURNS (int): The length of the prefix if present, otherwise `None`.

        DOCS: https://spacy.io/api/tokenizer#find_prefix
        """
        if self.prefix_search is None:
            return 0
        match = self.prefix_search(string)
        return (match.end() - match.start()) if match is not None else 0

    def find_suffix(self, str string):
        """Find the length of a suffix that should be segmented from the
        string, or None if no suffix rules match.

        string (str): The string to segment.
        Returns (int): The length of the suffix if present, otherwise `None`.

        DOCS: https://spacy.io/api/tokenizer#find_suffix
        """
        if self.suffix_search is None:
            return 0
        match = self.suffix_search(string)
        return (match.end() - match.start()) if match is not None else 0

    def _load_special_cases(self, special_cases):
        """Add special-case tokenization rules."""
        if special_cases is not None:
            for chunk, substrings in sorted(special_cases.items()):
                self.add_special_case(chunk, substrings)

    def _validate_special_case(self, chunk, substrings):
        """Check whether the `ORTH` fields match the string. Check that
        additional features beyond `ORTH` and `NORM` are not set by the
        exception.

        chunk (str): The string to specially tokenize.
        substrings (iterable): A sequence of dicts, where each dict describes
            a token and its attributes.
        """
        attrs = [intify_attrs(spec) for spec in substrings]
        orth = "".join([spec[ORTH] for spec in attrs])
        if chunk != orth:
            raise ValueError(Errors.E997.format(chunk=chunk, orth=orth, token_attrs=substrings))
        for substring in attrs:
            for attr in substring:
                if attr not in (ORTH, NORM):
                    raise ValueError(Errors.E1005.format(attr=self.vocab.strings[attr], chunk=chunk))

    def add_special_case(self, str string, substrings):
        """Add a special-case tokenization rule.

        string (str): The string to specially tokenize.
        substrings (iterable): A sequence of dicts, where each dict describes
            a token and its attributes. The `ORTH` fields of the attributes
            must exactly match the string when they are concatenated.

        DOCS: https://spacy.io/api/tokenizer#add_special_case
        """
        self._validate_special_case(string, substrings)
        substrings = list(substrings)
        cached = <_Cached*>self.mem.alloc(1, sizeof(_Cached))
        cached.length = len(substrings)
        cached.is_lex = False
        cached.data.tokens = self.vocab.make_fused_token(substrings)
        key = hash_string(string)
        stale_special = <_Cached*>self._specials.get(key)
        self._specials.set(key, cached)
        if stale_special is not NULL:
            self.mem.free(stale_special)
        self._rules[string] = substrings
        self._flush_cache()
        if not self.faster_heuristics or self.find_prefix(string) or self.find_infix(string) or self.find_suffix(string) or " " in string:
            self._special_matcher.add(string, [self._tokenize_affixes(string, False)])

    def _reload_special_cases(self):
        self._flush_cache()
        self._flush_specials()
        self._load_special_cases(self._rules)

    def explain(self, text):
        """A debugging tokenizer that provides information about which
        tokenizer rule or pattern was matched for each token. The tokens
        produced are identical to `nlp.tokenizer()` except for whitespace
        tokens.

        string (str): The string to tokenize.
        RETURNS (list): A list of (pattern_string, token_string) tuples

        DOCS: https://spacy.io/api/tokenizer#explain
        """
        prefix_search = self.prefix_search
        if prefix_search is None:
            prefix_search = re.compile("a^").search
        suffix_search = self.suffix_search
        if suffix_search is None:
            suffix_search = re.compile("a^").search
        infix_finditer = self.infix_finditer
        if infix_finditer is None:
            infix_finditer = re.compile("a^").finditer
        token_match = self.token_match
        if token_match is None:
            token_match = re.compile("a^").match
        url_match = self.url_match
        if url_match is None:
            url_match = re.compile("a^").match
        special_cases = {}
        for orth, special_tokens in self.rules.items():
            special_cases[orth] = [intify_attrs(special_token, strings_map=self.vocab.strings) for special_token in special_tokens]
        tokens = []
        for substring in text.split():
            suffixes = []
            while substring:
                if substring in special_cases:
                    tokens.extend(("SPECIAL-" + str(i + 1), self.vocab.strings[e[ORTH]]) for i, e in enumerate(special_cases[substring]))
                    substring = ''
                    continue
                while prefix_search(substring) or suffix_search(substring):
                    if token_match(substring):
                        tokens.append(("TOKEN_MATCH", substring))
                        substring = ''
                        break
                    if substring in special_cases:
                        tokens.extend(("SPECIAL-" + str(i + 1), self.vocab.strings[e[ORTH]]) for i, e in enumerate(special_cases[substring]))
                        substring = ''
                        break
                    if prefix_search(substring):
                        split = prefix_search(substring).end()
                        # break if pattern matches the empty string
                        if split == 0:
                            break
                        tokens.append(("PREFIX", substring[:split]))
                        substring = substring[split:]
                        if substring in special_cases:
                            continue
                    if suffix_search(substring):
                        split = suffix_search(substring).start()
                        # break if pattern matches the empty string
                        if split == len(substring):
                            break
                        suffixes.append(("SUFFIX", substring[split:]))
                        substring = substring[:split]
                if len(substring) == 0:
                    continue
                if token_match(substring):
                    tokens.append(("TOKEN_MATCH", substring))
                    substring = ''
                elif url_match(substring):
                    tokens.append(("URL_MATCH", substring))
                    substring = ''
                elif substring in special_cases:
                    tokens.extend((f"SPECIAL-{i + 1}", self.vocab.strings[e[ORTH]]) for i, e in enumerate(special_cases[substring]))
                    substring = ''
                elif list(infix_finditer(substring)):
                    infixes = infix_finditer(substring)
                    offset = 0
                    for match in infixes:
                        if offset == 0 and match.start() == 0:
                            continue
                        if substring[offset : match.start()]:
                            tokens.append(("TOKEN", substring[offset : match.start()]))
                        if substring[match.start() : match.end()]:
                            tokens.append(("INFIX", substring[match.start() : match.end()]))
                        offset = match.end()
                    if substring[offset:]:
                        tokens.append(("TOKEN", substring[offset:]))
                    substring = ''
                elif substring:
                    tokens.append(("TOKEN", substring))
                    substring = ''
            tokens.extend(reversed(suffixes))
        # Find matches for special cases handled by special matcher
        words, spaces = get_words_and_spaces([t[1] for t in tokens], text)
        t_words = []
        t_spaces = []
        for word, space in zip(words, spaces):
            if not word.isspace():
                t_words.append(word)
                t_spaces.append(space)
        doc = Doc(self.vocab, words=t_words, spaces=t_spaces)
        matches = self._special_matcher(doc)
        spans = [Span(doc, s, e, label=m_id) for m_id, s, e in matches]
        spans = util.filter_spans(spans)
        # Replace matched tokens with their exceptions
        i = 0
        final_tokens = []
        spans_by_start = {s.start: s for s in spans}
        while i < len(tokens):
            if i in spans_by_start:
                span = spans_by_start[i]
                exc = [d[ORTH] for d in special_cases[span.label_]]
                # The phrase matcher can overmatch for tokens separated by
                # spaces in the text but not in the underlying rule, so skip
                # cases where the texts aren't identical
                if span.text != "".join([self.vocab.strings[orth] for orth in exc]):
                    final_tokens.append(tokens[i])
                    i += 1
                else:
                    for j, orth in enumerate(exc):
                        final_tokens.append((f"SPECIAL-{j + 1}", self.vocab.strings[orth]))
                    i += len(span)
            else:
                final_tokens.append(tokens[i])
                i += 1
        return final_tokens

    def score(self, examples, **kwargs):
        validate_examples(examples, "Tokenizer.score")
        return Scorer.score_tokenization(examples)

    def to_disk(self, path, **kwargs):
        """Save the current state to a directory.

        path (str / Path): A path to a directory, which will be created if
            it doesn't exist.
        exclude (list): String names of serialization fields to exclude.

        DOCS: https://spacy.io/api/tokenizer#to_disk
        """
        path = util.ensure_path(path)
        with path.open("wb") as file_:
            file_.write(self.to_bytes(**kwargs))

    def from_disk(self, path, *, exclude=tuple()):
        """Loads state from a directory. Modifies the object in place and
        returns it.

        path (str / Path): A path to a directory.
        exclude (list): String names of serialization fields to exclude.
        RETURNS (Tokenizer): The modified `Tokenizer` object.

        DOCS: https://spacy.io/api/tokenizer#from_disk
        """
        path = util.ensure_path(path)
        with path.open("rb") as file_:
            bytes_data = file_.read()
        self.from_bytes(bytes_data, exclude=exclude)
        return self

    def to_bytes(self, *, exclude=tuple()):
        """Serialize the current state to a binary string.

        exclude (list): String names of serialization fields to exclude.
        RETURNS (bytes): The serialized form of the `Tokenizer` object.

        DOCS: https://spacy.io/api/tokenizer#to_bytes
        """
        serializers = {
            "vocab": lambda: self.vocab.to_bytes(exclude=exclude),
            "prefix_search": lambda: _get_regex_pattern(self.prefix_search),
            "suffix_search": lambda: _get_regex_pattern(self.suffix_search),
            "infix_finditer": lambda: _get_regex_pattern(self.infix_finditer),
            "token_match": lambda: _get_regex_pattern(self.token_match),
            "url_match": lambda: _get_regex_pattern(self.url_match),
            "exceptions": lambda: dict(sorted(self._rules.items())),
            "faster_heuristics": lambda: self.faster_heuristics,
        }
        return util.to_bytes(serializers, exclude)

    def from_bytes(self, bytes_data, *, exclude=tuple()):
        """Load state from a binary string.

        bytes_data (bytes): The data to load from.
        exclude (list): String names of serialization fields to exclude.
        RETURNS (Tokenizer): The `Tokenizer` object.

        DOCS: https://spacy.io/api/tokenizer#from_bytes
        """
        data = {}
        deserializers = {
            "vocab": lambda b: self.vocab.from_bytes(b, exclude=exclude),
            "prefix_search": lambda b: data.setdefault("prefix_search", b),
            "suffix_search": lambda b: data.setdefault("suffix_search", b),
            "infix_finditer": lambda b: data.setdefault("infix_finditer", b),
            "token_match": lambda b: data.setdefault("token_match", b),
            "url_match": lambda b: data.setdefault("url_match", b),
            "exceptions": lambda b: data.setdefault("rules", b),
            "faster_heuristics": lambda b: data.setdefault("faster_heuristics", b),
        }
        # reset all properties and flush all caches (through rules),
        # reset rules first so that _reload_special_cases is trivial/fast as
        # the other properties are reset
        self.rules = {}
        self.prefix_search = None
        self.suffix_search = None
        self.infix_finditer = None
        self.token_match = None
        self.url_match = None
        util.from_bytes(bytes_data, deserializers, exclude)
        if "prefix_search" in data and isinstance(data["prefix_search"], str):
            self.prefix_search = re.compile(data["prefix_search"]).search
        if "suffix_search" in data and isinstance(data["suffix_search"], str):
            self.suffix_search = re.compile(data["suffix_search"]).search
        if "infix_finditer" in data and isinstance(data["infix_finditer"], str):
            self.infix_finditer = re.compile(data["infix_finditer"]).finditer
        if "token_match" in data and isinstance(data["token_match"], str):
            self.token_match = re.compile(data["token_match"]).match
        if "url_match" in data and isinstance(data["url_match"], str):
            self.url_match = re.compile(data["url_match"]).match
        if "faster_heuristics" in data:
            self.faster_heuristics = data["faster_heuristics"]
        # always load rules last so that all other settings are set before the
        # internal tokenization for the phrase matcher
        if "rules" in data and isinstance(data["rules"], dict):
            self.rules = data["rules"]
        return self


def _get_regex_pattern(regex):
    """Get a pattern string for a regex, or None if the pattern is None."""
    return None if regex is None else regex.__self__.pattern


cdef extern from "<algorithm>" namespace "std" nogil:
    void stdsort "sort"(vector[SpanC].iterator,
                        vector[SpanC].iterator,
                        bint (*)(SpanC, SpanC))


cdef bint len_start_cmp(SpanC a, SpanC b) nogil:
    if a.end - a.start == b.end - b.start:
        return b.start < a.start
    return a.end - a.start < b.end - b.start


cdef bint start_cmp(SpanC a, SpanC b) nogil:
    return a.start < b.start<|MERGE_RESOLUTION|>--- conflicted
+++ resolved
@@ -71,67 +71,6 @@
         self._special_matcher = PhraseMatcher(self.vocab)
         self._load_special_cases(rules)
 
-<<<<<<< HEAD
-    property token_match:
-        def __get__(self):
-            return self._token_match
-
-        def __set__(self, token_match):
-            self._token_match = token_match
-            self._reload_special_cases()
-
-    property url_match:
-        def __get__(self):
-            return self._url_match
-
-        def __set__(self, url_match):
-            self._url_match = url_match
-            self._reload_special_cases()
-
-    property prefix_search:
-        def __get__(self):
-            return self._prefix_search
-
-        def __set__(self, prefix_search):
-            self._prefix_search = prefix_search
-            self._reload_special_cases()
-
-    property suffix_search:
-        def __get__(self):
-            return self._suffix_search
-
-        def __set__(self, suffix_search):
-            self._suffix_search = suffix_search
-            self._reload_special_cases()
-
-    property infix_finditer:
-        def __get__(self):
-            return self._infix_finditer
-
-        def __set__(self, infix_finditer):
-            self._infix_finditer = infix_finditer
-            self._reload_special_cases()
-
-    property rules:
-        def __get__(self):
-            return self._rules
-
-        def __set__(self, rules):
-            self._rules = {}
-            self._flush_cache()
-            self._flush_specials()
-            self._cache = PreshMap()
-            self._specials = PreshMap()
-            self._load_special_cases(rules)
-
-    property faster_heuristics:
-        def __get__(self):
-            return self._faster_heuristics
-
-        def __set__(self, faster_heuristics):
-            self._faster_heuristics = faster_heuristics
-            self._reload_special_cases()
-=======
     @property
     def token_match(self):
         return self._token_match
@@ -192,13 +131,12 @@
 
     @property
     def faster_heuristics(self):
-        return bool(self._faster_heuristics)
+        return self._faster_heuristics
 
     @faster_heuristics.setter
     def faster_heuristics(self, faster_heuristics):
-        self._faster_heuristics = bool(faster_heuristics)
+        self._faster_heuristics = faster_heuristics
         self._reload_special_cases()
->>>>>>> c195ca4f
 
     def __reduce__(self):
         args = (self.vocab,

[metadata]
description = Industrial-strength Natural Language Processing (NLP) in Python
url = https://spacy.io
author = Explosion
author_email = contact@explosion.ai
license = MIT
long_description = file: README.md
long_description_content_type = text/markdown
classifiers =
    Development Status :: 5 - Production/Stable
    Environment :: Console
    Intended Audience :: Developers
    Intended Audience :: Science/Research
    License :: OSI Approved :: MIT License
    Operating System :: POSIX :: Linux
    Operating System :: MacOS :: MacOS X
    Operating System :: Microsoft :: Windows
    Programming Language :: Cython
    Programming Language :: Python :: 2
    Programming Language :: Python :: 2.7
    Programming Language :: Python :: 3
    Programming Language :: Python :: 3.5
    Programming Language :: Python :: 3.6
    Programming Language :: Python :: 3.7
    Programming Language :: Python :: 3.8
    Programming Language :: Python :: 3.9
    Topic :: Scientific/Engineering

[options]
zip_safe = false
include_package_data = true
scripts =
    bin/spacy
python_requires = >=2.7,!=3.0.*,!=3.1.*,!=3.2.*,!=3.3.*,!=3.4.*
setup_requires =
    cython>=0.25
    numpy>=1.15.0
    # We also need our Cython packages here to compile against
    cymem>=2.0.2,<2.1.0
    preshed>=3.0.2,<3.1.0
    murmurhash>=0.28.0,<1.1.0
    thinc>=7.4.1,<7.5.0
install_requires =
    # Our libraries
    murmurhash>=0.28.0,<1.1.0
    cymem>=2.0.2,<2.1.0
    preshed>=3.0.2,<3.1.0
    thinc>=7.4.1,<7.5.0
<<<<<<< HEAD
    blis>=0.4.0,<0.5.0
=======
    blis>=0.4.0,<0.8.0; python_version >= "3.6"
    blis>=0.4.0,<0.5.0; python_version < "3.6"
>>>>>>> cdca44ac
    wasabi>=0.4.0,<1.1.0
    srsly>=1.0.2,<1.1.0
    catalogue>=0.0.7,<1.1.0
    # Third-party dependencies
    tqdm>=4.38.0,<5.0.0
    setuptools
    numpy>=1.15.0
    plac>=0.9.6,<1.2.0
    requests>=2.13.0,<3.0.0
    pathlib==1.0.1; python_version < "3.4"

[options.extras_require]
lookups =
    spacy_lookups_data>=0.3.2,<0.4.0
cuda =
    cupy>=5.0.0b4,<8.0.0
cuda80 =
    cupy-cuda80>=5.0.0b4,<8.0.0
cuda90 =
    cupy-cuda90>=5.0.0b4,<8.0.0
cuda91 =
    cupy-cuda91>=5.0.0b4,<8.0.0
cuda92 =
    cupy-cuda92>=5.0.0b4,<8.0.0
cuda100 =
    cupy-cuda100>=5.0.0b4,<8.0.0
cuda101 =
    cupy-cuda101>=5.0.0b4,<8.0.0
cuda102 =
    cupy-cuda102>=5.0.0b4,<8.0.0
# Language tokenizers with external dependencies
ja =
    sudachipy>=0.4.5
    sudachidict_core>=20200330
ko =
    natto-py==0.9.0
th =
    pythainlp>=2.0

[bdist_wheel]
universal = false

[sdist]
formats = gztar

[flake8]
ignore = E203, E266, E501, E731, W503
max-line-length = 80
select = B,C,E,F,W,T4,B9
exclude =
    .env,
    .git,
    __pycache__,
    _tokenizer_exceptions_list.py,
    spacy/__init__.py

[tool:pytest]
markers =
    slow<|MERGE_RESOLUTION|>--- conflicted
+++ resolved
@@ -46,12 +46,8 @@
     cymem>=2.0.2,<2.1.0
     preshed>=3.0.2,<3.1.0
     thinc>=7.4.1,<7.5.0
-<<<<<<< HEAD
-    blis>=0.4.0,<0.5.0
-=======
     blis>=0.4.0,<0.8.0; python_version >= "3.6"
     blis>=0.4.0,<0.5.0; python_version < "3.6"
->>>>>>> cdca44ac
     wasabi>=0.4.0,<1.1.0
     srsly>=1.0.2,<1.1.0
     catalogue>=0.0.7,<1.1.0

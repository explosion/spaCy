--- conflicted
+++ resolved
@@ -40,13 +40,8 @@
     thinc>=8.0.10,<8.1.0
 install_requires =
     # Our libraries
-<<<<<<< HEAD
-    spacy-loggers>=1.0,<2.0
+    spacy-loggers>=1.0.0,<2.0.0
     spacy-legacy>=3.0.8,<3.1.0
-=======
-    spacy-legacy>=3.0.7,<3.1.0
-    spacy-loggers>=1.0.0,<2.0.0
->>>>>>> 067e1e66
     murmurhash>=0.28.0,<1.1.0
     cymem>=2.0.2,<2.1.0
     preshed>=3.0.2,<3.1.0

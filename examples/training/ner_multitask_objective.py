--- conflicted
+++ resolved
@@ -18,11 +18,7 @@
 The specific example here is not necessarily a good idea --- but it shows
 how an arbitrary objective function for some word can be used.
 
-<<<<<<< HEAD
-Developed for spaCy 2.0.6 and last tested for 3.0.0
-=======
 Developed and tested for spaCy 2.0.6. Updated for v2.2.2
->>>>>>> 79569901
 """
 import random
 import plac
@@ -30,8 +26,6 @@
 import os.path
 from spacy.tokens import Doc
 from spacy.gold import read_json_file, GoldParse
-
-from spacy.tokens import Doc
 
 random.seed(0)
 
@@ -71,18 +65,11 @@
     for itn in range(n_iter):
         random.shuffle(TRAIN_DATA)
         losses = {}
-<<<<<<< HEAD
         for raw_text, doc_annot in TRAIN_DATA:
             for raw_annot in doc_annot.raw_annots:
                 doc = Doc(nlp.vocab, words=raw_annot.words)
                 gold = GoldParse.from_raw(doc, raw_annot, cats={})
 
-=======
-        for text, annot_brackets in TRAIN_DATA:
-            for annotations, _ in annot_brackets:
-                doc = Doc(nlp.vocab, words=annotations[1])
-                gold = GoldParse.from_annot_tuples(doc, annotations)
->>>>>>> 79569901
                 nlp.update(
                     [doc],  # batch of texts
                     [gold],  # batch of annotations

{
    "resources": [
        {
            "id": "spacy-vscode",
            "title": "spaCy Visual Studio Code Extension",
            "thumb": "https://raw.githubusercontent.com/explosion/spacy-vscode/main/icon.png",
            "slogan": "Work with spaCy's config files in VS Code",
            "description": "The spaCy VS Code Extension provides additional tooling and features for working with spaCy's config files. Version 1.0.0 includes hover descriptions for registry functions, variables, and section names within the config as an installable extension.",
            "url": "https://marketplace.visualstudio.com/items?itemName=Explosion.spacy-extension",
            "github": "explosion/spacy-vscode",
            "code_language": "python",
            "author": "Explosion",
            "author_links": {
                "twitter": "@explosion_ai",
                "github": "explosion"
            },
            "category": ["extension"],
            "tags": []
        },
		{
            "id": "constituent_treelib",
            "title": "Constituent Treelib",
            "slogan": "Extract constituents with ease!",
            "description": "Constituent Treelib (CTL) is a lightweight Python library built on top of benepar (Berkeley Neural Parser) as well as the two well-known NLP frameworks spaCy and NLTK. CTL offers you a convenient way to parse sentences into constituent trees, modify them according to their structure, as well as visualize and export them into various file formats. In addition, you can extract phrases according to their phrasal categories (which can be used e.g., as features for various NLP tasks), validate already parsed sentences in bracket notation or convert them back into sentences.",
            "github": "Halvani/Constituent-Treelib",
            "pip": "constituent-treelib",
            "code_example": [
				"from constituent_treelib import ConstituentTree, Language",
				"# Define the language for the sentence as well as for the spaCy and benepar models",
				"language = Language.English",
				"# Define which specific SpaCy model should be used (default is Medium)",
				"spacy_model_size = ConstituentTree.SpacyModelSize.Medium",
				"# Create the pipeline (note, the required models will be downloaded and installed automatically)",
				"nlp = ConstituentTree.create_pipeline(language, spacy_model_size)",
				"# Your sentence",
				"sentence = 'We try to explicitly describe the geometry of the edges of the images.'",
				"# Create the tree from where we are going to extract the desired noun phrases",
				"tree = ConstituentTree(sentence, nlp)",
				"all_phrases = tree.extract_all_phrases(min_words_in_phrases=1)",
				"print(all_phrases)",
				"# {'PP': ['of the edges of the images', 'of the images'], 'NP': ['We', 'the geometry of the edges of the images', 'the geometry', 'the edges of the images', 'the edges', 'the images'], 'S': ['We try to explicitly describe the geometry of the edges of the images .', 'to explicitly describe the geometry of the edges of the images'], 'VP': ['try to explicitly describe the geometry of the edges of the images', 'to explicitly describe the geometry of the edges of the images', 'describe the geometry of the edges of the images'], 'ADVP': ['explicitly']}"
            ],
            "code_language": "python",
            "url": "https://github.com/Halvani/Constituent-Treelib",
            "thumb": "https://github.com/Halvani/Constituent-Treelib/blob/main/assets/images/promo_tree.svg",
            "author": "Oren Halvani",
            "author_links": {
                "github": "Halvani",
                "website": "https://www.linkedin.com/in/orenhalvani"
            },
            "category": ["apis", "standalone", "visualizers"],
            "tags": ["apis", "deployment", "constituency ", "parsing"]
        },
        {
            "id": "sayswho",
            "title": "SaysWho",
            "slogan": "Quote identification, attribution and resolution",
            "description": "A Python package for identifying and attributing quotes in text. It uses a combination of spaCy functionality, logic and grammar to find quotes and their speakers, then uses the spaCy coreferencing model to better clarify who is speaking. Currently English only.",
            "github": "afriedman412/sayswho",
            "pip": "sayswho",
            "code_language": "python",
            "author": "Andy Friedman",
            "author_links": {
                "twitter": "@steadynappin",
                "github": "afriedman412"
            },
            "code_example": [
                "from sayswho import SaysWho",
                "text = open(\"path/to/your/text_file.txt\").read()",
                "sw = SaysWho()",
                "sw.attribute(text)",

                "sw.expand_match() # see quote/cluster matches",
                "sw.render_to_html() # output your text, quotes and cluster matches to an html file called \"temp.html\""
            ],
            "category": ["standalone"],
            "tags": ["attribution", "coref", "text-processing"]
        },
        {
            "id": "parsigs",
            "title": "parsigs",
            "slogan": "Structuring prescriptions text made simple using spaCy",
            "description": "Parsigs is an open-source project that aims to extract the relevant dosage information from prescriptions text without compromising the patient's privacy.\n\nNotice you also need to install the model in order to use the package: `pip install https://huggingface.co/royashcenazi/en_parsigs/resolve/main/en_parsigs-any-py3-none-any.whl`",
            "github": "royashcenazi/parsigs",
            "pip": "parsigs",
            "code_language": "python",
            "author": "Roy Ashcenazi",
            "code_example": [
                "# You'll need to install the trained model, see instructions in the description section",
                "from parsigs.parse_sig_api import StructuredSig, SigParser",
                "sig_parser = SigParser()",
                "",
                "sig = 'Take 1 tablet of ibuprofen 200mg 3 times every day for 3 weeks'",
                "parsed_sig = sig_parser.parse(sig)"
            ],
            "author_links": {
                "github": "royashcenazi"
            },
            "category": ["model", "research", "biomedical"],
            "tags": ["sigs", "prescription","pharma"]
        },
        {
            "id": "latincy",
            "title": "LatinCy",
            "thumb": "https://raw.githubusercontent.com/diyclassics/la_core_web_lg/main/latincy-logo.png",
            "slogan": "Synthetic trained spaCy pipelines for Latin NLP",
            "description": "Set of trained general purpose Latin-language 'core' pipelines for use with spaCy. The models are trained on a large amount of available Latin data, including all five of the Latin Universal Dependency treebanks, which have been preprocessed to be compatible with each other.",
            "url": "https://huggingface.co/latincy",
            "code_example": [
                "# pip install https://huggingface.co/latincy/la_core_web_lg/resolve/main/la_core_web_lg-any-py3-none-any.whl",
                "import spacy",
                "nlp = spacy.load('la_core_web_lg')",
                "doc = nlp('Haec narrantur a poetis de Perseo')",
                "",
                "print(f'{doc[0].text}, {doc[0].norm_}, {doc[0].lemma_}, {doc[0].pos_}')",
                "",
                "# > Haec, haec, hic, DET"
            ],
            "code_language": "python",
            "author": "Patrick J. Burns",
            "author_links": {
                "twitter": "@diyclassics",
                "github": "diyclassics",
                "website": "https://diyclassics.github.io/"
            },
            "category": ["pipeline", "research"],
            "tags": ["latin"]
        },
        {
            "id": "odycy",
            "title": "OdyCy",
            "slogan": "General-purpose language pipelines for premodern Greek.",
            "description": "Academically validated modular NLP pipelines for premodern Greek. odyCy achieves state of the art performance on multiple tasks on unseen test data from the Universal Dependencies Perseus treebank, and performs second best on the PROIEL treebank’s test set on even more tasks. In addition performance also seems relatively stable across the two evaluation datasets in comparison with other NLP pipelines. OdyCy is being used at the Center for Humanities Computing for preprocessing and analyzing Ancient Greek corpora for New Testament research, meaning that you can expect consistent maintenance and improvements.",
            "github": "centre-for-humanities-computing/odyCy",
            "code_example": [
                "# To install the high-accuracy transformer-based pipeline",
                "# pip install https://huggingface.co/chcaa/grc_odycy_joint_trf/resolve/main/grc_odycy_joint_trf-any-py3-none-any.whl",
                "import spacy",
                "",
                "nlp = spacy.load('grc_odycy_joint_trf')",
                "",
                "doc = nlp('τὴν γοῦν Ἀττικὴν ἐκ τοῦ ἐπὶ πλεῖστον διὰ τὸ λεπτόγεων ἀστασίαστον οὖσαν ἄνθρωποι ᾤκουν οἱ αὐτοὶ αἰεί.')"
            ],
            "code_language": "python",
            "url": "https://centre-for-humanities-computing.github.io/odyCy/",
            "thumb": "https://raw.githubusercontent.com/centre-for-humanities-computing/odyCy/7b94fec60679d06272dca88a4dcfe0f329779aea/docs/_static/logo.svg",
            "image": "https://github.com/centre-for-humanities-computing/odyCy/raw/main/docs/_static/logo_with_text_below.svg",
            "author": "Jan Kostkan, Márton Kardos (Center for Humanities Computing, Aarhus University)",
            "author_links": {
                "github": "centre-for-humanities-computing",
                "website": "https://chc.au.dk/"
            },
            "category": ["pipeline", "standalone", "research"],
            "tags": ["ancient Greek"]
        },
        {
            "id": "spacy-wasm",
            "title": "spacy-wasm",
            "slogan": "spaCy in the browser using WebAssembly",
            "description": "Run spaCy directly in the browser with WebAssembly. Using Pyodide, the application loads the spaCy model and renders the text prompt with displaCy.",
            "url": "https://spacy-wasm.vercel.app/",
            "github": "SyedAhkam/spacy-wasm",
            "code_language": "python",
            "author": "Syed Ahkam",
            "author_links": {
                "twitter": "@SyedAhkam1",
                "github": "SyedAhkam"
            },
            "category": ["visualizers"],
            "tags": ["visualization", "deployment"]
        },
        {
            "id": "spacysee",
            "title": "spaCysee",
            "slogan": "Visualize spaCy's Dependency Parsing, POS tagging, and morphological analysis",
            "description": "A project that helps you visualize your spaCy docs in Jupyter notebooks. Each of the dependency tags, POS tags and morphological features are clickable. Clicking on a tag will bring up the relevant documentation for that tag.",
            "github": "moxley01/spacysee",
            "pip": "spacysee",
            "code_example": [
                "import spacy",
                "from spacysee import render",
                "",
                "nlp = spacy.load('en_core_web_sm')",
                "doc = nlp('This is a neat way to visualize your spaCy docs')",
                "render(doc, width='500', height='500')"
            ],
            "code_language": "python",
            "thumb": "https://www.mattoxley.com/static/images/spacysee_logo.svg",
            "image": "https://www.mattoxley.com/static/images/spacysee_logo.svg",
            "author": "Matt Oxley",
            "author_links": {
                "twitter": "matt0xley",
                "github": "moxley01",
                "website": "https://mattoxley.com"
            },
            "category": ["visualizers"],
            "tags": ["visualization"]
        },
        {
            "id": "grecy",
            "title": "greCy",
            "slogan": "Ancient Greek pipelines for spaCy",
            "description": "greCy offers state-of-the-art pipelines for ancient Greek NLP. It installs language models available in various sizes, some of them containing either word vectors or the aristoBERTo transformer.",
            "github": "jmyerston/greCy",
            "pip": "grecy",
            "code_example": [
                "python -m grecy install grc_proiel_trf",
                "",
                "#After installing grc_proiel_trf or any other model",
                "import spacy",
                "",
                "nlp = spacy.load('grc_proiel_trf')",
                "doc = nlp('δοκῶ μοι περὶ ὧν πυνθάνεσθε οὐκ ἀμελέτητος εἶναι')",
                "",
                "for token in doc:",
                "   print(f'{token.text}, lemma: {token.lemma_}, pos: {token.pos_}, dep: {token.dep_}')"
            ],
            "code_language": "python",
            "thumb": "https://jacobo-syntax.hf.space/media/03a5317fa660c142e41dd2870b4273ce4e668e6fcdee0a276891f563.png",
            "author": "Jacobo Myerston",
            "author_links": {
                "twitter": "@jcbmyrstn",
                "github": "jmyerston",
                "website": "https://huggingface.co/spaces/Jacobo/syntax"
            },
            "category": ["pipeline", "research","models"],
            "tags": ["ancient Greek"]
        },
        {
            "id": "spacy-cleaner",
            "title": "spacy-cleaner",
            "slogan": "Easily clean text with spaCy!",
            "description": "**spacy-cleaner** utilises spaCy `Language` models to replace, remove, and \n  mutate spaCy tokens. Cleaning actions available are:\n\n* Remove/replace stopwords.\n* Remove/replace punctuation.\n* Remove/replace numbers.\n* Remove/replace emails.\n* Remove/replace URLs.\n* Perform lemmatisation.\n\nSee our [docs](https://ce11an.github.io/spacy-cleaner/) for more information.",
            "github": "Ce11an/spacy-cleaner",
            "pip": "spacy-cleaner",
            "code_example": [
                "import spacy",
                "import spacy_cleaner",
                "from spacy_cleaner.processing import removers, replacers, mutators",
                "",
                "model = spacy.load(\"en_core_web_sm\")",
                "pipeline = spacy_cleaner.Pipeline(",
                "    model,",
                "    removers.remove_stopword_token,",
                "    replacers.replace_punctuation_token,",
                "    mutators.mutate_lemma_token,",
                ")",
                "",
                "texts = [\"Hello, my name is Cellan! I love to swim!\"]",
                "",
                "pipeline.clean(texts)",
                "# ['hello _IS_PUNCT_ Cellan _IS_PUNCT_ love swim _IS_PUNCT_']"
            ],
            "code_language": "python",
            "url": "https://ce11an.github.io/spacy-cleaner/",
            "image": "https://raw.githubusercontent.com/Ce11an/spacy-cleaner/main/docs/assets/images/spacemen.png",
            "author": "Cellan Hall",
            "author_links": {
                "twitter": "Ce11an",
                "github": "Ce11an",
                "website": "https://www.linkedin.com/in/cellan-hall/"
            },
            "category": ["extension"],
            "tags": ["text-processing"]
        },
        {
            "id": "Zshot",
            "title": "Zshot",
            "slogan": "Zero and Few shot named entity & relationships recognition",
            "github": "ibm/zshot",
            "pip": "zshot",
            "code_example": [
                "import spacy",
                "from zshot import PipelineConfig, displacy",
                "from zshot.linker import LinkerRegen",
                "from zshot.mentions_extractor import MentionsExtractorSpacy",
                "from zshot.utils.data_models import Entity",
                "",
                "nlp = spacy.load('en_core_web_sm')",
                "# zero shot definition of entities",
                "nlp_config = PipelineConfig(",
                "    mentions_extractor=MentionsExtractorSpacy(),",
                "    linker=LinkerRegen(),",
                "    entities=[",
                "        Entity(name='Paris',",
                "               description='Paris is located in northern central France, in a north-bending arc of the river Seine'),",
                "        Entity(name='IBM',",
                "               description='International Business Machines Corporation (IBM) is an American multinational technology corporation headquartered in Armonk, New York'),",
                "        Entity(name='New York', description='New York is a city in U.S. state'),",
                "        Entity(name='Florida', description='southeasternmost U.S. state'),",
                "        Entity(name='American',",
                "              description='American, something of, from, or related to the United States of America, commonly known as the United States or America'),",
                "        Entity(name='Chemical formula',",
                "               description='In chemistry, a chemical formula is a way of presenting information about the chemical proportions of atoms that constitute a particular chemical compound or molecul'),",
                "        Entity(name='Acetamide',",
                "               description='Acetamide (systematic name: ethanamide) is an organic compound with the formula CH3CONH2. It is the simplest amide derived from acetic acid. It finds some use as a plasticizer and as an industrial solvent.'),",
                "        Entity(name='Armonk',",
                "               description='Armonk is a hamlet and census-designated place (CDP) in the town of North Castle, located in Westchester County, New York, United States.'),",
                "        Entity(name='Acetic Acid',",
                "               description='Acetic acid, systematically named ethanoic acid, is an acidic, colourless liquid and organic compound with the chemical formula CH3COOH'),",
                "        Entity(name='Industrial solvent',",
                "               description='Acetamide (systematic name: ethanamide) is an organic compound with the formula CH3CONH2. It is the simplest amide derived from acetic acid. It finds some use as a plasticizer and as an industrial solvent.'),",
                "    ]",
                ")",
                "nlp.add_pipe('zshot', config=nlp_config, last=True)",
                "",
                "text = 'International Business Machines Corporation (IBM) is an American multinational technology corporation' \\",
                "        ' headquartered in Armonk, New York, with operations in over 171 countries.'",
                "",
                "doc = nlp(text)",
                "displacy.serve(doc, style='ent')"
            ],
            "thumb": "https://ibm.github.io/zshot/img/graph.png",
            "url": "https://ibm.github.io/zshot/",
            "author": "IBM Research",
            "author_links": {
                "github": "ibm",
                "twitter": "IBMResearch",
                "website": "https://research.ibm.com/labs/ireland/"
            },
            "category": ["scientific", "models", "research"]
        },
        {
            "id": "concepcy",
            "title": "concepCy",
            "slogan": "A multilingual knowledge graph in spaCy",
            "description": "A spaCy wrapper for ConceptNet, a freely-available semantic network designed to help computers understand the meaning of words.",
            "github": "JulesBelveze/concepcy",
            "pip": "concepcy",
            "code_example": [
                "import spacy",
                "import concepcy",
                "",
                "nlp = spacy.load('en_core_web_sm')",
                "# Using default concepCy configuration",
                "nlp.add_pipe('concepcy')",
                "",
                "doc = nlp('WHO is a lovely company')",
                "",
                "# Access all the 'RelatedTo' relations from the Doc",
                "for word, relations in doc._.relatedto.items():",
                "    print(f'Word: {word}\n{relations}')",
                "",
                "# Access the 'RelatedTo' relations word by word",
                "for token in doc:",
                "    print(f'Word: {token}\n{token._.relatedto}')"
            ],
            "category": ["pipeline"],
            "image": "https://github.com/JulesBelveze/concepcy/blob/main/figures/concepcy.png",
            "tags": ["semantic", "ConceptNet"],
            "author": "Jules Belveze",
            "author_links": {
                "github": "JulesBelveze",
                "website": "https://www.linkedin.com/in/jules-belveze/"
            }
        },
        {
            "id": "spacyfishing",
            "title": "spaCy fishing",
            "slogan": "Named entity disambiguation and linking on Wikidata in spaCy with Entity-Fishing.",
            "description": "A spaCy wrapper of Entity-Fishing for named entity disambiguation and linking against a Wikidata knowledge base.",
            "github": "Lucaterre/spacyfishing",
            "pip": "spacyfishing",
            "code_example": [
                "import spacy",
                "text = 'Victor Hugo and Honoré de Balzac are French writers who lived in Paris.'",
                "nlp = spacy.load('en_core_web_sm')",
                "nlp.add_pipe('entityfishing')",
                "doc = nlp(text)",
                "for span in doc.ents:",
                "    print((ent.text, ent.label_, ent._.kb_qid, ent._.url_wikidata, ent._.nerd_score))",
                "# ('Victor Hugo', 'PERSON', 'Q535', 'https://www.wikidata.org/wiki/Q535', 0.972)",
                "# ('Honoré de Balzac', 'PERSON', 'Q9711', 'https://www.wikidata.org/wiki/Q9711', 0.9724)",
                "# ('French', 'NORP', 'Q121842', 'https://www.wikidata.org/wiki/Q121842', 0.3739)",
                "# ('Paris', 'GPE', 'Q90', 'https://www.wikidata.org/wiki/Q90', 0.5652)",
                "## Set parameter `extra_info` to `True` and check also span._.description, span._.src_description, span._.normal_term, span._.other_ids"
            ],
            "category": ["models", "pipeline"],
            "image": "https://raw.githubusercontent.com/Lucaterre/spacyfishing/main/docs/spacyfishing-logo-resized.png",
            "tags": ["NER", "NEL"],
            "author": "Lucas Terriel",
            "author_links": {
                "twitter": "TerreLuca",
                "github": "Lucaterre"
            }
        },
        {
            "id": "aim-spacy",
            "title": "Aim-spaCy",
            "slogan": "Aim-spaCy is an Aim-based spaCy experiment tracker.",
            "description": "Aim-spaCy helps to easily collect, store and explore training logs for spaCy, including: hyper-parameters, metrics and displaCy visualizations",
            "github": "aimhubio/aim-spacy",
            "pip": "aim-spacy",
            "code_example": ["https://github.com/aimhubio/aim-spacy/tree/master/examples"],
            "code_language": "python",
            "url": "https://aimstack.io/spacy",
            "thumb": "https://user-images.githubusercontent.com/13848158/172912427-ee9327ea-3cd8-47fa-8427-6c0d36cd831f.png",
            "image": "https://user-images.githubusercontent.com/13848158/136364717-0939222c-55b6-44f0-ad32-d9ab749546e4.png",
            "author": "AimStack",
            "author_links": {
                "twitter": "aimstackio",
                "github": "aimhubio",
                "website": "https://aimstack.io"
            },
            "category": ["visualizers"],
            "tags": ["experiment-tracking", "visualization"]
        },
        {
            "id": "spacy-report",
            "title": "spacy-report",
            "slogan": "Generates interactive reports for spaCy models.",
            "description": "The goal of spacy-report is to offer static reports for spaCy models that help users make better decisions on how the models can be used.",
            "github": "koaning/spacy-report",
            "pip": "spacy-report",
            "thumb": "https://github.com/koaning/spacy-report/raw/main/icon.png",
            "image": "https://raw.githubusercontent.com/koaning/spacy-report/main/gif.gif",
            "code_example": [
                "python -m spacy report textcat training/model-best/ corpus/train.spacy corpus/dev.spacy"
            ],
            "category": ["visualizers", "research"],
            "author": "Vincent D. Warmerdam",
            "author_links": {
                "twitter": "fishnets88",
                "github": "koaning",
                "website": "https://koaning.io"
            }
        },
        {
            "id": "scrubadub_spacy",
            "title": "scrubadub_spacy",
            "category": ["pipeline"],
            "slogan": "Remove personally identifiable information from text using spaCy.",
            "description": "scrubadub removes personally identifiable information from text. scrubadub_spacy is an extension that uses spaCy NLP models to remove personal information from text.",
            "github": "LeapBeyond/scrubadub_spacy",
            "pip": "scrubadub-spacy",
            "url": "https://github.com/LeapBeyond/scrubadub_spacy",
            "code_language": "python",
            "author": "Leap Beyond",
            "author_links": {
                "github": "LeapBeyond",
                "website": "https://leapbeyond.ai"
            },
            "code_example": [
                "import scrubadub, scrubadub_spacy",
                "scrubber = scrubadub.Scrubber()",
                "scrubber.add_detector(scrubadub_spacy.detectors.SpacyEntityDetector)",
                "print(scrubber.clean(\"My name is Alex, I work at LifeGuard in London, and my eMail is alex@lifeguard.com btw. my super secret twitter login is username: alex_2000 password: g-dragon180888\"))",
                "# My name is {{NAME}}, I work at {{ORGANIZATION}} in {{LOCATION}}, and my eMail is {{EMAIL}} btw. my super secret twitter login is username: {{USERNAME}} password: {{PASSWORD}}"
            ]
        },
        {
            "id": "spacy-setfit-textcat",
            "title": "spacy-setfit-textcat",
            "category": ["research"],
            "tags": ["SetFit", "Few-Shot"],
            "slogan": "spaCy Project: Experiments with SetFit & Few-Shot Classification",
            "description": "This project is an experiment with spaCy and few-shot text classification using SetFit",
            "github": "pmbaumgartner/spacy-setfit-textcat",
            "url": "https://github.com/pmbaumgartner/spacy-setfit-textcat",
            "code_language": "python",
            "author": "Peter Baumgartner",
            "author_links": {
                "twitter": "pmbaumgartner",
                "github": "pmbaumgartner",
                "website": "https://www.peterbaumgartner.com/"
            },
            "code_example": [
                "https://colab.research.google.com/drive/1CvGEZC0I9_v8gWrBxSJQ4Z8JGPJz-HYb?usp=sharing"
            ]
        },
        {
            "id": "spacy-experimental",
            "title": "spacy-experimental",
            "category": ["extension"],
            "slogan": "Cutting-edge experimental spaCy components and features",
            "description": "This package includes experimental components and features for spaCy v3.x, for example model architectures, pipeline components and utilities.",
            "github": "explosion/spacy-experimental",
            "pip": "spacy-experimental",
            "url": "https://github.com/explosion/spacy-experimental",
            "code_language": "python",
            "author": "Explosion",
            "author_links": {
                "twitter": "explosion_ai",
                "github": "explosion",
                "website": "https://explosion.ai/"
            },
            "code_example": [
                "python -m pip install -U pip setuptools wheel",
                "python -m pip install spacy-experimental"
            ]
        },
        {
            "id": "spacypdfreader",
            "title": "spacypdfreader",
            "category": ["pipeline"],
            "tags": ["PDF"],
            "slogan": "Easy PDF to text to spaCy text extraction in Python.",
            "description": "*spacypdfreader* is a Python library that allows you to convert PDF files directly into *spaCy* `Doc` objects. The library provides several built in parsers or bring your own parser. `Doc` objects are annotated with several custom attributes including: `token._.page_number`, `doc._.page_range`, `doc._.first_page`, `doc._.last_page`, `doc._.pdf_file_name`, and `doc._.page(int)`.",
            "github": "SamEdwardes/spacypdfreader",
            "pip": "spacypdfreader",
            "url": "https://samedwardes.github.io/spacypdfreader/",
            "code_language": "python",
            "author": "Sam Edwardes",
            "author_links": {
                "twitter": "TheReaLSamlam",
                "github": "SamEdwardes",
                "website": "https://samedwardes.com"
            },
            "code_example": [
                "import spacy",
                "from spacypdfreader.spacypdfreader import pdf_reader",
                "",
                "nlp = spacy.load('en_core_web_sm')",
                "doc = pdf_reader('tests/data/test_pdf_01.pdf', nlp)",
                "",
                "# Get the page number of any token.",
                "print(doc[0]._.page_number)  # 1",
                "print(doc[-1]._.page_number) # 4",
                "",
                "# Get page meta data about the PDF document.",
                "print(doc._.pdf_file_name)   # 'tests/data/test_pdf_01.pdf'",
                "print(doc._.page_range)      # (1, 4)",
                "print(doc._.first_page)      # 1",
                "print(doc._.last_page)       # 4",
                "",
                "# Get all of the text from a specific PDF page.",
                "print(doc._.page(4))         # 'able to display the destination page (unless...'"
            ]
        },
        {
            "id": "nlpcloud",
            "title": "NLPCloud.io",
            "slogan": "Production-ready API for spaCy models in production",
            "description": "A highly-available hosted API to easily deploy and use spaCy models in production. Supports NER, POS tagging, dependency parsing, and tokenization.",
            "github": "nlpcloud",
            "pip": "nlpcloud",
            "code_example": [
                "import nlpcloud",
                "",
                "client = nlpcloud.Client('en_core_web_lg', '4eC39HqLyjWDarjtT1zdp7dc')",
                "client.entities('John Doe is a Go Developer at Google')",
                "# [{'end': 8, 'start': 0, 'text': 'John Doe', 'type': 'PERSON'}, {'end': 25, 'start': 13, 'text': 'Go Developer', 'type': 'POSITION'}, {'end': 35,'start': 30, 'text': 'Google', 'type': 'ORG'}]"
            ],
            "thumb": "https://avatars.githubusercontent.com/u/77671902",
            "image": "https://nlpcloud.io/assets/images/logo.svg",
            "code_language": "python",
            "author": "NLPCloud.io",
            "author_links": {
                "github": "nlpcloud",
                "twitter": "cloud_nlp",
                "website": "https://nlpcloud.io"
            },
            "category": ["apis", "nonpython", "standalone"],
            "tags": ["api", "deploy", "production"]
        },
        {
            "id": "eMFDscore",
            "title": "eMFDscore : Extended Moral Foundation Dictionary Scoring for Python",
            "slogan": "Extended Moral Foundation Dictionary Scoring for Python",
            "description": "eMFDscore is a library for the fast and flexible extraction of various moral information metrics from textual input data. eMFDscore is built on spaCy for faster execution and performs minimal preprocessing consisting of tokenization, syntactic dependency parsing, lower-casing, and stopword/punctuation/whitespace removal. eMFDscore lets users score documents with multiple Moral Foundations Dictionaries, provides various metrics for analyzing moral information, and extracts moral patient, agent, and attribute words related to entities.",
            "github": "medianeuroscience/emfdscore",
            "code_example": [
                "from emfdscore.scoring import score_docs",
                "import pandas as pd",
                "template_input = pd.read_csv('emfdscore/template_input.csv', header=None)",
                "DICT_TYPE = 'emfd'",
                "PROB_MAP = 'single'",
                "SCORE_METHOD = 'bow'",
                "OUT_METRICS = 'vice-virtue'",
                "OUT_CSV_PATH = 'single-vv.csv'",
                "df = score_docs(template_input,DICT_TYPE,PROB_MAP,SCORE_METHOD,OUT_METRICS,num_docs)"
            ],
            "code_language": "python",
            "author": "Media Neuroscience Lab",
            "author_links": {
                "github": "medianeuroscience",
                "twitter": "medianeuro"
            },
            "category": ["research", "teaching"],
            "tags": ["morality", "dictionary", "sentiment"]
        },
        {
            "id": "skweak",
            "title": "skweak",
            "slogan": "Weak supervision for NLP",
            "description": "`skweak` brings the power of weak supervision to NLP tasks, and in particular sequence labelling and text classification. Instead of annotating documents by hand, `skweak` allows you to define *labelling functions* to automatically label your documents, and then aggregate their results using a statistical model that estimates the accuracy and confusions of each labelling function.",
            "github": "NorskRegnesentral/skweak",
            "pip": "skweak",
            "code_example": [
                "import spacy, re",
                "from skweak import heuristics, gazetteers, aggregation, utils",
                "",
                "# LF 1: heuristic to detect occurrences of MONEY entities",
                "def money_detector(doc):",
                "   for tok in doc[1:]:",
                "      if tok.text[0].isdigit() and tok.nbor(-1).is_currency:",
                "          yield tok.i-1, tok.i+1, 'MONEY'",
                "lf1 = heuristics.FunctionAnnotator('money', money_detector)",
                "",
                "# LF 2: detection of years with a regex",
                "lf2= heuristics.TokenConstraintAnnotator ('years', lambda tok: re.match('(19|20)\\d{2}$', tok.text), 'DATE')",
                "",
                "# LF 3: a gazetteer with a few names",
                "NAMES = [('Barack', 'Obama'), ('Donald', 'Trump'), ('Joe', 'Biden')]",
                "trie = gazetteers.Trie(NAMES)",
                "lf3 = gazetteers.GazetteerAnnotator('presidents', {'PERSON':trie})",
                "",
                "# We create a corpus (here with a single text)",
                "nlp = spacy.load('en_core_web_sm')",
                "doc = nlp('Donald Trump paid $750 in federal income taxes in 2016')",
                "",
                "# apply the labelling functions",
                "doc = lf3(lf2(lf1(doc)))",
                "",
                "# and aggregate them",
                "hmm = aggregation.HMM('hmm', ['PERSON', 'DATE', 'MONEY'])",
                "hmm.fit_and_aggregate([doc])",
                "",
                "# we can then visualise the final result (in Jupyter)",
                "utils.display_entities(doc, 'hmm')"
            ],
            "code_language": "python",
            "url": "https://github.com/NorskRegnesentral/skweak",
            "thumb": "https://raw.githubusercontent.com/NorskRegnesentral/skweak/main/data/skweak_logo_thumbnail.jpg",
            "image": "https://raw.githubusercontent.com/NorskRegnesentral/skweak/main/data/skweak_logo.jpg",
            "author": "Pierre Lison",
            "author_links": {
                "twitter": "plison2",
                "github": "plison",
                "website": "https://www.nr.no/~plison"
            },
            "category": ["pipeline", "standalone", "research", "training"],
            "tags": [],
            "spacy_version": 3
        },
        {
            "id": "numerizer",
            "title": "numerizer",
            "slogan": "Convert natural language numerics into ints and floats.",
            "description": "A SpaCy extension for Docs, Spans and Tokens that converts numerical words and quantitative named entities into numeric strings.",
            "github": "jaidevd/numerizer",
            "pip": "numerizer",
            "code_example": [
                "from spacy import load",
                "import numerizer",
                "nlp = load('en_core_web_sm') # or any other model",
                "doc = nlp('The Hogwarts Express is at platform nine and three quarters')",
                "doc._.numerize()",
                "# {nine and three quarters: '9.75'}"
            ],
            "author": "Jaidev Deshpande",
            "author_links": {
                "github": "jaidevd",
                "twitter": "jaidevd"
            },
            "category": ["standalone"]
        },
        {
            "id": "spacy-dbpedia-spotlight",
            "title": "DBpedia Spotlight for SpaCy",
            "slogan": "Use DBpedia Spotlight to link entities inside SpaCy",
            "description": "This library links SpaCy with [DBpedia Spotlight](https://www.dbpedia-spotlight.org/). You can easily get the DBpedia entities from your documents, using the public web service or by using your own instance of DBpedia Spotlight. The `doc.ents` are populated with the entities and all their details (URI, type, ...).",
            "github": "MartinoMensio/spacy-dbpedia-spotlight",
            "pip": "spacy-dbpedia-spotlight",
            "code_example": [
                "import spacy_dbpedia_spotlight",
                "# load your model as usual",
                "nlp = spacy.load('en_core_web_lg')",
                "# add the pipeline stage",
                "nlp.add_pipe('dbpedia_spotlight')",
                "# get the document",
                "doc = nlp('The president of USA is calling Boris Johnson to decide what to do about coronavirus')",
                "# see the entities",
                "print('Entities', [(ent.text, ent.label_, ent.kb_id_) for ent in doc.ents])",
                "# inspect the raw data from DBpedia spotlight",
                "print(doc.ents[0]._.dbpedia_raw_result)"
            ],
            "category": ["models", "pipeline"],
            "author": "Martino Mensio",
            "author_links": {
                "twitter": "MartinoMensio",
                "github": "MartinoMensio",
                "website": "https://martinomensio.github.io"
            }
        },
        {
            "id": "spacy-textblob",
            "title": "spacytextblob",
            "slogan": "A TextBlob sentiment analysis pipeline component for spaCy.",
            "thumb": "https://github.com/SamEdwardes/spacytextblob/raw/main/docs/static/img/logo-thumb-square-250x250.png",
            "description": "spacytextblob is a pipeline component that enables sentiment analysis using the [TextBlob](https://github.com/sloria/TextBlob) library. It will add the additional extension `._.blob` to `Doc`, `Span`, and `Token` objects.",
            "github": "SamEdwardes/spacytextblob",
            "pip": "spacytextblob",
            "code_example": [
                "# the following installations are required",
                "# python -m textblob.download_corpora",
                "# python -m spacy download en_core_web_sm",
                "",
                "import spacy",
                "from spacytextblob.spacytextblob import SpacyTextBlob",
                "",
                "nlp = spacy.load('en_core_web_sm')",
                "nlp.add_pipe('spacytextblob')",
                "text = 'I had a really horrible day. It was the worst day ever! But every now and then I have a really good day that makes me happy.'",
                "doc = nlp(text)",
                "doc._.blob.polarity                            # Polarity: -0.125",
                "doc._.blob.subjectivity                        # Subjectivity: 0.9",
                "doc._.blob.sentiment_assessments.assessments   # Assessments: [(['really', 'horrible'], -1.0, 1.0, None), (['worst', '!'], -1.0, 1.0, None), (['really', 'good'], 0.7, 0.6000000000000001, None), (['happy'], 0.8, 1.0, None)]",
                "doc._.blob.ngrams()                            # [WordList(['I', 'had', 'a']), WordList(['had', 'a', 'really']), WordList(['a', 'really', 'horrible']), WordList(['really', 'horrible', 'day']), WordList(['horrible', 'day', 'It']), WordList(['day', 'It', 'was']), WordList(['It', 'was', 'the']), WordList(['was', 'the', 'worst']), WordList(['the', 'worst', 'day']), WordList(['worst', 'day', 'ever']), WordList(['day', 'ever', 'But']), WordList(['ever', 'But', 'every']), WordList(['But', 'every', 'now']), WordList(['every', 'now', 'and']), WordList(['now', 'and', 'then']), WordList(['and', 'then', 'I']), WordList(['then', 'I', 'have']), WordList(['I', 'have', 'a']), WordList(['have', 'a', 'really']), WordList(['a', 'really', 'good']), WordList(['really', 'good', 'day']), WordList(['good', 'day', 'that']), WordList(['day', 'that', 'makes']), WordList(['that', 'makes', 'me']), WordList(['makes', 'me', 'happy'])]"
            ],
            "code_language": "python",
            "url": "https://spacytextblob.netlify.app/",
            "author": "Sam Edwardes",
            "author_links": {
                "twitter": "TheReaLSamlam",
                "github": "SamEdwardes",
                "website": "https://samedwardes.com"
            },
            "category": ["pipeline"],
            "tags": ["sentiment", "textblob"],
            "spacy_version": 3
        },
        {
            "id": "spacy-sentence-bert",
            "title": "spaCy - sentence-transformers",
            "slogan": "Pipelines for pretrained sentence-transformers (BERT, RoBERTa, XLM-RoBERTa & Co.) directly within spaCy",
            "description": "This library lets you use the embeddings from [sentence-transformers](https://github.com/UKPLab/sentence-transformers) of Docs, Spans and Tokens directly from spaCy. Most models are for the english language but three of them are multilingual.",
            "github": "MartinoMensio/spacy-sentence-bert",
            "pip": "spacy-sentence-bert",
            "code_example": [
                "import spacy_sentence_bert",
                "# load one of the models listed at https://github.com/MartinoMensio/spacy-sentence-bert/",
                "nlp = spacy_sentence_bert.load_model('en_roberta_large_nli_stsb_mean_tokens')",
                "# get two documents",
                "doc_1 = nlp('Hi there, how are you?')",
                "doc_2 = nlp('Hello there, how are you doing today?')",
                "# use the similarity method that is based on the vectors, on Doc, Span or Token",
                "print(doc_1.similarity(doc_2[0:7]))"
            ],
            "category": ["models", "pipeline"],
            "author": "Martino Mensio",
            "author_links": {
                "twitter": "MartinoMensio",
                "github": "MartinoMensio",
                "website": "https://martinomensio.github.io"
            }
        },
        {
            "id": "spacy-streamlit",
            "title": "spacy-streamlit",
            "slogan": "spaCy building blocks for Streamlit apps",
            "github": "explosion/spacy-streamlit",
            "description": "This package contains utilities for visualizing spaCy models and building interactive spaCy-powered apps with [Streamlit](https://streamlit.io). It includes various building blocks you can use in your own Streamlit app, like visualizers for **syntactic dependencies**, **named entities**, **text classification**, **semantic similarity** via word vectors, token attributes, and more.",
            "pip": "spacy-streamlit",
            "category": ["visualizers"],
            "thumb": "https://i.imgur.com/mhEjluE.jpg",
            "image": "https://user-images.githubusercontent.com/13643239/85388081-f2da8700-b545-11ea-9bd4-e303d3c5763c.png",
            "code_example": [
                "import spacy_streamlit",
                "",
                "models = [\"en_core_web_sm\", \"en_core_web_md\"]",
                "default_text = \"Sundar Pichai is the CEO of Google.\"",
                "spacy_streamlit.visualize(models, default_text)"
            ],
            "author": "Ines Montani",
            "author_links": {
                "twitter": "_inesmontani",
                "github": "ines",
                "website": "https://ines.io"
            }
        },
        {
            "id": "spaczz",
            "title": "spaczz",
            "slogan": "Fuzzy matching and more for spaCy.",
            "description": "Spaczz provides fuzzy matching and multi-token regex matching functionality for spaCy. Spaczz's components have similar APIs to their spaCy counterparts and spaczz pipeline components can integrate into spaCy pipelines where they can be saved/loaded as models.",
            "github": "gandersen101/spaczz",
            "pip": "spaczz",
            "code_example": [
                "import spacy",
                "from spaczz.matcher import FuzzyMatcher",
                "",
                "nlp = spacy.blank(\"en\")",
                "text = \"\"\"Grint Anderson created spaczz in his home at 555 Fake St,",
                "Apt 5 in Nashv1le, TN 55555-1234 in the US.\"\"\"  # Spelling errors intentional.",
                "doc = nlp(text)",
                "",
                "matcher = FuzzyMatcher(nlp.vocab)",
                "matcher.add(\"NAME\", [nlp(\"Grant Andersen\")])",
                "matcher.add(\"GPE\", [nlp(\"Nashville\")])",
                "matches = matcher(doc)",
                "",
                "for match_id, start, end, ratio in matches:",
                "    print(match_id, doc[start:end], ratio)"
            ],
            "code_language": "python",
            "url": "https://spaczz.readthedocs.io/en/latest/",
            "author": "Grant Andersen",
            "author_links": {
                "twitter": "gandersen101",
                "github": "gandersen101"
            },
            "category": ["pipeline"],
            "tags": ["fuzzy-matching", "regex"]
        },
        {
            "id": "spacy-universal-sentence-encoder",
            "title": "spaCy - Universal Sentence Encoder",
            "slogan": "Make use of Google's Universal Sentence Encoder directly within spaCy",
            "description": "This library lets you use Universal Sentence Encoder embeddings of Docs, Spans and Tokens directly from TensorFlow Hub",
            "github": "MartinoMensio/spacy-universal-sentence-encoder",
            "pip": "spacy-universal-sentence-encoder",
            "code_example": [
                "import spacy_universal_sentence_encoder",
                "# load one of the models: ['en_use_md', 'en_use_lg', 'xx_use_md', 'xx_use_lg']",
                "nlp = spacy_universal_sentence_encoder.load_model('en_use_lg')",
                "# get two documents",
                "doc_1 = nlp('Hi there, how are you?')",
                "doc_2 = nlp('Hello there, how are you doing today?')",
                "# use the similarity method that is based on the vectors, on Doc, Span or Token",
                "print(doc_1.similarity(doc_2[0:7]))"
            ],
            "category": ["models", "pipeline"],
            "author": "Martino Mensio",
            "author_links": {
                "twitter": "MartinoMensio",
                "github": "MartinoMensio",
                "website": "https://martinomensio.github.io"
            }
        },
        {
            "id": "whatlies",
            "title": "whatlies",
            "slogan": "Make interactive visualisations to figure out 'what lies' in word embeddings.",
            "description": "This small library offers tools to make visualisation easier of both word embeddings as well as operations on them. It has support for spaCy prebuilt models as a first class citizen but also offers support for sense2vec. There's a convenient API to perform linear algebra as well as support for popular transformations like PCA/UMAP/etc.",
            "github": "koaning/whatlies",
            "pip": "whatlies",
            "thumb": "https://i.imgur.com/rOkOiLv.png",
            "image": "https://raw.githubusercontent.com/koaning/whatlies/master/docs/gif-two.gif",
            "code_example": [
                "from whatlies import EmbeddingSet",
                "from whatlies.language import SpacyLanguage",
                "",
                "lang = SpacyLanguage('en_core_web_md')",
                "words = ['cat', 'dog', 'fish', 'kitten', 'man', 'woman', 'king', 'queen', 'doctor', 'nurse']",
                "",
                "emb = lang[words]",
                "emb.plot_interactive(x_axis='man', y_axis='woman')"
            ],
            "category": ["visualizers", "research"],
            "author": "Vincent D. Warmerdam",
            "author_links": {
                "twitter": "fishnets88",
                "github": "koaning",
                "website": "https://koaning.io"
            }
        },
        {
            "id": "bertopic",
            "title": "BERTopic",
            "slogan": "Leveraging BERT and c-TF-IDF to create easily interpretable topics.",
            "description": "BERTopic is a topic modeling technique that leverages embedding models and c-TF-IDF to create dense clusters allowing for easily interpretable topics whilst keeping important words in the topic descriptions. BERTopic supports guided, (semi-) supervised, hierarchical, and dynamic topic modeling.",
            "github": "maartengr/bertopic",
            "pip": "bertopic",
            "thumb": "https://i.imgur.com/Rx2LfBm.png",
            "image": "https://raw.githubusercontent.com/MaartenGr/BERTopic/master/images/topic_visualization.gif",
            "code_example": [
                "import spacy",
                "from bertopic import BERTopic",
                "from sklearn.datasets import fetch_20newsgroups",
                "",
                "docs = fetch_20newsgroups(subset='all',  remove=('headers', 'footers', 'quotes'))['data']",
                "nlp = spacy.load('en_core_web_md', exclude=['tagger', 'parser', 'ner', 'attribute_ruler', 'lemmatizer'])",
                "",
                "topic_model = BERTopic(embedding_model=nlp)",
                "topics, probs = topic_model.fit_transform(docs)",
                "",
                "fig = topic_model.visualize_topics()",
                "fig.show()"
            ],
            "category": ["visualizers", "training"],
            "author": "Maarten Grootendorst",
            "author_links": {
                "twitter": "maartengr",
                "github": "maartengr",
                "website": "https://maartengrootendorst.com"
            }
        },
        {
            "id": "tokenwiser",
            "title": "tokenwiser",
            "slogan": "Connect vowpal-wabbit & scikit-learn models to spaCy to run simple classification benchmarks. Comes with many utility functions for spaCy pipelines.",
            "github": "koaning/tokenwiser",
            "pip": "tokenwiser",
            "thumb": "https://koaning.github.io/tokenwiser/token.png",
            "image": "https://koaning.github.io/tokenwiser/logo-tokw.png",
            "code_example": [
                "import spacy",
                "",
                "from sklearn.pipeline import make_pipeline",
                "from sklearn.feature_extraction.text import CountVectorizer",
                "from sklearn.linear_model import LogisticRegression",
                "",
                "from tokenwiser.component import attach_sklearn_categoriser",
                "",
                "X = [",
                "    'i really like this post',",
                "    'thanks for that comment',",
                "    'i enjoy this friendly forum',",
                "    'this is a bad post',",
                "    'i dislike this article',",
                "    'this is not well written'",
                "]",
                "",
                "y = ['pos', 'pos', 'pos', 'neg', 'neg', 'neg']",
                "",
                "# Note that we're training a pipeline here via a single-batch `.fit()` method",
                "pipe = make_pipeline(CountVectorizer(), LogisticRegression()).fit(X, y)",
                "",
                "nlp = spacy.load('en_core_web_sm')",
                "# This is where we attach our pre-trained model as a pipeline step.",
                "attach_sklearn_categoriser(nlp, pipe_name='silly_sentiment', estimator=pipe)"
            ],
            "category": ["pipeline", "training"],
            "author": "Vincent D. Warmerdam",
            "author_links": {
                "twitter": "fishnets88",
                "github": "koaning",
                "website": "https://koaning.io"
            }
        },
        {
            "id": "Klayers",
            "title": "Klayers",
            "category": ["pipeline"],
            "tags": ["AWS"],
            "slogan": "spaCy as a AWS Lambda Layer",
            "description": "A collection of Python Packages as AWS Lambda(λ) Layers",
            "github": "keithrozario/Klayers",
            "pip": "",
            "url": "https://github.com/keithrozario/Klayers",
            "code_language": "python",
            "author": "Keith Rozario",
            "author_links": {
                "twitter": "keithrozario",
                "github": "keithrozario",
                "website": "https://www.keithrozario.com"
            },
            "code_example": [
                "# SAM Template",
                "MyLambdaFunction:",
                "    Type: AWS::Serverless::Function",
                "    Handler: 02_pipeline/spaCy.main",
                "    Description: Name Entity Extraction",
                "    Runtime: python3.8",
                "    Layers:",
                "        - arn:aws:lambda:${self:provider.region}:113088814899:layer:Klayers-python37-spacy:18"
            ]
        },
        {
            "type": "education",
            "id": "video-spacys-ner-model-alt",
            "title": "Named Entity Recognition (NER) using spaCy",
            "slogan": "",
            "description": "In this video, I show you how to do named entity recognition using the spaCy library for Python.",
            "youtube": "Gn_PjruUtrc",
            "author": "Applied Language Technology",
            "author_links": {
                "twitter": "HelsinkiNLP",
                "github": "Applied-Language-Technology",
                "website": "https://applied-language-technology.mooc.fi/"
            },
            "category": ["videos"]
        },
        {
            "id": "HuSpaCy",
            "title": "HuSpaCy",
            "category": ["models"],
            "tags": ["Hungarian"],
            "slogan": "HuSpaCy: industrial-strength Hungarian natural language processing",
            "description": "HuSpaCy is a spaCy model and a library providing industrial-strength Hungarian language processing facilities.",
            "github": "huspacy/huspacy",
            "pip": "huspacy",
            "url": "https://github.com/huspacy/huspacy",
            "code_language": "python",
            "author": "SzegedAI",
            "author_links": {
                "github": "https://szegedai.github.io/",
                "website": "https://u-szeged.hu/english"
            },
            "code_example": [
                "# Load the model using huspacy",
                "import huspacy",
                "",
                "nlp = huspacy.load()",
                "",
                "# Load the mode using spacy.load()",
                "import spacy",
                "",
                "nlp = spacy.load(\"hu_core_news_lg\")",
                "",
                "# Load the model directly as a module",
                "import hu_core_news_lg",
                "",
                "nlp = hu_core_news_lg.load()\n",
                "# Either way you get the same model and can start processing texts.",
                "doc = nlp(\"Csiribiri csiribiri zabszalma - négy csillag közt alszom ma.\")"
            ]
        },
        {
            "id": "spacy-stanza",
            "title": "spacy-stanza",
            "slogan": "Use the latest Stanza (StanfordNLP) research models directly in spaCy",
            "description": "This package wraps the Stanza (formerly StanfordNLP) library, so you can use Stanford's models as a spaCy pipeline. Using this wrapper, you'll be able to use the following annotations, computed by your pretrained `stanza` model:\n\n- Statistical tokenization (reflected in the `Doc` and its tokens)\n - Lemmatization (`token.lemma` and `token.lemma_`)\n - Part-of-speech tagging (`token.tag`, `token.tag_`, `token.pos`, `token.pos_`)\n - Dependency parsing (`token.dep`, `token.dep_`, `token.head`)\n - Named entity recognition (`doc.ents`, `token.ent_type`, `token.ent_type_`, `token.ent_iob`, `token.ent_iob_`)\n - Sentence segmentation (`doc.sents`)",
            "github": "explosion/spacy-stanza",
            "pip": "spacy-stanza",
            "thumb": "https://i.imgur.com/myhLjMJ.png",
            "code_example": [
                "import stanza",
                "import spacy_stanza",
                "",
                "stanza.download(\"en\")",
                "nlp = spacy_stanza.load_pipeline(\"en\")",
                "",
                "doc = nlp(\"Barack Obama was born in Hawaii. He was elected president in 2008.\")",
                "for token in doc:",
                "    print(token.text, token.lemma_, token.pos_, token.dep_, token.ent_type_)",
                "print(doc.ents)"
            ],
            "category": ["pipeline", "standalone", "models", "research"],
            "author": "Explosion",
            "author_links": {
                "twitter": "explosion_ai",
                "github": "explosion",
                "website": "https://explosion.ai"
            }
        },
        {
            "id": "spacy-udpipe",
            "title": "spacy-udpipe",
            "slogan": "Use the latest UDPipe models directly in spaCy",
            "description": "This package wraps the fast and efficient UDPipe language-agnostic NLP pipeline (via its Python bindings), so you can use UDPipe pre-trained models as a spaCy pipeline for 50+ languages out-of-the-box. Inspired by spacy-stanza, this package offers slightly less accurate models that are in turn much faster.",
            "github": "TakeLab/spacy-udpipe",
            "pip": "spacy-udpipe",
            "code_example": [
                "import spacy_udpipe",
                "",
                "spacy_udpipe.download(\"en\") # download English model",
                "",
                "text = \"Wikipedia is a free online encyclopedia, created and edited by volunteers around the world.\"",
                "nlp = spacy_udpipe.load(\"en\")",
                "",
                "doc = nlp(text)",
                "for token in doc:",
                "    print(token.text, token.lemma_, token.pos_, token.dep_)"
            ],
            "category": ["pipeline", "standalone", "models", "research"],
            "author": "TakeLab",
            "author_links": {
                "github": "TakeLab",
                "website": "https://takelab.fer.hr/"
            }
        },
        {
            "id": "spacy-server",
            "title": "spaCy Server",
            "slogan": "\uD83E\uDD9C Containerized HTTP API for spaCy NLP",
            "description": "For developers who need programming language agnostic NLP, spaCy Server is a containerized HTTP API that provides industrial-strength natural language processing. Unlike other servers, our server is fast, idiomatic, and well documented.",
            "github": "neelkamath/spacy-server",
            "code_example": [
                "docker run --rm -dp 8080:8080 neelkamath/spacy-server",
                "curl http://localhost:8080/ner -H 'Content-Type: application/json' -d '{\"sections\": [\"My name is John Doe. I grew up in California.\"]}'"
            ],
            "code_language": "shell",
            "url": "https://hub.docker.com/r/neelkamath/spacy-server",
            "author": "Neel Kamath",
            "author_links": {
                "github": "neelkamath",
                "website": "https://neelkamath.com"
            },
            "category": ["apis"],
            "tags": ["docker"]
        },
        {
            "id": "nlp-architect",
            "title": "NLP Architect",
            "slogan": "Python lib for exploring Deep NLP & NLU by Intel AI",
            "github": "NervanaSystems/nlp-architect",
            "pip": "nlp-architect",
            "thumb": "https://i.imgur.com/vMideRx.png",
            "category": ["standalone", "research"],
            "tags": ["pytorch"]
        },
        {
            "id": "Chatterbot",
            "title": "Chatterbot",
            "slogan": "A machine-learning based conversational dialog engine for creating chat bots",
            "github": "gunthercox/ChatterBot",
            "pip": "chatterbot",
            "thumb": "https://i.imgur.com/eyAhwXk.jpg",
            "code_example": [
                "from chatterbot import ChatBot",
                "from chatterbot.trainers import ListTrainer",
                "# Create a new chat bot named Charlie",
                "chatbot = ChatBot('Charlie')",
                "trainer = ListTrainer(chatbot)",
                "trainer.train([",
                "'Hi, can I help you?',",
                "'Sure, I would like to book a flight to Iceland.',",
                "'Your flight has been booked.'",
                "])",
                "",
                "response = chatbot.get_response('I would like to book a flight.')"
            ],
            "author": "Gunther Cox",
            "author_links": {
                "github": "gunthercox"
            },
            "category": ["conversational", "standalone"],
            "tags": ["chatbots"]
        },
        {
            "id": "alibi",
            "title": "alibi",
            "slogan": "Algorithms for monitoring and explaining machine learning models ",
            "github": "SeldonIO/alibi",
            "pip": "alibi",
            "thumb": "https://i.imgur.com/YkzQHRp.png",
            "code_example": [
                "from alibi.explainers import AnchorTabular",
                "explainer = AnchorTabular(predict_fn, feature_names)",
                "explainer.fit(X_train)",
                "explainer.explain(x)"
            ],
            "author": "Seldon",
            "category": ["standalone", "research"]
        },
        {
            "id": "spacymoji",
            "slogan": "Emoji handling and meta data as a spaCy pipeline component",
            "github": "ines/spacymoji",
            "description": "spaCy extension and pipeline component for adding emoji meta data to `Doc` objects. Detects emoji consisting of one or more unicode characters, and can optionally merge multi-char emoji (combined pictures, emoji with skin tone modifiers) into one token. Human-readable emoji descriptions are added as a custom attribute, and an optional lookup table can be provided for your own descriptions. The extension sets the custom `Doc`, `Token` and `Span` attributes `._.is_emoji`, `._.emoji_desc`, `._.has_emoji` and `._.emoji`.",
            "pip": "spacymoji",
            "category": ["pipeline"],
            "tags": ["emoji", "unicode"],
            "thumb": "https://i.imgur.com/XOTYIgn.jpg",
            "code_example": [
                "import spacy",
                "from spacymoji import Emoji",
                "",
                "nlp = spacy.load(\"en_core_web_sm\")",
                "nlp.add_pipe(\"emoji\", first=True)",
                "doc = nlp(\"This is a test 😻 👍🏿\")",
                "",
                "assert doc._.has_emoji is True",
                "assert doc[2:5]._.has_emoji is True",
                "assert doc[0]._.is_emoji is False",
                "assert doc[4]._.is_emoji is True",
                "assert doc[5]._.emoji_desc == \"thumbs up dark skin tone\"",
                "assert len(doc._.emoji) == 2",
                "assert doc._.emoji[1] == (\"👍🏿\", 5, \"thumbs up dark skin tone\")"
            ],
            "author": "Ines Montani",
            "author_links": {
                "twitter": "_inesmontani",
                "github": "ines",
                "website": "https://ines.io"
            }
        },
        {
            "id": "spacyopentapioca",
            "title": "spaCyOpenTapioca",
            "slogan": "Named entity linking on Wikidata in spaCy via OpenTapioca",
            "description": "A spaCy wrapper of OpenTapioca for named entity linking on Wikidata",
            "github": "UB-Mannheim/spacyopentapioca",
            "pip": "spacyopentapioca",
            "code_example": [
                "import spacy",
                "nlp = spacy.blank('en')",
                "nlp.add_pipe('opentapioca')",
                "doc = nlp('Christian Drosten works in Germany.')",
                "for span in doc.ents:",
                "    print((span.text, span.kb_id_, span.label_, span._.description, span._.score))",
                "# ('Christian Drosten', 'Q1079331', 'PERSON', 'German virologist and university teacher', 3.6533377082098895)",
                "# ('Germany', 'Q183', 'LOC', 'sovereign state in Central Europe', 2.1099332471902863)",
                "## Check also span._.types, span._.aliases, span._.rank"
            ],
            "category": ["models", "pipeline"],
            "tags": ["NER", "NEL"],
            "author": "Renat Shigapov",
            "author_links": {
                "twitter": "_shigapov",
                "github": "shigapov"
            }
        },
        {
            "id": "spacy_readability",
            "slogan": "Add text readability meta data to Doc objects",
            "description": "spaCy v2.0 pipeline component for calculating readability scores of of text. Provides scores for Flesh-Kincaid grade level, Flesh-Kincaid reading ease, and Dale-Chall.",
            "github": "mholtzscher/spacy_readability",
            "pip": "spacy-readability",
            "code_example": [
                "import spacy",
                "from spacy_readability import Readability",
                "",
                "nlp = spacy.load('en')",
                "read = Readability(nlp)",
                "nlp.add_pipe(read, last=True)",
                "doc = nlp(\"I am some really difficult text to read because I use obnoxiously large words.\")",
                "doc._.flesch_kincaid_grade_level",
                "doc._.flesch_kincaid_reading_ease",
                "doc._.dale_chall"
            ],
            "author": "Michael Holtzscher",
            "author_links": {
                "github": "mholtzscher"
            },
            "category": ["pipeline"]
        },
        {
            "id": "spacy_cld",
            "title": "spaCy-CLD",
            "slogan": "Add language detection to your spaCy pipeline using CLD2",
            "description": "spaCy-CLD operates on `Doc` and `Span` spaCy objects. When called on a `Doc` or `Span`, the object is given two attributes: `languages` (a list of up to 3 language codes) and `language_scores` (a dictionary mapping language codes to confidence scores between 0 and 1).\n\nspacy-cld is a little extension that wraps the [PYCLD2](https://github.com/aboSamoor/pycld2) Python library, which in turn wraps the [Compact Language Detector 2](https://github.com/CLD2Owners/cld2) C library originally built at Google for the Chromium project. CLD2 uses character n-grams as features and a Naive Bayes classifier to identify 80+ languages from Unicode text strings (or XML/HTML). It can detect up to 3 different languages in a given document, and reports a confidence score (reported in with each language.",
            "github": "nickdavidhaynes/spacy-cld",
            "pip": "spacy_cld",
            "code_example": [
                "import spacy",
                "from spacy_cld import LanguageDetector",
                "",
                "nlp = spacy.load('en')",
                "language_detector = LanguageDetector()",
                "nlp.add_pipe(language_detector)",
                "doc = nlp('This is some English text.')",
                "",
                "doc._.languages  # ['en']",
                "doc._.language_scores['en']  # 0.96"
            ],
            "author": "Nicholas D Haynes",
            "author_links": {
                "github": "nickdavidhaynes"
            },
            "category": ["pipeline"]
        },
        {
            "id": "spacy-iwnlp",
            "slogan": "German lemmatization with IWNLP",
            "description": "This package uses the [spaCy 2.0 extensions](https://spacy.io/usage/processing-pipelines#extensions) to add [IWNLP-py](https://github.com/Liebeck/iwnlp-py) as German lemmatizer directly into your spaCy pipeline.",
            "github": "Liebeck/spacy-iwnlp",
            "pip": "spacy-iwnlp",
            "code_example": [
                "import spacy",
                "from spacy_iwnlp import spaCyIWNLP",
                "",
                "nlp = spacy.load('de')",
                "iwnlp = spaCyIWNLP(lemmatizer_path='data/IWNLP.Lemmatizer_20170501.json')",
                "nlp.add_pipe(iwnlp)",
                "doc = nlp('Wir mögen Fußballspiele mit ausgedehnten Verlängerungen.')",
                "for token in doc:",
                "    print('POS: {}\tIWNLP:{}'.format(token.pos_, token._.iwnlp_lemmas))"
            ],
            "author": "Matthias Liebeck",
            "author_links": {
                "github": "Liebeck"
            },
            "category": ["pipeline"],
            "tags": ["lemmatizer", "german"]
        },
        {
            "id": "spacy-sentiws",
            "slogan": "German sentiment scores with SentiWS",
            "description": "This package uses the [spaCy 2.0 extensions](https://spacy.io/usage/processing-pipelines#extensions) to add [SentiWS](http://wortschatz.uni-leipzig.de/en/download) as German sentiment score directly into your spaCy pipeline.",
            "github": "Liebeck/spacy-sentiws",
            "pip": "spacy-sentiws",
            "code_example": [
                "import spacy",
                "from spacy_sentiws import spaCySentiWS",
                "",
                "nlp = spacy.load('de_core_news_sm')",
                "nlp.add_pipe('sentiws', config={'sentiws_path': 'data/sentiws'})",
                "doc = nlp('Die Dummheit der Unterwerfung blüht in hübschen Farben.')",
                "",
                "for token in doc:",
                "    print('{}, {}, {}'.format(token.text, token._.sentiws, token.pos_))"
            ],
            "author": "Matthias Liebeck",
            "author_links": {
                "github": "Liebeck"
            },
            "category": ["pipeline"],
            "tags": ["sentiment", "german"]
        },
        {
            "id": "spacy-lefff",
            "slogan": "POS and French lemmatization with Lefff",
            "description": "spacy v2.0 extension and pipeline component for adding a French POS and lemmatizer based on [Lefff](https://hal.inria.fr/inria-00521242/).",
            "github": "sammous/spacy-lefff",
            "pip": "spacy-lefff",
            "code_example": [
                "import spacy",
                "from spacy_lefff import LefffLemmatizer, POSTagger",
                "",
                "nlp = spacy.load('fr')",
                "pos = POSTagger()",
                "french_lemmatizer = LefffLemmatizer(after_melt=True)",
                "nlp.add_pipe(pos, name='pos', after='parser')",
                "nlp.add_pipe(french_lemmatizer, name='lefff', after='pos')",
                "doc = nlp(u\"Paris est une ville très chère.\")",
                "for d in doc:",
                "    print(d.text, d.pos_, d._.melt_tagger, d._.lefff_lemma, d.tag_, d.lemma_)"
            ],
            "author": "Sami Moustachir",
            "author_links": {
                "github": "sammous"
            },
            "category": ["pipeline"],
            "tags": ["pos", "lemmatizer", "french"]
        },
        {
            "id": "lemmy",
            "title": "Lemmy",
            "slogan": "A Danish lemmatizer",
            "description": "Lemmy is a lemmatizer for Danish 🇩🇰 . It comes already trained on Dansk Sprognævns (DSN) word list (‘fuldformliste’) and the Danish Universal Dependencies and is ready for use. Lemmy also supports training on your own dataset. The model currently included in Lemmy was evaluated on the Danish Universal Dependencies dev dataset and scored an accruacy > 99%.\n\nYou can use Lemmy as a spaCy extension, more specifcally a spaCy pipeline component. This is highly recommended and makes the lemmas easily accessible from the spaCy tokens. Lemmy makes use of POS tags to predict the lemmas. When wired up to the spaCy pipeline, Lemmy has the benefit of using spaCy’s builtin POS tagger.",
            "github": "sorenlind/lemmy",
            "pip": "lemmy",
            "code_example": [
                "import da_custom_model as da # name of your spaCy model",
                "import lemmy.pipe",
                "nlp = da.load()",
                "",
                "# create an instance of Lemmy's pipeline component for spaCy",
                "pipe = lemmy.pipe.load()",
                "",
                "# add the comonent to the spaCy pipeline.",
                "nlp.add_pipe(pipe, after='tagger')",
                "",
                "# lemmas can now be accessed using the `._.lemma` attribute on the tokens",
                "nlp(\"akvariernes\")[0]._.lemma"
            ],
            "thumb": "https://i.imgur.com/RJVFRWm.jpg",
            "author": "Søren Lind Kristiansen",
            "author_links": {
                "github": "sorenlind"
            },
            "category": ["pipeline"],
            "tags": ["lemmatizer", "danish"]
        },
        {
            "id": "augmenty",
            "title": "Augmenty",
            "slogan": "The cherry on top of your NLP pipeline",
            "description": "Augmenty is an augmentation library based on spaCy for augmenting texts. Augmenty differs from other augmentation libraries in that it corrects (as far as possible) the token, sentence and document labels under the augmentation.",
            "github": "kennethenevoldsen/augmenty",
            "pip": "augmenty",
            "code_example": [
                "import spacy",
                "import augmenty",
                "",
                "nlp = spacy.load('en_core_web_md')",
                "",
                "docs = nlp.pipe(['Augmenty is a great tool for text augmentation'])",
                "",
                "ent_dict = {'ORG': [['spaCy'], ['spaCy', 'Universe']]}",
                "entity_augmenter = augmenty.load('ents_replace.v1',",
                "                                 ent_dict = ent_dict, level=1)",
                "",
                "for doc in augmenty.docs(docs, augmenter=entity_augmenter, nlp=nlp):",
                "    print(doc)"
            ],
            "thumb": "https://github.com/KennethEnevoldsen/augmenty/blob/master/img/icon.png?raw=true",
            "author": "Kenneth Enevoldsen",
            "author_links": {
                "github": "kennethenevoldsen",
                "website": "https://www.kennethenevoldsen.com"
            },
            "category": ["training", "research"],
            "tags": ["training", "research", "augmentation"]
        },
        {
            "id": "dacy",
            "title": "DaCy",
            "slogan": "An efficient Pipeline for Danish NLP",
            "description": "DaCy is a Danish preprocessing pipeline trained in SpaCy. It has achieved State-of-the-Art performance on Named entity recognition, part-of-speech tagging and dependency parsing for Danish. This repository contains material for using the DaCy, reproducing the results and guides on usage of the package. Furthermore, it also contains a series of behavioural test for biases and robustness of Danish NLP pipelines.",
            "github": "centre-for-humanities-computing/DaCy",
            "pip": "dacy",
            "code_example": [
                "import dacy",
                "print(dacy.models()) # get a list of dacy models",
                "nlp = dacy.load('medium')  # load your spacy pipeline",
                "",
                "# DaCy also includes functionality for adding other Danish models to the pipeline",
                "# For instance you can add the BertTone model for classification of sentiment polarity to the pipeline:",
                "nlp = add_berttone_polarity(nlp)"
            ],
            "thumb": "https://github.com/centre-for-humanities-computing/DaCy/blob/main/img/icon_no_title.png?raw=true",
            "author": "Centre for Humanities Computing Aarhus",
            "author_links": {
                "github": "centre-for-humanities-computing",
                "website": "https://chcaa.io/#/"
            },
            "category": ["pipeline"],
            "tags": ["pipeline", "danish"]
        },
        {
            "id": "spacy-wrap",
            "title": "spaCy-wrap",
            "slogan": "For Wrapping fine-tuned transformers in spaCy pipelines",
            "description": "spaCy-wrap is a wrapper library for spaCy for including fine-tuned transformers from Huggingface in your spaCy pipeline allowing inclusion of existing models within existing workflows.",
            "github": "kennethenevoldsen/spacy-wrap",
            "pip": "spacy_wrap",
            "code_example": [
                "import spacy",
                "import spacy_wrap",
                "",
                "nlp = spacy.blank('en')",
                "config = {",
                "   'doc_extension_trf_data': 'clf_trf_data',  # document extention for the forward pass",
                "   'doc_extension_prediction': 'sentiment',  # document extention for the prediction",
                "   'labels': ['negative', 'neutral', 'positive'],",
                "   'model': {",
                "       'name': 'cardiffnlp/twitter-roberta-base-sentiment',  # the model name or path of huggingface model",
                "},",
                "}",
                "",
                "transformer = nlp.add_pipe('classification_transformer', config=config)",
                "transformer.model.initialize()",
                "",
                "doc = nlp('spaCy is a wonderful tool')",
                "",
                "print(doc._.clf_trf_data)",
                "# TransformerData(wordpieces=...",
                "print(doc._.sentiment)",
                "# 'positive'",
                "print(doc._.sentiment_prob)",
                "# {'prob': array([0.004, 0.028, 0.969], dtype=float32), 'labels': ['negative', 'neutral', 'positive']}"
            ],
            "thumb": "https://raw.githubusercontent.com/KennethEnevoldsen/spacy-wrap/main/docs/_static/icon.png",
            "author": "Kenneth Enevoldsen",
            "author_links": {
                "github": "KennethEnevoldsen",
                "website": "https://www.kennethenevoldsen.com"
            },
            "category": ["pipeline", "models", "training"],
            "tags": ["pipeline", "models", "transformers"]
        },
        {
            "id": "asent",
            "title": "Asent",
            "slogan": "Fast, flexible and transparent sentiment analysis",
            "description": "Asent is a rule-based sentiment analysis library for Python made using spaCy. It is inspired by VADER, but uses a more modular ruleset, that allows the user to change e.g. the method for finding negations. Furthermore it includes visualisers to visualize the model predictions, making the model easily interpretable.",
            "github": "kennethenevoldsen/asent",
            "pip": "asent",
            "code_example": [
                "import spacy",
                "import asent",
                "",
                "# load spacy pipeline",
                "nlp = spacy.blank('en')",
                "nlp.add_pipe('sentencizer')",
                "",
                "# add the rule-based sentiment model",
                "nlp.add_pipe('asent_en_v1')",
                "",
                "# try an example",
                "text = 'I am not very happy, but I am also not especially sad'",
                "doc = nlp(text)",
                "",
                "# print polarity of document, scaled to be between -1, and 1",
                "print(doc._.polarity)",
                "# neg=0.0 neu=0.631 pos=0.369 compound=0.7526",
                "",
                "# Naturally, a simple score can be quite unsatisfying, thus Asent implements a series of visualizer to interpret the results:",
                "asent.visualize(doc, style='prediction')",
                " # or",
                "asent.visualize(doc[:5], style='analysis')"
            ],
            "thumb": "https://github.com/KennethEnevoldsen/asent/raw/main/docs/img/logo_black_font.png?raw=true",
            "author": "Kenneth Enevoldsen",
            "author_links": {
                "github": "KennethEnevoldsen",
                "website": "https://www.kennethenevoldsen.com"
            },
            "category": ["pipeline", "models"],
            "tags": ["pipeline", "models", "sentiment"]
        },
        {
            "id": "textdescriptives",
            "title": "TextDescriptives",
            "slogan": "Extraction of descriptive stats, readability, and syntactic complexity measures",
            "description": "Pipeline component for spaCy v.3 that calculates descriptive statistics, readability metrics, and syntactic complexity (dependency distance).",
            "github": "HLasse/TextDescriptives",
            "pip": "textdescriptives",
            "code_example": [
                "import spacy",
                "import textdescriptives as td",
                "nlp = spacy.load('en_core_web_sm')",
                "nlp.add_pipe('textdescriptives')",
                "doc = nlp('This is a short test text')",
                "doc._.readability # access some of the values",
                "td.extract_df(doc) # extract all metrics to DataFrame"
            ],
            "author": "Lasse Hansen, Kenneth Enevoldsen, Ludvig Olsen",
            "author_links": {
                "github": "HLasse"
            },
            "category": ["pipeline"],
            "tags": ["pipeline", "readability", "syntactic complexity", "descriptive statistics"]
        },
        {
            "id": "neuralcoref",
            "slogan": "State-of-the-art coreference resolution based on neural nets and spaCy",
            "description": "This coreference resolution module is based on the super fast [spaCy](https://spacy.io/) parser and uses the neural net scoring model described in [Deep Reinforcement Learning for Mention-Ranking Coreference Models](http://cs.stanford.edu/people/kevclark/resources/clark-manning-emnlp2016-deep.pdf) by Kevin Clark and Christopher D. Manning, EMNLP 2016. Since ✨Neuralcoref v2.0, you can train the coreference resolution system on your own dataset — e.g., another language than English! — **provided you have an annotated dataset**. Note that to use neuralcoref with spaCy > 2.1.0, you'll have to install neuralcoref from source.",
            "github": "huggingface/neuralcoref",
            "thumb": "https://i.imgur.com/j6FO9O6.jpg",
            "code_example": [
                "import spacy",
                "import neuralcoref",
                "",
                "nlp = spacy.load('en')",
                "neuralcoref.add_to_pipe(nlp)",
                "doc1 = nlp('My sister has a dog. She loves him.')",
                "print(doc1._.coref_clusters)",
                "",
                "doc2 = nlp('Angela lives in Boston. She is quite happy in that city.')",
                "for ent in doc2.ents:",
                "    print(ent._.coref_cluster)"
            ],
            "author": "Hugging Face",
            "author_links": {
                "github": "huggingface"
            },
            "category": ["standalone", "conversational", "models"],
            "tags": ["coref"]
        },
        {
            "id": "neuralcoref-vizualizer",
            "title": "Neuralcoref Visualizer",
            "slogan": "State-of-the-art coreference resolution based on neural nets and spaCy",
            "description": "In short, coreference is the fact that two or more expressions in a text – like pronouns or nouns – link to the same person or thing. It is a classical Natural language processing task, that has seen a revival of interest in the past two years as several research groups applied cutting-edge deep-learning and reinforcement-learning techniques to it. It is also one of the key building blocks to building conversational Artificial intelligences.",
            "url": "https://huggingface.co/coref/",
            "image": "https://i.imgur.com/3yy4Qyf.png",
            "thumb": "https://i.imgur.com/j6FO9O6.jpg",
            "github": "huggingface/neuralcoref",
            "category": ["visualizers", "conversational"],
            "tags": ["coref", "chatbots"],
            "author": "Hugging Face",
            "author_links": {
                "github": "huggingface"
            }
        },
        {
            "id": "matcher-explorer",
            "title": "Rule-based Matcher Explorer",
            "slogan": "Test spaCy's rule-based Matcher by creating token patterns interactively",
            "description": "Test spaCy's rule-based `Matcher` by creating token patterns interactively and running them over your text. Each token can set multiple attributes like text value, part-of-speech tag or boolean flags. The token-based view lets you explore how spaCy processes your text – and why your pattern matches, or why it doesn't. For more details on rule-based matching, see the [documentation](https://spacy.io/usage/rule-based-matching).",
            "image": "https://explosion.ai/assets/img/demos/matcher.png",
            "thumb": "https://i.imgur.com/rPK4AGt.jpg",
            "url": "https://explosion.ai/demos/matcher",
            "author": "Ines Montani",
            "author_links": {
                "twitter": "_inesmontani",
                "github": "ines",
                "website": "https://ines.io"
            },
            "category": ["visualizers"]
        },
        {
            "id": "displacy",
            "title": "displaCy",
            "slogan": "A modern syntactic dependency visualizer",
            "description": "Visualize spaCy's guess at the syntactic structure of a sentence. Arrows point from children to heads, and are labelled by their relation type.",
            "url": "https://explosion.ai/demos/displacy",
            "thumb": "https://i.imgur.com/nxDcHaL.jpg",
            "image": "https://explosion.ai/assets/img/demos/displacy.png",
            "author": "Ines Montani",
            "author_links": {
                "twitter": "_inesmontani",
                "github": "ines",
                "website": "https://ines.io"
            },
            "category": ["visualizers"]
        },
        {
            "id": "displacy-ent",
            "title": "displaCy ENT",
            "slogan": "A modern named entity visualizer",
            "description": "Visualize spaCy's guess at the named entities in the document. You can filter the displayed types, to only show the annotations you're interested in.",
            "url": "https://explosion.ai/demos/displacy-ent",
            "thumb": "https://i.imgur.com/A77Ecbs.jpg",
            "image": "https://explosion.ai/assets/img/demos/displacy-ent.png",
            "author": "Ines Montani",
            "author_links": {
                "twitter": "_inesmontani",
                "github": "ines",
                "website": "https://ines.io"
            },
            "category": ["visualizers"]
        },
        {
            "id": "explacy",
            "slogan": "A small tool that explains spaCy parse results",
            "github": "tylerneylon/explacy",
            "thumb": "https://i.imgur.com/V1hCWmn.jpg",
            "image": "https://raw.githubusercontent.com/tylerneylon/explacy/master/img/screenshot.png",
            "code_example": [
                "import spacy",
                "import explacy",
                "",
                "nlp = spacy.load('en')",
                "explacy.print_parse_info(nlp, 'The salad was surprisingly tasty.')"
            ],
            "author": "Tyler Neylon",
            "author_links": {
                "github": "tylerneylon"
            },
            "category": ["visualizers"]
        },
        {
            "id": "deplacy",
            "slogan": "CUI-based Tree Visualizer for Universal Dependencies and Immediate Catena Analysis",
            "description": "Simple dependency visualizer for [spaCy](https://spacy.io/), [UniDic2UD](https://pypi.org/project/unidic2ud), [Stanza](https://stanfordnlp.github.io/stanza/), [NLP-Cube](https://github.com/Adobe/NLP-Cube), [Trankit](https://github.com/nlp-uoregon/trankit), etc.",
            "github": "KoichiYasuoka/deplacy",
            "image": "https://i.imgur.com/6uOI4Op.png",
            "code_example": [
                "import spacy",
                "import deplacy",
                "",
                "nlp=spacy.load('en_core_web_sm')",
                "doc=nlp('I saw a horse yesterday which had no name.')",
                "deplacy.render(doc)"
            ],
            "author": "Koichi Yasuoka",
            "author_links": {
                "github": "KoichiYasuoka"
            },
            "category": ["visualizers"]
        },
        {
            "id": "scattertext",
            "slogan": "Beautiful visualizations of how language differs among document types",
            "description": "A tool for finding distinguishing terms in small-to-medium-sized corpora, and presenting them in a sexy, interactive scatter plot with non-overlapping term labels. Exploratory data analysis just got more fun.",
            "github": "JasonKessler/scattertext",
            "image": "https://jasonkessler.github.io/2012conventions0.0.2.2.png",
            "code_example": [
                "import spacy",
                "",
                "from scattertext import SampleCorpora, produce_scattertext_explorer",
                "from scattertext import produce_scattertext_html",
                "from scattertext.CorpusFromPandas import CorpusFromPandas",
                "",
                "nlp = spacy.load('en_core_web_sm')",
                "convention_df = SampleCorpora.ConventionData2012.get_data()",
                "corpus = CorpusFromPandas(convention_df,",
                "                          category_col='party',",
                "                          text_col='text',",
                "                          nlp=nlp).build()",
                "",
                "html = produce_scattertext_html(corpus,",
                "                                    category='democrat',",
                "                                    category_name='Democratic',",
                "                                    not_category_name='Republican',",
                "                                    minimum_term_frequency=5,",
                "                                    width_in_pixels=1000)",
                "open('./simple.html', 'wb').write(html.encode('utf-8'))",
                "print('Open ./simple.html in Chrome or Firefox.')"
            ],
            "author": "Jason Kessler",
            "author_links": {
                "github": "JasonKessler",
                "twitter": "jasonkessler"
            },
            "category": ["visualizers"]
        },
        {
            "id": "rasa",
            "title": "Rasa",
            "slogan": "Turn natural language into structured data",
            "description": "Machine learning tools for developers to build, improve, and deploy contextual chatbots and assistants. Powered by open source.",
            "github": "RasaHQ/rasa",
            "pip": "rasa",
            "thumb": "https://i.imgur.com/TyZnpwL.png",
            "url": "https://rasa.com/",
            "author": "Rasa",
            "author_links": {
                "github": "RasaHQ"
            },
            "category": ["conversational"],
            "tags": ["chatbots"]
        },
        {
            "id": "mindmeld",
            "title": "MindMeld - Conversational AI platform",
            "slogan": "Conversational AI platform for deep-domain voice interfaces and chatbots",
            "description": "The MindMeld Conversational AI platform is among the most advanced AI platforms for building production-quality conversational applications. It is a Python-based machine learning framework which encompasses all of the algorithms and utilities required for this purpose. (https://github.com/cisco/mindmeld)",
            "github": "cisco/mindmeld",
            "pip": "mindmeld",
            "thumb": "https://www.mindmeld.com/img/mindmeld-logo.png",
            "category": ["conversational", "ner"],
            "tags": ["chatbots"],
            "author": "Cisco",
            "author_links": {
                "github": "cisco/mindmeld",
                "website": "https://www.mindmeld.com/"
            }
        },
        {
            "id": "torchtext",
            "title": "torchtext",
            "slogan": "Data loaders and abstractions for text and NLP",
            "github": "pytorch/text",
            "pip": "torchtext",
            "thumb": "https://i.imgur.com/WFkxuPo.png",
            "code_example": [
                ">>> pos = data.TabularDataset(",
                "...    path='data/pos/pos_wsj_train.tsv', format='tsv',",
                "...    fields=[('text', data.Field()),",
                "...            ('labels', data.Field())])",
                "...",
                ">>> sentiment = data.TabularDataset(",
                "...    path='data/sentiment/train.json', format='json',",
                "...    fields={'sentence_tokenized': ('text', data.Field(sequential=True)),",
                "...            'sentiment_gold': ('labels', data.Field(sequential=False))})"
            ],
            "category": ["standalone", "research"],
            "tags": ["pytorch"]
        },
        {
            "id": "allennlp",
            "title": "AllenNLP",
            "slogan": "An open-source NLP research library, built on PyTorch and spaCy",
            "description": "AllenNLP is a new library designed to accelerate NLP research, by providing a framework that supports modern deep learning workflows for cutting-edge language understanding problems. AllenNLP uses spaCy as a preprocessing component. You can also use Allen NLP to develop spaCy pipeline components, to add annotations to the `Doc` object.",
            "github": "allenai/allennlp",
            "pip": "allennlp",
            "thumb": "https://i.imgur.com/U8opuDN.jpg",
            "url": "http://allennlp.org",
            "author": " Allen Institute for Artificial Intelligence",
            "author_links": {
                "github": "allenai",
                "twitter": "allenai_org",
                "website": "http://allenai.org"
            },
            "category": ["standalone", "research"]
        },
        {
            "id": "scispacy",
            "title": "scispaCy",
            "slogan": "A full spaCy pipeline and models for scientific/biomedical documents",
            "github": "allenai/scispacy",
            "pip": "scispacy",
            "thumb": "https://i.imgur.com/dJQSclW.png",
            "url": "https://allenai.github.io/scispacy/",
            "author": " Allen Institute for Artificial Intelligence",
            "author_links": {
                "github": "allenai",
                "twitter": "allenai_org",
                "website": "http://allenai.org"
            },
            "category": ["scientific", "models", "research", "biomedical"]
        },
        {
            "id": "textacy",
            "slogan": "NLP, before and after spaCy",
            "description": "`textacy` is a Python library for performing a variety of natural language processing (NLP) tasks, built on the high-performance `spacy` library. With the fundamentals – tokenization, part-of-speech tagging, dependency parsing, etc. – delegated to another library, `textacy` focuses on the tasks that come before and follow after.",
            "github": "chartbeat-labs/textacy",
            "pip": "textacy",
            "url": "https://github.com/chartbeat-labs/textacy",
            "author": "Burton DeWilde",
            "author_links": {
                "github": "bdewilde",
                "twitter": "bjdewilde"
            },
            "category": ["standalone"]
        },
        {
            "id": "textpipe",
            "slogan": "clean and extract metadata from text",
            "description": "`textpipe` is a Python package for converting raw text in to clean, readable text and extracting metadata from that text. Its functionalities include transforming raw text into readable text by removing HTML tags and extracting metadata such as the number of words and named entities from the text.",
            "github": "textpipe/textpipe",
            "pip": "textpipe",
            "author": "Textpipe Contributors",
            "author_links": {
                "github": "textpipe",
                "website": "https://github.com/textpipe/textpipe/blob/master/CONTRIBUTORS.md"
            },
            "category": ["standalone"],
            "tags": ["text-processing", "named-entity-recognition"],
            "thumb": "https://avatars0.githubusercontent.com/u/40492530",
            "code_example": [
                "from textpipe import doc, pipeline",
                "sample_text = 'Sample text! <!DOCTYPE>'",
                "document = doc.Doc(sample_text)",
                "print(document.clean)",
                "'Sample text!'",
                "print(document.language)",
                "# 'en'",
                "print(document.nwords)",
                "# 2",
                "",
                "pipe = pipeline.Pipeline(['CleanText', 'NWords'])",
                "print(pipe(sample_text))",
                "# {'CleanText': 'Sample text!', 'NWords': 2}"
            ]
        },
        {
            "id": "mordecai",
            "slogan": "Full text geoparsing using spaCy, Geonames and Keras",
            "description": "Extract the place names from a piece of text, resolve them to the correct place, and return their coordinates and structured geographic information.",
            "github": "openeventdata/mordecai",
            "pip": "mordecai",
            "thumb": "https://i.imgur.com/gPJ9upa.jpg",
            "code_example": [
                "from mordecai import Geoparser",
                "geo = Geoparser()",
                "geo.geoparse(\"I traveled from Oxford to Ottawa.\")"
            ],
            "author": "Andy Halterman",
            "author_links": {
                "github": "ahalterman",
                "twitter": "ahalterman"
            },
            "category": ["standalone", "scientific"]
        },
        {
            "id": "kindred",
            "title": "Kindred",
            "slogan": "Biomedical relation extraction using spaCy",
            "description": "Kindred is a package for relation extraction in biomedical texts. Given some training data, it can build a model to identify relations between entities (e.g. drugs, genes, etc) in a sentence.",
            "github": "jakelever/kindred",
            "pip": "kindred",
            "code_example": [
                "import kindred",
                "",
                "trainCorpus = kindred.bionlpst.load('2016-BB3-event-train')",
                "devCorpus = kindred.bionlpst.load('2016-BB3-event-dev')",
                "predictionCorpus = devCorpus.clone()",
                "predictionCorpus.removeRelations()",
                "classifier = kindred.RelationClassifier()",
                "classifier.train(trainCorpus)",
                "classifier.predict(predictionCorpus)",
                "f1score = kindred.evaluate(devCorpus, predictionCorpus, metric='f1score')"
            ],
            "author": "Jake Lever",
            "author_links": {
                "github": "jakelever"
            },
            "category": ["standalone", "scientific"]
        },
        {
            "id": "sense2vec",
            "slogan": "Use NLP to go beyond vanilla word2vec",
            "description": "sense2vec ([Trask et. al](https://arxiv.org/abs/1511.06388), 2015) is a nice twist on [word2vec](https://en.wikipedia.org/wiki/Word2vec) that lets you learn more interesting, detailed and context-sensitive word vectors. For an interactive example of the technology, see our [sense2vec demo](https://explosion.ai/demos/sense2vec) that lets you explore semantic similarities across all Reddit comments of 2015.",
            "github": "explosion/sense2vec",
            "pip": "sense2vec==1.0.0a1",
            "thumb": "https://i.imgur.com/awfdhX6.jpg",
            "image": "https://explosion.ai/assets/img/demos/sense2vec.png",
            "url": "https://explosion.ai/demos/sense2vec",
            "code_example": [
                "import spacy",
                "",
                "nlp = spacy.load(\"en_core_web_sm\")",
                "s2v = nlp.add_pipe(\"sense2vec\")",
                "s2v.from_disk(\"/path/to/s2v_reddit_2015_md\")",
                "",
                "doc = nlp(\"A sentence about natural language processing.\")",
                "assert doc[3:6].text == \"natural language processing\"",
                "freq = doc[3:6]._.s2v_freq",
                "vector = doc[3:6]._.s2v_vec",
                "most_similar = doc[3:6]._.s2v_most_similar(3)",
                "# [(('machine learning', 'NOUN'), 0.8986967),",
                "#  (('computer vision', 'NOUN'), 0.8636297),",
                "#  (('deep learning', 'NOUN'), 0.8573361)]"
            ],
            "category": ["pipeline", "standalone", "visualizers"],
            "tags": ["vectors"],
            "author": "Explosion",
            "author_links": {
                "twitter": "explosion_ai",
                "github": "explosion",
                "website": "https://explosion.ai"
            }
        },
        {
            "id": "spacyr",
            "slogan": "An R wrapper for spaCy",
            "github": "quanteda/spacyr",
            "cran": "spacyr",
            "code_example": [
                "library(\"spacyr\")",
                "spacy_initialize()",
                "",
                "txt <- c(d1 = \"spaCy excels at large-scale information extraction tasks.\",",
                "         d2 = \"Mr. Smith goes to North Carolina.\")",
                "",
                "# process documents and obtain a data.table",
                "parsedtxt <- spacy_parse(txt)"
            ],
            "code_language": "r",
            "author": "Kenneth Benoit & Aki Matsuo",
            "category": ["nonpython"]
        },
        {
            "id": "cleannlp",
            "title": "CleanNLP",
            "slogan": "A tidy data model for NLP in R",
            "description": "The cleanNLP package is designed to make it as painless as possible to turn raw text into feature-rich data frames. the package offers four backends that can be used for parsing text: `tokenizers`, `udpipe`, `spacy` and `corenlp`.",
            "github": "statsmaths/cleanNLP",
            "cran": "cleanNLP",
            "author": "Taylor B. Arnold",
            "author_links": {
                "github": "statsmaths"
            },
            "category": ["nonpython"]
        },
        {
            "id": "spacy-cpp",
            "slogan": "C++ wrapper library for spaCy",
            "description": "The goal of spacy-cpp is to expose the functionality of spaCy to C++ applications, and to provide an API that is similar to that of spaCy, enabling rapid development in Python and simple porting to C++.",
            "github": "d99kris/spacy-cpp",
            "code_example": [
                "Spacy::Spacy spacy;",
                "auto nlp = spacy.load(\"en_core_web_sm\");",
                "auto doc = nlp.parse(\"This is a sentence.\");",
                "for (auto& token : doc.tokens())",
                "    std::cout << token.text() << \" [\" << token.pos_() << \"]\\n\";"
            ],
            "code_language": "cpp",
            "author": "Kristofer Berggren",
            "author_links": {
                "github": "d99kris"
            },
            "category": ["nonpython"]
        },
        {
            "id": "ruby-spacy",
            "title": "ruby-spacy",
            "slogan": "Wrapper module for using spaCy from Ruby via PyCall",
            "description": "ruby-spacy is a wrapper module for using spaCy from the Ruby programming language via PyCall. This module aims to make it easy and natural for Ruby programmers to use spaCy.",
            "github": "yohasebe/ruby-spacy",
            "code_example": [
                "require \"ruby-spacy\"",
                "require \"terminal-table\"",
                "nlp = Spacy::Language.new(\"en_core_web_sm\")",
                "doc = nlp.read(\"Apple is looking at buying U.K. startup for $1 billion\")",
                "headings = [\"text\", \"lemma\", \"pos\", \"tag\", \"dep\"]",
                "rows = []",
                "doc.each do |token|",
                "  rows << [token.text, token.lemma, token.pos, token.tag, token.dep]",
                "end",
                "table = Terminal::Table.new rows: rows, headings: headings",
                "puts table"
            ],
            "code_language": "ruby",
            "url": "https://rubygems.org/gems/ruby-spacy",
            "author": "Yoichiro Hasebe",
            "author_links": {
                "github": "yohasebe",
                "twitter": "yohasebe"
            },
            "category": ["nonpython"],
            "tags": ["ruby"]
        },
        {
            "id": "spacy_api",
            "slogan": "Server/client to load models in a separate, dedicated process",
            "github": "kootenpv/spacy_api",
            "pip": "spacy_api",
            "code_example": [
                "from spacy_api import Client",
                "",
                "spacy_client = Client() # default args host/port",
                "doc = spacy_client.single(\"How are you\")"
            ],
            "author": "Pascal van Kooten",
            "author_links": {
                "github": "kootenpv"
            },
            "category": ["apis"]
        },
        {
            "id": "spacy-api-docker",
            "slogan": "spaCy REST API, wrapped in a Docker container",
            "github": "jgontrum/spacy-api-docker",
            "url": "https://hub.docker.com/r/jgontrum/spacyapi/",
            "thumb": "https://i.imgur.com/NRnDKyj.jpg",
            "code_example": [
                "version: '2'",
                "",
                "services:",
                "  spacyapi:",
                "    image: jgontrum/spacyapi:en_v2",
                "    ports:",
                "      - \"127.0.0.1:8080:80\"",
                "    restart: always"
            ],
            "code_language": "docker",
            "author": "Johannes Gontrum",
            "author_links": {
                "github": "jgontrum"
            },
            "category": ["apis"]
        },
        {
            "id": "spacy-nlp",
            "slogan": " Expose spaCy NLP text parsing to Node.js (and other languages) via Socket.IO",
            "github": "kengz/spacy-nlp",
            "thumb": "https://i.imgur.com/w41VSr7.jpg",
            "code_example": [
                "const spacyNLP = require(\"spacy-nlp\")",
                "// default port 6466",
                "// start the server with the python client that exposes spacyIO (or use an existing socketIO server at IOPORT)",
                "var serverPromise = spacyNLP.server({ port: process.env.IOPORT });",
                "// Loading spacy may take up to 15s"
            ],
            "code_language": "javascript",
            "author": "Wah Loon Keng",
            "author_links": {
                "github": "kengz"
            },
            "category": ["apis", "nonpython"]
        },
        {
            "id": "prodigy",
            "title": "Prodigy",
            "slogan": "Radically efficient machine teaching, powered by active learning",
            "description": "Prodigy is an annotation tool so efficient that data scientists can do the annotation themselves, enabling a new level of rapid iteration. Whether you're working on entity recognition, intent detection or image classification, Prodigy can help you train and evaluate your models faster. Stream in your own examples or real-world data from live APIs, update your model in real-time and chain models together to build more complex systems.",
            "thumb": "https://i.imgur.com/UVRtP6g.jpg",
            "image": "https://i.imgur.com/Dt5vrY6.png",
            "url": "https://prodi.gy",
            "code_example": [
                "prodigy dataset ner_product \"Improve PRODUCT on Reddit data\"",
                "✨ Created dataset 'ner_product'.",
                "",
                "prodigy ner.teach ner_product en_core_web_sm ~/data.jsonl --label PRODUCT",
                "✨ Starting the web server on port 8080..."
            ],
            "code_language": "bash",
            "category": ["standalone", "training"],
            "author": "Explosion",
            "author_links": {
                "twitter": "explosion_ai",
                "github": "explosion",
                "website": "https://explosion.ai"
            }
        },
        {
            "id": "dragonfire",
            "title": "Dragonfire",
            "slogan": "An open-source virtual assistant for Ubuntu based Linux distributions",
            "github": "DragonComputer/Dragonfire",
            "thumb": "https://i.imgur.com/5fqguKS.jpg",
            "image": "https://raw.githubusercontent.com/DragonComputer/Dragonfire/master/docs/img/demo.gif",
            "author": "Dragon Computer",
            "author_links": {
                "github": "DragonComputer",
                "website": "http://dragon.computer"
            },
            "category": ["standalone"]
        },
        {
            "id": "prefect",
            "title": "Prefect",
            "slogan": "Workflow management system designed for modern infrastructure",
            "github": "PrefectHQ/prefect",
            "pip": "prefect",
            "thumb": "https://i.imgur.com/oLTwr0e.png",
            "code_example": [
                "from prefect import Flow",
                "from prefect.tasks.spacy.spacy_tasks import SpacyNLP",
                "import spacy",
                "",
                "nlp = spacy.load(\"en_core_web_sm\")",
                "",
                "with Flow(\"Natural Language Processing\") as flow:",
                "    doc = SpacyNLP(text=\"This is some text\", nlp=nlp)",
                "",
                "flow.run()"
            ],
            "author": "Prefect",
            "author_links": {
                "website": "https://prefect.io"
            },
            "category": ["standalone"]
        },
        {
            "id": "graphbrain",
            "title": "Graphbrain",
            "slogan": "Automated meaning extraction and text understanding",
            "description": "Graphbrain is an Artificial Intelligence open-source software library and scientific research tool. Its aim is to facilitate automated meaning extraction and text understanding, as well as the exploration and inference of knowledge.",
            "github": "graphbrain/graphbrain",
            "pip": "graphbrain",
            "thumb": "https://i.imgur.com/cct9W1E.png",
            "author": "Graphbrain",
            "category": ["standalone"]
        },
        {
            "type": "education",
            "id": "nostarch-nlp-python",
            "title": "Natural Language Processing Using Python",
            "slogan": "No Starch Press, 2020",
            "description": "Natural Language Processing Using Python is an introduction to natural language processing (NLP), the task of converting human language into data that a computer can process. The book uses spaCy, a leading Python library for NLP, to guide readers through common NLP tasks related to generating and understanding human language with code. It addresses problems like understanding a user's intent, continuing a conversation with a human, and maintaining the state of a conversation.",
            "cover": "https://i.imgur.com/w0iycjl.jpg",
            "url": "https://nostarch.com/NLPPython",
            "author": "Yuli Vasiliev",
            "category": ["books"]
        },
        {
            "type": "education",
            "id": "oreilly-python-ds",
            "title": "Introduction to Machine Learning with Python: A Guide for Data Scientists",
            "slogan": "O'Reilly, 2016",
            "description": "Machine learning has become an integral part of many commercial applications and research projects, but this field is not exclusive to large companies with extensive research teams. If you use Python, even as a beginner, this book will teach you practical ways to build your own machine learning solutions. With all the data available today, machine learning applications are limited only by your imagination.",
            "cover": "https://covers.oreillystatic.com/images/0636920030515/lrg.jpg",
            "url": "http://shop.oreilly.com/product/0636920030515.do",
            "author": "Andreas Müller, Sarah Guido",
            "category": ["books"]
        },
        {
            "type": "education",
            "id": "text-analytics-python",
            "title": "Text Analytics with Python",
            "slogan": "Apress / Springer, 2016",
            "description": "*Text Analytics with Python* teaches you the techniques related to natural language processing and text analytics, and you will gain the skills to know which technique is best suited to solve a particular problem. You will look at each technique and algorithm with both a bird's eye view to understand how it can be used as well as with a microscopic view to understand the mathematical concepts and to implement them to solve your own problems.",
            "github": "dipanjanS/text-analytics-with-python",
            "cover": "https://i.imgur.com/AOmzZu8.png",
            "url": "https://www.amazon.com/Text-Analytics-Python-Real-World-Actionable/dp/148422387X",
            "author": "Dipanjan Sarkar",
            "category": ["books"]
        },
        {
            "type": "education",
            "id": "practical-ml-python",
            "title": "Practical Machine Learning with Python",
            "slogan": "Apress, 2017",
            "description": "Master the essential skills needed to recognize and solve complex problems with machine learning and deep learning. Using real-world examples that leverage the popular Python machine learning ecosystem, this book is your perfect companion for learning the art and science of machine learning to become a successful practitioner. The concepts, techniques, tools, frameworks, and methodologies used in this book will teach you how to think, design, build, and execute machine learning systems and projects successfully.",
            "github": "dipanjanS/practical-machine-learning-with-python",
            "cover": "https://i.imgur.com/5F4mkt7.jpg",
            "url": "https://www.amazon.com/Practical-Machine-Learning-Python-Problem-Solvers/dp/1484232062",
            "author": "Dipanjan Sarkar, Raghav Bali, Tushar Sharma",
            "category": ["books"]
        },
        {
            "type": "education",
            "id": "packt-nlp-computational-linguistics",
            "title": "Natural Language Processing and Computational Linguistics",
            "slogan": "Packt, 2018",
            "description": "This book shows you how to use natural language processing, and computational linguistics algorithms, to make inferences and gain insights about data you have. These algorithms are based on statistical machine learning and artificial intelligence techniques. The tools to work with these algorithms are available to you right now - with Python, and tools like Gensim and spaCy.",
            "cover": "https://i.imgur.com/aleMf1Y.jpg",
            "url": "https://www.amazon.com/Natural-Language-Processing-Computational-Linguistics-ebook/dp/B07BWH779J",
            "author": "Bhargav Srinivasa-Desikan",
            "category": ["books"]
        },
        {
            "type": "education",
            "id": "mastering-spacy",
            "title": "Mastering spaCy",
            "slogan": "Packt, 2021",
            "description": "This is your ultimate spaCy book. Master the crucial skills to use spaCy components effectively to create real-world NLP applications with spaCy. Explaining linguistic concepts such as dependency parsing, POS-tagging and named entity extraction with many examples, this book will help you to conquer computational linguistics with spaCy. The book further focuses on ML topics with Keras and Tensorflow. You'll cover popular topics, including intent recognition, sentiment analysis and context resolution; and use them on popular datasets and interpret the results. A special hands-on section on chatbot design is included.",
            "github": "PacktPublishing/Mastering-spaCy",
            "cover": "https://tinyimg.io/i/aWEm0dh.jpeg",
            "url": "https://www.amazon.com/Mastering-spaCy-end-end-implementing/dp/1800563353",
            "author": "Duygu Altinok",
            "author_links": {
                "github": "DuyguA",
                "website": "https://www.linkedin.com/in/duygu-altinok-4021389a"
            },
            "category": ["books"]
        },
        {
            "type": "education",
            "id": "applied-nlp-in-enterprise",
            "title": "Applied Natural Language Processing in the Enterprise: Teaching Machines to Read, Write, and Understand",
            "slogan": "O'Reilly, 2021",
            "description": "Natural language processing (NLP) is one of the hottest topics in AI today. Having lagged behind other deep learning fields such as computer vision for years, NLP only recently gained mainstream popularity. Even though Google, Facebook, and OpenAI have open sourced large pretrained language models to make NLP easier, many organizations today still struggle with developing and productionizing NLP applications. This hands-on guide helps you learn the field quickly.",
            "github": "nlpbook/nlpbook",
            "cover": "https://i.imgur.com/6RxLBvf.jpg",
            "url": "https://www.amazon.com/dp/149206257X",
            "author": "Ankur A. Patel",
            "author_links": {
                "github": "aapatel09",
                "website": "https://www.ankurapatel.io"
            },
            "category": ["books"]
        },
        {
            "type": "education",
            "id": "introduction-into-spacy-3",
            "title": "Introduction to spaCy 3",
            "slogan": "A free course for beginners by Dr. W.J.B. Mattingly",
            "url": "http://spacy.pythonhumanities.com/",
            "thumb": "https://spacy.pythonhumanities.com/_static/freecodecamp_small.jpg",
            "author": "Dr. W.J.B. Mattingly",
            "category": ["courses"]
        },
        {
            "type": "education",
            "id": "spacy-course",
            "title": "Advanced NLP with spaCy",
            "slogan": "A free online course",
            "description": "In this free interactive course, you'll learn how to use spaCy to build advanced natural language understanding systems, using both rule-based and machine learning approaches.",
            "url": "https://course.spacy.io",
            "image": "https://i.imgur.com/JC00pHW.jpg",
            "thumb": "https://i.imgur.com/5RXLtrr.jpg",
            "author": "Ines Montani",
            "author_links": {
                "twitter": "_inesmontani",
                "github": "ines",
                "website": "https://ines.io"
            },
            "category": ["courses"]
        },
        {
            "type": "education",
            "id": "applt-course",
            "title": "Applied Language Technology",
            "slogan": "NLP for newcomers using spaCy and Stanza",
            "description": "These learning materials provide an introduction to applied language technology for audiences who are unfamiliar with language technology and programming. The learning materials assume no previous knowledge of the Python programming language.",
            "url": "https://applied-language-technology.mooc.fi",
            "image": "https://www.mv.helsinki.fi/home/thiippal/images/applt-preview.jpg",
            "thumb": "https://www.mv.helsinki.fi/home/thiippal/images/applt-logo.png",
            "author": "Tuomo Hiippala",
            "author_links": {
                "twitter": "tuomo_h",
                "github": "thiippal",
                "website": "https://www.mv.helsinki.fi/home/thiippal/"
            },
            "category": ["courses"]
        },
        {
            "type": "education",
            "id": "video-spacys-ner-model",
            "title": "spaCy's NER model",
            "slogan": "Incremental parsing with bloom embeddings and residual CNNs",
            "description": "spaCy v2.0's Named Entity Recognition system features a sophisticated word embedding strategy using subword features and \"Bloom\" embeddings, a deep convolutional neural network with residual connections, and a novel transition-based approach to named entity parsing. The system is designed to give a good balance of efficiency, accuracy and adaptability. In this talk, I sketch out the components of the system, explaining the intuition behind the various choices. I also give a brief introduction to the named entity recognition problem, with an overview of what else Explosion AI is working on, and why.",
            "youtube": "sqDHBH9IjRU",
            "author": "Matthew Honnibal",
            "author_links": {
                "twitter": "honnibal",
                "github": "honnibal",
                "website": "https://explosion.ai"
            },
            "category": ["videos"]
        },
        {
            "type": "education",
            "id": "video-new-nlp-solutions",
            "title": "Building new NLP solutions with spaCy and Prodigy",
            "slogan": "PyData Berlin 2018",
            "description": "In this talk, I will discuss how to address some of the most likely causes of failure for new Natural Language Processing (NLP) projects. My main recommendation is to take an iterative approach: don't assume you know what your pipeline should look like, let alone your annotation schemes or model architectures.",
            "author": "Matthew Honnibal",
            "author_links": {
                "twitter": "honnibal",
                "github": "honnibal",
                "website": "https://explosion.ai"
            },
            "youtube": "jpWqz85F_4Y",
            "category": ["videos"]
        },
        {
            "type": "education",
            "id": "video-modern-nlp-in-python",
            "title": "Modern NLP in Python",
            "slogan": "PyData DC 2016",
            "description": "Academic and industry research in Natural Language Processing (NLP) has progressed at an accelerating pace over the last several years. Members of the Python community have been hard at work moving cutting-edge research out of papers and into open source, \"batteries included\" software libraries that can be applied to practical problems. We'll explore some of these tools for modern NLP in Python.",
            "author": "Patrick Harrison",
            "youtube": "6zm9NC9uRkk",
            "category": ["videos"]
        },
        {
            "type": "education",
            "id": "video-spacy-course",
            "title": "Advanced NLP with spaCy · A free online course",
            "description": "spaCy is a modern Python library for industrial-strength Natural Language Processing. In this free and interactive online course, you'll learn how to use spaCy to build advanced natural language understanding systems, using both rule-based and machine learning approaches.",
            "url": "https://course.spacy.io/en",
            "author": "Ines Montani",
            "author_links": {
                "twitter": "_inesmontani",
                "github": "ines"
            },
            "youtube": "THduWAnG97k",
            "category": ["videos"]
        },
        {
            "type": "education",
            "id": "video-spacy-course-de",
            "title": "Modernes NLP mit spaCy · Ein Gratis-Onlinekurs",
            "description": "spaCy ist eine moderne Python-Bibliothek für industriestarkes Natural Language Processing. In diesem kostenlosen und interaktiven Onlinekurs lernst du, mithilfe von spaCy fortgeschrittene Systeme für die Analyse natürlicher Sprache zu entwickeln und dabei sowohl regelbasierte Verfahren, als auch moderne Machine-Learning-Technologie einzusetzen.",
            "url": "https://course.spacy.io/de",
            "author": "Ines Montani",
            "author_links": {
                "twitter": "_inesmontani",
                "github": "ines"
            },
            "youtube": "K1elwpgDdls",
            "category": ["videos"]
        },
        {
            "type": "education",
            "id": "video-spacy-course-es",
            "title": "NLP avanzado con spaCy · Un curso en línea gratis",
            "description": "spaCy es un paquete moderno de Python para hacer Procesamiento de Lenguaje Natural de potencia industrial. En este curso en línea, interactivo y gratuito, aprenderás a usar spaCy para construir sistemas avanzados de comprensión de lenguaje natural usando enfoques basados en reglas y en machine learning.",
            "url": "https://course.spacy.io/es",
            "author": "Camila Gutiérrez",
            "author_links": {
                "twitter": "Mariacamilagl30"
            },
            "youtube": "RNiLVCE5d4k",
            "category": ["videos"]
        },
        {
            "type": "education",
            "id": "video-intro-to-nlp-episode-1",
            "title": "Intro to NLP with spaCy (1)",
            "slogan": "Episode 1: Data exploration",
            "description": "In this new video series, data science instructor Vincent Warmerdam gets started with spaCy, an open-source library for Natural Language Processing in Python. His mission: building a system to automatically detect programming languages in large volumes of text. Follow his process from the first idea to a prototype all the way to data collection and training a statistical named entity recogntion model from scratch.",
            "author": "Vincent Warmerdam",
            "author_links": {
                "twitter": "fishnets88",
                "github": "koaning"
            },
            "youtube": "WnGPv6HnBok",
            "category": ["videos"]
        },
        {
            "type": "education",
            "id": "video-intro-to-nlp-episode-2",
            "title": "Intro to NLP with spaCy (2)",
            "slogan": "Episode 2: Rule-based Matching",
            "description": "In this new video series, data science instructor Vincent Warmerdam gets started with spaCy, an open-source library for Natural Language Processing in Python. His mission: building a system to automatically detect programming languages in large volumes of text. Follow his process from the first idea to a prototype all the way to data collection and training a statistical named entity recogntion model from scratch.",
            "author": "Vincent Warmerdam",
            "author_links": {
                "twitter": "fishnets88",
                "github": "koaning"
            },
            "youtube": "KL4-Mpgbahw",
            "category": ["videos"]
        },
        {
            "type": "education",
            "id": "video-intro-to-nlp-episode-3",
            "title": "Intro to NLP with spaCy (3)",
            "slogan": "Episode 2: Evaluation",
            "description": "In this new video series, data science instructor Vincent Warmerdam gets started with spaCy, an open-source library for Natural Language Processing in Python. His mission: building a system to automatically detect programming languages in large volumes of text. Follow his process from the first idea to a prototype all the way to data collection and training a statistical named entity recogntion model from scratch.",
            "author": "Vincent Warmerdam",
            "author_links": {
                "twitter": "fishnets88",
                "github": "koaning"
            },
            "youtube": "4V0JDdohxAk",
            "category": ["videos"]
        },
        {
            "type": "education",
            "id": "video-intro-to-nlp-episode-4",
            "title": "Intro to NLP with spaCy (4)",
            "slogan": "Episode 4: Named Entity Recognition",
            "description": "In this new video series, data science instructor Vincent Warmerdam gets started with spaCy, an open-source library for Natural Language Processing in Python. His mission: building a system to automatically detect programming languages in large volumes of text. Follow his process from the first idea to a prototype all the way to data collection and training a statistical named entity recogntion model from scratch.",
            "author": "Vincent Warmerdam",
            "author_links": {
                "twitter": "fishnets88",
                "github": "koaning"
            },
            "youtube": "IqOJU1-_Fi0",
            "category": ["videos"]
        },
        {
            "type": "education",
            "id": "video-intro-to-nlp-episode-5",
            "title": "Intro to NLP with spaCy (5)",
            "slogan": "Episode 5: Rules vs. Machine Learning",
            "description": "In this new video series, data science instructor Vincent Warmerdam gets started with spaCy, an open-source library for Natural Language Processing in Python. His mission: building a system to automatically detect programming languages in large volumes of text. Follow his process from the first idea to a prototype all the way to data collection and training a statistical named entity recogntion model from scratch.",
            "author": "Vincent Warmerdam",
            "author_links": {
                "twitter": "fishnets88",
                "github": "koaning"
            },
            "youtube": "f4sqeLRzkPg",
            "category": ["videos"]
        },
        {
            "type": "education",
            "id": "video-intro-to-nlp-episode-6",
            "title": "Intro to NLP with spaCy (6)",
            "slogan": "Episode 6: Moving to spaCy v3",
            "description": "In this new video series, data science instructor Vincent Warmerdam gets started with spaCy, an open-source library for Natural Language Processing in Python. His mission: building a system to automatically detect programming languages in large volumes of text. Follow his process from the first idea to a prototype all the way to data collection and training a statistical named entity recogntion model from scratch.",
            "author": "Vincent Warmerdam",
            "author_links": {
                "twitter": "fishnets88",
                "github": "koaning"
            },
            "youtube": "k77RrmMaKEI",
            "category": ["videos"]
        },
        {
            "type": "education",
            "id": "video-spacy-irl-entity-linking",
            "title": "Entity Linking functionality in spaCy",
            "slogan": "spaCy IRL 2019",
            "url": "https://www.youtube.com/playlist?list=PLBmcuObd5An4UC6jvK_-eSl6jCvP1gwXc",
            "author": "Sofie Van Landeghem",
            "author_links": {
                "twitter": "OxyKodit",
                "github": "svlandeg"
            },
            "youtube": "PW3RJM8tDGo",
            "category": ["videos"]
        },
        {
            "type": "education",
            "id": "video-spacy-irl-lemmatization",
            "title": "Rethinking rule-based lemmatization",
            "slogan": "spaCy IRL 2019",
            "url": "https://www.youtube.com/playlist?list=PLBmcuObd5An4UC6jvK_-eSl6jCvP1gwXc",
            "author": "Guadalupe Romero",
            "author_links": {
                "twitter": "_guadiromero",
                "github": "guadi1994"
            },
            "youtube": "88zcQODyuko",
            "category": ["videos"]
        },
        {
            "type": "education",
            "id": "video-spacy-irl-scispacy",
            "title": "ScispaCy: A spaCy pipeline & models for scientific & biomedical text",
            "slogan": "spaCy IRL 2019",
            "url": "https://www.youtube.com/playlist?list=PLBmcuObd5An4UC6jvK_-eSl6jCvP1gwXc",
            "author": "Mark Neumann",
            "author_links": {
                "twitter": "MarkNeumannnn",
                "github": "DeNeutoy"
            },
            "youtube": "2_HSKDALwuw",
            "category": ["videos"]
        },
        {
            "type": "education",
            "id": "podcast-nlp-highlights",
            "title": "NLP Highlights #78: Where do corpora come from?",
            "slogan": "January 2019",
            "description": "Most NLP projects rely crucially on the quality of annotations used for training and evaluating models. In this episode, Matt and Ines of Explosion AI tell us how Prodigy can improve data annotation and model development workflows. Prodigy is an annotation tool implemented as a python library, and it comes with a web application and a command line interface. A developer can define input data streams and design simple annotation interfaces. Prodigy can help break down complex annotation decisions into a series of binary decisions, and it provides easy integration with spaCy models. Developers can specify how models should be modified as new annotations come in in an active learning framework.",
            "soundcloud": "559200912",
            "thumb": "https://i.imgur.com/hOBQEzc.jpg",
            "url": "https://soundcloud.com/nlp-highlights/78-where-do-corpora-come-from-with-matt-honnibal-and-ines-montani",
            "author": "Matt Gardner, Waleed Ammar (Allen AI)",
            "author_links": {
                "website": "https://soundcloud.com/nlp-highlights"
            },
            "category": ["podcasts"]
        },
        {
            "type": "education",
            "id": "podcast-init",
            "title": "Podcast.__init__ #87: spaCy with Matthew Honnibal",
            "slogan": "December 2017",
            "description": "As the amount of text available on the internet and in businesses continues to increase, the need for fast and accurate language analysis becomes more prominent. This week Matthew Honnibal, the creator of spaCy, talks about his experiences researching natural language processing and creating a library to make his findings accessible to industry.",
            "iframe": "https://www.pythonpodcast.com/wp-content/plugins/podlove-podcasting-plugin-for-wordpress/lib/modules/podlove_web_player/player_v4/dist/share.html?episode=https://www.pythonpodcast.com/?podlove_player4=176",
            "iframe_height": 200,
            "thumb": "https://i.imgur.com/rpo6BuY.png",
            "url": "https://www.podcastinit.com/episode-87-spacy-with-matthew-honnibal/",
            "author": "Tobias Macey",
            "author_links": {
                "website": "https://www.podcastinit.com"
            },
            "category": ["podcasts"]
        },
        {
            "type": "education",
            "id": "podcast-init2",
            "title": "Podcast.__init__ #256: An Open Source Toolchain For NLP From Explosion AI",
            "slogan": "March 2020",
            "description": "The state of the art in natural language processing is a constantly moving target. With the rise of deep learning, previously cutting edge techniques have given way to robust language models. Through it all the team at Explosion AI have built a strong presence with the trifecta of spaCy, Thinc, and Prodigy to support fast and flexible data labeling to feed deep learning models and performant and scalable text processing. In this episode founder and open source author Matthew Honnibal shares his experience growing a business around cutting edge open source libraries for the machine learning developent process.",
            "iframe": "https://cdn.podlove.org/web-player/share.html?episode=https%3A%2F%2Fwww.pythonpodcast.com%2F%3Fpodlove_player4%3D614",
            "iframe_height": 200,
            "thumb": "https://i.imgur.com/rpo6BuY.png",
            "url": "https://www.pythonpodcast.com/explosion-ai-natural-language-processing-episode-256/",
            "author": "Tobias Macey",
            "author_links": {
                "website": "https://www.podcastinit.com"
            },
            "category": ["podcasts"]
        },
        {
            "type": "education",
            "id": "talk-python-podcast",
            "title": "Talk Python #202: Building a software business",
            "slogan": "March 2019",
            "description": "One core question around open source is how do you fund it? Well, there is always that PayPal donate button. But that's been a tremendous failure for many projects. Often the go-to answer is consulting. But what if you don't want to trade time for money? You could take things up a notch and change the equation, exchanging value for money. That's what Ines Montani and her co-founder did when they started Explosion AI with spaCy as the foundation.",
            "thumb": "https://i.imgur.com/q1twuK8.png",
            "url": "https://talkpython.fm/episodes/show/202/building-a-software-business",
            "soundcloud": "588364857",
            "author": "Michael Kennedy",
            "author_links": {
                "website": "https://talkpython.fm/"
            },
            "category": ["podcasts"]
        },
        {
            "type": "education",
            "id": "twimlai-podcast",
            "title": "TWiML & AI: Practical NLP with spaCy and Prodigy",
            "slogan": "May 2019",
            "description": "\"Ines and I caught up to discuss her various projects, including the aforementioned spaCy, an open-source NLP library built with a focus on industry and production use cases. In our conversation, Ines gives us an overview of the spaCy Library, a look at some of the use cases that excite her, and the Spacy community and contributors. We also discuss her work with Prodigy, an annotation service tool that uses continuous active learning to train models, and finally, what other exciting projects she is working on.\"",
            "thumb": "https://i.imgur.com/ng2F5gK.png",
            "url": "https://twimlai.com/twiml-talk-262-practical-natural-language-processing-with-spacy-and-prodigy-w-ines-montani",
            "iframe": "https://html5-player.libsyn.com/embed/episode/id/9691514/height/90/theme/custom/thumbnail/no/preload/no/direction/backward/render-playlist/no/custom-color/3e85b1/",
            "iframe_height": 90,
            "author": "Sam Charrington",
            "author_links": {
                "website": "https://twimlai.com"
            },
            "category": ["podcasts"]
        },
        {
            "type": "education",
            "id": "analytics-vidhya",
            "title": "DataHack Radio #23: The Brains behind spaCy",
            "slogan": "June 2019",
            "description": "\"What would you do if you had the chance to pick the brains behind one of the most popular Natural Language Processing (NLP) libraries of our era? A library that has helped usher in the current boom in NLP applications and nurtured tons of NLP scientists? Well – you invite the creators on our popular DataHack Radio podcast and let them do the talking! We are delighted to welcome Ines Montani and Matt Honnibal, the developers of spaCy – a powerful and advanced library for NLP.\"",
            "thumb": "https://i.imgur.com/3zJKZ1P.jpg",
            "url": "https://www.analyticsvidhya.com/blog/2019/06/datahack-radio-ines-montani-matthew-honnibal-brains-behind-spacy/",
            "soundcloud": "630741825",
            "author": "Analytics Vidhya",
            "author_links": {
                "website": "https://www.analyticsvidhya.com",
                "twitter": "analyticsvidhya"
            },
            "category": ["podcasts"]
        },
        {
            "type": "education",
            "id": "practical-ai-podcast",
            "title": "Practical AI: Modern NLP with spaCy",
            "slogan": "December 2019",
            "description": "\"spaCy is awesome for NLP! It’s easy to use, has widespread adoption, is open source, and integrates the latest language models. Ines Montani and Matthew Honnibal (core developers of spaCy and co-founders of Explosion) join us to discuss the history of the project, its capabilities, and the latest trends in NLP. We also dig into the practicalities of taking NLP workflows to production. You don’t want to miss this episode!\"",
            "thumb": "https://i.imgur.com/jn8Bcdw.png",
            "url": "https://changelog.com/practicalai/68",
            "author": "Daniel Whitenack & Chris Benson",
            "author_links": {
                "website": "https://changelog.com/practicalai",
                "twitter": "PracticalAIFM"
            },
            "category": ["podcasts"]
        },
        {
            "type": "education",
            "id": "video-entity-linking",
            "title": "Training a custom entity linking mode with spaCy",
            "author": "Sofie Van Landeghem",
            "author_links": {
                "twitter": "OxyKodit",
                "github": "svlandeg"
            },
            "youtube": "8u57WSXVpmw",
            "category": ["videos"]
        },
        {
            "id": "self-attentive-parser",
            "title": "Berkeley Neural Parser",
            "slogan": "Constituency Parsing with a Self-Attentive Encoder (ACL 2018)",
            "description": "A Python implementation of the parsers described in *\"Constituency Parsing with a Self-Attentive Encoder\"* from ACL 2018.",
            "url": "https://arxiv.org/abs/1805.01052",
            "github": "nikitakit/self-attentive-parser",
            "pip": "benepar",
            "code_example": [
                "import benepar, spacy",
                "nlp = spacy.load('en_core_web_md')",
                "nlp.add_pipe('benepar', config={'model': 'benepar_en3'})",
                "doc = nlp('The time for action is now. It is never too late to do something.')",
                "sent = list(doc.sents)[0]",
                "print(sent._.parse_string)",
                "# (S (NP (NP (DT The) (NN time)) (PP (IN for) (NP (NN action)))) (VP (VBZ is) (ADVP (RB now))) (. .))",
                "print(sent._.labels)",
                "# ('S',)",
                "print(list(sent._.children)[0])",
                "# The time for action"
            ],
            "author": "Nikita Kitaev",
            "author_links": {
                "github": "nikitakit",
                "website": "http://kitaev.io"
            },
            "category": ["research", "pipeline"]
        },
        {
            "id": "spacy-graphql",
            "title": "spacy-graphql",
            "slogan": "Query spaCy's linguistic annotations using GraphQL",
            "github": "ines/spacy-graphql",
            "description": "A very simple and experimental app that lets you query spaCy's linguistic annotations using [GraphQL](https://graphql.org/). The API currently supports most token attributes, named entities, sentences and text categories (if available as `doc.cats`, i.e. if you added a text classifier to a model). The `meta` field will return the model meta data. Models are only loaded once and kept in memory.",
            "url": "https://explosion.ai/demos/spacy-graphql",
            "category": ["apis"],
            "tags": ["graphql"],
            "thumb": "https://i.imgur.com/xC7zpTO.png",
            "code_example": [
                "{",
                "  nlp(text: \"Zuckerberg is the CEO of Facebook.\", model: \"en_core_web_sm\") {",
                "    meta {",
                "      lang",
                "      description",
                "    }",
                "    doc {",
                "      text",
                "      tokens {",
                "        text",
                "        pos_",
                "      }",
                "      ents {",
                "        text",
                "        label_",
                "      }",
                "    }",
                "  }",
                "}"
            ],
            "code_language": "json",
            "author": "Ines Montani",
            "author_links": {
                "twitter": "_inesmontani",
                "github": "ines",
                "website": "https://ines.io"
            }
        },
        {
            "id": "spacy-js",
            "title": "spacy-js",
            "slogan": "JavaScript API for spaCy with Python REST API",
            "github": "ines/spacy-js",
            "description": "JavaScript interface for accessing linguistic annotations provided by spaCy. This project is mostly experimental and was developed for fun to play around with different ways of mimicking spaCy's Python API.\n\nThe results will still be computed in Python and made available via a REST API. The JavaScript API resembles spaCy's Python API as closely as possible (with a few exceptions, as the values are all pre-computed and it's tricky to express complex recursive relationships).",
            "code_language": "javascript",
            "code_example": [
                "const spacy = require('spacy');",
                "",
                "(async function() {",
                "    const nlp = spacy.load('en_core_web_sm');",
                "    const doc = await nlp('This is a text about Facebook.');",
                "    for (let ent of doc.ents) {",
                "        console.log(ent.text, ent.label);",
                "    }",
                "    for (let token of doc) {",
                "        console.log(token.text, token.pos, token.head.text);",
                "    }",
                "})();"
            ],
            "author": "Ines Montani",
            "author_links": {
                "twitter": "_inesmontani",
                "github": "ines",
                "website": "https://ines.io"
            },
            "category": ["nonpython"],
            "tags": ["javascript"]
        },
        {
            "id": "spacy-wordnet",
            "title": "spacy-wordnet",
            "slogan": "WordNet meets spaCy",
            "description": "`spacy-wordnet` creates annotations that easily allow the use of WordNet and [WordNet Domains](http://wndomains.fbk.eu/) by using the [NLTK WordNet interface](http://www.nltk.org/howto/wordnet.html)",
            "github": "recognai/spacy-wordnet",
            "tags": ["wordnet", "synsets"],
            "thumb": "https://i.imgur.com/ud4C7cj.png",
            "code_example": [
                "import spacy",
                "from spacy_wordnet.wordnet_annotator import WordnetAnnotator ",
                "",
                "# Load a spaCy model (supported languages are \"es\" and \"en\") ",
                "nlp = spacy.load('en_core_web_sm')",
                "# spaCy 3.x",
                "nlp.add_pipe(\"spacy_wordnet\", after='tagger')",
                "# spaCy 2.x",
                "# nlp.add_pipe(WordnetAnnotator(nlp.lang), after='tagger')",
                "token = nlp('prices')[0]",
                "",
                "# WordNet object links spaCy token with NLTK WordNet interface by giving access to",
                "# synsets and lemmas ",
                "token._.wordnet.synsets()",
                "token._.wordnet.lemmas()",
                "",
                "# And automatically add info about WordNet domains",
                "token._.wordnet.wordnet_domains()"
            ],
            "author": "recognai",
            "author_links": {
                "github": "recognai",
                "twitter": "recogn_ai",
                "website": "https://recogn.ai"
            },
            "category": ["pipeline"]
        },
        {
            "id": "spacy-conll",
            "title": "spacy_conll",
            "slogan": "Parsing from and to CoNLL-U format with `spacy`, `spacy-stanza` and `spacy-udpipe`",
            "description": "This module allows you to parse text into CoNLL-U format or read ConLL-U into a spaCy `Doc`. You can use it as a command line tool, or embed it in your own scripts by adding it as a custom pipeline component to a `spacy`, `spacy-stanza` or `spacy-udpipe` pipeline. It also provides an easy-to-use function to quickly initialize any spaCy-wrapped parser. CoNLL-related properties are added to `Doc` elements, `Span` sentences, and `Token` objects.",
            "code_example": [
                "from spacy_conll import init_parser",
                "",
                "",
                "# Initialise English parser, already including the ConllFormatter as a pipeline component.",
                "# Indicate that we want to get the CoNLL headers in the string output.",
                "# `use_gpu` and `verbose` are specific to stanza. These keywords arguments are passed onto their Pipeline() initialisation",
                "nlp = init_parser(\"en\",",
                "                  \"stanza\",",
                "                  parser_opts={\"use_gpu\": True, \"verbose\": False},",
                "                  include_headers=True)",
                "# Parse a given string",
                "doc = nlp(\"A cookie is a baked or cooked food that is typically small, flat and sweet. It usually contains flour, sugar and some type of oil or fat.\")",
                "",
                "# Get the CoNLL representation of the whole document, including headers",
                "conll = doc._.conll_str",
                "print(conll)"
            ],
            "code_language": "python",
            "author": "Bram Vanroy",
            "author_links": {
                "github": "BramVanroy",
                "twitter": "BramVanroy",
                "website": "http://bramvanroy.be"
            },
            "github": "BramVanroy/spacy_conll",
            "category": ["standalone", "pipeline"],
            "tags": ["linguistics", "computational linguistics", "conll", "conll-u"]
        },
        {
            "id": "ludwig",
            "title": "Ludwig",
            "slogan": "A code-free deep learning toolbox",
            "description": "Ludwig makes it easy to build deep learning models for many applications, including NLP ones. It uses spaCy for tokenizing text in different languages.",
            "pip": "ludwig",
            "github": "uber/ludwig",
            "thumb": "https://i.imgur.com/j1sORgD.png",
            "url": "http://ludwig.ai",
            "author": "Piero Molino @ Uber AI",
            "author_links": {
                "github": "w4nderlust",
                "twitter": "w4nderlus7",
                "website": "http://w4nderlu.st"
            },
            "category": ["standalone", "research"]
        },
        {
            "id": "pic2phrase_bot",
            "title": "pic2phrase_bot: Photo Description Generator",
            "slogan": "A bot that generates descriptions to submitted photos, in a human-like manner.",
            "description": "pic2phrase_bot runs inside Telegram messenger and can be used to generate a phrase describing a submitted photo, employing computer vision, web scraping, and syntactic dependency analysis powered by spaCy.",
            "thumb": "https://i.imgur.com/ggVI02O.jpg",
            "image": "https://i.imgur.com/z1yhWQR.jpg",
            "url": "https://telegram.me/pic2phrase_bot",
            "author": "Yuli Vasiliev",
            "author_links": {
                "twitter": "VasilievYuli"
            },
            "category": ["standalone", "conversational"]
        },
        {
            "id": "pyInflect",
            "slogan": "A Python module for word inflections",
            "description": "This package uses the [spaCy 2.0 extensions](https://spacy.io/usage/processing-pipelines#extensions) to add word inflections to the system.",
            "github": "bjascob/pyInflect",
            "pip": "pyinflect",
            "code_example": [
                "import spacy",
                "import pyinflect",
                "",
                "nlp = spacy.load('en_core_web_sm')",
                "doc = nlp('This is an example.')",
                "doc[3].tag_                # NN",
                "doc[3]._.inflect('NNS')    # examples"
            ],
            "author": "Brad Jascob",
            "author_links": {
                "github": "bjascob"
            },
            "category": ["pipeline"],
            "tags": ["inflection"]
        },
        {
            "id": "lemminflect",
            "slogan": "A Python module for English lemmatization and inflection",
            "description": "LemmInflect uses a dictionary approach to lemmatize English words and inflect them into forms specified by a user supplied [Universal Dependencies](https://universaldependencies.org/u/pos/) or [Penn Treebank](https://www.ling.upenn.edu/courses/Fall_2003/ling001/penn_treebank_pos.html) tag.  The library works with out-of-vocabulary (OOV) words by applying neural network techniques to classify word forms and choose the appropriate morphing rules. The system acts as a standalone module or as an extension to spaCy.",
            "github": "bjascob/LemmInflect",
            "pip": "lemminflect",
            "thumb": "https://raw.githubusercontent.com/bjascob/LemmInflect/master/docs/img/icons8-citrus-80.png",
            "code_example": [
                "import spacy",
                "import lemminflect",
                "",
                "nlp = spacy.load('en_core_web_sm')",
                "doc = nlp('I am testing this example.')",
                "doc[2]._.lemma()         # 'test'",
                "doc[4]._.inflect('NNS')  # 'examples'"
            ],
            "author": "Brad Jascob",
            "author_links": {
                "github": "bjascob"
            },
            "category": ["pipeline"],
            "tags": ["inflection", "lemmatizer"]
        },
        {
            "id": "amrlib",
            "slogan": "A python library that makes AMR parsing, generation and visualization simple.",
            "description": "amrlib is a python module and spaCy add-in for Abstract Meaning Representation (AMR).  The system can parse sentences to AMR graphs or generate text from existing graphs.  It includes a GUI for visualization and experimentation.",
            "github": "bjascob/amrlib",
            "pip": "amrlib",
            "code_example": [
                "import spacy",
                "import amrlib",
                "amrlib.setup_spacy_extension()",
                "nlp = spacy.load('en_core_web_sm')",
                "doc = nlp('This is a test of the spaCy extension. The test has multiple sentences.')",
                "graphs = doc._.to_amr()",
                "for graph in graphs:",
                "    print(graph)"
            ],
            "author": "Brad Jascob",
            "author_links": {
                "github": "bjascob"
            },
            "category": ["pipeline"]
        },
        {
            "id": "classyclassification",
            "title": "Classy Classification",
            "slogan": "Have you ever struggled with needing a spaCy TextCategorizer but didn't have the time to train one from scratch? Classy Classification is the way to go!",
            "description": "Have you ever struggled with needing a [spaCy TextCategorizer](https://spacy.io/api/textcategorizer) but didn't have the time to train one from scratch? Classy Classification is the way to go! For few-shot classification using [sentence-transformers](https://github.com/UKPLab/sentence-transformers) or [spaCy models](https://spacy.io/usage/models), provide a dictionary with labels and examples, or just provide a list of labels for zero shot-classification with [Huggingface zero-shot classifiers](https://huggingface.co/models?pipeline_tag=zero-shot-classification).",
            "github": "davidberenstein1957/classy-classification",
            "pip": "classy-classification",
            "thumb": "https://raw.githubusercontent.com/davidberenstein1957/classy-classification/master/logo.png",
            "code_example": [
                "import spacy",
                "",
                "data = {",
                "    \"furniture\": [\"This text is about chairs.\",",
                "               \"Couches, benches and televisions.\",",
                "               \"I really need to get a new sofa.\"],",
                "    \"kitchen\": [\"There also exist things like fridges.\",",
                "                \"I hope to be getting a new stove today.\",",
                "                \"Do you also have some ovens.\"]",
                "}",
                "",
                "# see github repo for examples on sentence-transformers and Huggingface",
                "nlp = spacy.load('en_core_web_md')",
                "nlp.add_pipe(\"classy_classification\", ",
                "    config={",
                "        \"data\": data,",
                "        \"model\": \"spacy\"",
                "    }",
                ")",
                "",
                "print(nlp(\"I am looking for kitchen appliances.\")._.cats)",
                "# Output:",
                "#",
                "# [{\"label\": \"furniture\", \"score\": 0.21}, {\"label\": \"kitchen\", \"score\": 0.79}]"
            ],
            "author": "David Berenstein",
            "author_links": {
                "github": "davidberenstein1957",
                "website": "https://www.linkedin.com/in/david-berenstein-1bab11105/"
            },
            "category": ["pipeline", "standalone"],
            "tags": [
                "classification",
                "zero-shot",
                "few-shot",
                "sentence-transformers",
                "huggingface"
            ],
            "spacy_version": 3
        },
        {
            "id": "conciseconcepts",
            "title": "Concise Concepts",
            "slogan": "Concise Concepts uses few-shot NER based on word embedding similarity to get you going with easy!",
            "description": "When wanting to apply NER to concise concepts, it is really easy to come up with examples, but it takes some effort to train an entire pipeline. Concise Concepts uses few-shot NER based on word embedding similarity to get you going with easy!",
            "github": "davidberenstein1957/concise-concepts",
            "pip": "concise-concepts",
            "thumb": "https://raw.githubusercontent.com/davidberenstein1957/concise-concepts/master/img/logo.png",
            "image": "https://raw.githubusercontent.com/davidberenstein1957/concise-concepts/master/img/example.png",
            "code_example": [
                "import spacy",
                "from spacy import displacy",
                "",
                "data = {",
                "    \"fruit\": [\"apple\", \"pear\", \"orange\"],",
                "    \"vegetable\": [\"broccoli\", \"spinach\", \"tomato\"],",
                "    \"meat\": [\"beef\", \"pork\", \"fish\", \"lamb\"]",
                "}",
                "",
                "text = \"\"\"",
                "    Heat the oil in a large pan and add the Onion, celery and carrots.",
                "    Then, cook over a medium–low heat for 10 minutes, or until softened.",
                "    Add the courgette, garlic, red peppers and oregano and cook for 2–3 minutes.",
                "    Later, add some oranges and chickens.\"\"\"",
                "",
                "# use any model that has internal spacy embeddings",
                "nlp = spacy.load('en_core_web_lg')",
                "nlp.add_pipe(\"concise_concepts\", ",
                "    config={\"data\": data}",
                ")",
                "doc = nlp(text)",
                "",
                "options = {\"colors\": {\"fruit\": \"darkorange\", \"vegetable\": \"limegreen\", \"meat\": \"salmon\"},",
                "           \"ents\": [\"fruit\", \"vegetable\", \"meat\"]}",
                "",
                "displacy.render(doc, style=\"ent\", options=options)"
            ],
            "author": "David Berenstein",
            "author_links": {
                "github": "davidberenstein1957",
                "website": "https://www.linkedin.com/in/david-berenstein-1bab11105/"
            },
            "category": ["pipeline"],
            "tags": ["ner", "few-shot", "gensim"],
            "spacy_version": 3
        },
        {
            "id": "crosslingualcoreference",
            "title": "Crosslingual Coreference",
            "slogan": "One multi-lingual coreference model to rule them all!",
            "description": "Coreference is amazing but the data required for training a model is very scarce. In our case, the available training for non-English languages also data proved to be poorly annotated. Crosslingual Coreference therefore uses the assumption a trained model with English data and cross-lingual embeddings should work for other languages with similar sentence structure. Verified to work quite well for at least (EN, NL, DK, FR, DE).",
            "github": "davidberenstein1957/crosslingual-coreference",
            "pip": "crosslingual-coreference",
            "thumb": "https://raw.githubusercontent.com/davidberenstein1957/crosslingual-coreference/master/img/logo.png",
            "image": "https://raw.githubusercontent.com/davidberenstein1957/crosslingual-coreference/master/img/example_total.png",
            "code_example": [
                "import spacy",
                "",
                "text = \"\"\"",
                "    Do not forget about Momofuku Ando!",
                "    He created instant noodles in Osaka.",
                "    At that location, Nissin was founded.",
                "    Many students survived by eating these noodles, but they don't even know him.\"\"\"",
                "",
                "# use any model that has internal spacy embeddings",
                "nlp = spacy.load('en_core_web_sm')",
                "nlp.add_pipe(",
                "    \"xx_coref\", config={\"chunk_size\": 2500, \"chunk_overlap\": 2, \"device\": 0})",
                ")",
                "",
                "doc = nlp(text)",
                "",
                "print(doc._.coref_clusters)",
                "# Output",
                "#",
                "# [[[4, 5], [7, 7], [27, 27], [36, 36]],",
                "# [[12, 12], [15, 16]],",
                "# [[9, 10], [27, 28]],",
                "# [[22, 23], [31, 31]]]",
                "print(doc._.resolved_text)",
                "# Output",
                "#",
                "# Do not forget about Momofuku Ando!",
                "# Momofuku Ando created instant noodles in Osaka.",
                "# At Osaka, Nissin was founded.",
                "# Many students survived by eating instant noodles,",
                "# but Many students don't even know Momofuku Ando."
            ],
            "author": "David Berenstein",
            "author_links": {
                "github": "davidberenstein1957",
                "website": "https://www.linkedin.com/in/david-berenstein-1bab11105/"
            },
            "category": ["pipeline", "standalone"],
            "tags": ["coreference", "multi-lingual", "cross-lingual", "allennlp"],
            "spacy_version": 3
        },
        {
            "id": "adeptaugmentations",
            "title": "Adept Augmentations",
            "slogan": " A Python library aimed at dissecting and augmenting NER training data for a few-shot scenario.",
            "description": "EntitySwapAugmenter takes either a `datasets.Dataset` or a `spacy.tokens.DocBin`. Additionally, it is optional to provide a set of labels. It initially creates a knowledge base of entities belonging to a certain label. When running `augmenter.augment()` for N runs, it then creates N new sentences with random swaps of the original entities with an entity of the same corresponding label from the knowledge base.\n\nFor example, assuming that we have knowledge base for `PERSONS`, `LOCATIONS` and `PRODUCTS`. We can then create additional data for the sentence \"Momofuko Ando created instant noodles in Osaka.\" using `augmenter.augment(N=2)`, resulting in \"David created instant noodles in Madrid.\" or \"Tom created Adept Augmentations in the Netherlands\".",
            "github": "argilla-io/adept-augmentations",
            "pip": "adept-augmentations",
            "thumb": "https://raw.githubusercontent.com/argilla-io/adept-augmentations/main/logo.png",
            "code_example": [
                "from adept_augmentations import EntitySwapAugmenter",
                "import spacy",
                "from spacy.tokens import Doc, DocBin",
                "nlp = spacy.blank(\"en\")",
                "",
                "# Create some example golden data",
                "example_data = [",
                "    (\"Apple is looking at buying U.K. startup for $1 billion\", [(0, 5, \"ORG\"), (27, 31, \"LOC\"), (44, 54, \"MONEY\")]),",
                "    (\"Microsoft acquires GitHub for $7.5 billion\", [(0, 9, \"ORG\"), (19, 25, \"ORG\"), (30, 42, \"MONEY\")]),",
                "]",
                "",
                "# Create a new DocBin",
                "nlp = spacy.blank(\"en\")",
                "docs = []",
                "for entry in example_data:",
                "    doc = Doc(nlp.vocab, words=entry[0].split())",
                "    doc.ents = [doc.char_span(ent[0], ent[1], label=ent[2]) for ent in entry[1]]",
                "    docs.append(doc)",
                "golden_dataset = DocBin(docs=docs)",
                "",
                "# Augment Data",
                "augmented_dataset = EntitySwapAugmenter(golden_dataset).augment(4)",
                "for doc in augmented_dataset.get_docs(nlp.vocab):",
                "    print(doc.text)",
                "",
                "# GitHub is looking at buying U.K. startup for $ 7.5 billion",
                "# Microsoft is looking at buying U.K. startup for $ 1 billion",
                "# Microsoft is looking at buying U.K. startup for $ 7.5 billion",
                "# GitHub is looking at buying U.K. startup for $ 1 billion",
                "# Microsoft acquires Apple for $ 7.5 billion",
                "# Apple acquires Microsoft for $ 1 billion",
                "# Microsoft acquires Microsoft for $ 7.5 billion",
                "# GitHub acquires GitHub for $ 1 billion"
            ],
            "author": "David Berenstein",
            "author_links": {
                "github": "davidberenstein1957",
                "website": "https://www.linkedin.com/in/david-berenstein-1bab11105/"
            },
            "category": ["standalone"],
            "tags": ["ner", "few-shot", "augmentation", "datasets", "training"],
            "spacy_version": 3
        },
        {
            "id": "spacysetfit",
            "title": "spaCy-SetFit",
            "slogan": "An an easy and intuitive approach to use SetFit in combination with spaCy.",
            "description": "spaCy-SetFit is a Python library that extends spaCy's text categorization capabilities by incorporating SetFit for few-shot classification. It allows you to train a text categorizer using a intuitive dictionary. \n\nThe library integrates with spaCy's pipeline architecture, enabling easy integration and configuration of the text categorizer component. You can provide a training dataset containing inlier and outlier examples, and spaCy-SetFit will use the paraphrase-MiniLM-L3-v2 model for training the text categorizer with SetFit. Once trained, you can use the categorizer to classify new text and obtain category probabilities.",
            "github": "davidberenstein1957/spacy-setfit",
            "pip": "spacy-setfit",
            "thumb": "https://raw.githubusercontent.com/davidberenstein1957/spacy-setfit/main/logo.png",
            "code_example": [
            "import spacy",
            "",
            "# Create some example data",
            "train_dataset = {",
            "    \"inlier\": [",
            "        \"Text about furniture\",",
            "        \"Couches, benches and televisions.\",",
            "        \"I really need to get a new sofa.\"",
            "    ],",
            "    \"outlier\": [",
            "        \"Text about kitchen equipment\",",
            "        \"This text is about politics\",",
            "        \"Comments about AI and stuff.\"",
            "    ]",
            "}",
            "",
            "# Load the spaCy language model:",
            "nlp = spacy.load(\"en_core_web_sm\")",
            "",
            "# Add the \"spacy_setfit\" pipeline component to the spaCy model, and configure it with SetFit parameters:",
            "nlp.add_pipe(\"spacy_setfit\", config={",
            "    \"pretrained_model_name_or_path\": \"paraphrase-MiniLM-L3-v2\",",
            "    \"setfit_trainer_args\": {",
            "        \"train_dataset\": train_dataset",
            "    }",
            "})",
            "doc = nlp(\"I really need to get a new sofa.\")",
            "doc.cats",
            "# {'inlier': 0.902350975129, 'outlier': 0.097649024871}"
            ],
            "author": "David Berenstein",
            "author_links": {
                "github": "davidberenstein1957",
                "website": "https://www.linkedin.com/in/david-berenstein-1bab11105/"
            },
            "category": ["pipeline"],
            "tags": ["few-shot", "SetFit", "training"],
            "spacy_version": 3
        },
        {
            "id": "blackstone",
            "title": "Blackstone",
            "slogan": "A spaCy pipeline and model for NLP on unstructured legal text",
            "description": "Blackstone is a spaCy model and library for processing long-form, unstructured legal text. Blackstone is an experimental research project from the [Incorporated Council of Law Reporting for England and Wales'](https://iclr.co.uk/) research lab, [ICLR&D](https://research.iclr.co.uk/).",
            "github": "ICLRandD/Blackstone",
            "pip": "blackstone",
            "thumb": "https://iclr.s3-eu-west-1.amazonaws.com/assets/iclrand/Blackstone/thumb.png",
            "url": "https://research.iclr.co.uk",
            "author": " ICLR&D",
            "author_links": {
                "github": "ICLRandD",
                "twitter": "ICLRanD",
                "website": "https://research.iclr.co.uk"
            },
            "category": ["scientific", "models", "research"]
        },
        {
            "id": "NGym",
            "title": "NeuralGym",
            "slogan": "A little Windows GUI for training models with spaCy",
            "description": "NeuralGym is a Python application for Windows with a graphical user interface to train models with spaCy. Run the application, select an output folder, a training data file in spaCy's data format, a spaCy model or blank model and press 'Start'.",
            "github": "d5555/NeuralGym",
            "url": "https://github.com/d5555/NeuralGym",
            "image": "https://github.com/d5555/NeuralGym/raw/master/NGym.png",
            "thumb": "https://github.com/d5555/NeuralGym/raw/master/NGym/web.png",
            "author": "d5555",
            "category": ["training"],
            "tags": ["windows"]
        },
        {
            "id": "holmes",
            "title": "Holmes",
            "slogan": "Information extraction from English and German texts based on predicate logic",
            "github": "explosion/holmes-extractor",
            "url": "https://github.com/explosion/holmes-extractor",
            "description": "Holmes is a Python 3 library that supports a number of use cases involving information extraction from English and German texts, including chatbot, structural extraction, topic matching and supervised document classification. There is a [website demonstrating intelligent search based on topic matching](https://holmes-demo.explosion.services).",
            "pip": "holmes-extractor",
            "category": ["pipeline", "standalone"],
            "tags": ["chatbots", "text-processing"],
            "thumb": "https://raw.githubusercontent.com/explosion/holmes-extractor/master/docs/holmes_thumbnail.png",
            "code_example": [
                "import holmes_extractor as holmes",
                "holmes_manager = holmes.Manager(model='en_core_web_lg')",
                "holmes_manager.register_search_phrase('A big dog chases a cat')",
                "holmes_manager.start_chatbot_mode_console()"
            ],
            "author": "Richard Paul Hudson",
            "author_links": {
                "github": "richardpaulhudson"
            }
        },
        {
            "id": "coreferee",
            "title": "Coreferee",
            "slogan": "Coreference resolution for multiple languages",
            "github": "explosion/coreferee",
            "url": "https://github.com/explosion/coreferee",
            "description": "Coreferee is a pipeline plugin that performs coreference resolution for English, French, German and Polish. It is designed so that it is easy to add support for new languages and optimised for limited training data. It uses a mixture of neural networks and programmed rules. Please note you will need to [install models](https://github.com/explosion/coreferee#getting-started) before running the code example.",
            "pip": "coreferee",
            "category": ["pipeline", "models", "standalone"],
            "tags": ["coreference-resolution", "anaphora"],
            "code_example": [
                "import coreferee, spacy",
                "nlp = spacy.load('en_core_web_trf')",
                "nlp.add_pipe('coreferee')",
                "doc = nlp('Although he was very busy with his work, Peter had had enough of it. He and his wife decided they needed a holiday. They travelled to Spain because they loved the country very much.')",
                "doc._.coref_chains.print()",
                "# Output:",
                "#",
                "# 0: he(1), his(6), Peter(9), He(16), his(18)",
                "# 1: work(7), it(14)",
                "# 2: [He(16); wife(19)], they(21), They(26), they(31)",
                "# 3: Spain(29), country(34)",
                "#",
                "print(doc._.coref_chains.resolve(doc[31]))",
                "# Output:",
                "#",
                "# [Peter, wife]"
            ],
            "author": "Richard Paul Hudson",
            "author_links": {
                "github": "richardpaulhudson"
            }
        },
        {
            "id": "spacy-transformers",
            "title": "spacy-transformers",
            "slogan": "spaCy pipelines for pretrained BERT, XLNet and GPT-2",
            "description": "This package provides spaCy model pipelines that wrap [Hugging Face's `transformers`](https://github.com/huggingface/transformers) package, so you can use them in spaCy. The result is convenient access to state-of-the-art transformer architectures, such as BERT, GPT-2, XLNet, etc.",
            "github": "explosion/spacy-transformers",
            "url": "https://explosion.ai/blog/spacy-transformers",
            "pip": "spacy-transformers",
            "category": ["pipeline", "models", "research"],
            "code_example": [
                "import spacy",
                "",
                "nlp = spacy.load(\"en_core_web_trf\")",
                "doc = nlp(\"Apple shares rose on the news. Apple pie is delicious.\")"
            ],
            "author": "Explosion",
            "author_links": {
                "twitter": "explosion_ai",
                "github": "explosion",
                "website": "https://explosion.ai"
            }
        },
        {
            "id": "spacy-huggingface-hub",
            "title": "spacy-huggingface-hub",
            "slogan": "Push your spaCy pipelines to the Hugging Face Hub",
            "description": "This package provides a CLI command for uploading any trained spaCy pipeline packaged with [`spacy package`](https://spacy.io/api/cli#package) to the [Hugging Face Hub](https://huggingface.co). It auto-generates all meta information for you, uploads a pretty README (requires spaCy v3.1+) and handles version control under the hood.",
            "github": "explosion/spacy-huggingface-hub",
            "thumb": "https://i.imgur.com/j6FO9O6.jpg",
            "url": "https://github.com/explosion/spacy-huggingface-hub",
            "pip": "spacy-huggingface-hub",
            "category": ["pipeline", "models"],
            "author": "Explosion",
            "author_links": {
                "twitter": "explosion_ai",
                "github": "explosion",
                "website": "https://explosion.ai"
            }
        },
        {
            "id": "spacy-clausie",
            "title": "spacy-clausie",
            "slogan": "Implementation of the ClausIE information extraction system for Python+spaCy",
            "github": "mmxgn/spacy-clausie",
            "url": "https://github.com/mmxgn/spacy-clausie",
            "description": "ClausIE, a novel, clause-based approach to open information extraction, which extracts relations and their arguments from natural language text",
            "category": ["pipeline", "scientific", "research"],
            "code_example": [
                "import spacy",
                "import claucy",
                "",
                "nlp = spacy.load(\"en\")",
                "claucy.add_to_pipe(nlp)",
                "",
                "doc = nlp(\"AE died in Princeton in 1955.\")",
                "",
                "print(doc._.clauses)",
                "# Output:",
                "# &lt;SV, AE, died, None, None, None, [in Princeton, in 1955]&gt;",
                "",
                "propositions = doc._.clauses[0].to_propositions(as_text=True)",
                "",
                "print(propositions)",
                "# Output:",
                "# [AE died in Princeton in 1955, AE died in 1955, AE died in Princeton"
            ],
            "author": "Emmanouil Theofanis Chourdakis",
            "author_links": {
                "github": "mmxgn"
            }
        },
        {
            "id": "ipymarkup",
            "slogan": "NER, syntax markup visualizations",
            "description": "Collection of NLP visualizations for NER and syntax tree markup. Similar to [displaCy](https://explosion.ai/demos/displacy) and [displaCy ENT](https://explosion.ai/demos/displacy-ent).",
            "github": "natasha/ipymarkup",
            "image": "https://github.com/natasha/ipymarkup/blob/master/table.png?raw=true",
            "pip": "pip install ipymarkup",
            "code_example": [
                "from ipymarkup import show_span_ascii_markup, show_dep_ascii_markup",
                "",
                "text = 'В мероприятии примут участие не только российские учёные, но и зарубежные исследователи, в том числе, Крис Хелмбрехт - управляющий директор и совладелец креативного агентства Kollektiv (Германия, США), Ннека Угбома - руководитель проекта Mushroom works (Великобритания), Гергей Ковач - политик и лидер субкультурной партии «Dog with two tails» (Венгрия), Георг Жено - немецкий режиссёр, один из создателей экспериментального театра «Театр.doc», Театра им. Йозефа Бойса (Германия).'",
                "spans = [(102, 116, 'PER'), (186, 194, 'LOC'), (196, 199, 'LOC'), (202, 214, 'PER'), (254, 268, 'LOC'), (271, 283, 'PER'), (324, 342, 'ORG'), (345, 352, 'LOC'), (355, 365, 'PER'), (445, 455, 'ORG'), (456, 468, 'PER'), (470, 478, 'LOC')]",
                "show_span_ascii_markup(text, spans)"
            ],
            "author": "Alexander Kukushkin",
            "author_links": {
                "github": "kuk"
            },
            "category": ["visualizers"]
        },
        {
            "id": "negspacy",
            "title": "negspaCy",
            "slogan": "spaCy pipeline object for negating concepts in text based on the NegEx algorithm.",
            "github": "jenojp/negspacy",
            "url": "https://github.com/jenojp/negspacy",
            "description": "negspacy is a spaCy pipeline component that evaluates whether Named Entities are negated in text. It adds an extension to 'Span' objects.",
            "pip": "negspacy",
            "category": ["pipeline", "scientific"],
            "tags": ["negation", "text-processing"],
            "thumb": "https://github.com/jenojp/negspacy/blob/master/docs/thumb.png?raw=true",
            "image": "https://github.com/jenojp/negspacy/blob/master/docs/icon.png?raw=true",
            "code_example": [
                "import spacy",
                "from negspacy.negation import Negex",
                "",
                "nlp = spacy.load(\"en_core_web_sm\")",
                "nlp.add_pipe(\"negex\", config={\"ent_types\":[\"PERSON\",\"ORG\"]})",
                "",
                "doc = nlp(\"She does not like Steve Jobs but likes Apple products.\")",
                "for e in doc.ents:",
                "    print(e.text, e._.negex)"
            ],
            "author": "Jeno Pizarro",
            "author_links": {
                "github": "jenojp",
                "twitter": "jenojp"
            }
        },
        {
            "id": "ronec",
            "title": "RONEC - Romanian Named Entity Corpus",
            "slogan": "Named Entity Recognition corpus for Romanian language.",
            "github": "dumitrescustefan/ronec",
            "url": "https://github.com/dumitrescustefan/ronec",
            "description": "The corpus holds 5127 sentences, annotated with 16 classes, with a total of 26376 annotated entities. The corpus comes into two formats: BRAT and CONLLUP.",
            "category": ["standalone", "models"],
            "tags": ["ner", "romanian"],
            "thumb": "https://raw.githubusercontent.com/dumitrescustefan/ronec/master/res/thumb.png",
            "code_example": [
                "# to train a new model on ronec",
                "python3 convert_spacy.py ronec/conllup/ronec.conllup output",
                "python3 -m spacy train ro models output/train_ronec.json output/train_ronec.json -p ent",
                "",
                "# download the Romanian NER model",
                "python -m spacy download ro_ner",
                "",
                "# load the model and print entities for a simple sentence",
                "import spacy",
                "",
                "nlp = spacy.load(\"ro_ner\")",
                "doc = nlp(\"Popescu Ion a fost la Cluj\")",
                "",
                "for ent in doc.ents:",
                "\tprint(ent.text, ent.start_char, ent.end_char, ent.label_)"
            ],
            "author": "Stefan Daniel Dumitrescu, Andrei-Marius Avram"
        },
        {
            "id": "Healthsea",
            "title": "Healthsea",
            "slogan": "Healthsea: an end-to-end spaCy pipeline for exploring health supplement effects",
            "description": "This spaCy project trains an NER model and a custom Text Classification model with Clause Segmentation and Blinding capabilities to analyze supplement reviews and their potential effects on health.",
            "github": "explosion/healthsea",
            "thumb": "https://github.com/explosion/healthsea/blob/main/img/Jellyfish.png",
            "category": ["pipeline", "research"],
            "code_example": [
                "import spacy",
                "",
                "nlp = spacy.load(\"en_healthsea\")",
                "doc = nlp(\"This is great for joint pain.\")",
                "",
                "# Clause Segmentation & Blinding",
                "print(doc._.clauses)",
                "",
                ">     {",
                ">    \"split_indices\": [0, 7],",
                ">    \"has_ent\": true,",
                ">    \"ent_indices\": [4, 6],",
                ">    \"blinder\": \"_CONDITION_\",",
                ">    \"ent_name\": \"joint pain\",",
                ">    \"cats\": {",
                ">        \"POSITIVE\": 0.9824668169021606,",
                ">        \"NEUTRAL\": 0.017364952713251114,",
                ">        \"NEGATIVE\": 0.00002889777533710003,",
                ">        \"ANAMNESIS\": 0.0001394189748680219",
                ">    \"prediction_text\": [\"This\", \"is\", \"great\", \"for\", \"_CONDITION_\", \"!\"]",
                ">    }",
                "",
                "# Aggregated results",
                ">    {",
                ">    \"joint_pain\": {",
                ">        \"effects\": [\"POSITIVE\"],",
                ">        \"effect\": \"POSITIVE\",",
                ">        \"label\": \"CONDITION\",",
                ">        \"text\": \"joint pain\"",
                ">       }",
                ">    }"
            ],
            "author": "Edward Schmuhl",
            "author_links": {
                "github": "thomashacker",
                "twitter": "aestheticedwar1",
                "website": "https://explosion.ai/"
            }
        },
        {
            "id": "presidio",
            "title": "Presidio",
            "slogan": "Context aware, pluggable and customizable data protection and PII data anonymization",
            "description": "Presidio *(Origin from Latin praesidium ‘protection, garrison’)* helps to ensure sensitive text is properly managed and governed. It provides fast ***analytics*** and ***anonymization*** for sensitive text such as credit card numbers, names, locations, social security numbers, bitcoin wallets, US phone numbers and financial data. Presidio analyzes the text using predefined or custom recognizers to identify entities, patterns, formats, and checksums with relevant context.",
            "url": "https://aka.ms/presidio",
            "image": "https://raw.githubusercontent.com/microsoft/presidio/master/docs/assets/before-after.png",
            "github": "microsoft/presidio",
            "category": ["standalone"],
            "thumb": "https://avatars0.githubusercontent.com/u/6154722",
            "author": "Microsoft",
            "author_links": {
                "github": "microsoft"
            }
        },
        {
            "id": "presidio-research",
            "title": "Presidio Research",
            "slogan": "Toolbox for developing and evaluating PII detectors, NER models for PII and generating fake PII data",
            "description": "This package features data-science related tasks for developing new recognizers for Microsoft Presidio. It is used for the evaluation of the entire system, as well as for evaluating specific PII recognizers or PII detection models. Anyone interested in evaluating an existing Microsoft Presidio instance, a specific PII recognizer or to develop new models or logic for detecting PII could leverage the preexisting work in this package. Additionally, anyone interested in generating new data based on previous datasets (e.g. to increase the coverage of entity values) for Named Entity Recognition models could leverage the data generator contained in this package.",
            "url": "https://aka.ms/presidio-research",
            "github": "microsoft/presidio-research",
            "category": ["standalone"],
            "thumb": "https://avatars0.githubusercontent.com/u/6154722",
            "author": "Microsoft",
            "author_links": {
                "github": "microsoft"
            }
        },
        {
            "id": "python-sentence-boundary-disambiguation",
            "title": "pySBD - python Sentence Boundary Disambiguation",
            "slogan": "Rule-based sentence boundary detection that works out-of-the-box",
            "github": "nipunsadvilkar/pySBD",
            "description": "pySBD is 'real-world' sentence segmenter which extracts reasonable sentences when the format and domain of the input text are unknown. It is a rules-based algorithm based on [The Golden Rules](https://s3.amazonaws.com/tm-town-nlp-resources/golden_rules.txt) - a set of tests to check accuracy of segmenter in regards to edge case scenarios developed by [TM-Town](https://www.tm-town.com/) dev team. pySBD is python port of ruby gem [Pragmatic Segmenter](https://github.com/diasks2/pragmatic_segmenter).",
            "pip": "pysbd",
            "category": ["scientific"],
            "tags": ["sentence segmentation"],
            "code_example": [
                "from pysbd.utils import PySBDFactory",
                "",
                "nlp = spacy.blank('en')",
                "# Caution: works with spaCy<=2.x.x",
                "nlp.add_pipe(PySBDFactory(nlp))",
                "",
                "doc = nlp('My name is Jonas E. Smith. Please turn to p. 55.')",
                "print(list(doc.sents))",
                "# [My name is Jonas E. Smith., Please turn to p. 55.]"
            ],
            "author": "Nipun Sadvilkar",
            "author_links": {
                "twitter": "nipunsadvilkar",
                "github": "nipunsadvilkar",
                "website": "https://nipunsadvilkar.github.io"
            }
        },
        {
            "id": "cookiecutter-spacy-fastapi",
            "title": "cookiecutter-spacy-fastapi",
            "slogan": "Docker-based cookiecutter for easy spaCy APIs using FastAPI",
            "description": "Docker-based cookiecutter for easy spaCy APIs using FastAPI. The default endpoints expect batch requests with a list of Records in the Azure Search Cognitive Skill format. So out of the box, this cookiecutter can be setup as a Custom Cognitive Skill. For more on Azure Search and Cognitive Skills [see this page](https://docs.microsoft.com/en-us/azure/search/cognitive-search-custom-skill-interface).",
            "url": "https://github.com/microsoft/cookiecutter-spacy-fastapi",
            "image": "https://raw.githubusercontent.com/microsoft/cookiecutter-spacy-fastapi/master/images/cookiecutter-docs.png",
            "github": "microsoft/cookiecutter-spacy-fastapi",
            "category": ["apis"],
            "thumb": "https://avatars0.githubusercontent.com/u/6154722",
            "author": "Microsoft",
            "author_links": {
                "github": "microsoft"
            }
        },
        {
            "id": "dframcy",
            "title": "Dframcy",
            "slogan": "Dataframe Integration with spaCy NLP",
            "github": "yash1994/dframcy",
            "description": "DframCy is a light-weight utility module to integrate Pandas Dataframe to spaCy's linguistic annotation and training tasks.",
            "pip": "dframcy",
            "category": ["pipeline", "training"],
            "tags": ["pandas"],
            "code_example": [
                "import spacy",
                "from dframcy import DframCy",
                "",
                "nlp = spacy.load('en_core_web_sm')",
                "dframcy = DframCy(nlp)",
                "doc = dframcy.nlp(u'Apple is looking at buying U.K. startup for $1 billion')",
                "annotation_dataframe = dframcy.to_dataframe(doc)"
            ],
            "author": "Yash Patadia",
            "author_links": {
                "twitter": "PatadiaYash",
                "github": "yash1994"
            }
        },
        {
            "id": "spacy-pytextrank",
            "title": "PyTextRank",
            "slogan": "Py impl of TextRank for lightweight phrase extraction",
            "description": "An implementation of TextRank in Python for use in spaCy pipelines which provides fast, effective phrase extraction from texts, along with extractive summarization. The graph algorithm works independent of a specific natural language and does not require domain knowledge. See (Mihalcea 2004) https://web.eecs.umich.edu/~mihalcea/papers/mihalcea.emnlp04.pdf",
            "github": "DerwenAI/pytextrank",
            "pip": "pytextrank",
            "code_example": [
                "import spacy",
                "import pytextrank",
                "",
                "# example text",
                "text = \"\"\"Compatibility of systems of linear constraints over the set of natural numbers.",
                "Criteria of compatibility of a system of linear Diophantine equations, strict inequations,",
                "and nonstrict inequations are considered. Upper bounds for components of a minimal set of",
                "solutions and algorithms of construction of minimal generating sets of solutions for all types",
                "of systems are given. These criteria and the corresponding algorithms for constructing a minimal",
                "supporting set of solutions can be used in solving all the considered types systems and systems of mixed types.\"\"\"",
                "",
                "# load a spaCy model, depending on language, scale, etc.",
                "nlp = spacy.load(\"en_core_web_sm\")",
                "# add PyTextRank to the spaCy pipeline",
                "nlp.add_pipe(\"textrank\")",
                "",
                "doc = nlp(text)",
                "# examine the top-ranked phrases in the document",
                "for phrase in doc._.phrases:",
                "    print(phrase.text)",
                "    print(phrase.rank, phrase.count)",
                "    print(phrase.chunks)"
            ],
            "code_language": "python",
            "url": "https://github.com/DerwenAI/pytextrank/wiki",
            "thumb": "https://memegenerator.net/img/instances/66942896.jpg",
            "image": "https://memegenerator.net/img/instances/66942896.jpg",
            "author": "Paco Nathan",
            "author_links": {
                "twitter": "pacoid",
                "github": "ceteri",
                "website": "https://derwen.ai/paco"
            },
            "category": ["pipeline"],
            "tags": ["phrase extraction", "ner", "summarization", "graph algorithms", "textrank"]
        },
        {
            "id": "spacy_syllables",
            "title": "Spacy Syllables",
            "slogan": "Multilingual syllable annotations",
            "description": "Spacy Syllables is a pipeline component that adds multilingual syllable annotations to Tokens. It uses Pyphen under the hood and has support for a long list of languages.",
            "github": "sloev/spacy-syllables",
            "pip": "spacy_syllables",
            "code_example": [
                "import spacy",
                "from spacy_syllables import SpacySyllables",
                "",
                "nlp = spacy.load(\"en_core_web_sm\")",
                "nlp.add_pipe(\"syllables\", after=\"tagger\")",
                "",
                "assert nlp.pipe_names == [\"tok2vec\", \"tagger\", \"syllables\", \"parser\",  \"attribute_ruler\", \"lemmatizer\", \"ner\"]",
                "doc = nlp(\"terribly long\")",
                "data = [(token.text, token._.syllables, token._.syllables_count) for token in doc]",
                "assert data == [(\"terribly\", [\"ter\", \"ri\", \"bly\"], 3), (\"long\", [\"long\"], 1)]"
            ],
            "thumb": "https://raw.githubusercontent.com/sloev/spacy-syllables/master/logo.png",
            "author": "Johannes Valbjørn",
            "author_links": {
                "github": "sloev"
            },
            "category": ["pipeline"],
            "tags": ["syllables", "multilingual"]
        },
        {
            "id": "sentimental-onix",
            "title": "Sentimental Onix",
            "slogan": "Use onnx for sentiment models",
            "description": "spaCy pipeline component for sentiment analysis using onnx",
            "github": "sloev/sentimental-onix",
            "pip": "sentimental-onix",
            "code_example": [
                "# Download model:",
                "#   python -m sentimental_onix download en",
                "import spacy",
                "from sentimental_onix import pipeline",
                "",
                "nlp = spacy.load(\"en_core_web_sm\")",
                "nlp.add_pipe(\"sentencizer\")",
                "nlp.add_pipe(\"sentimental_onix\", after=\"sentencizer\")",
                "",
                "sentences = [",
                "    (sent.text, sent._.sentiment)",
                "    for doc in nlp.pipe(",
                "        [",
                "            \"i hate pasta on tuesdays\",",
                "            \"i like movies on wednesdays\",",
                "            \"i find your argument ridiculous\",",
                "            \"soda with straws are my favorite\",",
                "        ]",
                "    )",
                "    for sent in doc.sents",
                "]",
                "",
                "assert sentences == [",
                "    (\"i hate pasta on tuesdays\", \"Negative\"),",
                "    (\"i like movies on wednesdays\", \"Positive\"),",
                "    (\"i find your argument ridiculous\", \"Negative\"),",
                "    (\"soda with straws are my favorite\", \"Positive\"),",
                "]"
            ],
            "thumb": "https://raw.githubusercontent.com/sloev/sentimental-onix/master/.github/onix.webp",
            "author": "Johannes Valbjørn",
            "author_links": {
                "github": "sloev"
            },
            "category": ["pipeline"],
            "tags": ["sentiment", "english"]
        },
        {
            "id": "gobbli",
            "title": "gobbli",
            "slogan": "Deep learning for text classification doesn't have to be scary",
            "description": "gobbli is a Python library which wraps several modern deep learning models in a uniform interface that makes it easy to evaluate feasibility and conduct analyses. It leverages the abstractive powers of Docker to hide nearly all dependency management and functional differences between models from the user. It also contains an interactive app for exploring text data and evaluating classification models. spaCy's base text classification models, as well as models integrated from `spacy-transformers`, are available in the collection of classification models. In addition, spaCy is used for data augmentation and document embeddings.",
            "url": "https://github.com/rtiinternational/gobbli",
            "github": "rtiinternational/gobbli",
            "pip": "gobbli",
            "thumb": "https://i.postimg.cc/NGpzhrdr/gobbli-lg.png",
            "code_example": [
                "from gobbli.io import PredictInput, TrainInput",
                "from gobbli.model.bert import BERT",
                "",
                "train_input = TrainInput(",
                "    X_train=['This is a training document.', 'This is another training document.'],",
                "    y_train=['0', '1'],",
                "    X_valid=['This is a validation sentence.', 'This is another validation sentence.'],",
                "    y_valid=['1', '0'],",
                ")",
                "",
                "clf = BERT()",
                "",
                "# Set up classifier resources -- Docker image, etc.",
                "clf.build()",
                "",
                "# Train model",
                "train_output = clf.train(train_input)",
                "",
                "predict_input = PredictInput(",
                "    X=['Which class is this document?'],",
                "    labels=train_output.labels,",
                "    checkpoint=train_output.checkpoint,",
                ")",
                "",
                "predict_output = clf.predict(predict_input)"
            ],
            "category": ["standalone"]
        },
        {
            "id": "spacy_fastlang",
            "title": "Spacy FastLang",
            "slogan": "Language detection done fast",
            "description": "Fast language detection using FastText and Spacy.",
            "github": "thomasthiebaud/spacy-fastlang",
            "pip": "spacy_fastlang",
            "code_example": [
                "import spacy_fastlang",
                "",
                "nlp = spacy.load(\"en_core_web_sm\")",
                "nlp.add_pipe(\"language_detector\")",
                "doc = nlp('Life is like a box of chocolates. You never know what you are gonna get.')",
                "",
                "assert doc._.language == 'en'",
                "assert doc._.language_score >= 0.8"
            ],
            "author": "Thomas Thiebaud",
            "author_links": {
                "github": "thomasthiebaud"
            },
            "category": ["pipeline"]
        },
        {
            "id": "mlflow",
            "title": "MLflow",
            "slogan": "An open source platform for the machine learning lifecycle",
            "description": "MLflow is an open source platform to manage the ML lifecycle, including experimentation, reproducibility, deployment, and a central model registry. MLflow currently offers four components: Tracking, Projects, Models and Registry.",
            "github": "mlflow/mlflow",
            "pip": "mlflow",
            "thumb": "https://www.mlflow.org/docs/latest/_static/MLflow-logo-final-black.png",
            "image": "",
            "url": "https://mlflow.org/",
            "author": "Databricks",
            "author_links": {
                "github": "databricks",
                "twitter": "databricks",
                "website": "https://databricks.com/"
            },
            "category": ["standalone", "apis"],
            "code_example": [
                "import mlflow",
                "import mlflow.spacy",
                "",
                "# MLflow Tracking",
                "nlp = spacy.load('my_best_model_path/output/model-best')",
                "with mlflow.start_run(run_name='Spacy'):",
                "    mlflow.set_tag('model_flavor', 'spacy')",
                "    mlflow.spacy.log_model(spacy_model=nlp, artifact_path='model')",
                "    mlflow.log_metric(('accuracy', 0.72))",
                "    my_run_id = mlflow.active_run().info.run_id",
                "",
                "",
                "# MLflow Models",
                "model_uri = f'runs:/{my_run_id}/model'",
                "nlp2 = mlflow.spacy.load_model(model_uri=model_uri)"
            ]
        },
        {
            "id": "pyate",
            "title": "PyATE",
            "slogan": "Python Automated Term Extraction",
            "description": "PyATE is a term extraction library written in Python using Spacy POS tagging with Basic, Combo Basic, C-Value, TermExtractor, and Weirdness.",
            "github": "kevinlu1248/pyate",
            "pip": "pyate",
            "code_example": [
                "import spacy",
                "import pyate",
                "",
                "nlp = spacy.load('en_core_web_sm')",
                "nlp.add_pipe(\"combo_basic\") # or any of `basic`, `weirdness`, `term_extractor` or `cvalue`",
                "# source: https://www.ncbi.nlm.nih.gov/pmc/articles/PMC1994795/",
                "string = 'Central to the development of cancer are genetic changes that endow these “cancer cells” with many of the hallmarks of cancer, such as self-sufficient growth and resistance to anti-growth and pro-death signals. However, while the genetic changes that occur within cancer cells themselves, such as activated oncogenes or dysfunctional tumor suppressors, are responsible for many aspects of cancer development, they are not sufficient. Tumor promotion and progression are dependent on ancillary processes provided by cells of the tumor environment but that are not necessarily cancerous themselves. Inflammation has long been associated with the development of cancer. This review will discuss the reflexive relationship between cancer and inflammation with particular focus on how considering the role of inflammation in physiologic processes such as the maintenance of tissue homeostasis and repair may provide a logical framework for understanding the connection between the inflammatory response and cancer.'",
                "",
                "doc = nlp(string)",
                "print(doc._.combo_basic.sort_values(ascending=False).head(5))",
                "\"\"\"\"\"\"",
                "dysfunctional tumor                1.443147",
                "tumor suppressors                  1.443147",
                "genetic changes                    1.386294",
                "cancer cells                       1.386294",
                "dysfunctional tumor suppressors    1.298612",
                "\"\"\"\"\"\""
            ],
            "code_language": "python",
            "url": "https://github.com/kevinlu1248/pyate",
            "author": "Kevin Lu",
            "author_links": {
                "twitter": "kevinlu1248",
                "github": "kevinlu1248",
                "website": "https://github.com/kevinlu1248/pyate"
            },
            "category": ["pipeline", "research"],
            "tags": ["term_extraction"]
        },
        {
            "id": "contextualSpellCheck",
            "title": "Contextual Spell Check",
            "slogan": "Contextual spell correction using BERT (bidirectional representations)",
            "description": "This package currently focuses on Out of Vocabulary (OOV) word or non-word error (NWE) correction using BERT model. The idea of using BERT was to use the context when correcting NWE.",
            "github": "R1j1t/contextualSpellCheck",
            "pip": "contextualSpellCheck",
            "code_example": [
                "import spacy",
                "import contextualSpellCheck",
                "",
                "nlp = spacy.load('en_core_web_sm')",
                "contextualSpellCheck.add_to_pipe(nlp)",
                "doc = nlp('Income was $9.4 milion compared to the prior year of $2.7 milion.')",
                "",
                "print(doc._.performed_spellCheck) #Should be True",
                "print(doc._.outcome_spellCheck) #Income was $9.4 million compared to the prior year of $2.7 million."
            ],
            "code_language": "python",
            "url": "https://github.com/R1j1t/contextualSpellCheck",
            "thumb": "https://user-images.githubusercontent.com/22280243/82760949-98e68480-9e14-11ea-952e-4738620fd9e3.png",
            "image": "https://user-images.githubusercontent.com/22280243/82138959-2852cd00-9842-11ea-918a-49b2a7873ef6.png",
            "author": "Rajat Goel",
            "author_links": {
                "github": "r1j1t",
                "website": "https://github.com/R1j1t"
            },
            "category": ["pipeline", "conversational", "research"],
            "tags": ["spell check", "correction", "preprocessing", "translation", "correction"]
        },
        {
            "id": "texthero",
            "title": "Texthero",
            "slogan": "Text preprocessing, representation and visualization from zero to hero.",
            "description": "Texthero is a python package to work with text data efficiently. It empowers NLP developers with a tool to quickly understand any text-based dataset and it provides a solid pipeline to clean and represent text data, from zero to hero.",
            "github": "jbesomi/texthero",
            "pip": "texthero",
            "code_example": [
                "import texthero as hero",
                "import pandas as pd",
                "",
                "df = pd.read_csv('https://github.com/jbesomi/texthero/raw/master/dataset/bbcsport.csv')",
                "df['named_entities'] = hero.named_entities(df['text'])",
                "df.head()"
            ],
            "code_language": "python",
            "url": "https://texthero.org",
            "thumb": "https://texthero.org/img/T.png",
            "image": "https://texthero.org/docs/assets/texthero.png",
            "author": "Jonathan Besomi",
            "author_links": {
                "github": "jbesomi",
                "website": "https://besomi.ai"
            },
            "category": ["standalone"]
        },
        {
            "id": "cov-bsv",
            "title": "VA COVID-19 NLP BSV",
            "slogan": "spaCy pipeline for COVID-19 surveillance.",
            "github": "abchapman93/VA_COVID-19_NLP_BSV",
            "description": "A spaCy rule-based pipeline for identifying positive cases of COVID-19 from clinical text. A version of this system was deployed as part of the US Department of Veterans Affairs biosurveillance response to COVID-19.",
            "pip": "cov-bsv",
            "code_example": [
                "import cov_bsv",
                "",
                "nlp = cov_bsv.load()",
                "doc = nlp('Pt tested for COVID-19. His wife was recently diagnosed with novel coronavirus. SARS-COV-2: Detected')",
                "",
                "print(doc.ents)",
                "print(doc._.cov_classification)",
                "cov_bsv.visualize_doc(doc)"
            ],
            "category": ["pipeline", "standalone", "biomedical", "scientific"],
            "tags": ["clinical", "epidemiology", "covid-19", "surveillance"],
            "author": "Alec Chapman",
            "author_links": {
                "github": "abchapman93"
            }
        },
        {
            "id": "medspacy",
            "title": "medspaCy",
            "thumb": "https://raw.githubusercontent.com/medspacy/medspacy/master/images/medspacy_logo.png",
            "slogan": "A toolkit for clinical NLP with spaCy.",
            "github": "medspacy/medspacy",
            "description": "A toolkit for clinical NLP with spaCy. Features include sentence splitting, section detection, and asserting negation, family history, and uncertainty.",
            "pip": "medspacy",
            "code_example": [
                "import medspacy",
                "from medspacy.ner import TargetRule",
                "",
                "nlp = medspacy.load()",
                "print(nlp.pipe_names)",
                "",
                "nlp.get_pipe('target_matcher').add([TargetRule('stroke', 'CONDITION'), TargetRule('diabetes', 'CONDITION'), TargetRule('pna', 'CONDITION')])",
                "doc = nlp('Patient has hx of stroke. Mother diagnosed with diabetes. No evidence of pna.')",
                "",
                "for ent in doc.ents:",
                "    print(ent, ent._.is_negated, ent._.is_family, ent._.is_historical)",
                "medspacy.visualization.visualize_ent(doc)"
            ],
            "category": ["biomedical", "scientific", "research"],
            "tags": ["clinical"],
            "author": "medspacy",
            "author_links": {
                "github": "medspacy"
            }
        },
        {
            "id": "rita-dsl",
            "title": "RITA DSL",
            "slogan": "Domain Specific Language for creating language rules",
            "github": "zaibacu/rita-dsl",
            "description": "A Domain Specific Language (DSL) for building language patterns. These can be later compiled into spaCy patterns, pure regex, or any other format",
            "pip": "rita-dsl",
            "thumb": "https://raw.githubusercontent.com/zaibacu/rita-dsl/master/docs/assets/logo-100px.png",
            "code_language": "python",
            "code_example": [
                "import spacy",
                "from rita.shortcuts import setup_spacy",
                "",
                "rules = \"\"\"",
                "cuts = {\"fitted\", \"wide-cut\"}",
                "lengths = {\"short\", \"long\", \"calf-length\", \"knee-length\"}",
                "fabric_types = {\"soft\", \"airy\", \"crinkled\"}",
                "fabrics = {\"velour\", \"chiffon\", \"knit\", \"woven\", \"stretch\"}",
                "",
                "{IN_LIST(cuts)?, IN_LIST(lengths), WORD(\"dress\")}->MARK(\"DRESS_TYPE\")",
                "{IN_LIST(lengths), IN_LIST(cuts), WORD(\"dress\")}->MARK(\"DRESS_TYPE\")",
                "{IN_LIST(fabric_types)?, IN_LIST(fabrics)}->MARK(\"DRESS_FABRIC\")",
                "\"\"\"",
                "",
                "nlp = spacy.load(\"en\")",
                "setup_spacy(nlp, rules_string=rules)",
                "r = nlp(\"She was wearing a short wide-cut dress\")",
                "print(list([{\"label\": e.label_, \"text\": e.text} for e in r.ents]))"
            ],
            "category": ["standalone"],
            "tags": ["dsl", "language-patterns", "language-rules", "nlp"],
            "author": "Šarūnas Navickas",
            "author_links": {
                "github": "zaibacu"
            }
        },
        {
            "id": "PatternOmatic",
            "title": "PatternOmatic",
            "slogan": "Finds linguistic patterns effortlessly",
            "description": "Discover spaCy's linguistic patterns matching a given set of String samples to be used by the spaCy's Rule Based Matcher",
            "github": "revuel/PatternOmatic",
            "pip": "PatternOmatic",
            "code_example": [
                "from PatternOmatic.api import find_patterns",
                "",
                "samples = ['I am a cat!', 'You are a dog!', 'She is an owl!']",
                "",
                "patterns_found, _ = find_patterns(samples)",
                "",
                "print(f'Patterns found: {patterns_found}')"
            ],
            "code_language": "python",
            "thumb": "https://svgshare.com/i/R3P.svg",
            "image": "https://svgshare.com/i/R3P.svg",
            "author": "Miguel Revuelta Espinosa",
            "author_links": {
                "github": "revuel"
            },
            "category": ["scientific", "research", "standalone"],
            "tags": ["Evolutionary Computation", "Grammatical Evolution"]
        },
        {
            "id": "SpacyDotNet",
            "title": "spaCy .NET Wrapper",
            "slogan": "SpacyDotNet is a .NET Core compatible wrapper for spaCy, based on Python.NET",
            "description": "This projects relies on [Python.NET](http://pythonnet.github.io/) to interop with spaCy. It's not meant to be a complete and exhaustive implementation of all spaCy features and [APIs](https://spacy.io/api). Although it should be enough for basic tasks, it's considered as a starting point if you need to build a complex project using spaCy in .NET Most of the basic features in _Spacy101_ are available. All `Container` classes are present (`Doc`, `Token`, `Span` and `Lexeme`) with their basic properties/methods running and also `Vocab` and `StringStore` in a limited form. Anyway, any developer should be ready to add the missing properties or classes in a very straightforward manner.",
            "github": "AMArostegui/SpacyDotNet",
            "thumb": "https://raw.githubusercontent.com/AMArostegui/SpacyDotNet/master/cslogo.png",
            "code_example": [
                "var spacy = new Spacy();",
                "",
                "var nlp = spacy.Load(\"en_core_web_sm\");",
                "var doc = nlp.GetDocument(\"Apple is looking at buying U.K. startup for $1 billion\");",
                "",
                "foreach (Token token in doc.Tokens)",
                "    Console.WriteLine($\"{token.Text} {token.Lemma} {token.PoS} {token.Tag} {token.Dep} {token.Shape} {token.IsAlpha} {token.IsStop}\");",
                "",
                "Console.WriteLine(\"\");",
                "foreach (Span ent in doc.Ents)",
                "    Console.WriteLine($\"{ent.Text} {ent.StartChar} {ent.EndChar} {ent.Label}\");",
                "",
                "nlp = spacy.Load(\"en_core_web_md\");",
                "var tokens = nlp.GetDocument(\"dog cat banana afskfsd\");",
                "",
                "Console.WriteLine(\"\");",
                "foreach (Token token in tokens.Tokens)",
                "    Console.WriteLine($\"{token.Text} {token.HasVector} {token.VectorNorm}, {token.IsOov}\");",
                "",
                "tokens = nlp.GetDocument(\"dog cat banana\");",
                "Console.WriteLine(\"\");",
                "foreach (Token token1 in tokens.Tokens)",
                "{",
                "    foreach (Token token2 in tokens.Tokens)",
                "        Console.WriteLine($\"{token1.Text} {token2.Text} {token1.Similarity(token2) }\");",
                "}",
                "",
                "doc = nlp.GetDocument(\"I love coffee\");",
                "Console.WriteLine(\"\");",
                "Console.WriteLine(doc.Vocab.Strings[\"coffee\"]);",
                "Console.WriteLine(doc.Vocab.Strings[3197928453018144401]);",
                "",
                "Console.WriteLine(\"\");",
                "foreach (Token word in doc.Tokens)",
                "{",
                "    var lexeme = doc.Vocab[word.Text];",
                "    Console.WriteLine($@\"{lexeme.Text} {lexeme.Orth} {lexeme.Shape} {lexeme.Prefix} {lexeme.Suffix} {lexeme.IsAlpha} {lexeme.IsDigit} {lexeme.IsTitle} {lexeme.Lang}\");",
                "}"
            ],
            "code_language": "csharp",
            "author": "Antonio Miras",
            "author_links": {
                "github": "AMArostegui"
            },
            "category": ["nonpython"]
        },
        {
            "id": "ruts",
            "title": "ruTS",
            "slogan": "A library for statistics extraction from texts in Russian",
            "description": "The library allows extracting the following statistics from a text: basic statistics, readability metrics, lexical diversity metrics, morphological statistics",
            "github": "SergeyShk/ruTS",
            "pip": "ruts",
            "code_example": [
                "import spacy",
                "import ruts",
                "",
                "nlp = spacy.load('ru_core_news_sm')",
                "nlp.add_pipe('basic', last=True)",
                "doc = nlp('мама мыла раму')",
                "doc._.basic.get_stats()"
            ],
            "code_language": "python",
            "thumb": "https://habrastorage.org/webt/6z/le/fz/6zlefzjavzoqw_wymz7v3pwgfp4.png",
            "image": "https://clipartart.com/images/free-tree-roots-clipart-black-and-white-2.png",
            "author": "Sergey Shkarin",
            "author_links": {
                "twitter": "shk_sergey",
                "github": "SergeyShk"
            },
            "category": ["pipeline", "standalone"],
            "tags": ["Text Analytics", "Russian"]
        },
        {
            "id": "trunajod",
            "title": "TRUNAJOD",
            "slogan": "A text complexity library for text analysis built on spaCy",
            "description": "With all the basic NLP capabilities provided by spaCy (dependency parsing, POS tagging, tokenizing), `TRUNAJOD` focuses on extracting measurements from texts that might be interesting for different applications and use cases.",
            "github": "dpalmasan/TRUNAJOD2.0",
            "pip": "trunajod",
            "code_example": [
                "import spacy",
                "from TRUNAJOD.entity_grid import EntityGrid",
                "",
                "nlp = spacy.load('es_core_news_sm', disable=['ner', 'textcat'])",
                "example_text = (",
                "    'El espectáculo del cielo nocturno cautiva la mirada y suscita preguntas'",
                "    'sobre el universo, su origen y su funcionamiento. No es sorprendente que '",
                "    'todas las civilizaciones y culturas hayan formado sus propias '",
                "    'cosmologías. Unas relatan, por ejemplo, que el universo ha'",
                "    'sido siempre tal como es, con ciclos que inmutablemente se repiten; '",
                "    'otras explican que este universo ha tenido un principio, '",
                "    'que ha aparecido por obra creadora de una divinidad.'",
                ")",
                "doc = nlp(example_text)",
                "egrid = EntityGrid(doc)",
                "print(egrid.get_egrid())"
            ],
            "code_language": "python",
            "thumb": "https://raw.githubusercontent.com/dpalmasan/TRUNAJOD2.0/master/imgs/trunajod_thumb.png",
            "image": "https://raw.githubusercontent.com/dpalmasan/TRUNAJOD2.0/master/imgs/trunajod_logo.png",
            "author": "Diego Palma",
            "author_links": {
                "github": "dpalmasan"
            },
            "category": ["research", "standalone", "scientific"],
            "tags": ["Text Analytics", "Coherence", "Cohesion"]
        },
        {
            "id": "lingfeat",
            "title": "LingFeat",
            "slogan": "A Linguistic Feature Extraction (Text Analysis) Tool for Readability Assessment and Text Simplification",
            "description": "LingFeat is a feature extraction library which currently extracts 255 linguistic features from English string input. Categories include syntax, semantics, discourse, and also traditional readability formulas. Published in EMNLP 2021.",
            "github": "brucewlee/lingfeat",
            "pip": "lingfeat",
            "code_example": [
                "from lingfeat import extractor",
                "",
                "",
                "text = 'TAEAN, South Chungcheong Province -- Just before sunup, Lee Young-ho, a seasoned fisherman with over 30 years of experience, silently waits for boats carrying blue crabs as the season for the seafood reaches its height. Soon afterward, small and big boats sail into Sinjin Port in Taean County, South Chungcheong Province, the second-largest source of blue crab after Incheon, accounting for 29 percent of total production of the country. A crane lifts 28 boxes filled with blue crabs weighing 40 kilograms each from the boat, worth about 10 million won ($8,500). “It has been a productive fall season for crabbing here. The water temperature is a very important factor affecting crab production. They hate cold water,” Lee said. The temperature of the sea off Taean appeared to have stayed at the level where crabs become active. If the sea temperature suddenly drops, crabs go into their winter dormancy mode, burrowing into the mud and sleeping through the cold months.'",
                "",
                "",
                "#Pass text",
                "LingFeat = extractor.pass_text(text)",
                "",
                "",
                "#Preprocess text",
                "LingFeat.preprocess()",
                "",
                "",
                "#Extract features",
                "#each method returns a dictionary of the corresponding features",
                "#Advanced Semantic (AdSem) Features",
                "WoKF = LingFeat.WoKF_() #Wikipedia Knowledge Features",
                "WBKF = LingFeat.WBKF_() #WeeBit Corpus Knowledge Features",
                "OSKF = LingFeat.OSKF_() #OneStopEng Corpus Knowledge Features",
                "",
                "#Discourse (Disco) Features",
                "EnDF = LingFeat.EnDF_() #Entity Density Features",
                "EnGF = LingFeat.EnGF_() #Entity Grid Features",
                "",
                "#Syntactic (Synta) Features",
                "PhrF = LingFeat.PhrF_() #Noun/Verb/Adj/Adv/... Phrasal Features",
                "TrSF = LingFeat.TrSF_() #(Parse) Tree Structural Features",
                "POSF = LingFeat.POSF_() #Noun/Verb/Adj/Adv/... Part-of-Speech Features",
                "",
                "#Lexico Semantic (LxSem) Features",
                "TTRF = LingFeat.TTRF_() #Type Token Ratio Features",
                "VarF = LingFeat.VarF_() #Noun/Verb/Adj/Adv Variation Features",
                "PsyF = LingFeat.PsyF_() #Psycholinguistic Difficulty of Words (AoA Kuperman)",
                "WoLF = LingFeat.WorF_() #Word Familiarity from Frequency Count (SubtlexUS)",
                "",
                "Shallow Traditional (ShTra) Features",
                "ShaF = LingFeat.ShaF_() #Shallow Features (e.g. avg number of tokens)",
                "TraF = LingFeat.TraF_() #Traditional Formulas"
            ],
            "code_language": "python",
            "thumb": "https://raw.githubusercontent.com/brucewlee/lingfeat/master/img/lingfeat_logo2.png",
            "image": "https://raw.githubusercontent.com/brucewlee/lingfeat/master/img/lingfeat_logo.png",
            "author": "Bruce W. Lee (이웅성)",
            "author_links": {
                "github": "brucewlee",
                "website": "https://brucewlee.github.io/"
            },
            "category": ["research", "scientific"],
            "tags": [
                "Readability",
                "Simplification",
                "Feature Extraction",
                "Syntax",
                "Discourse",
                "Semantics",
                "Lexical"
            ]
        },
        {
            "id": "hmrb",
            "title": "Hammurabi",
            "slogan": "Python Rule Processing Engine 🏺",
            "description": "Hammurabi works as a rule engine to parse input using a defined set of rules. It uses a simple and readable syntax to define complex rules to handle phrase matching. The syntax supports nested logical statements, regular expressions, reusable or side-loaded variables and match triggered callback functions to modularize your rules. The latest version works with both spaCy 2.X and 3.X. For more information check the documentation on [ReadTheDocs](https://hmrb.readthedocs.io/en/latest/).",
            "github": "babylonhealth/hmrb",
            "pip": "hmrb",
            "code_example": [
                "import spacy",
                "from hmrb.core import SpacyCore",
                "",
                "nlp = spacy.load(\"en_core_web_sm\")",
                "sentences = \"I love gorillas. Peter loves gorillas. Jane loves Tarzan.\"",
                "",
                "def conj_be(subj: str) -> str:",
                "   if subj == \"I\":",
                "       return \"am\"",
                "   elif subj == \"you\":",
                "       return \"are\"",
                "   else:",
                "       return \"is\"",
                "",
                "@spacy.registry.callbacks(\"gorilla_callback\")",
                "def gorilla_clb(seq: list, span: slice, data: dict) -> None:",
                "   subj = seq[span.start].text",
                "   be = conj_be(subj)",
                "   print(f\"{subj} {be} a gorilla person.\")",
                "@spacy.registry.callbacks(\"lover_callback\")",
                "def lover_clb(seq: list, span: slice, data: dict) -> None:",
                "   print(f\"{seq[span][-1].text} is a love interest of {seq[span.start].text}.\")",
                "",
                "grammar = \"\"\"",
                "   Law:",
                "   - callback: \"loves_gorilla\"",
                "   (",
                "   ((pos: \"PROPN\") or (pos: \"PRON\"))",
                "   (lemma: \"love\")",
                "   (lemma: \"gorilla\")",
                "   )",
                "   Law:",
                "   - callback: \"loves_someone\"",
                "   (",
                "   (pos: \"PROPN\")",
                "   (lower: \"loves\")",
                "   (pos: \"PROPN\")",
                "   )",
                "\"\"\"",
                "",
                "@spacy.registry.augmenters(\"jsonify_span\")",
                "def jsonify_span(span):",
                "   return [{\"lemma\": token.lemma_, \"pos\": token.pos_, \"lower\": token.lower_} for token in span]",
                "",
                "conf = {",
                "   \"rules\": grammar,",
                "   \"callbacks\": {",
                "       \"loves_gorilla\": \"callbacks.gorilla_callback\",",
                "       \"loves_someone\": \"callbacks.lover_callback\",",
                "   },",
                "   \"map_doc\": \"augmenters.jsonify_span\",",
                "   \"sort_length\": True,",
                "}",
                "",
                "nlp.add_pipe(\"hmrb\", config=conf)",
                "nlp(sentences)"
            ],
            "code_language": "python",
            "thumb": "https://user-images.githubusercontent.com/6807878/118643685-cae6b880-b7d4-11eb-976e-066aec9505da.png",
            "image": "https://user-images.githubusercontent.com/6807878/118643685-cae6b880-b7d4-11eb-976e-066aec9505da.png",
            "author": "Kristian Boda",
            "author_links": {
                "github": "bodak",
                "twitter": "bodak",
                "website": "https://github.com/babylonhealth/"
            },
            "category": ["pipeline", "standalone", "scientific", "biomedical"],
            "tags": ["babylonhealth", "rule-engine", "matcher"]
        },
        {
            "id": "forte",
            "title": "Forte",
            "slogan": "Forte is a toolkit for building Natural Language Processing pipelines, featuring cross-task interaction, adaptable data-model interfaces and composable pipelines.",
            "description": "Forte provides a platform to assemble state-of-the-art NLP and ML technologies in a highly-composable fashion, including a wide spectrum of tasks ranging from Information Retrieval, Natural Language Understanding to Natural Language Generation.",
            "github": "asyml/forte",
            "pip": "forte.spacy stave torch",
            "code_example": [
                "from fortex.spacy import SpacyProcessor",
                "from forte.processors.stave import StaveProcessor",
                "from forte import Pipeline",
                "from forte.data.readers import StringReader",
                "",
                "pipeline = Pipeline()",
                "pipeline.set_reader(StringReader())",
                "pipeline.add(SpacyProcessor())",
                "pipeline.add(StaveProcessor())",
                "pipeline.run('Running SpaCy with Forte!')"
            ],
            "code_language": "python",
            "url": "https://medium.com/casl-project/forte-building-modular-and-re-purposable-nlp-pipelines-cf5b5c5abbe9",
            "thumb": "https://raw.githubusercontent.com/asyml/forte/master/docs/_static/img/forte_graphic.png",
            "image": "https://raw.githubusercontent.com/asyml/forte/master/docs/_static/img/logo_h.png",
            "author": "Petuum",
            "author_links": {
                "twitter": "PetuumInc",
                "github": "asyml",
                "website": "https://petuum.com"
            },
            "category": ["pipeline", "standalone"],
            "tags": ["pipeline"]
        },
        {
            "id": "spacy-api-docker-v3",
            "slogan": "spaCy v3 REST API, wrapped in a Docker container",
            "github": "bbieniek/spacy-api-docker",
            "url": "https://hub.docker.com/r/bbieniek/spacyapi/",
            "thumb": "https://i.imgur.com/NRnDKyj.jpg",
            "code_example": [
                "version: '3'",
                "",
                "services:",
                "  spacyapi:",
                "    image: bbieniek/spacyapi:en_v3",
                "    ports:",
                "      - \"127.0.0.1:8080:80\"",
                "    restart: always"
            ],
            "code_language": "docker",
            "author": "Baltazar Bieniek",
            "author_links": {
                "github": "bbieniek"
            },
            "category": ["apis"]
        },
        {
            "id": "phruzz_matcher",
            "title": "phruzz-matcher",
            "slogan": "Phrase matcher using RapidFuzz",
            "description": "Combination of the RapidFuzz library with Spacy PhraseMatcher The goal of this component is to find matches when there were NO \"perfect matches\" due to typos or abbreviations between a Spacy doc and a list of phrases.",
            "github": "mjvallone/phruzz-matcher",
            "pip": "phruzz_matcher",
            "code_example": [
                "import spacy",
                "from spacy.language import Language",
                "from phruzz_matcher.phrase_matcher import PhruzzMatcher",
                "",
                "famous_people = [",
                "        \"Brad Pitt\",",
                "        \"Demi Moore\",",
                "        \"Bruce Willis\",",
                "        \"Jim Carrey\",",
                "]",
                "",
                "@Language.factory(\"phrase_matcher\")",
                "def phrase_matcher(nlp: Language, name: str):",
                "    return PhruzzMatcher(nlp, famous_people, \"FAMOUS_PEOPLE\", 85)",
                "",
                "nlp = spacy.blank('es')",
                "nlp.add_pipe(\"phrase_matcher\")",
                "",
                "doc = nlp(\"El otro día fui a un bar donde vi a brad pit y a Demi Moore, estaban tomando unas cervezas mientras charlaban de sus asuntos.\")",
                "print(f\"doc.ents: {doc.ents}\")",
                "",
                "#OUTPUT",
                "#doc.ents: (brad pit, Demi Moore)"
            ],
            "thumb": "https://avatars.githubusercontent.com/u/961296?v=4",
            "image": "",
            "code_language": "python",
            "author": "Martin Vallone",
            "author_links": {
                "github": "mjvallone",
                "twitter": "vallotin",
                "website": "https://fiqus.coop/"
            },
            "category": ["pipeline", "research", "standalone"],
            "tags": ["spacy", "python", "nlp", "ner"]
        },
        {
            "id": "WordDumb",
            "title": "WordDumb",
            "slogan": "A calibre plugin that generates Word Wise and X-Ray files.",
            "description": "A calibre plugin that generates Word Wise and X-Ray files then sends them to Kindle. Supports KFX, AZW3 and MOBI eBooks. X-Ray supports 18 languages.",
            "github": "xxyzz/WordDumb",
            "code_language": "python",
            "thumb": "https://raw.githubusercontent.com/xxyzz/WordDumb/master/starfish.svg",
            "image": "https://user-images.githubusercontent.com/21101839/130245435-b874f19a-7785-4093-9975-81596efc42bb.png",
            "author": "xxyzz",
            "author_links": {
                "github": "xxyzz"
            },
            "category": ["standalone"]
        },
        {
            "id": "eng_spacysentiment",
            "title": "eng_spacysentiment",
            "slogan": "Simple sentiment analysis using spaCy pipelines",
            "description": "Sentiment analysis for simple english sentences using pre-trained spaCy pipelines",
            "github": "vishnunkumar/spacysentiment",
            "pip": "eng-spacysentiment",
            "code_example": [
                "import eng_spacysentiment",
                "nlp = eng_spacysentiment.load()",
                "text = \"Welcome to Arsenals official YouTube channel Watch as we take you closer and show you the personality of the club\"",
                "doc = nlp(text)",
                "print(doc.cats)",
                "# {'positive': 0.29878824949264526, 'negative': 0.7012117505073547}"
            ],
            "thumb": "",
            "image": "",
            "code_language": "python",
            "author": "Vishnu Nandakumar",
            "author_links": {
                "github": "Vishnunkumar",
                "twitter": "vishnun_uchiha"
            },
            "category": ["pipeline"],
            "tags": ["pipeline", "nlp", "sentiment"]
        },
        {
            "id": "textnets",
            "slogan": "Text analysis with networks",
            "description": "textnets represents collections of texts as networks of documents and words. This provides novel possibilities for the visualization and analysis of texts.",
            "github": "jboynyc/textnets",
            "image": "https://user-images.githubusercontent.com/2187261/152641425-6c0fb41c-b8e0-44fb-a52a-7c1ba24eba1e.png",
            "code_example": [
                "import textnets as tn",
                "",
                "corpus = tn.Corpus(tn.examples.moon_landing)",
                "t = tn.Textnet(corpus.tokenized(), min_docs=1)",
                "t.plot(label_nodes=True,",
                "       show_clusters=True,",
                "       scale_nodes_by=\"birank\",",
                "       scale_edges_by=\"weight\")"
            ],
            "author": "John Boy",
            "author_links": {
                "github": "jboynyc",
                "twitter": "jboy"
            },
            "category": ["visualizers", "standalone"]
        },
        {
            "id": "tmtoolkit",
            "slogan": "Text mining and topic modeling toolkit",
            "description": "tmtoolkit is a set of tools for text mining and topic modeling with Python developed especially for the use in the social sciences, in journalism or related disciplines. It aims for easy installation, extensive documentation and a clear programming interface while offering good performance on large datasets by the means of vectorized operations (via NumPy) and parallel computation (using Python’s multiprocessing module and the loky package).",
            "github": "WZBSocialScienceCenter/tmtoolkit",
            "code_example": [
                "# Note: This requires these setup steps:",
                "#   pip install tmtoolkit[recommended]",
                "#   python -m tmtoolkit setup en",
                "from tmtoolkit.corpus import Corpus, tokens_table, lemmatize, to_lowercase, dtm",
                "from tmtoolkit.bow.bow_stats import tfidf, sorted_terms_table",
                "# load built-in sample dataset and use 4 worker processes",
                "corp = Corpus.from_builtin_corpus('en-News100', max_workers=4)",
                "# investigate corpus as dataframe",
                "toktbl = tokens_table(corp)",
                "print(toktbl)",
                "# apply some text normalization",
                "lemmatize(corp)",
                "to_lowercase(corp)",
                "# build sparse document-token matrix (DTM)",
                "# document labels identify rows, vocabulary tokens identify columns",
                "mat, doc_labels, vocab = dtm(corp, return_doc_labels=True, return_vocab=True)",
                "# apply tf-idf transformation to DTM",
                "# operation is applied on sparse matrix and uses few memory",
                "tfidf_mat = tfidf(mat)",
                "# show top 5 tokens per document ranked by tf-idf",
                "top_tokens = sorted_terms_table(tfidf_mat, vocab, doc_labels, top_n=5)",
                "print(top_tokens)"
            ],
            "author": "Markus Konrad / WZB Social Science Center",
            "author_links": {
                "github": "internaut",
                "twitter": "_knrd"
            },
            "category": ["scientific", "standalone"]
        },
        {
            "id": "edsnlp",
            "title": "EDS-NLP",
            "slogan": "spaCy components to extract information from clinical notes written in French.",
            "description": "EDS-NLP provides a set of rule-based spaCy components to extract information for French clinical notes. It also features _qualifier_ pipelines that detect negations, speculations and family context, among other modalities. Check out the [demo](https://aphp.github.io/edsnlp/demo/)!",
            "github": "aphp/edsnlp",
            "pip": "edsnlp",
            "code_example": [
                "import spacy",
                "",
                "nlp = spacy.blank(\"fr\")",
                "",
                "terms = dict(",
                "    covid=[\"covid\", \"coronavirus\"],",
                ")",
                "",
                "# Sentencizer component, needed for negation detection",
                "nlp.add_pipe(\"eds.sentences\")",
                "# Matcher component",
                "nlp.add_pipe(\"eds.matcher\", config=dict(terms=terms))",
                "# Negation detection",
                "nlp.add_pipe(\"eds.negation\")",
                "",
                "# Process your text in one call !",
                "doc = nlp(\"Le patient est atteint de covid\")",
                "",
                "doc.ents",
                "# Out: (covid,)",
                "",
                "doc.ents[0]._.negation",
                "# Out: False"
            ],
            "code_language": "python",
            "url": "https://aphp.github.io/edsnlp/",
            "author": "AP-HP",
            "author_links": {
                "github": "aphp",
                "website": "https://github.com/aphp"
            },
            "category": ["biomedical", "scientific", "research", "pipeline"],
            "tags": ["clinical"]
        },
        {
            "id": "sent-pattern",
            "title": "English Interpretation Sentence Pattern",
            "slogan": "English interpretation for accurate translation from English to Japanese",
            "description": "This package categorizes English sentences into one of five basic sentence patterns and identifies the subject, verb, object, and other components. The five basic sentence patterns are based on C. T. Onions's Advanced English Syntax and are frequently used when teaching English in Japan.",
            "github": "lll-lll-lll-lll/sent-pattern",
            "pip": "sent-pattern",
            "author": "Shunpei Nakayama",
            "author_links": {
                "twitter": "ExZ79575296",
                "github": "lll-lll-lll-lll"
            },
            "category": ["pipeline"],
            "tags": ["interpretation", "ja"]
        },
        {
            "id": "spacy-partial-tagger",
            "title": "spaCy - Partial Tagger",
            "slogan": "Sequence Tagger for Partially Annotated Dataset in spaCy",
            "description": "This is a library to build a CRF tagger with a partially annotated dataset in spaCy. You can build your own tagger only from dictionary.",
            "github": "doccano/spacy-partial-tagger",
            "pip": "spacy-partial-tagger",
            "category": ["pipeline", "training"],
            "author": "Yasufumi Taniguchi",
            "author_links": {
                "github": "yasufumy"
            }
        },
        {
            "id": "spacy-pythainlp",
            "title": "spaCy-PyThaiNLP",
            "slogan": "PyThaiNLP for spaCy",
            "description": "This package wraps the PyThaiNLP library to add support for Thai to spaCy.",
            "github": "PyThaiNLP/spaCy-PyThaiNLP",
            "code_example": [
                "import spacy",
                "import spacy_pythainlp.core",
                "",
                "nlp = spacy.blank('th')",
                "nlp.add_pipe('pythainlp')",
                "doc = nlp('ผมเป็นคนไทย   แต่มะลิอยากไปโรงเรียนส่วนผมจะไปไหน  ผมอยากไปเที่ยว')",
                "",
                "print(list(doc.sents))",
                "# output: [ผมเป็นคนไทย   แต่มะลิอยากไปโรงเรียนส่วนผมจะไปไหน  , ผมอยากไปเที่ยว]"
            ],
            "code_language": "python",
            "author": "Wannaphong Phatthiyaphaibun",
            "author_links": {
                "twitter": "@wannaphong_p",
                "github": "wannaphong",
                "website": "https://iam.wannaphong.com/"
            },
            "category": ["pipeline", "research"],
            "tags": ["Thai"]
        },
        {
            "id": "vetiver",
            "title": "Vetiver",
            "slogan": "Version, share, deploy, and monitor models.",
            "description": "The goal of vetiver is to provide fluent tooling to version, deploy, and monitor a trained model. Functions handle creating model objects, versioning models, predicting from a remote API endpoint, deploying Dockerfiles, and more.",
            "github": "rstudio/vetiver-python",
            "pip": "vetiver",
            "code_example": [
                "import spacy",
                "from vetiver import VetiverModel, VetiverAPI",
                "",
                "# If you use this model, you'll need to download it first:",
                "# python -m spacy download en_core_web_md",
                "nlp = spacy.load('en_core_web_md')",
                "# Create deployable model object with your nlp Language object",
                "v = VetiverModel(nlp, model_name = 'my_model')",
                "# Try out your API endpoint locally",
                "VetiverAPI(v).run()"
            ],
            "code_language": "python",
            "url": "https://vetiver.rstudio.com/",
            "thumb": "https://raw.githubusercontent.com/rstudio/vetiver-python/main/docs/figures/square-logo.svg",
            "author": "Posit, PBC",
            "author_links": {
                "twitter": "posit_pbc",
                "github": "rstudio",
                "website": "https://posit.co/"
            },
            "category": ["apis", "standalone"],
            "tags": ["apis", "deployment"]
        },
        {
            "id": "span_marker",
            "title": "SpanMarker",
            "slogan": "Effortless state-of-the-art NER in spaCy",
            "description": "The SpanMarker integration with spaCy allows you to seamlessly replace the default spaCy `\"ner\"` pipeline component with any [SpanMarker model available on the Hugging Face Hub](https://huggingface.co/models?library=span-marker). Through this, you can take advantage of the advanced Named Entity Recognition capabilities of SpanMarker within the familiar and powerful spaCy framework.\n\nBy default, the `span_marker` pipeline component uses a [SpanMarker model using RoBERTa-large trained on OntoNotes v5.0](https://huggingface.co/tomaarsen/span-marker-roberta-large-ontonotes5). This model reaches a competitive 91.54 F1, notably higher than the [85.5 and 89.8 F1](https://spacy.io/usage/facts-figures#section-benchmarks) from `en_core_web_lg` and `en_core_web_trf`, respectively. A short head-to-head between this SpanMarker model and the `trf` spaCy model has been posted [here](https://github.com/tomaarsen/SpanMarkerNER/pull/12).\n\nAdditionally, see [here](https://tomaarsen.github.io/SpanMarkerNER/notebooks/spacy_integration.html) for documentation on using SpanMarker with spaCy.",
            "github": "tomaarsen/SpanMarkerNER",
            "pip": "span_marker",
            "code_example": [
                "import spacy",
                "",
                "nlp = spacy.load(\"en_core_web_sm\", exclude=[\"ner\"])",
                "nlp.add_pipe(\"span_marker\", config={\"model\": \"tomaarsen/span-marker-roberta-large-ontonotes5\"})",
                "",
                "text = \"\"\"Cleopatra VII, also known as Cleopatra the Great, was the last active ruler of the \\",
                "Ptolemaic Kingdom of Egypt. She was born in 69 BCE and ruled Egypt from 51 BCE until her \\",
                "death in 30 BCE.\"\"\"",
                "doc = nlp(text)",
                "print([(entity, entity.label_) for entity in doc.ents])",
                "# [(Cleopatra VII, \"PERSON\"), (Cleopatra the Great, \"PERSON\"), (the Ptolemaic Kingdom of Egypt, \"GPE\"),",
                "# (69 BCE, \"DATE\"), (Egypt, \"GPE\"), (51 BCE, \"DATE\"), (30 BCE, \"DATE\")]"
            ],
            "code_language": "python",
            "url": "https://tomaarsen.github.io/SpanMarkerNER",
            "author": "Tom Aarsen",
            "author_links": {
                "github": "tomaarsen",
                "website": "https://www.linkedin.com/in/tomaarsen"
            },
            "category": ["pipeline", "standalone", "scientific"],
            "tags": ["ner"]
        },
        {
            "id": "hobbit-spacy",
            "title": "Hobbit spaCy",
            "slogan": "NLP for Middle Earth",
            "description": "Hobbit spaCy is a custom spaCy pipeline designed specifically for working with Middle Earth and texts from the world of J.R.R. Tolkien.",
            "github": "wjbmattingly/hobbit-spacy",
            "pip": "en-hobbit",
            "code_example": [
                "import spacy",
                "",
                "nlp = spacy.load('en_hobbit')",
                "doc = nlp('Frodo saw Glorfindel and Glóin; and in a corner alone Strider was sitting, clad in his old travel - worn clothes again')"
            ],
            "code_language": "python",
            "thumb": "https://github.com/wjbmattingly/hobbit-spacy/blob/main/images/hobbit-thumbnail.png?raw=true",
            "image": "https://github.com/wjbmattingly/hobbit-spacy/raw/main/images/hobbitspacy.png",
            "author": "W.J.B. Mattingly",
            "author_links": {
                "twitter": "wjb_mattingly",
                "github": "wjbmattingly",
                "website": "https://wjbmattingly.com"
            },
            "category": ["pipeline", "standalone"],
            "tags": ["spans", "rules", "ner"]
        },
        {
            "id": "rolegal",
            "title": "A spaCy Package for Romanian Legal Document Processing",
            "thumb": "https://raw.githubusercontent.com/senisioi/rolegal/main/img/paper200x200.jpeg",
            "slogan": "rolegal: a spaCy Package for Noisy Romanian Legal Document Processing",
            "description": "This is a spaCy language model for Romanian legal domain trained with floret 4-gram to 5-gram embeddings and `LEGAL` entity recognition. Useful for processing OCR-resulted noisy legal documents.",
            "github": "senisioi/rolegal",
            "pip": "ro-legal-fl",
            "tags": ["legal", "floret", "ner", "romanian"],
            "code_example": [
                "import spacy",
                "nlp = spacy.load(\"ro_legal_fl\")",
                "",
                "doc = nlp(\"Titlul III din LEGEA nr. 255 din 19 iulie 2013, publicată în MONITORUL OFICIAL\")",
                "# legal entity identification",
                "for entity in doc.ents:",
                "    print('entity: ', entity, '; entity type: ', entity.label_)",
                "",
                "# floret n-gram embeddings robust to typos",
                "print(nlp('achizit1e public@').similarity(nlp('achiziții publice')))",
                "# 0.7393895566928835",
                "print(nlp('achizitii publice').similarity(nlp('achiziții publice')))",
                "# 0.8996480808279399"
            ],
            "author": "Sergiu Nisioi",
            "author_links": {
                "github": "senisioi",
                "website": "https://nlp.unibuc.ro/people/snisioi.html"
            },
            "category": ["pipeline", "training", "models"]
        },
        {
            "id": "redfield-spacy-nodes",
            "title": "Redfield NLP Nodes for KNIME",
            "slogan": "Makes the functionality of the spaCy library available in KNIME Analytics Platform.",
            "description": "This extension provides nodes that make the functionality of the spaCy library available in the [KNIME Analytics Platform](https://www.knime.com/).",
            "github": "Redfield-AB/Spacy-Nodes",
            "url": "https://redfield.ai/spacy-redfield/",
            "thumb": "https://raw.githubusercontent.com/Redfield-AB/Spacy-Nodes/master/resource/redfield_logo_100x100.png",
            "image": "https://raw.githubusercontent.com/Redfield-AB/Spacy-Nodes/master/resource/screen1.png",
            "author": "Redfield AB",
            "author_links": {
                "twitter": "Redfield_AB",
                "github": "Redfield-AB",
                "website": "https://redfield.ai"
            },
            "category": ["standalone"]
        },
        {
<<<<<<< HEAD
            "id": "quelquhui",
            "title": "quelquhui",
            "slogan": "Tokenizer for contemporary French",
            "description": "A tokenizer for French that handles inword parentheses like in _(b)rouille_, inclusive language (won't split _relecteur.rice.s_,but will split _mais.maintenant_), hyphens (split _peut-on_, or _pouvons-vous_ but not _tubulu-pimpant_), apostrophes (split _j'arrive_ or _j'arrivons_, but not _aujourd'hui_ or _r'garder_), emoticons, text-emoji (_:happy:_), urls, mails and more.",
            "github": "thjbdvlt/quelquhui",
            "code_example": [
                "import spacy",
                "import quelquhui",
                "nlp = spacy.load('fr_core_news_lg')",
                "nlp.tokenizer = quelquhui.Toquenizer(nlp.vocab)"
            ],
            "code_language": "python",
            "author": "thjbdvlt",
            "author_links": {
                "github": "thjbdvlt"
            },
            "category": ["pipeline"],
            "tags": ["tokenizer", "french"]
=======
            "id": "gliner-spacy",
            "title": "GLiNER spaCy Wrapper",
            "slogan": "Integrating GLiNER's Advanced NER with spaCy",
            "description": "GLiNER SpaCy Wrapper is a project that brings together GLiNER, a zero-shot Named Entity Recognition (NER) model, with spaCy's NLP capabilities. It provides an easy way to integrate GLiNER within the spaCy environment, thus enhancing NER tasks with GLiNER's features.",
            "github": "theirstory/gliner-spacy",
            "pip": "gliner-spacy",
            "code_example": [
                "import spacy",
                "",
                "nlp = spacy.blank('en')",
                "nlp.add_pipe('gliner_spacy')",
                "text = 'This is a text about Bill Gates and Microsoft.'",
                "doc = nlp(text)",
                "",
                "for ent in doc.ents:",
                "    print(ent.text, ent.label_)"
            ],
            "code_language": "python",
            "url": "https://github.com/theirstory/gliner-spacy",
            "author": "TheirStory",
            "author_links": {
                "website": "https://theirstory.io"
            },
            "category": ["pipeline"],
            "tags": ["NER"]
>>>>>>> 54dc4ee8
        }
        
    ],

    "categories": [
        {
            "label": "Projects",
            "items": [
                {
                    "id": "pipeline",
                    "title": "Pipeline",
                    "description": "Custom pipeline components and extensions"
                },
                {
                    "id": "training",
                    "title": "Training",
                    "description": "Helpers and toolkits for training spaCy models"
                },
                {
                    "id": "conversational",
                    "title": "Conversational",
                    "description": "Frameworks and utilities for working with conversational text, e.g. for chat bots"
                },
                {
                    "id": "research",
                    "title": "Research",
                    "description": "Frameworks and utilities for developing better NLP models, especially using neural networks"
                },
                {
                    "id": "scientific",
                    "title": "Scientific",
                    "description": "Frameworks and utilities for scientific text processing"
                },
                {
                    "id": "biomedical",
                    "title": "Biomedical",
                    "description": "Frameworks and utilities for processing biomedical text"
                },
                {
                    "id": "visualizers",
                    "title": "Visualizers",
                    "description": "Demos and tools to visualize NLP annotations or systems"
                },
                {
                    "id": "apis",
                    "title": "Containers & APIs",
                    "description": "Infrastructure tools for managing or deploying spaCy"
                },
                {
                    "id": "nonpython",
                    "title": "Non-Python",
                    "description": "Wrappers, bindings and implementations in other programming languages"
                },
                {
                    "id": "standalone",
                    "title": "Standalone",
                    "description": "Self-contained libraries or tools that use spaCy under the hood"
                },
                {
                    "id": "models",
                    "title": "Models",
                    "description": "Third-party pretrained models for different languages and domains"
                }
            ]
        },
        {
            "label": "Education",
            "items": [
                {
                    "id": "books",
                    "title": "Books",
                    "description": "Books about or featuring spaCy"
                },
                {
                    "id": "courses",
                    "title": "Courses",
                    "description": "Online courses and interactive tutorials"
                },
                {
                    "id": "videos",
                    "title": "Videos",
                    "description": "Talks and tutorials in video format"
                },
                {
                    "id": "podcasts",
                    "title": "Podcasts",
                    "description": "Episodes about spaCy or interviews with the spaCy team"
                }
            ]
        }
    ]
}<|MERGE_RESOLUTION|>--- conflicted
+++ resolved
@@ -4553,7 +4553,6 @@
             "category": ["standalone"]
         },
         {
-<<<<<<< HEAD
             "id": "quelquhui",
             "title": "quelquhui",
             "slogan": "Tokenizer for contemporary French",
@@ -4572,7 +4571,8 @@
             },
             "category": ["pipeline"],
             "tags": ["tokenizer", "french"]
-=======
+        },
+        {
             "id": "gliner-spacy",
             "title": "GLiNER spaCy Wrapper",
             "slogan": "Integrating GLiNER's Advanced NER with spaCy",
@@ -4598,9 +4598,7 @@
             },
             "category": ["pipeline"],
             "tags": ["NER"]
->>>>>>> 54dc4ee8
         }
-        
     ],
 
     "categories": [

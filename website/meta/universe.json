{
    "resources": [
        {
<<<<<<< HEAD
            "id": "spacy-cleaner",
            "title": "spacy-cleaner",
            "slogan": "Easily clean text with spaCy!",
            "description": "**spacy-cleaner** utilises spaCy `Language` models to replace, remove, and \n  mutate spaCy tokens. Cleaning actions available are:\n\n* Remove/replace stopwords.\n* Remove/replace punctuation.\n* Remove/replace numbers.\n* Remove/replace emails.\n* Remove/replace URLs.\n* Perform lemmatisation.\n\nSee our [docs](https://ce11an.github.io/spacy-cleaner/) for more information.",
            "github": "Ce11an/spacy-cleaner",
            "pip": "spacy-cleaner",
            "code_example": [
                "import spacy",
                "import spacy_cleaner",
                "from spacy_cleaner.processing import removers, replacers, mutators",
                "",
                "model = spacy.load(\"en_core_web_sm\")",
                "pipeline = spacy_cleaner.Pipeline(",
                "    model,",
                "    removers.remove_stopword_token,",
                "    replacers.replace_punctuation_token,",
                "    mutators.mutate_lemma_token,",
                ")",
                "",
                "texts = [\"Hello, my name is Cellan! I love to swim!\"]",
                "",
                "pipeline.clean(texts)",
                "# ['hello _IS_PUNCT_ Cellan _IS_PUNCT_ love swim _IS_PUNCT_']"
            ],
            "code_language": "python",
            "url": "https://ce11an.github.io/spacy-cleaner/",
            "image": "https://raw.githubusercontent.com/Ce11an/spacy-cleaner/main/docs/assets/images/spacemen.png",
            "author": "Cellan Hall",
            "author_links": {
                "twitter": "Ce11an",
                "github": "Ce11an",
                "website": "https://www.linkedin.com/in/cellan-hall/"
            },
            "category": [
                "extension"
            ],
            "tags": [
                "text-processing"
            ]
=======
            "id": "Zshot",
            "title": "Zshot",
            "slogan": "Zero and Few shot named entity & relationships recognition",
            "github": "ibm/zshot",
            "pip": "zshot",
            "code_example": [
                "import spacy",
                "from zshot import PipelineConfig, displacy",
                "from zshot.linker import LinkerRegen",
                "from zshot.mentions_extractor import MentionsExtractorSpacy",
                "from zshot.utils.data_models import Entity",
                "",
                "nlp = spacy.load('en_core_web_sm')",
                "# zero shot definition of entities",
                "nlp_config = PipelineConfig(",
                "    mentions_extractor=MentionsExtractorSpacy(),",
                "    linker=LinkerRegen(),",
                "    entities=[",
                "        Entity(name='Paris',",
                "               description='Paris is located in northern central France, in a north-bending arc of the river Seine'),",
                "        Entity(name='IBM',",
                "               description='International Business Machines Corporation (IBM) is an American multinational technology corporation headquartered in Armonk, New York'),",
                "        Entity(name='New York', description='New York is a city in U.S. state'),",
                "        Entity(name='Florida', description='southeasternmost U.S. state'),",
                "        Entity(name='American',",
                "              description='American, something of, from, or related to the United States of America, commonly known as the United States or America'),",
                "        Entity(name='Chemical formula',",
                "               description='In chemistry, a chemical formula is a way of presenting information about the chemical proportions of atoms that constitute a particular chemical compound or molecul'),",
                "        Entity(name='Acetamide',",
                "               description='Acetamide (systematic name: ethanamide) is an organic compound with the formula CH3CONH2. It is the simplest amide derived from acetic acid. It finds some use as a plasticizer and as an industrial solvent.'),",
                "        Entity(name='Armonk',",
                "               description='Armonk is a hamlet and census-designated place (CDP) in the town of North Castle, located in Westchester County, New York, United States.'),",
                "        Entity(name='Acetic Acid',",
                "               description='Acetic acid, systematically named ethanoic acid, is an acidic, colourless liquid and organic compound with the chemical formula CH3COOH'),",
                "        Entity(name='Industrial solvent',",
                "               description='Acetamide (systematic name: ethanamide) is an organic compound with the formula CH3CONH2. It is the simplest amide derived from acetic acid. It finds some use as a plasticizer and as an industrial solvent.'),",
                "    ]",
                ")",
                "nlp.add_pipe('zshot', config=nlp_config, last=True)",
                "",
                "text = 'International Business Machines Corporation (IBM) is an American multinational technology corporation' \\",
                "        ' headquartered in Armonk, New York, with operations in over 171 countries.'",
                "",
                "doc = nlp(text)",
                "displacy.serve(doc, style='ent')"
            ],
            "thumb": "https://ibm.github.io/zshot/img/graph.png",
            "url": "https://ibm.github.io/zshot/",
            "author": "IBM Research",
            "author_links": {
                "github": "ibm",
                "twitter": "IBMResearch",
                "website": "https://research.ibm.com/labs/ireland/"
            },
            "category": ["scientific", "models", "research"]
>>>>>>> 3d0e8953
        },
        {
            "id": "concepcy",
            "title": "concepCy",
            "slogan": "A multilingual knowledge graph in spaCy",
            "description": "A spaCy wrapper for ConceptNet, a freely-available semantic network designed to help computers understand the meaning of words.",
            "github": "JulesBelveze/concepcy",
            "pip": "concepcy",
            "code_example": [
                "import spacy",
                "import concepcy",
                "",
                "nlp = spacy.load('en_core_web_sm')",
                "# Using default concepCy configuration",
                "nlp.add_pipe('concepcy')",
                "",
                "doc = nlp('WHO is a lovely company')",
                "",
                "# Access all the 'RelatedTo' relations from the Doc",
                "for word, relations in doc._.relatedto.items():",
                "    print(f'Word: {word}\n{relations}')",
                "",
                "# Access the 'RelatedTo' relations word by word",
                "for token in doc:",
                "    print(f'Word: {token}\n{token._.relatedto}')"
            ],
            "category": ["pipeline"],
            "image": "https://github.com/JulesBelveze/concepcy/blob/main/figures/concepcy.png",
            "tags": ["semantic", "ConceptNet"],
            "author": "Jules Belveze",
            "author_links": {
                "github": "JulesBelveze",
                "website": "https://www.linkedin.com/in/jules-belveze/"
            }
        },
        {
            "id": "spacyfishing",
            "title": "spaCy fishing",
            "slogan": "Named entity disambiguation and linking on Wikidata in spaCy with Entity-Fishing.",
            "description": "A spaCy wrapper of Entity-Fishing for named entity disambiguation and linking against a Wikidata knowledge base.",
            "github": "Lucaterre/spacyfishing",
            "pip": "spacyfishing",
            "code_example": [
                "import spacy",
                "text = 'Victor Hugo and Honoré de Balzac are French writers who lived in Paris.'",
                "nlp = spacy.load('en_core_web_sm')",
                "nlp.add_pipe('entityfishing')",
                "doc = nlp(text)",
                "for span in doc.ents:",
                "    print((ent.text, ent.label_, ent._.kb_qid, ent._.url_wikidata, ent._.nerd_score))",
                "# ('Victor Hugo', 'PERSON', 'Q535', 'https://www.wikidata.org/wiki/Q535', 0.972)",
                "# ('Honoré de Balzac', 'PERSON', 'Q9711', 'https://www.wikidata.org/wiki/Q9711', 0.9724)",
                "# ('French', 'NORP', 'Q121842', 'https://www.wikidata.org/wiki/Q121842', 0.3739)",
                "# ('Paris', 'GPE', 'Q90', 'https://www.wikidata.org/wiki/Q90', 0.5652)",
                "## Set parameter `extra_info` to `True` and check also span._.description, span._.src_description, span._.normal_term, span._.other_ids"
            ],
            "category": ["models", "pipeline"],
            "image": "https://raw.githubusercontent.com/Lucaterre/spacyfishing/main/docs/spacyfishing-logo-resized.png",
            "tags": ["NER", "NEL"],
            "author": "Lucas Terriel",
            "author_links": {
                "twitter": "TerreLuca",
                "github": "Lucaterre"
            }
        },
        {
            "id": "aim-spacy",
            "title": "Aim-spaCy",
            "slogan": "Aim-spaCy is an Aim-based spaCy experiment tracker.",
            "description": "Aim-spaCy helps to easily collect, store and explore training logs for spaCy, including: hyper-parameters, metrics and displaCy visualizations",
            "github": "aimhubio/aim-spacy",
            "pip": "aim-spacy",
            "code_example": [
                "https://github.com/aimhubio/aim-spacy/tree/master/examples"
            ],
            "code_language": "python",
            "url": "https://aimstack.io/spacy",
            "thumb": "https://user-images.githubusercontent.com/13848158/172912427-ee9327ea-3cd8-47fa-8427-6c0d36cd831f.png",
            "image": "https://user-images.githubusercontent.com/13848158/136364717-0939222c-55b6-44f0-ad32-d9ab749546e4.png",
            "author": "AimStack",
            "author_links": {
                "twitter": "aimstackio",
                "github": "aimhubio",
                "website": "https://aimstack.io"
            },
            "category": ["visualizers"],
            "tags": ["experiment-tracking", "visualization"]
        },
        {
            "id": "spacy-report",
            "title": "spacy-report",
            "slogan": "Generates interactive reports for spaCy models.",
            "description": "The goal of spacy-report is to offer static reports for spaCy models that help users make better decisions on how the models can be used.",
            "github": "koaning/spacy-report",
            "pip": "spacy-report",
            "thumb": "https://github.com/koaning/spacy-report/raw/main/icon.png",
            "image": "https://raw.githubusercontent.com/koaning/spacy-report/main/gif.gif",
            "code_example": [
                "python -m spacy report textcat training/model-best/ corpus/train.spacy corpus/dev.spacy"
            ],
            "category": ["visualizers", "research"],
            "author": "Vincent D. Warmerdam",
            "author_links": {
                "twitter": "fishnets88",
                "github": "koaning",
                "website": "https://koaning.io"
            }
        },
        {
            "id": "scrubadub_spacy",
            "title": "scrubadub_spacy",
            "category": ["pipeline"],
            "slogan": "Remove personally identifiable information from text using spaCy.",
            "description": "scrubadub removes personally identifiable information from text. scrubadub_spacy is an extension that uses spaCy NLP models to remove personal information from text.",
            "github": "LeapBeyond/scrubadub_spacy",
            "pip": "scrubadub-spacy",
            "url": "https://github.com/LeapBeyond/scrubadub_spacy",
            "code_language": "python",
            "author": "Leap Beyond",
            "author_links": {
                "github": "LeapBeyond",
                "website": "https://leapbeyond.ai"
            },
            "code_example": [
                "import scrubadub, scrubadub_spacy",
                "scrubber = scrubadub.Scrubber()",
                "scrubber.add_detector(scrubadub_spacy.detectors.SpacyEntityDetector)",
                "print(scrubber.clean(\"My name is Alex, I work at LifeGuard in London, and my eMail is alex@lifeguard.com btw. my super secret twitter login is username: alex_2000 password: g-dragon180888\"))",
                "# My name is {{NAME}}, I work at {{ORGANIZATION}} in {{LOCATION}}, and my eMail is {{EMAIL}} btw. my super secret twitter login is username: {{USERNAME}} password: {{PASSWORD}}"
            ]
        },
        {
            "id": "spacy-setfit-textcat",
            "title": "spacy-setfit-textcat",
            "category": ["research"],
            "tags": ["SetFit", "Few-Shot"],
            "slogan": "spaCy Project: Experiments with SetFit & Few-Shot Classification",
            "description": "This project is an experiment with spaCy and few-shot text classification using SetFit",
            "github": "pmbaumgartner/spacy-setfit-textcat",
            "url": "https://github.com/pmbaumgartner/spacy-setfit-textcat",
            "code_language": "python",
            "author": "Peter Baumgartner",
            "author_links": {
                "twitter" : "pmbaumgartner",
                "github": "pmbaumgartner",
                "website": "https://www.peterbaumgartner.com/"
            },
            "code_example": [
                "https://colab.research.google.com/drive/1CvGEZC0I9_v8gWrBxSJQ4Z8JGPJz-HYb?usp=sharing"
            ]
        },
        {
            "id": "spacy-experimental",
            "title": "spacy-experimental",
            "category": ["extension"],
            "slogan": "Cutting-edge experimental spaCy components and features",
            "description": "This package includes experimental components and features for spaCy v3.x, for example model architectures, pipeline components and utilities.",
            "github": "explosion/spacy-experimental",
            "pip": "spacy-experimental",
            "url": "https://github.com/explosion/spacy-experimental",
            "code_language": "python",
            "author": "Explosion",
            "author_links": {
                "twitter" : "explosion_ai",
                "github": "explosion",
                "website": "https://explosion.ai/"
            },
            "code_example": [
                "python -m pip install -U pip setuptools wheel",
                "python -m pip install spacy-experimental"
            ]
        },
        {
            "id": "spacypdfreader",
            "title": "spadypdfreader",
            "category": ["pipeline"],
            "tags": ["PDF"],
            "slogan": "Easy PDF to text to spaCy text extraction in Python.",
            "description": "*spacypdfreader* is a Python library that allows you to convert PDF files directly into *spaCy* `Doc` objects. The library provides several built in parsers or bring your own parser. `Doc` objects are annotated with several custom attributes including: `token._.page_number`, `doc._.page_range`, `doc._.first_page`, `doc._.last_page`, `doc._.pdf_file_name`, and `doc._.page(int)`.",
            "github": "SamEdwardes/spacypdfreader",
            "pip": "spacypdfreader",
            "url": "https://samedwardes.github.io/spacypdfreader/",
            "code_language": "python",
            "author": "Sam Edwardes",
            "author_links": {
                "twitter": "TheReaLSamlam",
                "github": "SamEdwardes",
                "website": "https://samedwardes.com"
            },
            "code_example": [
                "import spacy",
                "from spacypdfreader import pdf_reader",
                "",
                "nlp = spacy.load('en_core_web_sm')",
                "doc = pdf_reader('tests/data/test_pdf_01.pdf', nlp)",
                "",
                "# Get the page number of any token.",
                "print(doc[0]._.page_number)  # 1",
                "print(doc[-1]._.page_number) # 4",
                "",
                "# Get page meta data about the PDF document.",
                "print(doc._.pdf_file_name)   # 'tests/data/test_pdf_01.pdf'",
                "print(doc._.page_range)      # (1, 4)",
                "print(doc._.first_page)      # 1",
                "print(doc._.last_page)       # 4",
                "",
                "# Get all of the text from a specific PDF page.",
                "print(doc._.page(4))         # 'able to display the destination page (unless...'"
            ]
        },
        {
            "id": "nlpcloud",
            "title": "NLPCloud.io",
            "slogan": "Production-ready API for spaCy models in production",
            "description": "A highly-available hosted API to easily deploy and use spaCy models in production. Supports NER, POS tagging, dependency parsing, and tokenization.",
            "github": "nlpcloud",
            "pip": "nlpcloud",
            "code_example": [
                "import nlpcloud",
                "",
                "client = nlpcloud.Client('en_core_web_lg', '4eC39HqLyjWDarjtT1zdp7dc')",
                "client.entities('John Doe is a Go Developer at Google')",
                "# [{'end': 8, 'start': 0, 'text': 'John Doe', 'type': 'PERSON'}, {'end': 25, 'start': 13, 'text': 'Go Developer', 'type': 'POSITION'}, {'end': 35,'start': 30, 'text': 'Google', 'type': 'ORG'}]"
            ],
            "thumb": "https://avatars.githubusercontent.com/u/77671902",
            "image": "https://nlpcloud.io/assets/images/logo.svg",
            "code_language": "python",
            "author": "NLPCloud.io",
            "author_links": {
                "github": "nlpcloud",
                "twitter": "cloud_nlp",
                "website": "https://nlpcloud.io"
            },
            "category": ["apis", "nonpython", "standalone"],
            "tags": ["api", "deploy", "production"]
        },
        {
            "id": "eMFDscore",
            "title": "eMFDscore : Extended Moral Foundation Dictionary Scoring for Python",
            "slogan": "Extended Moral Foundation Dictionary Scoring for Python",
            "description": "eMFDscore is a library for the fast and flexible extraction of various moral information metrics from textual input data. eMFDscore is built on spaCy for faster execution and performs minimal preprocessing consisting of tokenization, syntactic dependency parsing, lower-casing, and stopword/punctuation/whitespace removal. eMFDscore lets users score documents with multiple Moral Foundations Dictionaries, provides various metrics for analyzing moral information, and extracts moral patient, agent, and attribute words related to entities.",
            "github": "medianeuroscience/emfdscore",
            "code_example": [
                "from emfdscore.scoring import score_docs",
                "import pandas as pd",
                "template_input = pd.read_csv('emfdscore/template_input.csv', header=None)",
                "DICT_TYPE = 'emfd'",
                "PROB_MAP = 'single'",
                "SCORE_METHOD = 'bow'",
                "OUT_METRICS = 'vice-virtue'",
                "OUT_CSV_PATH = 'single-vv.csv'",
                "df = score_docs(template_input,DICT_TYPE,PROB_MAP,SCORE_METHOD,OUT_METRICS,num_docs)"
            ],
            "code_language": "python",
            "author": "Media Neuroscience Lab",
            "author_links": {
                "github": "medianeuroscience",
                "twitter": "medianeuro"
            },
            "category": ["research", "teaching"],
            "tags": ["morality", "dictionary", "sentiment"]
        },
        {
            "id": "skweak",
            "title": "skweak",
            "slogan": "Weak supervision for NLP",
            "description": "`skweak` brings the power of weak supervision to NLP tasks, and in particular sequence labelling and text classification. Instead of annotating documents by hand, `skweak` allows you to define *labelling functions* to automatically label your documents, and then aggregate their results using a statistical model that estimates the accuracy and confusions of each labelling function.",
            "github": "NorskRegnesentral/skweak",
            "pip": "skweak",
            "code_example": [
                "import spacy, re",
                "from skweak import heuristics, gazetteers, aggregation, utils",
                "",
                "# LF 1: heuristic to detect occurrences of MONEY entities",
                "def money_detector(doc):",
                "   for tok in doc[1:]:",
                "      if tok.text[0].isdigit() and tok.nbor(-1).is_currency:",
                "          yield tok.i-1, tok.i+1, 'MONEY'",
                "lf1 = heuristics.FunctionAnnotator('money', money_detector)",
                "",
                "# LF 2: detection of years with a regex",
                "lf2= heuristics.TokenConstraintAnnotator ('years', lambda tok: re.match('(19|20)\\d{2}$', tok.text), 'DATE')",
                "",
                "# LF 3: a gazetteer with a few names",
                "NAMES = [('Barack', 'Obama'), ('Donald', 'Trump'), ('Joe', 'Biden')]",
                "trie = gazetteers.Trie(NAMES)",
                "lf3 = gazetteers.GazetteerAnnotator('presidents', {'PERSON':trie})",
                "",
                "# We create a corpus (here with a single text)",
                "nlp = spacy.load('en_core_web_sm')",
                "doc = nlp('Donald Trump paid $750 in federal income taxes in 2016')",
                "",
                "# apply the labelling functions",
                "doc = lf3(lf2(lf1(doc)))",
                "",
                "# and aggregate them",
                "hmm = aggregation.HMM('hmm', ['PERSON', 'DATE', 'MONEY'])",
                "hmm.fit_and_aggregate([doc])",
                "",
                "# we can then visualise the final result (in Jupyter)",
                "utils.display_entities(doc, 'hmm')"
            ],
            "code_language": "python",
            "url": "https://github.com/NorskRegnesentral/skweak",
            "thumb": "https://raw.githubusercontent.com/NorskRegnesentral/skweak/main/data/skweak_logo_thumbnail.jpg",
            "image": "https://raw.githubusercontent.com/NorskRegnesentral/skweak/main/data/skweak_logo.jpg",
            "author": "Pierre Lison",
            "author_links": {
                "twitter": "plison2",
                "github": "plison",
                "website": "https://www.nr.no/~plison"
            },
            "category": ["pipeline", "standalone", "research", "training"],
            "tags": [],
            "spacy_version": 3
        },
        {
            "id": "numerizer",
            "title": "numerizer",
            "slogan": "Convert natural language numerics into ints and floats.",
            "description": "A SpaCy extension for Docs, Spans and Tokens that converts numerical words and quantitative named entities into numeric strings.",
            "github": "jaidevd/numerizer",
            "pip": "numerizer",
            "code_example": [
                "from spacy import load",
                "import numerizer",
                "nlp = load('en_core_web_sm') # or any other model",
                "doc = nlp('The Hogwarts Express is at platform nine and three quarters')",
                "doc._.numerize()",
                "# {nine and three quarters: '9.75'}"
            ],
            "author": "Jaidev Deshpande",
            "author_links": {
                "github": "jaidevd",
                "twitter": "jaidevd"
            },
            "category": ["standalone"]
        },
        {
            "id": "spikex",
            "title": "SpikeX - SpaCy Pipes for Knowledge Extraction",
            "slogan": "Use SpikeX to build knowledge extraction tools with almost-zero effort",
            "description": "SpikeX is a collection of pipes ready to be plugged in a spaCy pipeline. It aims to help in building knowledge extraction tools with almost-zero effort.",
            "github": "erre-quadro/spikex",
            "pip": "spikex",
            "code_example": [
                "from spacy import load as spacy_load",
                "from spikex.wikigraph import load as wg_load",
                "from spikex.pipes import WikiPageX",
                "",
                "# load a spacy model and get a doc",
                "nlp = spacy_load('en_core_web_sm')",
                "doc = nlp('An apple a day keeps the doctor away')",
                "# load a WikiGraph",
                "wg = wg_load('simplewiki_core')",
                "# get a WikiPageX and extract all pages",
                "wikipagex = WikiPageX(wg)",
                "doc = wikipagex(doc)",
                "# see all pages extracted from the doc",
                "for span in doc._.wiki_spans:",
                "   print(span._.wiki_pages)"
            ],
            "category": ["pipeline", "standalone"],
            "author": "Erre Quadro",
            "author_links": {
                "github": "erre-quadro",
                "website": "https://www.errequadrosrl.com"
            }
        },
        {
            "id": "spacy-dbpedia-spotlight",
            "title": "DBpedia Spotlight for SpaCy",
            "slogan": "Use DBpedia Spotlight to link entities inside SpaCy",
            "description": "This library links SpaCy with [DBpedia Spotlight](https://www.dbpedia-spotlight.org/). You can easily get the DBpedia entities from your documents, using the public web service or by using your own instance of DBpedia Spotlight. The `doc.ents` are populated with the entities and all their details (URI, type, ...).",
            "github": "MartinoMensio/spacy-dbpedia-spotlight",
            "pip": "spacy-dbpedia-spotlight",
            "code_example": [
                "import spacy_dbpedia_spotlight",
                "# load your model as usual",
                "nlp = spacy.load('en_core_web_lg')",
                "# add the pipeline stage",
                "nlp.add_pipe('dbpedia_spotlight')",
                "# get the document",
                "doc = nlp('The president of USA is calling Boris Johnson to decide what to do about coronavirus')",
                "# see the entities",
                "print('Entities', [(ent.text, ent.label_, ent.kb_id_) for ent in doc.ents])",
                "# inspect the raw data from DBpedia spotlight",
                "print(doc.ents[0]._.dbpedia_raw_result)"
            ],
            "category": ["models", "pipeline"],
            "author": "Martino Mensio",
            "author_links": {
                "twitter": "MartinoMensio",
                "github": "MartinoMensio",
                "website": "https://martinomensio.github.io"
            }
        },
        {
            "id": "spacy-textblob",
            "title": "spacytextblob",
            "slogan": "A TextBlob sentiment analysis pipeline component for spaCy.",
            "thumb": "https://github.com/SamEdwardes/spacytextblob/raw/main/docs/static/img/logo-thumb-square-250x250.png",
            "description": "spacytextblob is a pipeline component that enables sentiment analysis using the [TextBlob](https://github.com/sloria/TextBlob) library. It will add the additional extension `._.blob` to `Doc`, `Span`, and `Token` objects.",
            "github": "SamEdwardes/spacytextblob",
            "pip": "spacytextblob",
            "code_example": [
                "# the following installations are required",
                "# python -m textblob.download_corpora",
                "# python -m spacy download en_core_web_sm",
                "",
                "import spacy",
                "from spacytextblob.spacytextblob import SpacyTextBlob",
                "",
                "nlp = spacy.load('en_core_web_sm')",
                "nlp.add_pipe('spacytextblob')",
                "text = 'I had a really horrible day. It was the worst day ever! But every now and then I have a really good day that makes me happy.'",
                "doc = nlp(text)",
                "doc._.blob.polarity                            # Polarity: -0.125",
                "doc._.blob.subjectivity                        # Subjectivity: 0.9",
                "doc._.blob.sentiment_assessments.assessments   # Assessments: [(['really', 'horrible'], -1.0, 1.0, None), (['worst', '!'], -1.0, 1.0, None), (['really', 'good'], 0.7, 0.6000000000000001, None), (['happy'], 0.8, 1.0, None)]",
                "doc._.blob.ngrams()                            # [WordList(['I', 'had', 'a']), WordList(['had', 'a', 'really']), WordList(['a', 'really', 'horrible']), WordList(['really', 'horrible', 'day']), WordList(['horrible', 'day', 'It']), WordList(['day', 'It', 'was']), WordList(['It', 'was', 'the']), WordList(['was', 'the', 'worst']), WordList(['the', 'worst', 'day']), WordList(['worst', 'day', 'ever']), WordList(['day', 'ever', 'But']), WordList(['ever', 'But', 'every']), WordList(['But', 'every', 'now']), WordList(['every', 'now', 'and']), WordList(['now', 'and', 'then']), WordList(['and', 'then', 'I']), WordList(['then', 'I', 'have']), WordList(['I', 'have', 'a']), WordList(['have', 'a', 'really']), WordList(['a', 'really', 'good']), WordList(['really', 'good', 'day']), WordList(['good', 'day', 'that']), WordList(['day', 'that', 'makes']), WordList(['that', 'makes', 'me']), WordList(['makes', 'me', 'happy'])]"
            ],
            "code_language": "python",
            "url": "https://spacytextblob.netlify.app/",
            "author": "Sam Edwardes",
            "author_links": {
                "twitter": "TheReaLSamlam",
                "github": "SamEdwardes",
                "website": "https://samedwardes.com"
            },
            "category": ["pipeline"],
            "tags": ["sentiment", "textblob"],
            "spacy_version": 3
        },
        {
            "id": "spacy-ray",
            "title": "spacy-ray",
            "slogan": "Parallel and distributed training with spaCy and Ray",
            "description": "[Ray](https://ray.io/) is a fast and simple framework for building and running **distributed applications**. This very lightweight extension package lets you use Ray for parallel and distributed training with spaCy. If `spacy-ray` is installed in the same environment as spaCy, it will automatically add `spacy ray` commands to your spaCy CLI.",
            "github": "explosion/spacy-ray",
            "pip": "spacy-ray",
            "category": ["training"],
            "author": "Explosion / Anyscale",
            "thumb": "https://i.imgur.com/7so6ZpS.png"
        },
        {
            "id": "spacy-sentence-bert",
            "title": "spaCy - sentence-transformers",
            "slogan": "Pipelines for pretrained sentence-transformers (BERT, RoBERTa, XLM-RoBERTa & Co.) directly within spaCy",
            "description": "This library lets you use the embeddings from [sentence-transformers](https://github.com/UKPLab/sentence-transformers) of Docs, Spans and Tokens directly from spaCy. Most models are for the english language but three of them are multilingual.",
            "github": "MartinoMensio/spacy-sentence-bert",
            "pip": "spacy-sentence-bert",
            "code_example": [
                "import spacy_sentence_bert",
                "# load one of the models listed at https://github.com/MartinoMensio/spacy-sentence-bert/",
                "nlp = spacy_sentence_bert.load_model('en_roberta_large_nli_stsb_mean_tokens')",
                "# get two documents",
                "doc_1 = nlp('Hi there, how are you?')",
                "doc_2 = nlp('Hello there, how are you doing today?')",
                "# use the similarity method that is based on the vectors, on Doc, Span or Token",
                "print(doc_1.similarity(doc_2[0:7]))"
            ],
            "category": ["models", "pipeline"],
            "author": "Martino Mensio",
            "author_links": {
                "twitter": "MartinoMensio",
                "github": "MartinoMensio",
                "website": "https://martinomensio.github.io"
            }
        },
        {
            "id": "spacy-streamlit",
            "title": "spacy-streamlit",
            "slogan": "spaCy building blocks for Streamlit apps",
            "github": "explosion/spacy-streamlit",
            "description": "This package contains utilities for visualizing spaCy models and building interactive spaCy-powered apps with [Streamlit](https://streamlit.io). It includes various building blocks you can use in your own Streamlit app, like visualizers for **syntactic dependencies**, **named entities**, **text classification**, **semantic similarity** via word vectors, token attributes, and more.",
            "pip": "spacy-streamlit",
            "category": ["visualizers"],
            "thumb": "https://i.imgur.com/mhEjluE.jpg",
            "image": "https://user-images.githubusercontent.com/13643239/85388081-f2da8700-b545-11ea-9bd4-e303d3c5763c.png",
            "code_example": [
                "import spacy_streamlit",
                "",
                "models = [\"en_core_web_sm\", \"en_core_web_md\"]",
                "default_text = \"Sundar Pichai is the CEO of Google.\"",
                "spacy_streamlit.visualize(models, default_text)"
            ],
            "author": "Ines Montani",
            "author_links": {
                "twitter": "_inesmontani",
                "github": "ines",
                "website": "https://ines.io"
            }
        },
        {
            "id": "spaczz",
            "title": "spaczz",
            "slogan": "Fuzzy matching and more for spaCy.",
            "description": "Spaczz provides fuzzy matching and multi-token regex matching functionality for spaCy. Spaczz's components have similar APIs to their spaCy counterparts and spaczz pipeline components can integrate into spaCy pipelines where they can be saved/loaded as models.",
            "github": "gandersen101/spaczz",
            "pip": "spaczz",
            "code_example": [
                "import spacy",
                "from spaczz.matcher import FuzzyMatcher",
                "",
                "nlp = spacy.blank(\"en\")",
                "text = \"\"\"Grint Anderson created spaczz in his home at 555 Fake St,",
                "Apt 5 in Nashv1le, TN 55555-1234 in the US.\"\"\"  # Spelling errors intentional.",
                "doc = nlp(text)",
                "",
                "matcher = FuzzyMatcher(nlp.vocab)",
                "matcher.add(\"NAME\", [nlp(\"Grant Andersen\")])",
                "matcher.add(\"GPE\", [nlp(\"Nashville\")])",
                "matches = matcher(doc)",
                "",
                "for match_id, start, end, ratio in matches:",
                "    print(match_id, doc[start:end], ratio)"
            ],
            "code_language": "python",
            "url": "https://spaczz.readthedocs.io/en/latest/",
            "author": "Grant Andersen",
            "author_links": {
                "twitter": "gandersen101",
                "github": "gandersen101"
            },
            "category": ["pipeline"],
            "tags": ["fuzzy-matching", "regex"]
        },
        {
            "id": "spacy-universal-sentence-encoder",
            "title": "spaCy - Universal Sentence Encoder",
            "slogan": "Make use of Google's Universal Sentence Encoder directly within spaCy",
            "description": "This library lets you use Universal Sentence Encoder embeddings of Docs, Spans and Tokens directly from TensorFlow Hub",
            "github": "MartinoMensio/spacy-universal-sentence-encoder",
            "pip": "spacy-universal-sentence-encoder",
            "code_example": [
                "import spacy_universal_sentence_encoder",
                "# load one of the models: ['en_use_md', 'en_use_lg', 'xx_use_md', 'xx_use_lg']",
                "nlp = spacy_universal_sentence_encoder.load_model('en_use_lg')",
                "# get two documents",
                "doc_1 = nlp('Hi there, how are you?')",
                "doc_2 = nlp('Hello there, how are you doing today?')",
                "# use the similarity method that is based on the vectors, on Doc, Span or Token",
                "print(doc_1.similarity(doc_2[0:7]))"
            ],
            "category": ["models", "pipeline"],
            "author": "Martino Mensio",
            "author_links": {
                "twitter": "MartinoMensio",
                "github": "MartinoMensio",
                "website": "https://martinomensio.github.io"
            }
        },
        {
            "id": "whatlies",
            "title": "whatlies",
            "slogan": "Make interactive visualisations to figure out 'what lies' in word embeddings.",
            "description": "This small library offers tools to make visualisation easier of both word embeddings as well as operations on them. It has support for spaCy prebuilt models as a first class citizen but also offers support for sense2vec. There's a convenient API to perform linear algebra as well as support for popular transformations like PCA/UMAP/etc.",
            "github": "koaning/whatlies",
            "pip": "whatlies",
            "thumb": "https://i.imgur.com/rOkOiLv.png",
            "image": "https://raw.githubusercontent.com/koaning/whatlies/master/docs/gif-two.gif",
            "code_example": [
                "from whatlies import EmbeddingSet",
                "from whatlies.language import SpacyLanguage",
                "",
                "lang = SpacyLanguage('en_core_web_md')",
                "words = ['cat', 'dog', 'fish', 'kitten', 'man', 'woman', 'king', 'queen', 'doctor', 'nurse']",
                "",
                "emb = lang[words]",
                "emb.plot_interactive(x_axis='man', y_axis='woman')"
            ],
            "category": ["visualizers", "research"],
            "author": "Vincent D. Warmerdam",
            "author_links": {
                "twitter": "fishnets88",
                "github": "koaning",
                "website": "https://koaning.io"
            }
        },
        {
            "id": "bertopic",
            "title": "BERTopic",
            "slogan": "Leveraging BERT and c-TF-IDF to create easily interpretable topics.",
            "description": "BERTopic is a topic modeling technique that leverages embedding models and c-TF-IDF to create dense clusters allowing for easily interpretable topics whilst keeping important words in the topic descriptions. BERTopic supports guided, (semi-) supervised, hierarchical, and dynamic topic modeling.",
            "github": "maartengr/bertopic",
            "pip": "bertopic",
            "thumb": "https://i.imgur.com/Rx2LfBm.png",
            "image": "https://raw.githubusercontent.com/MaartenGr/BERTopic/master/images/topic_visualization.gif",
            "code_example": [
                "import spacy",
                "from bertopic import BERTopic",
                "from sklearn.datasets import fetch_20newsgroups",
                "",
                "docs = fetch_20newsgroups(subset='all',  remove=('headers', 'footers', 'quotes'))['data']",
                "nlp = spacy.load('en_core_web_md', exclude=['tagger', 'parser', 'ner', 'attribute_ruler', 'lemmatizer'])",
                "",
                "topic_model = BERTopic(embedding_model=nlp)",
                "topics, probs = topic_model.fit_transform(docs)",
                "",
                "fig = topic_model.visualize_topics()",
                "fig.show()"
            ],
            "category": ["visualizers", "training"],
            "author": "Maarten Grootendorst",
            "author_links": {
                "twitter": "maartengr",
                "github": "maartengr",
                "website": "https://maartengrootendorst.com"
            }
        },
        {
            "id": "tokenwiser",
            "title": "tokenwiser",
            "slogan": "Connect vowpal-wabbit & scikit-learn models to spaCy to run simple classification benchmarks. Comes with many utility functions for spaCy pipelines.",
            "github": "koaning/tokenwiser",
            "pip": "tokenwiser",
            "thumb": "https://koaning.github.io/tokenwiser/token.png",
            "image": "https://koaning.github.io/tokenwiser/logo-tokw.png",
            "code_example": [
                "import spacy",
                "",
                "from sklearn.pipeline import make_pipeline",
                "from sklearn.feature_extraction.text import CountVectorizer",
                "from sklearn.linear_model import LogisticRegression",
                "",
                "from tokenwiser.component import attach_sklearn_categoriser",
                "",
                "X = [",
                "    'i really like this post',",
                "    'thanks for that comment',",
                "    'i enjoy this friendly forum',",
                "    'this is a bad post',",
                "    'i dislike this article',",
                "    'this is not well written'",
                "]",
                "",
                "y = ['pos', 'pos', 'pos', 'neg', 'neg', 'neg']",
                "",
                "# Note that we're training a pipeline here via a single-batch `.fit()` method",
                "pipe = make_pipeline(CountVectorizer(), LogisticRegression()).fit(X, y)",
                "",
                "nlp = spacy.load('en_core_web_sm')",
                "# This is where we attach our pre-trained model as a pipeline step.",
                "attach_sklearn_categoriser(nlp, pipe_name='silly_sentiment', estimator=pipe)"
            ],
            "category": ["pipeline", "training"],
            "author": "Vincent D. Warmerdam",
            "author_links": {
                "twitter": "fishnets88",
                "github": "koaning",
                "website": "https://koaning.io"
            }
        },
        {
            "id": "Klayers",
            "title": "Klayers",
            "category": ["pipeline"],
            "tags": ["AWS"],
            "slogan": "spaCy as a AWS Lambda Layer",
            "description": "A collection of Python Packages as AWS Lambda(λ) Layers",
            "github": "keithrozario/Klayers",
            "pip": "",
            "url": "https://github.com/keithrozario/Klayers",
            "code_language": "python",
            "author": "Keith Rozario",
            "author_links": {
                "twitter" : "keithrozario",
                "github": "keithrozario",
                "website": "https://www.keithrozario.com"
            },
            "code_example": [
                "# SAM Template",
                "MyLambdaFunction:",
                "    Type: AWS::Serverless::Function",
                "    Handler: 02_pipeline/spaCy.main",
                "    Description: Name Entity Extraction",
                "    Runtime: python3.8",
                "    Layers:",
                "        - arn:aws:lambda:${self:provider.region}:113088814899:layer:Klayers-python37-spacy:18"
            ]
        },
        {
            "type": "education",
            "id": "video-spacys-ner-model-alt",
            "title": "Named Entity Recognition (NER) using spaCy",
            "slogan": "",
            "description": "In this video, I show you how to do named entity recognition using the spaCy library for Python.",
            "youtube": "Gn_PjruUtrc",
            "author": "Applied Language Technology",
            "author_links": {
                "twitter": "HelsinkiNLP",
                "github": "Applied-Language-Technology",
                "website": "https://applied-language-technology.mooc.fi/"
            },
            "category": ["videos"]
        },
        {
            "id": "HuSpaCy",
            "title": "HuSpaCy",
            "category": ["models"],
            "tags": ["Hungarian"],
            "slogan": "HuSpaCy: industrial-strength Hungarian natural language processing",
            "description": "HuSpaCy is a spaCy model and a library providing industrial-strength Hungarian language processing facilities.",
            "github": "huspacy/huspacy",
            "pip": "huspacy",
            "url": "https://github.com/huspacy/huspacy",
            "code_language": "python",
            "author": "SzegedAI",
            "author_links": {
                "github": "https://szegedai.github.io/",
                "website": "https://u-szeged.hu/english"
            },
            "code_example": [
                "# Load the model using huspacy",
                "import huspacy",
                "",
                "nlp = huspacy.load()",
                "",
                "# Load the mode using spacy.load()",
                "import spacy",
                "",
                "nlp = spacy.load(\"hu_core_news_lg\")",
                "",
                "# Load the model directly as a module",
                "import hu_core_news_lg",
                "",
                "nlp = hu_core_news_lg.load()\n",
                "# Either way you get the same model and can start processing texts.",
                "doc = nlp(\"Csiribiri csiribiri zabszalma - négy csillag közt alszom ma.\")"
            ]
        },
        {
            "id": "spacy-stanza",
            "title": "spacy-stanza",
            "slogan": "Use the latest Stanza (StanfordNLP) research models directly in spaCy",
            "description": "This package wraps the Stanza (formerly StanfordNLP) library, so you can use Stanford's models as a spaCy pipeline. Using this wrapper, you'll be able to use the following annotations, computed by your pretrained `stanza` model:\n\n- Statistical tokenization (reflected in the `Doc` and its tokens)\n - Lemmatization (`token.lemma` and `token.lemma_`)\n - Part-of-speech tagging (`token.tag`, `token.tag_`, `token.pos`, `token.pos_`)\n - Dependency parsing (`token.dep`, `token.dep_`, `token.head`)\n - Named entity recognition (`doc.ents`, `token.ent_type`, `token.ent_type_`, `token.ent_iob`, `token.ent_iob_`)\n - Sentence segmentation (`doc.sents`)",
            "github": "explosion/spacy-stanza",
            "pip": "spacy-stanza",
            "thumb": "https://i.imgur.com/myhLjMJ.png",
            "code_example": [
                "import stanza",
                "import spacy_stanza",
                "",
                "stanza.download(\"en\")",
                "nlp = spacy_stanza.load_pipeline(\"en\")",
                "",
                "doc = nlp(\"Barack Obama was born in Hawaii. He was elected president in 2008.\")",
                "for token in doc:",
                "    print(token.text, token.lemma_, token.pos_, token.dep_, token.ent_type_)",
                "print(doc.ents)"
            ],
            "category": ["pipeline", "standalone", "models", "research"],
            "author": "Explosion",
            "author_links": {
                "twitter": "explosion_ai",
                "github": "explosion",
                "website": "https://explosion.ai"
            }
        },
        {
            "id": "spacy-udpipe",
            "title": "spacy-udpipe",
            "slogan": "Use the latest UDPipe models directly in spaCy",
            "description": "This package wraps the fast and efficient UDPipe language-agnostic NLP pipeline (via its Python bindings), so you can use UDPipe pre-trained models as a spaCy pipeline for 50+ languages out-of-the-box. Inspired by spacy-stanza, this package offers slightly less accurate models that are in turn much faster.",
            "github": "TakeLab/spacy-udpipe",
            "pip": "spacy-udpipe",
            "code_example": [
                "import spacy_udpipe",
                "",
                "spacy_udpipe.download(\"en\") # download English model",
                "",
                "text = \"Wikipedia is a free online encyclopedia, created and edited by volunteers around the world.\"",
                "nlp = spacy_udpipe.load(\"en\")",
                "",
                "doc = nlp(text)",
                "for token in doc:",
                "    print(token.text, token.lemma_, token.pos_, token.dep_)"
            ],
            "category": ["pipeline", "standalone", "models", "research"],
            "author": "TakeLab",
            "author_links": {
                "github": "TakeLab",
                "website": "https://takelab.fer.hr/"
            }
        },
        {
            "id": "spacy-server",
            "title": "spaCy Server",
            "slogan": "\uD83E\uDD9C Containerized HTTP API for spaCy NLP",
            "description": "For developers who need programming language agnostic NLP, spaCy Server is a containerized HTTP API that provides industrial-strength natural language processing. Unlike other servers, our server is fast, idiomatic, and well documented.",
            "github": "neelkamath/spacy-server",
            "code_example": [
                "docker run --rm -dp 8080:8080 neelkamath/spacy-server",
                "curl http://localhost:8080/ner -H 'Content-Type: application/json' -d '{\"sections\": [\"My name is John Doe. I grew up in California.\"]}'"
            ],
            "code_language": "shell",
            "url": "https://hub.docker.com/r/neelkamath/spacy-server",
            "author": "Neel Kamath",
            "author_links": {
                "github": "neelkamath",
                "website": "https://neelkamath.com"
            },
            "category": ["apis"],
            "tags": ["docker"]
        },
        {
            "id": "nlp-architect",
            "title": "NLP Architect",
            "slogan": "Python lib for exploring Deep NLP & NLU by Intel AI",
            "github": "NervanaSystems/nlp-architect",
            "pip": "nlp-architect",
            "thumb": "https://i.imgur.com/vMideRx.png",
            "category": ["standalone", "research"],
            "tags": ["pytorch"]
        },
        {
            "id": "Chatterbot",
            "title": "Chatterbot",
            "slogan": "A machine-learning based conversational dialog engine for creating chat bots",
            "github": "gunthercox/ChatterBot",
            "pip": "chatterbot",
            "thumb": "https://i.imgur.com/eyAhwXk.jpg",
            "code_example": [
                "from chatterbot import ChatBot",
                "from chatterbot.trainers import ListTrainer",
                "# Create a new chat bot named Charlie",
                "chatbot = ChatBot('Charlie')",
                "trainer = ListTrainer(chatbot)",
                "trainer.train([",
                "'Hi, can I help you?',",
                "'Sure, I would like to book a flight to Iceland.',",
                "'Your flight has been booked.'",
                "])",
                "",
                "response = chatbot.get_response('I would like to book a flight.')"
            ],
            "author": "Gunther Cox",
            "author_links": {
                "github": "gunthercox"
            },
            "category": ["conversational", "standalone"],
            "tags": ["chatbots"]
        },
        {
            "id": "alibi",
            "title": "alibi",
            "slogan": "Algorithms for monitoring and explaining machine learning models ",
            "github": "SeldonIO/alibi",
            "pip": "alibi",
            "thumb": "https://i.imgur.com/YkzQHRp.png",
            "code_example": [
                "from alibi.explainers import AnchorTabular",
                "explainer = AnchorTabular(predict_fn, feature_names)",
                "explainer.fit(X_train)",
                "explainer.explain(x)"
            ],
            "author": "Seldon",
            "category": ["standalone", "research"]
        },
        {
            "id": "spacymoji",
            "slogan": "Emoji handling and meta data as a spaCy pipeline component",
            "github": "ines/spacymoji",
            "description": "spaCy extension and pipeline component for adding emoji meta data to `Doc` objects. Detects emoji consisting of one or more unicode characters, and can optionally merge multi-char emoji (combined pictures, emoji with skin tone modifiers) into one token. Human-readable emoji descriptions are added as a custom attribute, and an optional lookup table can be provided for your own descriptions. The extension sets the custom `Doc`, `Token` and `Span` attributes `._.is_emoji`, `._.emoji_desc`, `._.has_emoji` and `._.emoji`.",
            "pip": "spacymoji",
            "category": ["pipeline"],
            "tags": ["emoji", "unicode"],
            "thumb": "https://i.imgur.com/XOTYIgn.jpg",
            "code_example": [
                "import spacy",
                "from spacymoji import Emoji",
                "",
                "nlp = spacy.load(\"en_core_web_sm\")",
                "nlp.add_pipe(\"emoji\", first=True)",
                "doc = nlp(\"This is a test 😻 👍🏿\")",
                "",
                "assert doc._.has_emoji is True",
                "assert doc[2:5]._.has_emoji is True",
                "assert doc[0]._.is_emoji is False",
                "assert doc[4]._.is_emoji is True",
                "assert doc[5]._.emoji_desc == \"thumbs up dark skin tone\"",
                "assert len(doc._.emoji) == 2",
                "assert doc._.emoji[1] == (\"👍🏿\", 5, \"thumbs up dark skin tone\")"
            ],
            "author": "Ines Montani",
            "author_links": {
                "twitter": "_inesmontani",
                "github": "ines",
                "website": "https://ines.io"
            }
        },
        {
            "id": "spacyopentapioca",
            "title": "spaCyOpenTapioca",
            "slogan": "Named entity linking on Wikidata in spaCy via OpenTapioca",
            "description": "A spaCy wrapper of OpenTapioca for named entity linking on Wikidata",
            "github": "UB-Mannheim/spacyopentapioca",
            "pip": "spacyopentapioca",
            "code_example": [
                "import spacy",
                "nlp = spacy.blank('en')",
                "nlp.add_pipe('opentapioca')",
                "doc = nlp('Christian Drosten works in Germany.')",
                "for span in doc.ents:",
                "    print((span.text, span.kb_id_, span.label_, span._.description, span._.score))",
                "# ('Christian Drosten', 'Q1079331', 'PERSON', 'German virologist and university teacher', 3.6533377082098895)",
                "# ('Germany', 'Q183', 'LOC', 'sovereign state in Central Europe', 2.1099332471902863)",
                "## Check also span._.types, span._.aliases, span._.rank"
            ],
            "category": ["models", "pipeline"],
            "tags": ["NER", "NEL"],
            "author": "Renat Shigapov",
            "author_links": {
                "twitter": "_shigapov",
                "github": "shigapov"
            }
        },
        {
            "id": "spacy_readability",
            "slogan": "Add text readability meta data to Doc objects",
            "description": "spaCy v2.0 pipeline component for calculating readability scores of of text. Provides scores for Flesh-Kincaid grade level, Flesh-Kincaid reading ease, and Dale-Chall.",
            "github": "mholtzscher/spacy_readability",
            "pip": "spacy-readability",
            "code_example": [
                "import spacy",
                "from spacy_readability import Readability",
                "",
                "nlp = spacy.load('en')",
                "read = Readability(nlp)",
                "nlp.add_pipe(read, last=True)",
                "doc = nlp(\"I am some really difficult text to read because I use obnoxiously large words.\")",
                "doc._.flesch_kincaid_grade_level",
                "doc._.flesch_kincaid_reading_ease",
                "doc._.dale_chall"
            ],
            "author": "Michael Holtzscher",
            "author_links": {
                "github": "mholtzscher"
            },
            "category": ["pipeline"]
        },
        {
            "id": "spacy-sentence-segmenter",
            "title": "Sentence Segmenter",
            "slogan": "Custom sentence segmentation for spaCy",
            "code_example": [
                "from seg.newline.segmenter import NewLineSegmenter",
                "import spacy",
                "",
                "nlseg = NewLineSegmenter()",
                "nlp = spacy.load('en')",
                "nlp.add_pipe(nlseg.set_sent_starts, name='sentence_segmenter', before='parser')",
                "doc = nlp(my_doc_text)"
            ],
            "author": "tc64",
            "author_links": {
                "github": "tc64"
            },
            "category": ["pipeline"]
        },
        {
            "id": "spacy_cld",
            "title": "spaCy-CLD",
            "slogan": "Add language detection to your spaCy pipeline using CLD2",
            "description": "spaCy-CLD operates on `Doc` and `Span` spaCy objects. When called on a `Doc` or `Span`, the object is given two attributes: `languages` (a list of up to 3 language codes) and `language_scores` (a dictionary mapping language codes to confidence scores between 0 and 1).\n\nspacy-cld is a little extension that wraps the [PYCLD2](https://github.com/aboSamoor/pycld2) Python library, which in turn wraps the [Compact Language Detector 2](https://github.com/CLD2Owners/cld2) C library originally built at Google for the Chromium project. CLD2 uses character n-grams as features and a Naive Bayes classifier to identify 80+ languages from Unicode text strings (or XML/HTML). It can detect up to 3 different languages in a given document, and reports a confidence score (reported in with each language.",
            "github": "nickdavidhaynes/spacy-cld",
            "pip": "spacy_cld",
            "code_example": [
                "import spacy",
                "from spacy_cld import LanguageDetector",
                "",
                "nlp = spacy.load('en')",
                "language_detector = LanguageDetector()",
                "nlp.add_pipe(language_detector)",
                "doc = nlp('This is some English text.')",
                "",
                "doc._.languages  # ['en']",
                "doc._.language_scores['en']  # 0.96"
            ],
            "author": "Nicholas D Haynes",
            "author_links": {
                "github": "nickdavidhaynes"
            },
            "category": ["pipeline"]
        },
        {
            "id": "spacy-iwnlp",
            "slogan": "German lemmatization with IWNLP",
            "description": "This package uses the [spaCy 2.0 extensions](https://spacy.io/usage/processing-pipelines#extensions) to add [IWNLP-py](https://github.com/Liebeck/iwnlp-py) as German lemmatizer directly into your spaCy pipeline.",
            "github": "Liebeck/spacy-iwnlp",
            "pip": "spacy-iwnlp",
            "code_example": [
                "import spacy",
                "from spacy_iwnlp import spaCyIWNLP",
                "",
                "nlp = spacy.load('de')",
                "iwnlp = spaCyIWNLP(lemmatizer_path='data/IWNLP.Lemmatizer_20170501.json')",
                "nlp.add_pipe(iwnlp)",
                "doc = nlp('Wir mögen Fußballspiele mit ausgedehnten Verlängerungen.')",
                "for token in doc:",
                "    print('POS: {}\tIWNLP:{}'.format(token.pos_, token._.iwnlp_lemmas))"
            ],
            "author": "Matthias Liebeck",
            "author_links": {
                "github": "Liebeck"
            },
            "category": ["pipeline"],
            "tags": ["lemmatizer", "german"]
        },
        {
            "id": "spacy-sentiws",
            "slogan": "German sentiment scores with SentiWS",
            "description": "This package uses the [spaCy 2.0 extensions](https://spacy.io/usage/processing-pipelines#extensions) to add [SentiWS](http://wortschatz.uni-leipzig.de/en/download) as German sentiment score directly into your spaCy pipeline.",
            "github": "Liebeck/spacy-sentiws",
            "pip": "spacy-sentiws",
            "code_example": [
                "import spacy",
                "from spacy_sentiws import spaCySentiWS",
                "",
                "nlp = spacy.load('de_core_news_sm')",
                "nlp.add_pipe('sentiws', config={'sentiws_path': 'data/sentiws'})",
                "doc = nlp('Die Dummheit der Unterwerfung blüht in hübschen Farben.')",
                "",
                "for token in doc:",
                "    print('{}, {}, {}'.format(token.text, token._.sentiws, token.pos_))"
            ],
            "author": "Matthias Liebeck",
            "author_links": {
                "github": "Liebeck"
            },
            "category": ["pipeline"],
            "tags": ["sentiment", "german"]
        },
        {
            "id": "spacy-lefff",
            "slogan": "POS and French lemmatization with Lefff",
            "description": "spacy v2.0 extension and pipeline component for adding a French POS and lemmatizer based on [Lefff](https://hal.inria.fr/inria-00521242/).",
            "github": "sammous/spacy-lefff",
            "pip": "spacy-lefff",
            "code_example": [
                "import spacy",
                "from spacy_lefff import LefffLemmatizer, POSTagger",
                "",
                "nlp = spacy.load('fr')",
                "pos = POSTagger()",
                "french_lemmatizer = LefffLemmatizer(after_melt=True)",
                "nlp.add_pipe(pos, name='pos', after='parser')",
                "nlp.add_pipe(french_lemmatizer, name='lefff', after='pos')",
                "doc = nlp(u\"Paris est une ville très chère.\")",
                "for d in doc:",
                "    print(d.text, d.pos_, d._.melt_tagger, d._.lefff_lemma, d.tag_, d.lemma_)"
            ],
            "author": "Sami Moustachir",
            "author_links": {
                "github": "sammous"
            },
            "category": ["pipeline"],
            "tags": ["pos", "lemmatizer", "french"]
        },
        {
            "id": "lemmy",
            "title": "Lemmy",
            "slogan": "A Danish lemmatizer",
            "description": "Lemmy is a lemmatizer for Danish 🇩🇰 . It comes already trained on Dansk Sprognævns (DSN) word list (‘fuldformliste’) and the Danish Universal Dependencies and is ready for use. Lemmy also supports training on your own dataset. The model currently included in Lemmy was evaluated on the Danish Universal Dependencies dev dataset and scored an accruacy > 99%.\n\nYou can use Lemmy as a spaCy extension, more specifcally a spaCy pipeline component. This is highly recommended and makes the lemmas easily accessible from the spaCy tokens. Lemmy makes use of POS tags to predict the lemmas. When wired up to the spaCy pipeline, Lemmy has the benefit of using spaCy’s builtin POS tagger.",
            "github": "sorenlind/lemmy",
            "pip": "lemmy",
            "code_example": [
                "import da_custom_model as da # name of your spaCy model",
                "import lemmy.pipe",
                "nlp = da.load()",
                "",
                "# create an instance of Lemmy's pipeline component for spaCy",
                "pipe = lemmy.pipe.load()",
                "",
                "# add the comonent to the spaCy pipeline.",
                "nlp.add_pipe(pipe, after='tagger')",
                "",
                "# lemmas can now be accessed using the `._.lemma` attribute on the tokens",
                "nlp(\"akvariernes\")[0]._.lemma"
            ],
            "thumb": "https://i.imgur.com/RJVFRWm.jpg",
            "author": "Søren Lind Kristiansen",
            "author_links": {
                "github": "sorenlind"
            },
            "category": ["pipeline"],
            "tags": ["lemmatizer", "danish"]
        },
        {
            "id": "augmenty",
            "title": "Augmenty",
            "slogan": "The cherry on top of your NLP pipeline",
            "description": "Augmenty is an augmentation library based on spaCy for augmenting texts. Augmenty differs from other augmentation libraries in that it corrects (as far as possible) the token, sentence and document labels under the augmentation.",
            "github": "kennethenevoldsen/augmenty",
            "pip": "augmenty",
            "code_example": [
                "import spacy",
                "import augmenty",
                "",
                "nlp = spacy.load('en_core_web_md')",
                "",
                "docs = nlp.pipe(['Augmenty is a great tool for text augmentation'])",
                "",
                "ent_dict = {'ORG': [['spaCy'], ['spaCy', 'Universe']]}",
                "entity_augmenter = augmenty.load('ents_replace.v1',",
                "                                 ent_dict = ent_dict, level=1)",
                "",
                "for doc in augmenty.docs(docs, augmenter=entity_augmenter, nlp=nlp):",
                "    print(doc)"
            ],
            "thumb": "https://github.com/KennethEnevoldsen/augmenty/blob/master/img/icon.png?raw=true",
            "author": "Kenneth Enevoldsen",
            "author_links": {
                "github": "kennethenevoldsen",
                "website": "https://www.kennethenevoldsen.com"
            },
            "category": ["training", "research"],
            "tags": ["training", "research", "augmentation"]
        },
        {
            "id": "dacy",
            "title": "DaCy",
            "slogan": "An efficient Pipeline for Danish NLP",
            "description": "DaCy is a Danish preprocessing pipeline trained in SpaCy. It has achieved State-of-the-Art performance on Named entity recognition, part-of-speech tagging and dependency parsing for Danish. This repository contains material for using the DaCy, reproducing the results and guides on usage of the package. Furthermore, it also contains a series of behavioural test for biases and robustness of Danish NLP pipelines.",
            "github": "centre-for-humanities-computing/DaCy",
            "pip": "dacy",
            "code_example": [
                "import dacy",
                "print(dacy.models()) # get a list of dacy models",
                "nlp = dacy.load('medium')  # load your spacy pipeline",
                "",
                "# DaCy also includes functionality for adding other Danish models to the pipeline",
                "# For instance you can add the BertTone model for classification of sentiment polarity to the pipeline:",
                "nlp = add_berttone_polarity(nlp)"
            ],
            "thumb": "https://github.com/centre-for-humanities-computing/DaCy/blob/main/img/icon_no_title.png?raw=true",
            "author": "Centre for Humanities Computing Aarhus",
            "author_links": {
                "github": "centre-for-humanities-computing",
                "website": "https://chcaa.io/#/"
            },
            "category": ["pipeline"],
            "tags": ["pipeline", "danish"]
        },
        {
            "id": "spacy-wrap",
            "title": "spaCy-wrap",
            "slogan": "For Wrapping fine-tuned transformers in spaCy pipelines",
            "description": "spaCy-wrap is a wrapper library for spaCy for including fine-tuned transformers from Huggingface in your spaCy pipeline allowing inclusion of existing models within existing workflows.",
            "github": "kennethenevoldsen/spacy-wrap",
            "pip": "spacy_wrap",
            "code_example": [
                "import spacy",
                "import spacy_wrap",
                "",
                "nlp = spacy.blank('en')",
                "config = {",
                "   'doc_extension_trf_data': 'clf_trf_data',  # document extention for the forward pass",
                "   'doc_extension_prediction': 'sentiment',  # document extention for the prediction",
                "   'labels': ['negative', 'neutral', 'positive'],",
                "   'model': {",
                "       'name': 'cardiffnlp/twitter-roberta-base-sentiment',  # the model name or path of huggingface model",
                "},",
                "}",
                "",
                "transformer = nlp.add_pipe('classification_transformer', config=config)",
                "transformer.model.initialize()",
                "",
                "doc = nlp('spaCy is a wonderful tool')",
                "",
                "print(doc._.clf_trf_data)",
                "# TransformerData(wordpieces=...",
                "print(doc._.sentiment)",
                "# 'positive'",
                "print(doc._.sentiment_prob)",
                "# {'prob': array([0.004, 0.028, 0.969], dtype=float32), 'labels': ['negative', 'neutral', 'positive']}"
            ],
            "thumb": "https://raw.githubusercontent.com/KennethEnevoldsen/spacy-wrap/main/docs/_static/icon.png",
            "author": "Kenneth Enevoldsen",
            "author_links": {
                "github": "KennethEnevoldsen",
                "website": "https://www.kennethenevoldsen.com"
            },
            "category": ["pipeline", "models", "training"],
            "tags": ["pipeline", "models", "transformers"]
        },
        {
            "id": "asent",
            "title": "Asent",
            "slogan": "Fast, flexible and transparent sentiment analysis",
            "description": "Asent is a rule-based sentiment analysis library for Python made using spaCy. It is inspired by VADER, but uses a more modular ruleset, that allows the user to change e.g. the method for finding negations. Furthermore it includes visualisers to visualize the model predictions, making the model easily interpretable.",
            "github": "kennethenevoldsen/asent",
            "pip": "asent",
            "code_example": [
                "import spacy",
                "import asent",
                "",
                "# load spacy pipeline",
                "nlp = spacy.blank('en')",
                "nlp.add_pipe('sentencizer')",
                "",
                "# add the rule-based sentiment model",
                "nlp.add_pipe('asent_en_v1')",
                "",
                "# try an example",
                "text = 'I am not very happy, but I am also not especially sad'",
                "doc = nlp(text)",
                "",
                "# print polarity of document, scaled to be between -1, and 1",
                "print(doc._.polarity)",
                "# neg=0.0 neu=0.631 pos=0.369 compound=0.7526",
                "",
                "# Naturally, a simple score can be quite unsatisfying, thus Asent implements a series of visualizer to interpret the results:",
                "asent.visualize(doc, style='prediction')",
                " # or",
                "asent.visualize(doc[:5], style='analysis')"
            ],
            "thumb": "https://github.com/KennethEnevoldsen/asent/raw/main/docs/img/logo_black_font.png?raw=true",
            "author": "Kenneth Enevoldsen",
            "author_links": {
                "github": "KennethEnevoldsen",
                "website": "https://www.kennethenevoldsen.com"
            },
            "category": ["pipeline", "models"],
            "tags": ["pipeline", "models", "sentiment"]
        },
        {
            "id": "textdescriptives",
            "title": "TextDescriptives",
            "slogan": "Extraction of descriptive stats, readability, and syntactic complexity measures",
            "description": "Pipeline component for spaCy v.3 that calculates descriptive statistics, readability metrics, and syntactic complexity (dependency distance).",
            "github": "HLasse/TextDescriptives",
            "pip": "textdescriptives",
            "code_example": [
                "import spacy",
                "import textdescriptives as td",
                "nlp = spacy.load('en_core_web_sm')",
                "nlp.add_pipe('textdescriptives')",
                "doc = nlp('This is a short test text')",
                "doc._.readability # access some of the values",
                "td.extract_df(doc) # extract all metrics to DataFrame"
            ],
            "author": "Lasse Hansen, Kenneth Enevoldsen, Ludvig Olsen",
            "author_links": {
                "github": "HLasse"
            },
            "category": ["pipeline"],
            "tags": ["pipeline", "readability", "syntactic complexity", "descriptive statistics"]
        },
        {
            "id": "neuralcoref",
            "slogan": "State-of-the-art coreference resolution based on neural nets and spaCy",
            "description": "This coreference resolution module is based on the super fast [spaCy](https://spacy.io/) parser and uses the neural net scoring model described in [Deep Reinforcement Learning for Mention-Ranking Coreference Models](http://cs.stanford.edu/people/kevclark/resources/clark-manning-emnlp2016-deep.pdf) by Kevin Clark and Christopher D. Manning, EMNLP 2016. Since ✨Neuralcoref v2.0, you can train the coreference resolution system on your own dataset — e.g., another language than English! — **provided you have an annotated dataset**. Note that to use neuralcoref with spaCy > 2.1.0, you'll have to install neuralcoref from source.",
            "github": "huggingface/neuralcoref",
            "thumb": "https://i.imgur.com/j6FO9O6.jpg",
            "code_example": [
                "import spacy",
                "import neuralcoref",
                "",
                "nlp = spacy.load('en')",
                "neuralcoref.add_to_pipe(nlp)",
                "doc1 = nlp('My sister has a dog. She loves him.')",
                "print(doc1._.coref_clusters)",
                "",
                "doc2 = nlp('Angela lives in Boston. She is quite happy in that city.')",
                "for ent in doc2.ents:",
                "    print(ent._.coref_cluster)"
            ],
            "author": "Hugging Face",
            "author_links": {
                "github": "huggingface"
            },
            "category": ["standalone", "conversational", "models"],
            "tags": ["coref"]
        },
        {
            "id": "neuralcoref-vizualizer",
            "title": "Neuralcoref Visualizer",
            "slogan": "State-of-the-art coreference resolution based on neural nets and spaCy",
            "description": "In short, coreference is the fact that two or more expressions in a text – like pronouns or nouns – link to the same person or thing. It is a classical Natural language processing task, that has seen a revival of interest in the past two years as several research groups applied cutting-edge deep-learning and reinforcement-learning techniques to it. It is also one of the key building blocks to building conversational Artificial intelligences.",
            "url": "https://huggingface.co/coref/",
            "image": "https://i.imgur.com/3yy4Qyf.png",
            "thumb": "https://i.imgur.com/j6FO9O6.jpg",
            "github": "huggingface/neuralcoref",
            "category": ["visualizers", "conversational"],
            "tags": ["coref", "chatbots"],
            "author": "Hugging Face",
            "author_links": {
                "github": "huggingface"
            }
        },
        {
            "id": "matcher-explorer",
            "title": "Rule-based Matcher Explorer",
            "slogan": "Test spaCy's rule-based Matcher by creating token patterns interactively",
            "description": "Test spaCy's rule-based `Matcher` by creating token patterns interactively and running them over your text. Each token can set multiple attributes like text value, part-of-speech tag or boolean flags. The token-based view lets you explore how spaCy processes your text – and why your pattern matches, or why it doesn't. For more details on rule-based matching, see the [documentation](https://spacy.io/usage/rule-based-matching).",
            "image": "https://explosion.ai/assets/img/demos/matcher.png",
            "thumb": "https://i.imgur.com/rPK4AGt.jpg",
            "url": "https://explosion.ai/demos/matcher",
            "author": "Ines Montani",
            "author_links": {
                "twitter": "_inesmontani",
                "github": "ines",
                "website": "https://ines.io"
            },
            "category": ["visualizers"]
        },
        {
            "id": "displacy",
            "title": "displaCy",
            "slogan": "A modern syntactic dependency visualizer",
            "description": "Visualize spaCy's guess at the syntactic structure of a sentence. Arrows point from children to heads, and are labelled by their relation type.",
            "url": "https://explosion.ai/demos/displacy",
            "thumb": "https://i.imgur.com/nxDcHaL.jpg",
            "image": "https://explosion.ai/assets/img/demos/displacy.png",
            "author": "Ines Montani",
            "author_links": {
                "twitter": "_inesmontani",
                "github": "ines",
                "website": "https://ines.io"
            },
            "category": ["visualizers"]
        },
        {
            "id": "displacy-ent",
            "title": "displaCy ENT",
            "slogan": "A modern named entity visualizer",
            "description": "Visualize spaCy's guess at the named entities in the document. You can filter the displayed types, to only show the annotations you're interested in.",
            "url": "https://explosion.ai/demos/displacy-ent",
            "thumb": "https://i.imgur.com/A77Ecbs.jpg",
            "image": "https://explosion.ai/assets/img/demos/displacy-ent.png",
            "author": "Ines Montani",
            "author_links": {
                "twitter": "_inesmontani",
                "github": "ines",
                "website": "https://ines.io"
            },
            "category": ["visualizers"]
        },
        {
            "id": "explacy",
            "slogan": "A small tool that explains spaCy parse results",
            "github": "tylerneylon/explacy",
            "thumb": "https://i.imgur.com/V1hCWmn.jpg",
            "image": "https://raw.githubusercontent.com/tylerneylon/explacy/master/img/screenshot.png",
            "code_example": [
                "import spacy",
                "import explacy",
                "",
                "nlp = spacy.load('en')",
                "explacy.print_parse_info(nlp, 'The salad was surprisingly tasty.')"
            ],
            "author": "Tyler Neylon",
            "author_links": {
                "github": "tylerneylon"
            },
            "category": ["visualizers"]
        },
        {
            "id": "deplacy",
            "slogan": "CUI-based Tree Visualizer for Universal Dependencies and Immediate Catena Analysis",
            "description": "Simple dependency visualizer for [spaCy](https://spacy.io/), [UniDic2UD](https://pypi.org/project/unidic2ud), [Stanza](https://stanfordnlp.github.io/stanza/), [NLP-Cube](https://github.com/Adobe/NLP-Cube), [Trankit](https://github.com/nlp-uoregon/trankit), etc.",
            "github": "KoichiYasuoka/deplacy",
            "image": "https://i.imgur.com/6uOI4Op.png",
            "code_example": [
                "import spacy",
                "import deplacy",
                "",
                "nlp=spacy.load('en_core_web_sm')",
                "doc=nlp('I saw a horse yesterday which had no name.')",
                "deplacy.render(doc)"
            ],
            "author": "Koichi Yasuoka",
            "author_links": {
                "github": "KoichiYasuoka"
            },
            "category": ["visualizers"]
        },
        {
            "id": "scattertext",
            "slogan": "Beautiful visualizations of how language differs among document types",
            "description": "A tool for finding distinguishing terms in small-to-medium-sized corpora, and presenting them in a sexy, interactive scatter plot with non-overlapping term labels. Exploratory data analysis just got more fun.",
            "github": "JasonKessler/scattertext",
            "image": "https://jasonkessler.github.io/2012conventions0.0.2.2.png",
            "code_example": [
                "import spacy",
                "import scattertext as st",
                "",
                "nlp = spacy.load('en')",
                "corpus = st.CorpusFromPandas(convention_df,",
                "                             category_col='party',",
                "                             text_col='text',",
                "                             nlp=nlp).build()"
            ],
            "author": "Jason Kessler",
            "author_links": {
                "github": "JasonKessler",
                "twitter": "jasonkessler"
            },
            "category": ["visualizers"]
        },
        {
            "id": "rasa",
            "title": "Rasa",
            "slogan": "Turn natural language into structured data",
            "description": "Machine learning tools for developers to build, improve, and deploy contextual chatbots and assistants. Powered by open source.",
            "github": "RasaHQ/rasa",
            "pip": "rasa",
            "thumb": "https://i.imgur.com/TyZnpwL.png",
            "url": "https://rasa.com/",
            "author": "Rasa",
            "author_links": {
                "github": "RasaHQ"
            },
            "category": ["conversational"],
            "tags": ["chatbots"]
        },
        {
            "id": "mindmeld",
            "title": "MindMeld - Conversational AI platform",
            "slogan": "Conversational AI platform for deep-domain voice interfaces and chatbots",
            "description": "The MindMeld Conversational AI platform is among the most advanced AI platforms for building production-quality conversational applications. It is a Python-based machine learning framework which encompasses all of the algorithms and utilities required for this purpose. (https://github.com/cisco/mindmeld)",
            "github": "cisco/mindmeld",
            "pip": "mindmeld",
            "thumb": "https://www.mindmeld.com/img/mindmeld-logo.png",
            "category": ["conversational", "ner"],
            "tags": ["chatbots"],
            "author": "Cisco",
            "author_links": {
                "github": "cisco/mindmeld",
                "website": "https://www.mindmeld.com/"
            }
        },
        {
            "id": "torchtext",
            "title": "torchtext",
            "slogan": "Data loaders and abstractions for text and NLP",
            "github": "pytorch/text",
            "pip": "torchtext",
            "thumb": "https://i.imgur.com/WFkxuPo.png",
            "code_example": [
                ">>> pos = data.TabularDataset(",
                "...    path='data/pos/pos_wsj_train.tsv', format='tsv',",
                "...    fields=[('text', data.Field()),",
                "...            ('labels', data.Field())])",
                "...",
                ">>> sentiment = data.TabularDataset(",
                "...    path='data/sentiment/train.json', format='json',",
                "...    fields={'sentence_tokenized': ('text', data.Field(sequential=True)),",
                "...            'sentiment_gold': ('labels', data.Field(sequential=False))})"
            ],
            "category": ["standalone", "research"],
            "tags": ["pytorch"]
        },
        {
            "id": "allennlp",
            "title": "AllenNLP",
            "slogan": "An open-source NLP research library, built on PyTorch and spaCy",
            "description": "AllenNLP is a new library designed to accelerate NLP research, by providing a framework that supports modern deep learning workflows for cutting-edge language understanding problems. AllenNLP uses spaCy as a preprocessing component. You can also use Allen NLP to develop spaCy pipeline components, to add annotations to the `Doc` object.",
            "github": "allenai/allennlp",
            "pip": "allennlp",
            "thumb": "https://i.imgur.com/U8opuDN.jpg",
            "url": "http://allennlp.org",
            "author": " Allen Institute for Artificial Intelligence",
            "author_links": {
                "github": "allenai",
                "twitter": "allenai_org",
                "website": "http://allenai.org"
            },
            "category": ["standalone", "research"]
        },
        {
            "id": "scispacy",
            "title": "scispaCy",
            "slogan": "A full spaCy pipeline and models for scientific/biomedical documents",
            "github": "allenai/scispacy",
            "pip": "scispacy",
            "thumb": "https://i.imgur.com/dJQSclW.png",
            "url": "https://allenai.github.io/scispacy/",
            "author": " Allen Institute for Artificial Intelligence",
            "author_links": {
                "github": "allenai",
                "twitter": "allenai_org",
                "website": "http://allenai.org"
            },
            "category": ["scientific", "models", "research"]
        },
        {
            "id": "textacy",
            "slogan": "NLP, before and after spaCy",
            "description": "`textacy` is a Python library for performing a variety of natural language processing (NLP) tasks, built on the high-performance `spacy` library. With the fundamentals – tokenization, part-of-speech tagging, dependency parsing, etc. – delegated to another library, `textacy` focuses on the tasks that come before and follow after.",
            "github": "chartbeat-labs/textacy",
            "pip": "textacy",
            "url": "https://github.com/chartbeat-labs/textacy",
            "author": "Burton DeWilde",
            "author_links": {
                "github": "bdewilde",
                "twitter": "bjdewilde"
            },
            "category": ["standalone"]
        },
        {
            "id": "textpipe",
            "slogan": "clean and extract metadata from text",
            "description": "`textpipe` is a Python package for converting raw text in to clean, readable text and extracting metadata from that text. Its functionalities include transforming raw text into readable text by removing HTML tags and extracting metadata such as the number of words and named entities from the text.",
            "github": "textpipe/textpipe",
            "pip": "textpipe",
            "author": "Textpipe Contributors",
            "author_links": {
                "github": "textpipe",
                "website": "https://github.com/textpipe/textpipe/blob/master/CONTRIBUTORS.md"
            },
            "category": ["standalone"],
            "tags": ["text-processing", "named-entity-recognition"],
            "thumb": "https://avatars0.githubusercontent.com/u/40492530",
            "code_example": [
                "from textpipe import doc, pipeline",
                "sample_text = 'Sample text! <!DOCTYPE>'",
                "document = doc.Doc(sample_text)",
                "print(document.clean)",
                "'Sample text!'",
                "print(document.language)",
                "# 'en'",
                "print(document.nwords)",
                "# 2",
                "",
                "pipe = pipeline.Pipeline(['CleanText', 'NWords'])",
                "print(pipe(sample_text))",
                "# {'CleanText': 'Sample text!', 'NWords': 2}"
            ]
        },
        {
            "id": "mordecai",
            "slogan": "Full text geoparsing using spaCy, Geonames and Keras",
            "description": "Extract the place names from a piece of text, resolve them to the correct place, and return their coordinates and structured geographic information.",
            "github": "openeventdata/mordecai",
            "pip": "mordecai",
            "thumb": "https://i.imgur.com/gPJ9upa.jpg",
            "code_example": [
                "from mordecai import Geoparser",
                "geo = Geoparser()",
                "geo.geoparse(\"I traveled from Oxford to Ottawa.\")"
            ],
            "author": "Andy Halterman",
            "author_links": {
                "github": "ahalterman",
                "twitter": "ahalterman"
            },
            "category": ["standalone", "scientific"]
        },
        {
            "id": "kindred",
            "title": "Kindred",
            "slogan": "Biomedical relation extraction using spaCy",
            "description": "Kindred is a package for relation extraction in biomedical texts. Given some training data, it can build a model to identify relations between entities (e.g. drugs, genes, etc) in a sentence.",
            "github": "jakelever/kindred",
            "pip": "kindred",
            "code_example": [
                "import kindred",
                "",
                "trainCorpus = kindred.bionlpst.load('2016-BB3-event-train')",
                "devCorpus = kindred.bionlpst.load('2016-BB3-event-dev')",
                "predictionCorpus = devCorpus.clone()",
                "predictionCorpus.removeRelations()",
                "classifier = kindred.RelationClassifier()",
                "classifier.train(trainCorpus)",
                "classifier.predict(predictionCorpus)",
                "f1score = kindred.evaluate(devCorpus, predictionCorpus, metric='f1score')"
            ],
            "author": "Jake Lever",
            "author_links": {
                "github": "jakelever"
            },
            "category": ["standalone", "scientific"]
        },
        {
            "id": "sense2vec",
            "slogan": "Use NLP to go beyond vanilla word2vec",
            "description": "sense2vec ([Trask et. al](https://arxiv.org/abs/1511.06388), 2015) is a nice twist on [word2vec](https://en.wikipedia.org/wiki/Word2vec) that lets you learn more interesting, detailed and context-sensitive word vectors. For an interactive example of the technology, see our [sense2vec demo](https://explosion.ai/demos/sense2vec) that lets you explore semantic similarities across all Reddit comments of 2015.",
            "github": "explosion/sense2vec",
            "pip": "sense2vec==1.0.0a1",
            "thumb": "https://i.imgur.com/awfdhX6.jpg",
            "image": "https://explosion.ai/assets/img/demos/sense2vec.png",
            "url": "https://explosion.ai/demos/sense2vec",
            "code_example": [
                "import spacy",
                "",
                "nlp = spacy.load(\"en_core_web_sm\")",
                "s2v = nlp.add_pipe(\"sense2vec\")",
                "s2v.from_disk(\"/path/to/s2v_reddit_2015_md\")",
                "",
                "doc = nlp(\"A sentence about natural language processing.\")",
                "assert doc[3:6].text == \"natural language processing\"",
                "freq = doc[3:6]._.s2v_freq",
                "vector = doc[3:6]._.s2v_vec",
                "most_similar = doc[3:6]._.s2v_most_similar(3)",
                "# [(('machine learning', 'NOUN'), 0.8986967),",
                "#  (('computer vision', 'NOUN'), 0.8636297),",
                "#  (('deep learning', 'NOUN'), 0.8573361)]"
            ],
            "category": ["pipeline", "standalone", "visualizers"],
            "tags": ["vectors"],
            "author": "Explosion",
            "author_links": {
                "twitter": "explosion_ai",
                "github": "explosion",
                "website": "https://explosion.ai"
            }
        },
        {
            "id": "spacyr",
            "slogan": "An R wrapper for spaCy",
            "github": "quanteda/spacyr",
            "cran": "spacyr",
            "code_example": [
                "library(\"spacyr\")",
                "spacy_initialize()",
                "",
                "txt <- c(d1 = \"spaCy excels at large-scale information extraction tasks.\",",
                "         d2 = \"Mr. Smith goes to North Carolina.\")",
                "",
                "# process documents and obtain a data.table",
                "parsedtxt <- spacy_parse(txt)"
            ],
            "code_language": "r",
            "author": "Kenneth Benoit & Aki Matsuo",
            "category": ["nonpython"]
        },
        {
            "id": "cleannlp",
            "title": "CleanNLP",
            "slogan": "A tidy data model for NLP in R",
            "description": "The cleanNLP package is designed to make it as painless as possible to turn raw text into feature-rich data frames. the package offers four backends that can be used for parsing text: `tokenizers`, `udpipe`, `spacy` and `corenlp`.",
            "github": "statsmaths/cleanNLP",
            "cran": "cleanNLP",
            "author": "Taylor B. Arnold",
            "author_links": {
                "github": "statsmaths"
            },
            "category": ["nonpython"]
        },
        {
            "id": "spacy-cpp",
            "slogan": "C++ wrapper library for spaCy",
            "description": "The goal of spacy-cpp is to expose the functionality of spaCy to C++ applications, and to provide an API that is similar to that of spaCy, enabling rapid development in Python and simple porting to C++.",
            "github": "d99kris/spacy-cpp",
            "code_example": [
                "Spacy::Spacy spacy;",
                "auto nlp = spacy.load(\"en_core_web_sm\");",
                "auto doc = nlp.parse(\"This is a sentence.\");",
                "for (auto& token : doc.tokens())",
                "    std::cout << token.text() << \" [\" << token.pos_() << \"]\\n\";"
            ],
            "code_language": "cpp",
            "author": "Kristofer Berggren",
            "author_links": {
                "github": "d99kris"
            },
            "category": ["nonpython"]
        },
        {
            "id": "ruby-spacy",
            "title": "ruby-spacy",
            "slogan": "Wrapper module for using spaCy from Ruby via PyCall",
            "description": "ruby-spacy is a wrapper module for using spaCy from the Ruby programming language via PyCall. This module aims to make it easy and natural for Ruby programmers to use spaCy.",
            "github": "yohasebe/ruby-spacy",
            "code_example": [
                "require \"ruby-spacy\"",
                "require \"terminal-table\"",
                "nlp = Spacy::Language.new(\"en_core_web_sm\")",
                "doc = nlp.read(\"Apple is looking at buying U.K. startup for $1 billion\")",
                "headings = [\"text\", \"lemma\", \"pos\", \"tag\", \"dep\"]",
                "rows = []",
                "doc.each do |token|",
                "  rows << [token.text, token.lemma, token.pos, token.tag, token.dep]",
                "end",
                "table = Terminal::Table.new rows: rows, headings: headings",
                "puts table"
            ],
            "code_language": "ruby",
            "url": "https://rubygems.org/gems/ruby-spacy",
            "author": "Yoichiro Hasebe",
            "author_links": {
                "github": "yohasebe",
                "twitter": "yohasebe"
            },
            "category": ["nonpython"],
            "tags": ["ruby"]
        },
        {
            "id": "spacy_api",
            "slogan": "Server/client to load models in a separate, dedicated process",
            "github": "kootenpv/spacy_api",
            "pip": "spacy_api",
            "code_example": [
                "from spacy_api import Client",
                "",
                "spacy_client = Client() # default args host/port",
                "doc = spacy_client.single(\"How are you\")"
            ],
            "author": "Pascal van Kooten",
            "author_links": {
                "github": "kootenpv"
            },
            "category": ["apis"]
        },
        {
            "id": "spacy-api-docker",
            "slogan": "spaCy REST API, wrapped in a Docker container",
            "github": "jgontrum/spacy-api-docker",
            "url": "https://hub.docker.com/r/jgontrum/spacyapi/",
            "thumb": "https://i.imgur.com/NRnDKyj.jpg",
            "code_example": [
                "version: '2'",
                "",
                "services:",
                "  spacyapi:",
                "    image: jgontrum/spacyapi:en_v2",
                "    ports:",
                "      - \"127.0.0.1:8080:80\"",
                "    restart: always"
            ],
            "code_language": "docker",
            "author": "Johannes Gontrum",
            "author_links": {
                "github": "jgontrum"
            },
            "category": ["apis"]
        },
        {
            "id": "spacy-nlp",
            "slogan": " Expose spaCy NLP text parsing to Node.js (and other languages) via Socket.IO",
            "github": "kengz/spacy-nlp",
            "thumb": "https://i.imgur.com/w41VSr7.jpg",
            "code_example": [
                "const spacyNLP = require(\"spacy-nlp\")",
                "// default port 6466",
                "// start the server with the python client that exposes spacyIO (or use an existing socketIO server at IOPORT)",
                "var serverPromise = spacyNLP.server({ port: process.env.IOPORT });",
                "// Loading spacy may take up to 15s"
            ],
            "code_language": "javascript",
            "author": "Wah Loon Keng",
            "author_links": {
                "github": "kengz"
            },
            "category": ["apis", "nonpython"]
        },
        {
            "id": "prodigy",
            "title": "Prodigy",
            "slogan": "Radically efficient machine teaching, powered by active learning",
            "description": "Prodigy is an annotation tool so efficient that data scientists can do the annotation themselves, enabling a new level of rapid iteration. Whether you're working on entity recognition, intent detection or image classification, Prodigy can help you train and evaluate your models faster. Stream in your own examples or real-world data from live APIs, update your model in real-time and chain models together to build more complex systems.",
            "thumb": "https://i.imgur.com/UVRtP6g.jpg",
            "image": "https://i.imgur.com/Dt5vrY6.png",
            "url": "https://prodi.gy",
            "code_example": [
                "prodigy dataset ner_product \"Improve PRODUCT on Reddit data\"",
                "✨ Created dataset 'ner_product'.",
                "",
                "prodigy ner.teach ner_product en_core_web_sm ~/data.jsonl --label PRODUCT",
                "✨ Starting the web server on port 8080..."
            ],
            "code_language": "bash",
            "category": ["standalone", "training"],
            "author": "Explosion",
            "author_links": {
                "twitter": "explosion_ai",
                "github": "explosion",
                "website": "https://explosion.ai"
            }
        },
        {
            "id": "dragonfire",
            "title": "Dragonfire",
            "slogan": "An open-source virtual assistant for Ubuntu based Linux distributions",
            "github": "DragonComputer/Dragonfire",
            "thumb": "https://i.imgur.com/5fqguKS.jpg",
            "image": "https://raw.githubusercontent.com/DragonComputer/Dragonfire/master/docs/img/demo.gif",
            "author": "Dragon Computer",
            "author_links": {
                "github": "DragonComputer",
                "website": "http://dragon.computer"
            },
            "category": ["standalone"]
        },
        {
            "id": "prefect",
            "title": "Prefect",
            "slogan": "Workflow management system designed for modern infrastructure",
            "github": "PrefectHQ/prefect",
            "pip": "prefect",
            "thumb": "https://i.imgur.com/oLTwr0e.png",
            "code_example": [
                "from prefect import Flow",
                "from prefect.tasks.spacy.spacy_tasks import SpacyNLP",
                "import spacy",
                "",
                "nlp = spacy.load(\"en_core_web_sm\")",
                "",
                "with Flow(\"Natural Language Processing\") as flow:",
                "    doc = SpacyNLP(text=\"This is some text\", nlp=nlp)",
                "",
                "flow.run()"
            ],
            "author": "Prefect",
            "author_links": {
                "website": "https://prefect.io"
            },
            "category": ["standalone"]
        },
        {
            "id": "graphbrain",
            "title": "Graphbrain",
            "slogan": "Automated meaning extraction and text understanding",
            "description": "Graphbrain is an Artificial Intelligence open-source software library and scientific research tool. Its aim is to facilitate automated meaning extraction and text understanding, as well as the exploration and inference of knowledge.",
            "github": "graphbrain/graphbrain",
            "pip": "graphbrain",
            "thumb": "https://i.imgur.com/cct9W1E.png",
            "author": "Graphbrain",
            "category": ["standalone"]
        },
        {
            "type": "education",
            "id": "nostarch-nlp-python",
            "title": "Natural Language Processing Using Python",
            "slogan": "No Starch Press, 2020",
            "description": "Natural Language Processing Using Python is an introduction to natural language processing (NLP), the task of converting human language into data that a computer can process. The book uses spaCy, a leading Python library for NLP, to guide readers through common NLP tasks related to generating and understanding human language with code. It addresses problems like understanding a user's intent, continuing a conversation with a human, and maintaining the state of a conversation.",
            "cover": "https://i.imgur.com/w0iycjl.jpg",
            "url": "https://nostarch.com/NLPPython",
            "author": "Yuli Vasiliev",
            "category": ["books"]
        },
        {
            "type": "education",
            "id": "oreilly-python-ds",
            "title": "Introduction to Machine Learning with Python: A Guide for Data Scientists",
            "slogan": "O'Reilly, 2016",
            "description": "Machine learning has become an integral part of many commercial applications and research projects, but this field is not exclusive to large companies with extensive research teams. If you use Python, even as a beginner, this book will teach you practical ways to build your own machine learning solutions. With all the data available today, machine learning applications are limited only by your imagination.",
            "cover": "https://covers.oreillystatic.com/images/0636920030515/lrg.jpg",
            "url": "http://shop.oreilly.com/product/0636920030515.do",
            "author": "Andreas Müller, Sarah Guido",
            "category": ["books"]
        },
        {
            "type": "education",
            "id": "text-analytics-python",
            "title": "Text Analytics with Python",
            "slogan": "Apress / Springer, 2016",
            "description": "*Text Analytics with Python* teaches you the techniques related to natural language processing and text analytics, and you will gain the skills to know which technique is best suited to solve a particular problem. You will look at each technique and algorithm with both a bird's eye view to understand how it can be used as well as with a microscopic view to understand the mathematical concepts and to implement them to solve your own problems.",
            "github": "dipanjanS/text-analytics-with-python",
            "cover": "https://i.imgur.com/AOmzZu8.png",
            "url": "https://www.amazon.com/Text-Analytics-Python-Real-World-Actionable/dp/148422387X",
            "author": "Dipanjan Sarkar",
            "category": ["books"]
        },
        {
            "type": "education",
            "id": "practical-ml-python",
            "title": "Practical Machine Learning with Python",
            "slogan": "Apress, 2017",
            "description": "Master the essential skills needed to recognize and solve complex problems with machine learning and deep learning. Using real-world examples that leverage the popular Python machine learning ecosystem, this book is your perfect companion for learning the art and science of machine learning to become a successful practitioner. The concepts, techniques, tools, frameworks, and methodologies used in this book will teach you how to think, design, build, and execute machine learning systems and projects successfully.",
            "github": "dipanjanS/practical-machine-learning-with-python",
            "cover": "https://i.imgur.com/5F4mkt7.jpg",
            "url": "https://www.amazon.com/Practical-Machine-Learning-Python-Problem-Solvers/dp/1484232062",
            "author": "Dipanjan Sarkar, Raghav Bali, Tushar Sharma",
            "category": ["books"]
        },
        {
            "type": "education",
            "id": "packt-nlp-computational-linguistics",
            "title": "Natural Language Processing and Computational Linguistics",
            "slogan": "Packt, 2018",
            "description": "This book shows you how to use natural language processing, and computational linguistics algorithms, to make inferences and gain insights about data you have. These algorithms are based on statistical machine learning and artificial intelligence techniques. The tools to work with these algorithms are available to you right now - with Python, and tools like Gensim and spaCy.",
            "cover": "https://i.imgur.com/aleMf1Y.jpg",
            "url": "https://www.amazon.com/Natural-Language-Processing-Computational-Linguistics-ebook/dp/B07BWH779J",
            "author": "Bhargav Srinivasa-Desikan",
            "category": ["books"]
        },
        {
            "type": "education",
            "id": "mastering-spacy",
            "title": "Mastering spaCy",
            "slogan": "Packt, 2021",
            "description": "This is your ultimate spaCy book. Master the crucial skills to use spaCy components effectively to create real-world NLP applications with spaCy. Explaining linguistic concepts such as dependency parsing, POS-tagging and named entity extraction with many examples, this book will help you to conquer computational linguistics with spaCy. The book further focuses on ML topics with Keras and Tensorflow. You'll cover popular topics, including intent recognition, sentiment analysis and context resolution; and use them on popular datasets and interpret the results. A special hands-on section on chatbot design is included.",
            "github": "PacktPublishing/Mastering-spaCy",
            "cover": "https://tinyimg.io/i/aWEm0dh.jpeg",
            "url": "https://www.amazon.com/Mastering-spaCy-end-end-implementing/dp/1800563353",
            "author": "Duygu Altinok",
            "author_links": {
                "github": "DuyguA",
                "website": "https://www.linkedin.com/in/duygu-altinok-4021389a"
            },
            "category": ["books"]
        },
        {
            "type": "education",
            "id": "applied-nlp-in-enterprise",
            "title": "Applied Natural Language Processing in the Enterprise: Teaching Machines to Read, Write, and Understand",
            "slogan": "O'Reilly, 2021",
            "description": "Natural language processing (NLP) is one of the hottest topics in AI today. Having lagged behind other deep learning fields such as computer vision for years, NLP only recently gained mainstream popularity. Even though Google, Facebook, and OpenAI have open sourced large pretrained language models to make NLP easier, many organizations today still struggle with developing and productionizing NLP applications. This hands-on guide helps you learn the field quickly.",
            "github": "nlpbook/nlpbook",
            "cover": "https://i.imgur.com/6RxLBvf.jpg",
            "url": "https://www.amazon.com/dp/149206257X",
            "author": "Ankur A. Patel",
            "author_links": {
                "github": "aapatel09",
                "website": "https://www.ankurapatel.io"
            },
            "category": ["books"]
        },
        {
            "type": "education",
            "id": "learning-path-spacy",
            "title": "Learning Path: Mastering spaCy for Natural Language Processing",
            "slogan": "O'Reilly, 2017",
            "description": "spaCy, a fast, user-friendly library for teaching computers to understand text, simplifies NLP techniques, such as speech tagging and syntactic dependencies, so you can easily extract information, attributes, and objects from massive amounts of text to then document, measure, and analyze. This Learning Path is a hands-on introduction to using spaCy to discover insights through natural language processing. While end-to-end natural language processing solutions can be complex, you’ll learn the linguistics, algorithms, and machine learning skills to get the job done.",
            "url": "https://www.safaribooksonline.com/library/view/learning-path-mastering/9781491986653/",
            "thumb": "https://i.imgur.com/9MIgMAc.jpg",
            "author": "Aaron Kramer",
            "category": ["courses"]
        },
        {
            "type": "education",
            "id": "introduction-into-spacy-3",
            "title": "Introduction to spaCy 3",
            "slogan": "A free course for beginners by Dr. W.J.B. Mattingly",
            "url": "http://spacy.pythonhumanities.com/",
            "thumb": "https://spacy.pythonhumanities.com/_static/freecodecamp_small.jpg",
            "author": "Dr. W.J.B. Mattingly",
            "category": ["courses"]
        },
        {
            "type": "education",
            "id": "spacy-course",
            "title": "Advanced NLP with spaCy",
            "slogan": "A free online course",
            "description": "In this free interactive course, you'll learn how to use spaCy to build advanced natural language understanding systems, using both rule-based and machine learning approaches.",
            "url": "https://course.spacy.io",
            "image": "https://i.imgur.com/JC00pHW.jpg",
            "thumb": "https://i.imgur.com/5RXLtrr.jpg",
            "author": "Ines Montani",
            "author_links": {
                "twitter": "_inesmontani",
                "github": "ines",
                "website": "https://ines.io"
            },
            "category": ["courses"]
        },
        {
            "type": "education",
            "id": "applt-course",
            "title": "Applied Language Technology",
            "slogan": "NLP for newcomers using spaCy and Stanza",
            "description": "These learning materials provide an introduction to applied language technology for audiences who are unfamiliar with language technology and programming. The learning materials assume no previous knowledge of the Python programming language.",
            "url": "https://applied-language-technology.mooc.fi",
            "image": "https://www.mv.helsinki.fi/home/thiippal/images/applt-preview.jpg",
            "thumb": "https://www.mv.helsinki.fi/home/thiippal/images/applt-logo.png",
            "author": "Tuomo Hiippala",
            "author_links": {
                "twitter": "tuomo_h",
                "github": "thiippal",
                "website": "https://www.mv.helsinki.fi/home/thiippal/"
            },
            "category": ["courses"]
        },
        {
            "type": "education",
            "id": "video-spacys-ner-model",
            "title": "spaCy's NER model",
            "slogan": "Incremental parsing with bloom embeddings and residual CNNs",
            "description": "spaCy v2.0's Named Entity Recognition system features a sophisticated word embedding strategy using subword features and \"Bloom\" embeddings, a deep convolutional neural network with residual connections, and a novel transition-based approach to named entity parsing. The system is designed to give a good balance of efficiency, accuracy and adaptability. In this talk, I sketch out the components of the system, explaining the intuition behind the various choices. I also give a brief introduction to the named entity recognition problem, with an overview of what else Explosion AI is working on, and why.",
            "youtube": "sqDHBH9IjRU",
            "author": "Matthew Honnibal",
            "author_links": {
                "twitter": "honnibal",
                "github": "honnibal",
                "website": "https://explosion.ai"
            },
            "category": ["videos"]
        },
        {
            "type": "education",
            "id": "video-new-nlp-solutions",
            "title": "Building new NLP solutions with spaCy and Prodigy",
            "slogan": "PyData Berlin 2018",
            "description": "In this talk, I will discuss how to address some of the most likely causes of failure for new Natural Language Processing (NLP) projects. My main recommendation is to take an iterative approach: don't assume you know what your pipeline should look like, let alone your annotation schemes or model architectures.",
            "author": "Matthew Honnibal",
            "author_links": {
                "twitter": "honnibal",
                "github": "honnibal",
                "website": "https://explosion.ai"
            },
            "youtube": "jpWqz85F_4Y",
            "category": ["videos"]
        },
        {
            "type": "education",
            "id": "video-modern-nlp-in-python",
            "title": "Modern NLP in Python",
            "slogan": "PyData DC 2016",
            "description": "Academic and industry research in Natural Language Processing (NLP) has progressed at an accelerating pace over the last several years. Members of the Python community have been hard at work moving cutting-edge research out of papers and into open source, \"batteries included\" software libraries that can be applied to practical problems. We'll explore some of these tools for modern NLP in Python.",
            "author": "Patrick Harrison",
            "youtube": "6zm9NC9uRkk",
            "category": ["videos"]
        },
        {
            "type": "education",
            "id": "video-spacy-course",
            "title": "Advanced NLP with spaCy · A free online course",
            "description": "spaCy is a modern Python library for industrial-strength Natural Language Processing. In this free and interactive online course, you'll learn how to use spaCy to build advanced natural language understanding systems, using both rule-based and machine learning approaches.",
            "url": "https://course.spacy.io/en",
            "author": "Ines Montani",
            "author_links": {
                "twitter": "_inesmontani",
                "github": "ines"
            },
            "youtube": "THduWAnG97k",
            "category": ["videos"]
        },
        {
            "type": "education",
            "id": "video-spacy-course-de",
            "title": "Modernes NLP mit spaCy · Ein Gratis-Onlinekurs",
            "description": "spaCy ist eine moderne Python-Bibliothek für industriestarkes Natural Language Processing. In diesem kostenlosen und interaktiven Onlinekurs lernst du, mithilfe von spaCy fortgeschrittene Systeme für die Analyse natürlicher Sprache zu entwickeln und dabei sowohl regelbasierte Verfahren, als auch moderne Machine-Learning-Technologie einzusetzen.",
            "url": "https://course.spacy.io/de",
            "author": "Ines Montani",
            "author_links": {
                "twitter": "_inesmontani",
                "github": "ines"
            },
            "youtube": "K1elwpgDdls",
            "category": ["videos"]
        },
        {
            "type": "education",
            "id": "video-spacy-course-es",
            "title": "NLP avanzado con spaCy · Un curso en línea gratis",
            "description": "spaCy es un paquete moderno de Python para hacer Procesamiento de Lenguaje Natural de potencia industrial. En este curso en línea, interactivo y gratuito, aprenderás a usar spaCy para construir sistemas avanzados de comprensión de lenguaje natural usando enfoques basados en reglas y en machine learning.",
            "url": "https://course.spacy.io/es",
            "author": "Camila Gutiérrez",
            "author_links": {
                "twitter": "Mariacamilagl30"
            },
            "youtube": "RNiLVCE5d4k",
            "category": ["videos"]
        },
        {
            "type": "education",
            "id": "video-intro-to-nlp-episode-1",
            "title": "Intro to NLP with spaCy (1)",
            "slogan": "Episode 1: Data exploration",
            "description": "In this new video series, data science instructor Vincent Warmerdam gets started with spaCy, an open-source library for Natural Language Processing in Python. His mission: building a system to automatically detect programming languages in large volumes of text. Follow his process from the first idea to a prototype all the way to data collection and training a statistical named entity recogntion model from scratch.",
            "author": "Vincent Warmerdam",
            "author_links": {
                "twitter": "fishnets88",
                "github": "koaning"
            },
            "youtube": "WnGPv6HnBok",
            "category": ["videos"]
        },
        {
            "type": "education",
            "id": "video-intro-to-nlp-episode-2",
            "title": "Intro to NLP with spaCy (2)",
            "slogan": "Episode 2: Rule-based Matching",
            "description": "In this new video series, data science instructor Vincent Warmerdam gets started with spaCy, an open-source library for Natural Language Processing in Python. His mission: building a system to automatically detect programming languages in large volumes of text. Follow his process from the first idea to a prototype all the way to data collection and training a statistical named entity recogntion model from scratch.",
            "author": "Vincent Warmerdam",
            "author_links": {
                "twitter": "fishnets88",
                "github": "koaning"
            },
            "youtube": "KL4-Mpgbahw",
            "category": ["videos"]
        },
        {
            "type": "education",
            "id": "video-intro-to-nlp-episode-3",
            "title": "Intro to NLP with spaCy (3)",
            "slogan": "Episode 2: Evaluation",
            "description": "In this new video series, data science instructor Vincent Warmerdam gets started with spaCy, an open-source library for Natural Language Processing in Python. His mission: building a system to automatically detect programming languages in large volumes of text. Follow his process from the first idea to a prototype all the way to data collection and training a statistical named entity recogntion model from scratch.",
            "author": "Vincent Warmerdam",
            "author_links": {
                "twitter": "fishnets88",
                "github": "koaning"
            },
            "youtube": "4V0JDdohxAk",
            "category": ["videos"]
        },
        {
            "type": "education",
            "id": "video-intro-to-nlp-episode-4",
            "title": "Intro to NLP with spaCy (4)",
            "slogan": "Episode 4: Named Entity Recognition",
            "description": "In this new video series, data science instructor Vincent Warmerdam gets started with spaCy, an open-source library for Natural Language Processing in Python. His mission: building a system to automatically detect programming languages in large volumes of text. Follow his process from the first idea to a prototype all the way to data collection and training a statistical named entity recogntion model from scratch.",
            "author": "Vincent Warmerdam",
            "author_links": {
                "twitter": "fishnets88",
                "github": "koaning"
            },
            "youtube": "IqOJU1-_Fi0",
            "category": ["videos"]
        },
        {
            "type": "education",
            "id": "video-intro-to-nlp-episode-5",
            "title": "Intro to NLP with spaCy (5)",
            "slogan": "Episode 5: Rules vs. Machine Learning",
            "description": "In this new video series, data science instructor Vincent Warmerdam gets started with spaCy, an open-source library for Natural Language Processing in Python. His mission: building a system to automatically detect programming languages in large volumes of text. Follow his process from the first idea to a prototype all the way to data collection and training a statistical named entity recogntion model from scratch.",
            "author": "Vincent Warmerdam",
            "author_links": {
                "twitter": "fishnets88",
                "github": "koaning"
            },
            "youtube": "f4sqeLRzkPg",
            "category": ["videos"]
        },
        {
            "type": "education",
            "id": "video-intro-to-nlp-episode-6",
            "title": "Intro to NLP with spaCy (6)",
            "slogan": "Episode 6: Moving to spaCy v3",
            "description": "In this new video series, data science instructor Vincent Warmerdam gets started with spaCy, an open-source library for Natural Language Processing in Python. His mission: building a system to automatically detect programming languages in large volumes of text. Follow his process from the first idea to a prototype all the way to data collection and training a statistical named entity recogntion model from scratch.",
            "author": "Vincent Warmerdam",
            "author_links": {
                "twitter": "fishnets88",
                "github": "koaning"
            },
            "youtube": "k77RrmMaKEI",
            "category": ["videos"]
        },
        {
            "type": "education",
            "id": "video-spacy-irl-entity-linking",
            "title": "Entity Linking functionality in spaCy",
            "slogan": "spaCy IRL 2019",
            "url": "https://www.youtube.com/playlist?list=PLBmcuObd5An4UC6jvK_-eSl6jCvP1gwXc",
            "author": "Sofie Van Landeghem",
            "author_links": {
                "twitter": "OxyKodit",
                "github": "svlandeg"
            },
            "youtube": "PW3RJM8tDGo",
            "category": ["videos"]
        },
        {
            "type": "education",
            "id": "video-spacy-irl-lemmatization",
            "title": "Rethinking rule-based lemmatization",
            "slogan": "spaCy IRL 2019",
            "url": "https://www.youtube.com/playlist?list=PLBmcuObd5An4UC6jvK_-eSl6jCvP1gwXc",
            "author": "Guadalupe Romero",
            "author_links": {
                "twitter": "_guadiromero",
                "github": "guadi1994"
            },
            "youtube": "88zcQODyuko",
            "category": ["videos"]
        },
        {
            "type": "education",
            "id": "video-spacy-irl-scispacy",
            "title": "ScispaCy: A spaCy pipeline & models for scientific & biomedical text",
            "slogan": "spaCy IRL 2019",
            "url": "https://www.youtube.com/playlist?list=PLBmcuObd5An4UC6jvK_-eSl6jCvP1gwXc",
            "author": "Mark Neumann",
            "author_links": {
                "twitter": "MarkNeumannnn",
                "github": "DeNeutoy"
            },
            "youtube": "2_HSKDALwuw",
            "category": ["videos"]
        },
        {
            "type": "education",
            "id": "podcast-nlp-highlights",
            "title": "NLP Highlights #78: Where do corpora come from?",
            "slogan": "January 2019",
            "description": "Most NLP projects rely crucially on the quality of annotations used for training and evaluating models. In this episode, Matt and Ines of Explosion AI tell us how Prodigy can improve data annotation and model development workflows. Prodigy is an annotation tool implemented as a python library, and it comes with a web application and a command line interface. A developer can define input data streams and design simple annotation interfaces. Prodigy can help break down complex annotation decisions into a series of binary decisions, and it provides easy integration with spaCy models. Developers can specify how models should be modified as new annotations come in in an active learning framework.",
            "soundcloud": "559200912",
            "thumb": "https://i.imgur.com/hOBQEzc.jpg",
            "url": "https://soundcloud.com/nlp-highlights/78-where-do-corpora-come-from-with-matt-honnibal-and-ines-montani",
            "author": "Matt Gardner, Waleed Ammar (Allen AI)",
            "author_links": {
                "website": "https://soundcloud.com/nlp-highlights"
            },
            "category": ["podcasts"]
        },
        {
            "type": "education",
            "id": "podcast-init",
            "title": "Podcast.__init__ #87: spaCy with Matthew Honnibal",
            "slogan": "December 2017",
            "description": "As the amount of text available on the internet and in businesses continues to increase, the need for fast and accurate language analysis becomes more prominent. This week Matthew Honnibal, the creator of spaCy, talks about his experiences researching natural language processing and creating a library to make his findings accessible to industry.",
            "iframe": "https://www.pythonpodcast.com/wp-content/plugins/podlove-podcasting-plugin-for-wordpress/lib/modules/podlove_web_player/player_v4/dist/share.html?episode=https://www.pythonpodcast.com/?podlove_player4=176",
            "iframe_height": 200,
            "thumb": "https://i.imgur.com/rpo6BuY.png",
            "url": "https://www.podcastinit.com/episode-87-spacy-with-matthew-honnibal/",
            "author": "Tobias Macey",
            "author_links": {
                "website": "https://www.podcastinit.com"
            },
            "category": ["podcasts"]
        },
        {
            "type": "education",
            "id": "podcast-init2",
            "title": "Podcast.__init__ #256: An Open Source Toolchain For NLP From Explosion AI",
            "slogan": "March 2020",
            "description": "The state of the art in natural language processing is a constantly moving target. With the rise of deep learning, previously cutting edge techniques have given way to robust language models. Through it all the team at Explosion AI have built a strong presence with the trifecta of spaCy, Thinc, and Prodigy to support fast and flexible data labeling to feed deep learning models and performant and scalable text processing. In this episode founder and open source author Matthew Honnibal shares his experience growing a business around cutting edge open source libraries for the machine learning developent process.",
            "iframe": "https://cdn.podlove.org/web-player/share.html?episode=https%3A%2F%2Fwww.pythonpodcast.com%2F%3Fpodlove_player4%3D614",
            "iframe_height": 200,
            "thumb": "https://i.imgur.com/rpo6BuY.png",
            "url": "https://www.pythonpodcast.com/explosion-ai-natural-language-processing-episode-256/",
            "author": "Tobias Macey",
            "author_links": {
                "website": "https://www.podcastinit.com"
            },
            "category": ["podcasts"]
        },
        {
            "type": "education",
            "id": "talk-python-podcast",
            "title": "Talk Python #202: Building a software business",
            "slogan": "March 2019",
            "description": "One core question around open source is how do you fund it? Well, there is always that PayPal donate button. But that's been a tremendous failure for many projects. Often the go-to answer is consulting. But what if you don't want to trade time for money? You could take things up a notch and change the equation, exchanging value for money. That's what Ines Montani and her co-founder did when they started Explosion AI with spaCy as the foundation.",
            "thumb": "https://i.imgur.com/q1twuK8.png",
            "url": "https://talkpython.fm/episodes/show/202/building-a-software-business",
            "soundcloud": "588364857",
            "author": "Michael Kennedy",
            "author_links": {
                "website": "https://talkpython.fm/"
            },
            "category": ["podcasts"]
        },
        {
            "type": "education",
            "id": "twimlai-podcast",
            "title": "TWiML & AI: Practical NLP with spaCy and Prodigy",
            "slogan": "May 2019",
            "description": "\"Ines and I caught up to discuss her various projects, including the aforementioned spaCy, an open-source NLP library built with a focus on industry and production use cases. In our conversation, Ines gives us an overview of the spaCy Library, a look at some of the use cases that excite her, and the Spacy community and contributors. We also discuss her work with Prodigy, an annotation service tool that uses continuous active learning to train models, and finally, what other exciting projects she is working on.\"",
            "thumb": "https://i.imgur.com/ng2F5gK.png",
            "url": "https://twimlai.com/twiml-talk-262-practical-natural-language-processing-with-spacy-and-prodigy-w-ines-montani",
            "iframe": "https://html5-player.libsyn.com/embed/episode/id/9691514/height/90/theme/custom/thumbnail/no/preload/no/direction/backward/render-playlist/no/custom-color/3e85b1/",
            "iframe_height": 90,
            "author": "Sam Charrington",
            "author_links": {
                "website": "https://twimlai.com"
            },
            "category": ["podcasts"]
        },
        {
            "type": "education",
            "id": "analytics-vidhya",
            "title": "DataHack Radio #23: The Brains behind spaCy",
            "slogan": "June 2019",
            "description": "\"What would you do if you had the chance to pick the brains behind one of the most popular Natural Language Processing (NLP) libraries of our era? A library that has helped usher in the current boom in NLP applications and nurtured tons of NLP scientists? Well – you invite the creators on our popular DataHack Radio podcast and let them do the talking! We are delighted to welcome Ines Montani and Matt Honnibal, the developers of spaCy – a powerful and advanced library for NLP.\"",
            "thumb": "https://i.imgur.com/3zJKZ1P.jpg",
            "url": "https://www.analyticsvidhya.com/blog/2019/06/datahack-radio-ines-montani-matthew-honnibal-brains-behind-spacy/",
            "soundcloud": "630741825",
            "author": "Analytics Vidhya",
            "author_links": {
                "website": "https://www.analyticsvidhya.com",
                "twitter": "analyticsvidhya"
            },
            "category": ["podcasts"]
        },
        {
            "type": "education",
            "id": "practical-ai-podcast",
            "title": "Practical AI: Modern NLP with spaCy",
            "slogan": "December 2019",
            "description": "\"spaCy is awesome for NLP! It’s easy to use, has widespread adoption, is open source, and integrates the latest language models. Ines Montani and Matthew Honnibal (core developers of spaCy and co-founders of Explosion) join us to discuss the history of the project, its capabilities, and the latest trends in NLP. We also dig into the practicalities of taking NLP workflows to production. You don’t want to miss this episode!\"",
            "thumb": "https://i.imgur.com/jn8Bcdw.png",
            "url": "https://changelog.com/practicalai/68",
            "author": "Daniel Whitenack & Chris Benson",
            "author_links": {
                "website": "https://changelog.com/practicalai",
                "twitter": "PracticalAIFM"
            },
            "category": ["podcasts"]
        },
        {
            "type": "education",
            "id": "video-entity-linking",
            "title": "Training a custom entity linking mode with spaCy",
            "author": "Sofie Van Landeghem",
            "author_links": {
                "twitter": "OxyKodit",
                "github": "svlandeg"
            },
            "youtube": "8u57WSXVpmw",
            "category": ["videos"]
        },
        {
            "id": "self-attentive-parser",
            "title": "Berkeley Neural Parser",
            "slogan": "Constituency Parsing with a Self-Attentive Encoder (ACL 2018)",
            "description": "A Python implementation of the parsers described in *\"Constituency Parsing with a Self-Attentive Encoder\"* from ACL 2018.",
            "url": "https://arxiv.org/abs/1805.01052",
            "github": "nikitakit/self-attentive-parser",
            "pip": "benepar",
            "code_example": [
                "import benepar, spacy",
                "nlp = spacy.load('en_core_web_md')",
                "nlp.add_pipe('benepar', config={'model': 'benepar_en3'})",
                "doc = nlp('The time for action is now. It is never too late to do something.')",
                "sent = list(doc.sents)[0]",
                "print(sent._.parse_string)",
                "# (S (NP (NP (DT The) (NN time)) (PP (IN for) (NP (NN action)))) (VP (VBZ is) (ADVP (RB now))) (. .))",
                "print(sent._.labels)",
                "# ('S',)",
                "print(list(sent._.children)[0])",
                "# The time for action"
            ],
            "author": "Nikita Kitaev",
            "author_links": {
                "github": "nikitakit",
                "website": " http://kitaev.io"
            },
            "category": ["research", "pipeline"]
        },
        {
            "id": "spacy-graphql",
            "title": "spacy-graphql",
            "slogan": "Query spaCy's linguistic annotations using GraphQL",
            "github": "ines/spacy-graphql",
            "description": "A very simple and experimental app that lets you query spaCy's linguistic annotations using [GraphQL](https://graphql.org/). The API currently supports most token attributes, named entities, sentences and text categories (if available as `doc.cats`, i.e. if you added a text classifier to a model). The `meta` field will return the model meta data. Models are only loaded once and kept in memory.",
            "url": "https://explosion.ai/demos/spacy-graphql",
            "category": ["apis"],
            "tags": ["graphql"],
            "thumb": "https://i.imgur.com/xC7zpTO.png",
            "code_example": [
                "{",
                "  nlp(text: \"Zuckerberg is the CEO of Facebook.\", model: \"en_core_web_sm\") {",
                "    meta {",
                "      lang",
                "      description",
                "    }",
                "    doc {",
                "      text",
                "      tokens {",
                "        text",
                "        pos_",
                "      }",
                "      ents {",
                "        text",
                "        label_",
                "      }",
                "    }",
                "  }",
                "}"
            ],
            "code_language": "json",
            "author": "Ines Montani",
            "author_links": {
                "twitter": "_inesmontani",
                "github": "ines",
                "website": "https://ines.io"
            }
        },
        {
            "id": "spacy-js",
            "title": "spacy-js",
            "slogan": "JavaScript API for spaCy with Python REST API",
            "github": "ines/spacy-js",
            "description": "JavaScript interface for accessing linguistic annotations provided by spaCy. This project is mostly experimental and was developed for fun to play around with different ways of mimicking spaCy's Python API.\n\nThe results will still be computed in Python and made available via a REST API. The JavaScript API resembles spaCy's Python API as closely as possible (with a few exceptions, as the values are all pre-computed and it's tricky to express complex recursive relationships).",
            "code_language": "javascript",
            "code_example": [
                "const spacy = require('spacy');",
                "",
                "(async function() {",
                "    const nlp = spacy.load('en_core_web_sm');",
                "    const doc = await nlp('This is a text about Facebook.');",
                "    for (let ent of doc.ents) {",
                "        console.log(ent.text, ent.label);",
                "    }",
                "    for (let token of doc) {",
                "        console.log(token.text, token.pos, token.head.text);",
                "    }",
                "})();"
            ],
            "author": "Ines Montani",
            "author_links": {
                "twitter": "_inesmontani",
                "github": "ines",
                "website": "https://ines.io"
            },
            "category": ["nonpython"],
            "tags": ["javascript"]
        },
        {
            "id": "spacy-wordnet",
            "title": "spacy-wordnet",
            "slogan": "WordNet meets spaCy",
            "description": "`spacy-wordnet` creates annotations that easily allow the use of WordNet and [WordNet Domains](http://wndomains.fbk.eu/) by using the [NLTK WordNet interface](http://www.nltk.org/howto/wordnet.html)",
            "github": "recognai/spacy-wordnet",
            "tags": ["wordnet", "synsets"],
            "thumb": "https://i.imgur.com/ud4C7cj.png",
            "code_example": [
                "import spacy",
                "from spacy_wordnet.wordnet_annotator import WordnetAnnotator ",
                "",
                "# Load a spaCy model (supported languages are \"es\" and \"en\") ",
                "nlp = spacy.load('en_core_web_sm')",
                "# spaCy 3.x",
                "nlp.add_pipe(\"spacy_wordnet\", after='tagger')",
                "# spaCy 2.x",
                "# nlp.add_pipe(WordnetAnnotator(nlp.lang), after='tagger')",
                "token = nlp('prices')[0]",
                "",
                "# WordNet object links spaCy token with NLTK WordNet interface by giving access to",
                "# synsets and lemmas ",
                "token._.wordnet.synsets()",
                "token._.wordnet.lemmas()",
                "",
                "# And automatically add info about WordNet domains",
                "token._.wordnet.wordnet_domains()"
            ],
            "author": "recognai",
            "author_links": {
                "github": "recognai",
                "twitter": "recogn_ai",
                "website": "https://recogn.ai"
            },
            "category": ["pipeline"]
        },
        {
            "id": "spacy-conll",
            "title": "spacy_conll",
            "slogan": "Parsing from and to CoNLL-U format with `spacy`, `spacy-stanza` and `spacy-udpipe`",
            "description": "This module allows you to parse text into CoNLL-U format or read ConLL-U into a spaCy `Doc`. You can use it as a command line tool, or embed it in your own scripts by adding it as a custom pipeline component to a `spacy`, `spacy-stanza` or `spacy-udpipe` pipeline. It also provides an easy-to-use function to quickly initialize any spaCy-wrapped parser. CoNLL-related properties are added to `Doc` elements, `Span` sentences, and `Token` objects.",
            "code_example": [
                "from spacy_conll import init_parser",
                "",
                "",
                "# Initialise English parser, already including the ConllFormatter as a pipeline component.",
                "# Indicate that we want to get the CoNLL headers in the string output.",
                "# `use_gpu` and `verbose` are specific to stanza. These keywords arguments are passed onto their Pipeline() initialisation",
                "nlp = init_parser(\"en\",",
                "                  \"stanza\",",
                "                  parser_opts={\"use_gpu\": True, \"verbose\": False},",
                "                  include_headers=True)",
                "# Parse a given string",
                "doc = nlp(\"A cookie is a baked or cooked food that is typically small, flat and sweet. It usually contains flour, sugar and some type of oil or fat.\")",
                "",
                "# Get the CoNLL representation of the whole document, including headers",
                "conll = doc._.conll_str",
                "print(conll)"
            ],
            "code_language": "python",
            "author": "Bram Vanroy",
            "author_links": {
                "github": "BramVanroy",
                "twitter": "BramVanroy",
                "website": "http://bramvanroy.be"
            },
            "github": "BramVanroy/spacy_conll",
            "category": ["standalone", "pipeline"],
            "tags": ["linguistics", "computational linguistics", "conll", "conll-u"]
        },
        {
            "id": "ludwig",
            "title": "Ludwig",
            "slogan": "A code-free deep learning toolbox",
            "description": "Ludwig makes it easy to build deep learning models for many applications, including NLP ones. It uses spaCy for tokenizing text in different languages.",
            "pip": "ludwig",
            "github": "uber/ludwig",
            "thumb": "https://i.imgur.com/j1sORgD.png",
            "url": "http://ludwig.ai",
            "author": "Piero Molino @ Uber AI",
            "author_links": {
                "github": "w4nderlust",
                "twitter": "w4nderlus7",
                "website": "http://w4nderlu.st"
            },
            "category": ["standalone", "research"]
        },
        {
            "id": "pic2phrase_bot",
            "title": "pic2phrase_bot: Photo Description Generator",
            "slogan": "A bot that generates descriptions to submitted photos, in a human-like manner.",
            "description": "pic2phrase_bot runs inside Telegram messenger and can be used to generate a phrase describing a submitted photo, employing computer vision, web scraping, and syntactic dependency analysis powered by spaCy.",
            "thumb": "https://i.imgur.com/ggVI02O.jpg",
            "image": "https://i.imgur.com/z1yhWQR.jpg",
            "url": "https://telegram.me/pic2phrase_bot",
            "author": "Yuli Vasiliev",
            "author_links": {
                "twitter": "VasilievYuli"
            },
            "category": ["standalone", "conversational"]
        },
        {
            "id": "pyInflect",
            "slogan": "A Python module for word inflections",
            "description": "This package uses the [spaCy 2.0 extensions](https://spacy.io/usage/processing-pipelines#extensions) to add word inflections to the system.",
            "github": "bjascob/pyInflect",
            "pip": "pyinflect",
            "code_example": [
                "import spacy",
                "import pyinflect",
                "",
                "nlp = spacy.load('en_core_web_sm')",
                "doc = nlp('This is an example.')",
                "doc[3].tag_                # NN",
                "doc[3]._.inflect('NNS')    # examples"
            ],
            "author": "Brad Jascob",
            "author_links": {
                "github": "bjascob"
            },
            "category": ["pipeline"],
            "tags": ["inflection"]
        },
        {
            "id": "lemminflect",
            "slogan": "A Python module for English lemmatization and inflection",
            "description": "LemmInflect uses a dictionary approach to lemmatize English words and inflect them into forms specified by a user supplied [Universal Dependencies](https://universaldependencies.org/u/pos/) or [Penn Treebank](https://www.ling.upenn.edu/courses/Fall_2003/ling001/penn_treebank_pos.html) tag.  The library works with out-of-vocabulary (OOV) words by applying neural network techniques to classify word forms and choose the appropriate morphing rules. The system acts as a standalone module or as an extension to spaCy.",
            "github": "bjascob/LemmInflect",
            "pip": "lemminflect",
            "thumb": "https://raw.githubusercontent.com/bjascob/LemmInflect/master/docs/img/icons8-citrus-80.png",
            "code_example": [
                "import spacy",
                "import lemminflect",
                "",
                "nlp = spacy.load('en_core_web_sm')",
                "doc = nlp('I am testing this example.')",
                "doc[2]._.lemma()         # 'test'",
                "doc[4]._.inflect('NNS')  # 'examples'"
            ],
            "author": "Brad Jascob",
            "author_links": {
                "github": "bjascob"
            },
            "category": ["pipeline"],
            "tags": ["inflection", "lemmatizer"]
        },
        {
            "id": "amrlib",
            "slogan": "A python library that makes AMR parsing, generation and visualization simple.",
            "description": "amrlib is a python module and spaCy add-in for Abstract Meaning Representation (AMR).  The system can parse sentences to AMR graphs or generate text from existing graphs.  It includes a GUI for visualization and experimentation.",
            "github": "bjascob/amrlib",
            "pip": "amrlib",
            "code_example": [
                "import spacy",
                "import amrlib",
                "amrlib.setup_spacy_extension()",
                "nlp = spacy.load('en_core_web_sm')",
                "doc = nlp('This is a test of the spaCy extension. The test has multiple sentences.')",
                "graphs = doc._.to_amr()",
                "for graph in graphs:",
                "    print(graph)"
            ],
            "author": "Brad Jascob",
            "author_links": {
                "github": "bjascob"
            },
            "category": ["pipeline"]
        },
        {
            "id": "classyclassification",
            "title": "Classy Classification",
            "slogan": "Have you ever struggled with needing a spaCy TextCategorizer but didn't have the time to train one from scratch? Classy Classification is the way to go!",
            "description": "Have you ever struggled with needing a [spaCy TextCategorizer](https://spacy.io/api/textcategorizer) but didn't have the time to train one from scratch? Classy Classification is the way to go! For few-shot classification using [sentence-transformers](https://github.com/UKPLab/sentence-transformers) or [spaCy models](https://spacy.io/usage/models), provide a dictionary with labels and examples, or just provide a list of labels for zero shot-classification with [Huggingface zero-shot classifiers](https://huggingface.co/models?pipeline_tag=zero-shot-classification).",
            "github": "davidberenstein1957/classy-classification",
            "pip": "classy-classification",
            "thumb": "https://raw.githubusercontent.com/Pandora-Intelligence/classy-classification/master/logo.png",
            "code_example": [
                "import spacy",
                "import classy_classification",
                "",
                "data = {",
                "    \"furniture\": [\"This text is about chairs.\",",
                "               \"Couches, benches and televisions.\",",
                "               \"I really need to get a new sofa.\"],",
                "    \"kitchen\": [\"There also exist things like fridges.\",",
                "                \"I hope to be getting a new stove today.\",",
                "                \"Do you also have some ovens.\"]",
                "}",
                "",
                "# see github repo for examples on sentence-transformers and Huggingface",
                "nlp = spacy.load('en_core_web_md')",
                "nlp.add_pipe(\"text_categorizer\", ",
                "    config={",
                "        \"data\": data,",
                "        \"model\": \"spacy\"",
                "    }",
                ")",
                "",
                "print(nlp(\"I am looking for kitchen appliances.\")._.cats)",
                "# Output:",
                "#",
                "# [{\"label\": \"furniture\", \"score\": 0.21}, {\"label\": \"kitchen\", \"score\": 0.79}]"
            ],
            "author": "David Berenstein",
            "author_links": {
                "github": "davidberenstein1957",
                "website": "https://www.linkedin.com/in/david-berenstein-1bab11105/"
            },
            "category": [
                "pipeline",
                "standalone"
            ],
            "tags": [
                "classification",
                "zero-shot",
                "few-shot",
                "sentence-transformers",
                "huggingface"
            ],
            "spacy_version": 3
        },
        {
            "id": "conciseconcepts",
            "title": "Concise Concepts",
            "slogan": "Concise Concepts uses few-shot NER based on word embedding similarity to get you going with easy!",
            "description": "When wanting to apply NER to concise concepts, it is really easy to come up with examples, but it takes some effort to train an entire pipeline. Concise Concepts uses few-shot NER based on word embedding similarity to get you going with easy!",
            "github": "pandora-intelligence/concise-concepts",
            "pip": "concise-concepts",
            "thumb": "https://raw.githubusercontent.com/Pandora-Intelligence/concise-concepts/master/img/logo.png",
            "image": "https://raw.githubusercontent.com/Pandora-Intelligence/concise-concepts/master/img/example.png",
            "code_example": [
                "import spacy",
                "from spacy import displacy",
                "import concise_concepts",
                "",
                "data = {",
                "    \"fruit\": [\"apple\", \"pear\", \"orange\"],",
                "    \"vegetable\": [\"broccoli\", \"spinach\", \"tomato\"],",
                "    \"meat\": [\"beef\", \"pork\", \"fish\", \"lamb\"]",
                "}",
                "",
                "text = \"\"\"",
                "    Heat the oil in a large pan and add the Onion, celery and carrots.",
                "    Then, cook over a medium–low heat for 10 minutes, or until softened.",
                "    Add the courgette, garlic, red peppers and oregano and cook for 2–3 minutes.",
                "    Later, add some oranges and chickens.\"\"\"",
                "",
                "# use any model that has internal spacy embeddings",
                "nlp = spacy.load('en_core_web_lg')",
                "nlp.add_pipe(\"concise_concepts\", ",
                "    config={\"data\": data}",
                ")",
                "doc = nlp(text)",
                "",
                "options = {\"colors\": {\"fruit\": \"darkorange\", \"vegetable\": \"limegreen\", \"meat\": \"salmon\"},",
                "           \"ents\": [\"fruit\", \"vegetable\", \"meat\"]}",
                "",
                "displacy.render(doc, style=\"ent\", options=options)"
            ],
            "author": "David Berenstein",
            "author_links": {
                "github": "davidberenstein1957",
                "website": "https://www.linkedin.com/in/david-berenstein-1bab11105/"
            },
            "category": [
                "pipeline"
            ],
            "tags": [
                "ner",
                "few-shot",
                "gensim"
            ],
            "spacy_version": 3
        },
        {
            "id": "crosslingualcoreference",
            "title": "Crosslingual Coreference",
            "slogan": "One multi-lingual coreference model to rule them all!",
            "description": "Coreference is amazing but the data required for training a model is very scarce. In our case, the available training for non-English languages also data proved to be poorly annotated. Crosslingual Coreference therefore uses the assumption a trained model with English data and cross-lingual embeddings should work for other languages with similar sentence structure. Verified to work quite well for at least (EN, NL, DK, FR, DE).",
            "github": "pandora-intelligence/crosslingual-coreference",
            "pip": "crosslingual-coreference",
            "thumb": "https://raw.githubusercontent.com/Pandora-Intelligence/crosslingual-coreference/master/img/logo.png",
            "image": "https://raw.githubusercontent.com/Pandora-Intelligence/crosslingual-coreference/master/img/example_total.png",
            "code_example": [
                "import spacy",
                "import crosslingual_coreference",
                "",
                "text = \"\"\"",
                "    Do not forget about Momofuku Ando!",
                "    He created instant noodles in Osaka.",
                "    At that location, Nissin was founded.",
                "    Many students survived by eating these noodles, but they don't even know him.\"\"\"",
                "",
                "# use any model that has internal spacy embeddings",
                "nlp = spacy.load('en_core_web_sm')",
                "nlp.add_pipe(",
                "    \"xx_coref\", config={\"chunk_size\": 2500, \"chunk_overlap\": 2, \"device\": 0})",
                ")",
                "",
                "doc = nlp(text)",
                "",
                "print(doc._.coref_clusters)",
                "# Output",
                "#",
                "# [[[4, 5], [7, 7], [27, 27], [36, 36]],",
                "# [[12, 12], [15, 16]],",
                "# [[9, 10], [27, 28]],",
                "# [[22, 23], [31, 31]]]",
                "print(doc._.resolved_text)",
                "# Output",
                "#",
                "# Do not forget about Momofuku Ando!",
                "# Momofuku Ando created instant noodles in Osaka.",
                "# At Osaka, Nissin was founded.",
                "# Many students survived by eating instant noodles,",
                "# but Many students don't even know Momofuku Ando."
            ],
            "author": "David Berenstein",
            "author_links": {
                "github": "davidberenstein1957",
                "website": "https://www.linkedin.com/in/david-berenstein-1bab11105/"
            },
            "category": [
                "pipeline",
                "standalone"
            ],
            "tags": [
                "coreference",
                "multi-lingual",
                "cross-lingual",
                "allennlp"
            ],
            "spacy_version": 3
        },
        {
            "id": "blackstone",
            "title": "Blackstone",
            "slogan": "A spaCy pipeline and model for NLP on unstructured legal text",
            "description": "Blackstone is a spaCy model and library for processing long-form, unstructured legal text. Blackstone is an experimental research project from the [Incorporated Council of Law Reporting for England and Wales'](https://iclr.co.uk/) research lab, [ICLR&D](https://research.iclr.co.uk/).",
            "github": "ICLRandD/Blackstone",
            "pip": "blackstone",
            "thumb": "https://iclr.s3-eu-west-1.amazonaws.com/assets/iclrand/Blackstone/thumb.png",
            "url": "https://research.iclr.co.uk",
            "author": " ICLR&D",
            "author_links": {
                "github": "ICLRandD",
                "twitter": "ICLRanD",
                "website": "https://research.iclr.co.uk"
            },
            "category": ["scientific", "models", "research"]
        },
        {
            "id": "NGym",
            "title": "NeuralGym",
            "slogan": "A little Windows GUI for training models with spaCy",
            "description": "NeuralGym is a Python application for Windows with a graphical user interface to train models with spaCy. Run the application, select an output folder, a training data file in spaCy's data format, a spaCy model or blank model and press 'Start'.",
            "github": "d5555/NeuralGym",
            "url": "https://github.com/d5555/NeuralGym",
            "image": "https://github.com/d5555/NeuralGym/raw/master/NGym.png",
            "thumb": "https://github.com/d5555/NeuralGym/raw/master/NGym/web.png",
            "author": "d5555",
            "category": ["training"],
            "tags": ["windows"]
        },
        {
            "id": "holmes",
            "title": "Holmes",
            "slogan": "Information extraction from English and German texts based on predicate logic",
            "github": "explosion/holmes-extractor",
            "url": "https://github.com/explosion/holmes-extractor",
            "description": "Holmes is a Python 3 library that supports a number of use cases involving information extraction from English and German texts, including chatbot, structural extraction, topic matching and supervised document classification. There is a [website demonstrating intelligent search based on topic matching](https://holmes-demo.explosion.services).",
            "pip": "holmes-extractor",
            "category": ["pipeline", "standalone"],
            "tags": ["chatbots", "text-processing"],
            "thumb": "https://raw.githubusercontent.com/explosion/holmes-extractor/master/docs/holmes_thumbnail.png",
            "code_example": [
                "import holmes_extractor as holmes",
                "holmes_manager = holmes.Manager(model='en_core_web_lg')",
                "holmes_manager.register_search_phrase('A big dog chases a cat')",
                "holmes_manager.start_chatbot_mode_console()"
            ],
            "author": "Richard Paul Hudson",
            "author_links": {
                "github": "richardpaulhudson"
            }
        },
        {
            "id": "coreferee",
            "title": "Coreferee",
            "slogan": "Coreference resolution for multiple languages",
            "github": "explosion/coreferee",
            "url": "https://github.com/explosion/coreferee",
            "description": "Coreferee is a pipeline plugin that performs coreference resolution for English, French, German and Polish. It is designed so that it is easy to add support for new languages and optimised for limited training data. It uses a mixture of neural networks and programmed rules. Please note you will need to [install models](https://github.com/explosion/coreferee#getting-started) before running the code example.",
            "pip": "coreferee",
            "category": ["pipeline", "models", "standalone"],
            "tags": ["coreference-resolution", "anaphora"],
            "code_example": [
                "import coreferee, spacy",
                "nlp = spacy.load('en_core_web_trf')",
                "nlp.add_pipe('coreferee')",
                "doc = nlp('Although he was very busy with his work, Peter had had enough of it. He and his wife decided they needed a holiday. They travelled to Spain because they loved the country very much.')",
                "doc._.coref_chains.print()",
                "# Output:",
                "#",
                "# 0: he(1), his(6), Peter(9), He(16), his(18)",
                "# 1: work(7), it(14)",
                "# 2: [He(16); wife(19)], they(21), They(26), they(31)",
                "# 3: Spain(29), country(34)",
                "#",
                "print(doc._.coref_chains.resolve(doc[31]))",
                "# Output:",
                "#",
                "# [Peter, wife]"
            ],
            "author": "Richard Paul Hudson",
            "author_links": {
                "github": "richardpaulhudson"
            }
        },
        {
            "id": "spacy-transformers",
            "title": "spacy-transformers",
            "slogan": "spaCy pipelines for pretrained BERT, XLNet and GPT-2",
            "description": "This package provides spaCy model pipelines that wrap [Hugging Face's `transformers`](https://github.com/huggingface/transformers) package, so you can use them in spaCy. The result is convenient access to state-of-the-art transformer architectures, such as BERT, GPT-2, XLNet, etc.",
            "github": "explosion/spacy-transformers",
            "url": "https://explosion.ai/blog/spacy-transformers",
            "pip": "spacy-transformers",
            "category": ["pipeline", "models", "research"],
            "code_example": [
                "import spacy",
                "",
                "nlp = spacy.load(\"en_core_web_trf\")",
                "doc = nlp(\"Apple shares rose on the news. Apple pie is delicious.\")"
            ],
            "author": "Explosion",
            "author_links": {
                "twitter": "explosion_ai",
                "github": "explosion",
                "website": "https://explosion.ai"
            }
        },
        {
            "id": "spacy-huggingface-hub",
            "title": "spacy-huggingface-hub",
            "slogan": "Push your spaCy pipelines to the Hugging Face Hub",
            "description": "This package provides a CLI command for uploading any trained spaCy pipeline packaged with [`spacy package`](https://spacy.io/api/cli#package) to the [Hugging Face Hub](https://huggingface.co). It auto-generates all meta information for you, uploads a pretty README (requires spaCy v3.1+) and handles version control under the hood.",
            "github": "explosion/spacy-huggingface-hub",
            "thumb": "https://i.imgur.com/j6FO9O6.jpg",
            "url": "https://github.com/explosion/spacy-huggingface-hub",
            "pip": "spacy-huggingface-hub",
            "category": ["pipeline", "models"],
            "author": "Explosion",
            "author_links": {
                "twitter": "explosion_ai",
                "github": "explosion",
                "website": "https://explosion.ai"
            }
        },
        {
            "id": "spacy-clausie",
            "title": "spacy-clausie",
            "slogan": "Implementation of the ClausIE information extraction system for Python+spaCy",
            "github": "mmxgn/spacy-clausie",
            "url": "https://github.com/mmxgn/spacy-clausie",
            "description": "ClausIE, a novel, clause-based approach to open information extraction, which extracts relations and their arguments from natural language text",
            "category": ["pipeline", "scientific", "research"],
            "code_example": [
                "import spacy",
                "import claucy",
                "",
                "nlp = spacy.load(\"en\")",
                "claucy.add_to_pipe(nlp)",
                "",
                "doc = nlp(\"AE died in Princeton in 1955.\")",
                "",
                "print(doc._.clauses)",
                "# Output:",
                "# <SV, AE, died, None, None, None, [in Princeton, in 1955]>",
                "",
                "propositions = doc._.clauses[0].to_propositions(as_text=True)",
                "",
                "print(propositions)",
                "# Output:",
                "# [AE died in Princeton in 1955, AE died in 1955, AE died in Princeton"
            ],
            "author": "Emmanouil Theofanis Chourdakis",
            "author_links": {
                "github": "mmxgn"
            }
        },
        {
            "id": "ipymarkup",
            "slogan": "NER, syntax markup visualizations",
            "description": "Collection of NLP visualizations for NER and syntax tree markup. Similar to [displaCy](https://explosion.ai/demos/displacy) and [displaCy ENT](https://explosion.ai/demos/displacy-ent).",
            "github": "natasha/ipymarkup",
            "image": "https://github.com/natasha/ipymarkup/blob/master/table.png?raw=true",
            "pip":"pip install ipymarkup",
            "code_example": [
                "from ipymarkup import show_span_ascii_markup, show_dep_ascii_markup",
                "",
                "text = 'В мероприятии примут участие не только российские учёные, но и зарубежные исследователи, в том числе, Крис Хелмбрехт - управляющий директор и совладелец креативного агентства Kollektiv (Германия, США), Ннека Угбома - руководитель проекта Mushroom works (Великобритания), Гергей Ковач - политик и лидер субкультурной партии «Dog with two tails» (Венгрия), Георг Жено - немецкий режиссёр, один из создателей экспериментального театра «Театр.doc», Театра им. Йозефа Бойса (Германия).'",
                "spans = [(102, 116, 'PER'), (186, 194, 'LOC'), (196, 199, 'LOC'), (202, 214, 'PER'), (254, 268, 'LOC'), (271, 283, 'PER'), (324, 342, 'ORG'), (345, 352, 'LOC'), (355, 365, 'PER'), (445, 455, 'ORG'), (456, 468, 'PER'), (470, 478, 'LOC')]",
                "show_span_ascii_markup(text, spans)"
            ],
            "author": "Alexander Kukushkin",
            "author_links": {
                "github": "kuk"
            },
            "category": ["visualizers"]
        },
        {
            "id": "negspacy",
            "title": "negspaCy",
            "slogan": "spaCy pipeline object for negating concepts in text based on the NegEx algorithm.",
            "github": "jenojp/negspacy",
            "url": "https://github.com/jenojp/negspacy",
            "description": "negspacy is a spaCy pipeline component that evaluates whether Named Entities are negated in text. It adds an extension to 'Span' objects.",
            "pip": "negspacy",
            "category": ["pipeline", "scientific"],
            "tags": ["negation", "text-processing"],
            "thumb": "https://github.com/jenojp/negspacy/blob/master/docs/thumb.png?raw=true",
            "image": "https://github.com/jenojp/negspacy/blob/master/docs/icon.png?raw=true",
            "code_example": [
                "import spacy",
                "from negspacy.negation import Negex",
                "",
                "nlp = spacy.load(\"en_core_web_sm\")",
                "nlp.add_pipe(\"negex\", config={\"ent_types\":[\"PERSON\",\"ORG\"]})",
                "",
                "doc = nlp(\"She does not like Steve Jobs but likes Apple products.\")",
                "for e in doc.ents:",
                "    print(e.text, e._.negex)"
            ],
            "author": "Jeno Pizarro",
            "author_links": {
                "github": "jenojp",
                "twitter": "jenojp"
            }
        },
        {
            "id": "ronec",
            "title": "RONEC - Romanian Named Entity Corpus",
            "slogan": "Named Entity Recognition corpus for Romanian language.",
            "github": "dumitrescustefan/ronec",
            "url": "https://github.com/dumitrescustefan/ronec",
            "description": "The corpus holds 5127 sentences, annotated with 16 classes, with a total of 26376 annotated entities. The corpus comes into two formats: BRAT and CONLLUP.",
            "category": ["standalone", "models"],
            "tags": ["ner", "romanian"],
            "thumb": "https://raw.githubusercontent.com/dumitrescustefan/ronec/master/res/thumb.png",
            "code_example": [
                "# to train a new model on ronec",
                "python3 convert_spacy.py ronec/conllup/ronec.conllup output",
                "python3 -m spacy train ro models output/train_ronec.json output/train_ronec.json -p ent",
                "",
                "# download the Romanian NER model",
                "python -m spacy download ro_ner",
                "",
                "# load the model and print entities for a simple sentence",
                "import spacy",
                "",
                "nlp = spacy.load(\"ro_ner\")",
                "doc = nlp(\"Popescu Ion a fost la Cluj\")",
                "",
                "for ent in doc.ents:",
                "\tprint(ent.text, ent.start_char, ent.end_char, ent.label_)"
            ],
            "author": "Stefan Daniel Dumitrescu, Andrei-Marius Avram"
        },
        {
            "id": "Healthsea",
            "title": "Healthsea",
            "slogan": "Healthsea: an end-to-end spaCy pipeline for exploring health supplement effects",
            "description": "This spaCy project trains an NER model and a custom Text Classification model with Clause Segmentation and Blinding capabilities to analyze supplement reviews and their potential effects on health.",
            "github": "explosion/healthsea",
            "thumb": "https://github.com/explosion/healthsea/blob/main/img/Jellyfish.png",
            "category": ["pipeline", "research"],
            "code_example": [
                "import spacy",
                "",
                "nlp = spacy.load(\"en_healthsea\")",
                "doc = nlp(\"This is great for joint pain.\")",
                "",
                "# Clause Segmentation & Blinding",
                "print(doc._.clauses)",
                "",
                ">     {",
                ">    \"split_indices\": [0, 7],",
                ">    \"has_ent\": true,",
                ">    \"ent_indices\": [4, 6],",
                ">    \"blinder\": \"_CONDITION_\",",
                ">    \"ent_name\": \"joint pain\",",
                ">    \"cats\": {",
                ">        \"POSITIVE\": 0.9824668169021606,",
                ">        \"NEUTRAL\": 0.017364952713251114,",
                ">        \"NEGATIVE\": 0.00002889777533710003,",
                ">        \"ANAMNESIS\": 0.0001394189748680219",
                ">    \"prediction_text\": [\"This\", \"is\", \"great\", \"for\", \"_CONDITION_\", \"!\"]",
                ">    }",
                "",
                "# Aggregated results",
                ">    {",
                ">    \"joint_pain\": {",
                ">        \"effects\": [\"POSITIVE\"],",
                ">        \"effect\": \"POSITIVE\",",
                ">        \"label\": \"CONDITION\",",
                ">        \"text\": \"joint pain\"",
                ">       }",
                ">    }"
            ],
            "author": "Edward Schmuhl",
            "author_links": {
                "github": "thomashacker",
                "twitter": "aestheticedwar1",
                "website": "https://explosion.ai/"
            }
        },
        {
            "id": "presidio",
            "title": "Presidio",
            "slogan": "Context aware, pluggable and customizable data protection and PII data anonymization",
            "description": "Presidio *(Origin from Latin praesidium ‘protection, garrison’)* helps to ensure sensitive text is properly managed and governed. It provides fast ***analytics*** and ***anonymization*** for sensitive text such as credit card numbers, names, locations, social security numbers, bitcoin wallets, US phone numbers and financial data. Presidio analyzes the text using predefined or custom recognizers to identify entities, patterns, formats, and checksums with relevant context.",
            "url": "https://aka.ms/presidio",
            "image": "https://raw.githubusercontent.com/microsoft/presidio/master/docs/assets/before-after.png",
            "github": "microsoft/presidio",
            "category": ["standalone"],
            "thumb": "https://avatars0.githubusercontent.com/u/6154722",
            "author": "Microsoft",
            "author_links": {
                "github": "microsoft"
            }
        },
        {
            "id": "presidio-research",
            "title": "Presidio Research",
            "slogan": "Toolbox for developing and evaluating PII detectors, NER models for PII and generating fake PII data",
            "description": "This package features data-science related tasks for developing new recognizers for Microsoft Presidio. It is used for the evaluation of the entire system, as well as for evaluating specific PII recognizers or PII detection models. Anyone interested in evaluating an existing Microsoft Presidio instance, a specific PII recognizer or to develop new models or logic for detecting PII could leverage the preexisting work in this package. Additionally, anyone interested in generating new data based on previous datasets (e.g. to increase the coverage of entity values) for Named Entity Recognition models could leverage the data generator contained in this package.",
            "url": "https://aka.ms/presidio-research",
            "github": "microsoft/presidio-research",
            "category": ["standalone"],
            "thumb": "https://avatars0.githubusercontent.com/u/6154722",
            "author": "Microsoft",
            "author_links": {
                "github": "microsoft"
            }
        },
        {
            "id": "python-sentence-boundary-disambiguation",
            "title": "pySBD - python Sentence Boundary Disambiguation",
            "slogan": "Rule-based sentence boundary detection that works out-of-the-box",
            "github": "nipunsadvilkar/pySBD",
            "description": "pySBD is 'real-world' sentence segmenter which extracts reasonable sentences when the format and domain of the input text are unknown. It is a rules-based algorithm based on [The Golden Rules](https://s3.amazonaws.com/tm-town-nlp-resources/golden_rules.txt) - a set of tests to check accuracy of segmenter in regards to edge case scenarios developed by [TM-Town](https://www.tm-town.com/) dev team. pySBD is python port of ruby gem [Pragmatic Segmenter](https://github.com/diasks2/pragmatic_segmenter).",
            "pip": "pysbd",
            "category": ["scientific"],
            "tags": ["sentence segmentation"],
            "code_example": [
                "from pysbd.utils import PySBDFactory",
                "",
                "nlp = spacy.blank('en')",
                "# Caution: works with spaCy<=2.x.x",
                "nlp.add_pipe(PySBDFactory(nlp))",
                "",
                "doc = nlp('My name is Jonas E. Smith. Please turn to p. 55.')",
                "print(list(doc.sents))",
                "# [My name is Jonas E. Smith., Please turn to p. 55.]"
            ],
            "author": "Nipun Sadvilkar",
            "author_links": {
                "twitter": "nipunsadvilkar",
                "github": "nipunsadvilkar",
                "website": "https://nipunsadvilkar.github.io"
            }
        },
        {
            "id": "cookiecutter-spacy-fastapi",
            "title": "cookiecutter-spacy-fastapi",
            "slogan": "Docker-based cookiecutter for easy spaCy APIs using FastAPI",
            "description": "Docker-based cookiecutter for easy spaCy APIs using FastAPI. The default endpoints expect batch requests with a list of Records in the Azure Search Cognitive Skill format. So out of the box, this cookiecutter can be setup as a Custom Cognitive Skill. For more on Azure Search and Cognitive Skills [see this page](https://docs.microsoft.com/en-us/azure/search/cognitive-search-custom-skill-interface).",
            "url": "https://github.com/microsoft/cookiecutter-spacy-fastapi",
            "image": "https://raw.githubusercontent.com/microsoft/cookiecutter-spacy-fastapi/master/images/cookiecutter-docs.png",
            "github": "microsoft/cookiecutter-spacy-fastapi",
            "category": ["apis"],
            "thumb": "https://avatars0.githubusercontent.com/u/6154722",
            "author": "Microsoft",
            "author_links": {
                "github": "microsoft"
            }
        },
        {
            "id": "dframcy",
            "title": "Dframcy",
            "slogan": "Dataframe Integration with spaCy NLP",
            "github": "yash1994/dframcy",
            "description": "DframCy is a light-weight utility module to integrate Pandas Dataframe to spaCy's linguistic annotation and training tasks.",
            "pip": "dframcy",
            "category": ["pipeline", "training"],
            "tags": ["pandas"],
            "code_example": [
                "import spacy",
                "from dframcy import DframCy",
                "",
                "nlp = spacy.load('en_core_web_sm')",
                "dframcy = DframCy(nlp)",
                "doc = dframcy.nlp(u'Apple is looking at buying U.K. startup for $1 billion')",
                "annotation_dataframe = dframcy.to_dataframe(doc)"
            ],
            "author": "Yash Patadia",
            "author_links": {
                "twitter": "PatadiaYash",
                "github": "yash1994"
            }
        },
        {
            "id": "spacy-pytextrank",
            "title": "PyTextRank",
            "slogan": "Py impl of TextRank for lightweight phrase extraction",
            "description": "An implementation of TextRank in Python for use in spaCy pipelines which provides fast, effective phrase extraction from texts, along with extractive summarization. The graph algorithm works independent of a specific natural language and does not require domain knowledge. See (Mihalcea 2004) https://web.eecs.umich.edu/~mihalcea/papers/mihalcea.emnlp04.pdf",
            "github": "DerwenAI/pytextrank",
            "pip": "pytextrank",
            "code_example": [
                "import spacy",
                "import pytextrank",
                "",
                "# example text",
                "text = \"\"\"Compatibility of systems of linear constraints over the set of natural numbers.",
                "Criteria of compatibility of a system of linear Diophantine equations, strict inequations,",
                "and nonstrict inequations are considered. Upper bounds for components of a minimal set of",
                "solutions and algorithms of construction of minimal generating sets of solutions for all types",
                "of systems are given. These criteria and the corresponding algorithms for constructing a minimal",
                "supporting set of solutions can be used in solving all the considered types systems and systems of mixed types.\"\"\"",
                "",
                "# load a spaCy model, depending on language, scale, etc.",
                "nlp = spacy.load(\"en_core_web_sm\")",
                "# add PyTextRank to the spaCy pipeline",
                "nlp.add_pipe(\"textrank\")",
                "",
                "doc = nlp(text)",
                "# examine the top-ranked phrases in the document",
                "for phrase in doc._.phrases:",
                "    print(phrase.text)",
                "    print(phrase.rank, phrase.count)",
                "    print(phrase.chunks)"
            ],
            "code_language": "python",
            "url": "https://github.com/DerwenAI/pytextrank/wiki",
            "thumb": "https://memegenerator.net/img/instances/66942896.jpg",
            "image": "https://memegenerator.net/img/instances/66942896.jpg",
            "author": "Paco Nathan",
            "author_links": {
                "twitter": "pacoid",
                "github": "ceteri",
                "website": "https://derwen.ai/paco"
            },
            "category": ["pipeline"],
            "tags": ["phrase extraction", "ner", "summarization", "graph algorithms", "textrank"]
        },
        {
            "id": "spacy_syllables",
            "title": "Spacy Syllables",
            "slogan": "Multilingual syllable annotations",
            "description": "Spacy Syllables is a pipeline component that adds multilingual syllable annotations to Tokens. It uses Pyphen under the hood and has support for a long list of languages.",
            "github": "sloev/spacy-syllables",
            "pip": "spacy_syllables",
            "code_example": [
                "import spacy",
                "from spacy_syllables import SpacySyllables",
                "",
                "nlp = spacy.load(\"en_core_web_sm\")",
                "nlp.add_pipe(\"syllables\", after=\"tagger\")",
                "",
                "assert nlp.pipe_names == [\"tok2vec\", \"tagger\", \"syllables\", \"parser\",  \"attribute_ruler\", \"lemmatizer\", \"ner\"]",
                "doc = nlp(\"terribly long\")",
                "data = [(token.text, token._.syllables, token._.syllables_count) for token in doc]",
                "assert data == [(\"terribly\", [\"ter\", \"ri\", \"bly\"], 3), (\"long\", [\"long\"], 1)]"
            ],
            "thumb": "https://raw.githubusercontent.com/sloev/spacy-syllables/master/logo.png",
            "author": "Johannes Valbjørn",
            "author_links": {
                "github": "sloev"
            },
            "category": ["pipeline"],
            "tags": ["syllables", "multilingual"]
        },
        {
            "id": "gobbli",
            "title": "gobbli",
            "slogan": "Deep learning for text classification doesn't have to be scary",
            "description": "gobbli is a Python library which wraps several modern deep learning models in a uniform interface that makes it easy to evaluate feasibility and conduct analyses. It leverages the abstractive powers of Docker to hide nearly all dependency management and functional differences between models from the user. It also contains an interactive app for exploring text data and evaluating classification models. spaCy's base text classification models, as well as models integrated from `spacy-transformers`, are available in the collection of classification models. In addition, spaCy is used for data augmentation and document embeddings.",
            "url": "https://github.com/rtiinternational/gobbli",
            "github": "rtiinternational/gobbli",
            "pip": "gobbli",
            "thumb": "https://i.postimg.cc/NGpzhrdr/gobbli-lg.png",
            "code_example": [
                "from gobbli.io import PredictInput, TrainInput",
                "from gobbli.model.bert import BERT",
                "",
                "train_input = TrainInput(",
                "    X_train=['This is a training document.', 'This is another training document.'],",
                "    y_train=['0', '1'],",
                "    X_valid=['This is a validation sentence.', 'This is another validation sentence.'],",
                "    y_valid=['1', '0'],",
                ")",
                "",
                "clf = BERT()",
                "",
                "# Set up classifier resources -- Docker image, etc.",
                "clf.build()",
                "",
                "# Train model",
                "train_output = clf.train(train_input)",
                "",
                "predict_input = PredictInput(",
                "    X=['Which class is this document?'],",
                "    labels=train_output.labels,",
                "    checkpoint=train_output.checkpoint,",
                ")",
                "",
                "predict_output = clf.predict(predict_input)"
            ],
            "category": ["standalone"]
        },
        {
            "id": "spacy_fastlang",
            "title": "Spacy FastLang",
            "slogan": "Language detection done fast",
            "description": "Fast language detection using FastText and Spacy.",
            "github": "thomasthiebaud/spacy-fastlang",
            "pip": "spacy_fastlang",
            "code_example": [
                "import spacy_fastlang",
                "",
                "nlp = spacy.load(\"en_core_web_sm\")",
                "nlp.add_pipe(\"language_detector\")",
                "doc = nlp('Life is like a box of chocolates. You never know what you are gonna get.')",
                "",
                "assert doc._.language == 'en'",
                "assert doc._.language_score >= 0.8"
            ],
            "author": "Thomas Thiebaud",
            "author_links": {
                "github": "thomasthiebaud"
            },
            "category": ["pipeline"]
        },
        {
            "id": "mlflow",
            "title": "MLflow",
            "slogan": "An open source platform for the machine learning lifecycle",
            "description": "MLflow is an open source platform to manage the ML lifecycle, including experimentation, reproducibility, deployment, and a central model registry. MLflow currently offers four components: Tracking, Projects, Models and Registry.",
            "github": "mlflow/mlflow",
            "pip": "mlflow",
            "thumb": "https://www.mlflow.org/docs/latest/_static/MLflow-logo-final-black.png",
            "image": "",
            "url": "https://mlflow.org/",
            "author": "Databricks",
            "author_links": {
                "github": "databricks",
                "twitter": "databricks",
                "website": "https://databricks.com/"
            },
            "category": ["standalone", "apis"],
            "code_example": [
                "import mlflow",
                "import mlflow.spacy",
                "",
                "# MLflow Tracking",
                "nlp = spacy.load('my_best_model_path/output/model-best')",
                "with mlflow.start_run(run_name='Spacy'):",
                "    mlflow.set_tag('model_flavor', 'spacy')",
                "    mlflow.spacy.log_model(spacy_model=nlp, artifact_path='model')",
                "    mlflow.log_metric(('accuracy', 0.72))",
                "    my_run_id = mlflow.active_run().info.run_id",
                "",
                "",
                "# MLflow Models",
                "model_uri = f'runs:/{my_run_id}/model'",
                "nlp2 = mlflow.spacy.load_model(model_uri=model_uri)"
            ]
        },
        {
            "id": "pyate",
            "title": "PyATE",
            "slogan": "Python Automated Term Extraction",
            "description": "PyATE is a term extraction library written in Python using Spacy POS tagging with Basic, Combo Basic, C-Value, TermExtractor, and Weirdness.",
            "github": "kevinlu1248/pyate",
            "pip": "pyate",
            "code_example": [
                "import spacy",
                "import pyate",
                "",
                "nlp = spacy.load('en_core_web_sm')",
                "nlp.add_pipe(\"combo_basic\") # or any of `basic`, `weirdness`, `term_extractor` or `cvalue`",
                "# source: https://www.ncbi.nlm.nih.gov/pmc/articles/PMC1994795/",
                "string = 'Central to the development of cancer are genetic changes that endow these “cancer cells” with many of the hallmarks of cancer, such as self-sufficient growth and resistance to anti-growth and pro-death signals. However, while the genetic changes that occur within cancer cells themselves, such as activated oncogenes or dysfunctional tumor suppressors, are responsible for many aspects of cancer development, they are not sufficient. Tumor promotion and progression are dependent on ancillary processes provided by cells of the tumor environment but that are not necessarily cancerous themselves. Inflammation has long been associated with the development of cancer. This review will discuss the reflexive relationship between cancer and inflammation with particular focus on how considering the role of inflammation in physiologic processes such as the maintenance of tissue homeostasis and repair may provide a logical framework for understanding the connection between the inflammatory response and cancer.'",
                "",
                "doc = nlp(string)",
                "print(doc._.combo_basic.sort_values(ascending=False).head(5))",
                "\"\"\"\"\"\"",
                "dysfunctional tumor                1.443147",
                "tumor suppressors                  1.443147",
                "genetic changes                    1.386294",
                "cancer cells                       1.386294",
                "dysfunctional tumor suppressors    1.298612",
                "\"\"\"\"\"\""
            ],
            "code_language": "python",
            "url": "https://github.com/kevinlu1248/pyate",
            "author": "Kevin Lu",
            "author_links": {
                "twitter": "kevinlu1248",
                "github": "kevinlu1248",
                "website": "https://github.com/kevinlu1248/pyate"
            },
            "category": ["pipeline", "research"],
            "tags": ["term_extraction"]
        },
        {
            "id": "contextualSpellCheck",
            "title": "Contextual Spell Check",
            "slogan": "Contextual spell correction using BERT (bidirectional representations)",
            "description": "This package currently focuses on Out of Vocabulary (OOV) word or non-word error (NWE) correction using BERT model. The idea of using BERT was to use the context when correcting NWE.",
            "github": "R1j1t/contextualSpellCheck",
            "pip": "contextualSpellCheck",
            "code_example": [
                "import spacy",
                "import contextualSpellCheck",
                "",
                "nlp = spacy.load('en_core_web_sm')",
                "contextualSpellCheck.add_to_pipe(nlp)",
                "doc = nlp('Income was $9.4 milion compared to the prior year of $2.7 milion.')",
                "",
                "print(doc._.performed_spellCheck) #Should be True",
                "print(doc._.outcome_spellCheck) #Income was $9.4 million compared to the prior year of $2.7 million."
            ],
            "code_language": "python",
            "url": "https://github.com/R1j1t/contextualSpellCheck",
            "thumb": "https://user-images.githubusercontent.com/22280243/82760949-98e68480-9e14-11ea-952e-4738620fd9e3.png",
            "image": "https://user-images.githubusercontent.com/22280243/82138959-2852cd00-9842-11ea-918a-49b2a7873ef6.png",
            "author": "Rajat Goel",
            "author_links": {
                "github": "r1j1t",
                "website": "https://github.com/R1j1t"
            },
            "category": ["pipeline", "conversational", "research"],
            "tags": ["spell check", "correction", "preprocessing", "translation", "correction"]
        },
        {
            "id": "texthero",
            "title": "Texthero",
            "slogan": "Text preprocessing, representation and visualization from zero to hero.",
            "description": "Texthero is a python package to work with text data efficiently. It empowers NLP developers with a tool to quickly understand any text-based dataset and it provides a solid pipeline to clean and represent text data, from zero to hero.",
            "github": "jbesomi/texthero",
            "pip": "texthero",
            "code_example": [
                "import texthero as hero",
                "import pandas as pd",
                "",
                "df = pd.read_csv('https://github.com/jbesomi/texthero/raw/master/dataset/bbcsport.csv')",
                "df['named_entities'] = hero.named_entities(df['text'])",
                "df.head()"
            ],
            "code_language": "python",
            "url": "https://texthero.org",
            "thumb": "https://texthero.org/img/T.png",
            "image": "https://texthero.org/docs/assets/texthero.png",
            "author": "Jonathan Besomi",
            "author_links": {
                "github": "jbesomi",
                "website": "https://besomi.ai"
            },
            "category": ["standalone"]
        },
        {
            "id": "cov-bsv",
            "title": "VA COVID-19 NLP BSV",
            "slogan": "spaCy pipeline for COVID-19 surveillance.",
            "github": "abchapman93/VA_COVID-19_NLP_BSV",
            "description": "A spaCy rule-based pipeline for identifying positive cases of COVID-19 from clinical text. A version of this system was deployed as part of the US Department of Veterans Affairs biosurveillance response to COVID-19.",
            "pip": "cov-bsv",
            "code_example": [
                "import cov_bsv",
                "",
                "nlp = cov_bsv.load()",
                "doc = nlp('Pt tested for COVID-19. His wife was recently diagnosed with novel coronavirus. SARS-COV-2: Detected')",
                "",
                "print(doc.ents)",
                "print(doc._.cov_classification)",
                "cov_bsv.visualize_doc(doc)"
            ],
            "category": ["pipeline", "standalone", "biomedical", "scientific"],
            "tags": ["clinical", "epidemiology", "covid-19", "surveillance"],
            "author": "Alec Chapman",
            "author_links": {
                "github": "abchapman93"
            }
        },
        {
            "id": "medspacy",
            "title": "medspaCy",
            "thumb": "https://raw.githubusercontent.com/medspacy/medspacy/master/images/medspacy_logo.png",
            "slogan": "A toolkit for clinical NLP with spaCy.",
            "github": "medspacy/medspacy",
            "description": "A toolkit for clinical NLP with spaCy. Features include sentence splitting, section detection, and asserting negation, family history, and uncertainty.",
            "pip": "medspacy",
            "code_example": [
                "import medspacy",
                "from medspacy.ner import TargetRule",
                "",
                "nlp = medspacy.load()",
                "print(nlp.pipe_names)",
                "",
                "nlp.get_pipe('target_matcher').add([TargetRule('stroke', 'CONDITION'), TargetRule('diabetes', 'CONDITION'), TargetRule('pna', 'CONDITION')])",
                "doc = nlp('Patient has hx of stroke. Mother diagnosed with diabetes. No evidence of pna.')",
                "",
                "for ent in doc.ents:",
                "    print(ent, ent._.is_negated, ent._.is_family, ent._.is_historical)",
                "medspacy.visualization.visualize_ent(doc)"
            ],
            "category": ["biomedical", "scientific", "research"],
            "tags": ["clinical"],
            "author": "medspacy",
            "author_links": {
                "github": "medspacy"
            }
        },
        {
            "id": "rita-dsl",
            "title": "RITA DSL",
            "slogan": "Domain Specific Language for creating language rules",
            "github": "zaibacu/rita-dsl",
            "description": "A Domain Specific Language (DSL) for building language patterns. These can be later compiled into spaCy patterns, pure regex, or any other format",
            "pip": "rita-dsl",
            "thumb": "https://raw.githubusercontent.com/zaibacu/rita-dsl/master/docs/assets/logo-100px.png",
            "code_language": "python",
            "code_example": [
                "import spacy",
                "from rita.shortcuts import setup_spacy",
                "",
                "rules = \"\"\"",
                "cuts = {\"fitted\", \"wide-cut\"}",
                "lengths = {\"short\", \"long\", \"calf-length\", \"knee-length\"}",
                "fabric_types = {\"soft\", \"airy\", \"crinkled\"}",
                "fabrics = {\"velour\", \"chiffon\", \"knit\", \"woven\", \"stretch\"}",
                "",
                "{IN_LIST(cuts)?, IN_LIST(lengths), WORD(\"dress\")}->MARK(\"DRESS_TYPE\")",
                "{IN_LIST(lengths), IN_LIST(cuts), WORD(\"dress\")}->MARK(\"DRESS_TYPE\")",
                "{IN_LIST(fabric_types)?, IN_LIST(fabrics)}->MARK(\"DRESS_FABRIC\")",
                "\"\"\"",
                "",
                "nlp = spacy.load(\"en\")",
                "setup_spacy(nlp, rules_string=rules)",
                "r = nlp(\"She was wearing a short wide-cut dress\")",
                "print(list([{\"label\": e.label_, \"text\": e.text} for e in r.ents]))"
            ],
            "category": ["standalone"],
            "tags": ["dsl", "language-patterns", "language-rules", "nlp"],
            "author": "Šarūnas Navickas",
            "author_links": {
                "github": "zaibacu"
            }
        },
        {
            "id": "PatternOmatic",
            "title": "PatternOmatic",
            "slogan": "Finds linguistic patterns effortlessly",
            "description": "Discover spaCy's linguistic patterns matching a given set of String samples to be used by the spaCy's Rule Based Matcher",
            "github": "revuel/PatternOmatic",
            "pip": "PatternOmatic",
            "code_example": [
                "from PatternOmatic.api import find_patterns",
                "",
                "samples = ['I am a cat!', 'You are a dog!', 'She is an owl!']",
                "",
                "patterns_found, _ = find_patterns(samples)",
                "",
                "print(f'Patterns found: {patterns_found}')"
            ],
            "code_language": "python",
            "thumb": "https://svgshare.com/i/R3P.svg",
            "image": "https://svgshare.com/i/R3P.svg",
            "author": "Miguel Revuelta Espinosa",
            "author_links": {
                "github": "revuel"
            },
            "category": ["scientific", "research", "standalone"],
            "tags": ["Evolutionary Computation", "Grammatical Evolution"]
        },
        {
            "id": "SpacyDotNet",
            "title": "spaCy .NET Wrapper",
            "slogan": "SpacyDotNet is a .NET Core compatible wrapper for spaCy, based on Python.NET",
            "description": "This projects relies on [Python.NET](http://pythonnet.github.io/) to interop with spaCy. It's not meant to be a complete and exhaustive implementation of all spaCy features and [APIs](https://spacy.io/api). Although it should be enough for basic tasks, it's considered as a starting point if you need to build a complex project using spaCy in .NET Most of the basic features in _Spacy101_ are available. All `Container` classes are present (`Doc`, `Token`, `Span` and `Lexeme`) with their basic properties/methods running and also `Vocab` and `StringStore` in a limited form. Anyway, any developer should be ready to add the missing properties or classes in a very straightforward manner.",
            "github": "AMArostegui/SpacyDotNet",
            "thumb": "https://raw.githubusercontent.com/AMArostegui/SpacyDotNet/master/cslogo.png",
            "code_example": [
                "var spacy = new Spacy();",
                "",
                "var nlp = spacy.Load(\"en_core_web_sm\");",
                "var doc = nlp.GetDocument(\"Apple is looking at buying U.K. startup for $1 billion\");",
                "",
                "foreach (Token token in doc.Tokens)",
                "    Console.WriteLine($\"{token.Text} {token.Lemma} {token.PoS} {token.Tag} {token.Dep} {token.Shape} {token.IsAlpha} {token.IsStop}\");",
                "",
                "Console.WriteLine(\"\");",
                "foreach (Span ent in doc.Ents)",
                "    Console.WriteLine($\"{ent.Text} {ent.StartChar} {ent.EndChar} {ent.Label}\");",
                "",
                "nlp = spacy.Load(\"en_core_web_md\");",
                "var tokens = nlp.GetDocument(\"dog cat banana afskfsd\");",
                "",
                "Console.WriteLine(\"\");",
                "foreach (Token token in tokens.Tokens)",
                "    Console.WriteLine($\"{token.Text} {token.HasVector} {token.VectorNorm}, {token.IsOov}\");",
                "",
                "tokens = nlp.GetDocument(\"dog cat banana\");",
                "Console.WriteLine(\"\");",
                "foreach (Token token1 in tokens.Tokens)",
                "{",
                "    foreach (Token token2 in tokens.Tokens)",
                "        Console.WriteLine($\"{token1.Text} {token2.Text} {token1.Similarity(token2) }\");",
                "}",
                "",
                "doc = nlp.GetDocument(\"I love coffee\");",
                "Console.WriteLine(\"\");",
                "Console.WriteLine(doc.Vocab.Strings[\"coffee\"]);",
                "Console.WriteLine(doc.Vocab.Strings[3197928453018144401]);",
                "",
                "Console.WriteLine(\"\");",
                "foreach (Token word in doc.Tokens)",
                "{",
                "    var lexeme = doc.Vocab[word.Text];",
                "    Console.WriteLine($@\"{lexeme.Text} {lexeme.Orth} {lexeme.Shape} {lexeme.Prefix} {lexeme.Suffix} {lexeme.IsAlpha} {lexeme.IsDigit} {lexeme.IsTitle} {lexeme.Lang}\");",
                "}"
            ],
            "code_language": "csharp",
            "author": "Antonio Miras",
            "author_links": {
                "github": "AMArostegui"
            },
            "category": ["nonpython"]
        },
        {
            "id": "ruts",
            "title": "ruTS",
            "slogan": "A library for statistics extraction from texts in Russian",
            "description": "The library allows extracting the following statistics from a text: basic statistics, readability metrics, lexical diversity metrics, morphological statistics",
            "github": "SergeyShk/ruTS",
            "pip": "ruts",
            "code_example": [
                "import spacy",
                "import ruts",
                "",
                "nlp = spacy.load('ru_core_news_sm')",
                "nlp.add_pipe('basic', last=True)",
                "doc = nlp('мама мыла раму')",
                "doc._.basic.get_stats()"
            ],
            "code_language": "python",
            "thumb": "https://habrastorage.org/webt/6z/le/fz/6zlefzjavzoqw_wymz7v3pwgfp4.png",
            "image": "https://clipartart.com/images/free-tree-roots-clipart-black-and-white-2.png",
            "author": "Sergey Shkarin",
            "author_links": {
                "twitter": "shk_sergey",
                "github": "SergeyShk"
            },
            "category": ["pipeline", "standalone"],
            "tags": ["Text Analytics", "Russian"]
        },
        {
            "id": "trunajod",
            "title": "TRUNAJOD",
            "slogan": "A text complexity library for text analysis built on spaCy",
            "description": "With all the basic NLP capabilities provided by spaCy (dependency parsing, POS tagging, tokenizing), `TRUNAJOD` focuses on extracting measurements from texts that might be interesting for different applications and use cases.",
            "github": "dpalmasan/TRUNAJOD2.0",
            "pip": "trunajod",
            "code_example": [
                "import spacy",
                "from TRUNAJOD.entity_grid import EntityGrid",
                "",
                "nlp = spacy.load('es_core_news_sm', disable=['ner', 'textcat'])",
                "example_text = (",
                "    'El espectáculo del cielo nocturno cautiva la mirada y suscita preguntas'",
                "    'sobre el universo, su origen y su funcionamiento. No es sorprendente que '",
                "    'todas las civilizaciones y culturas hayan formado sus propias '",
                "    'cosmologías. Unas relatan, por ejemplo, que el universo ha'",
                "    'sido siempre tal como es, con ciclos que inmutablemente se repiten; '",
                "    'otras explican que este universo ha tenido un principio, '",
                "    'que ha aparecido por obra creadora de una divinidad.'",
                ")",
                "doc = nlp(example_text)",
                "egrid = EntityGrid(doc)",
                "print(egrid.get_egrid())"
            ],
            "code_language": "python",
            "thumb": "https://raw.githubusercontent.com/dpalmasan/TRUNAJOD2.0/master/imgs/trunajod_thumb.png",
            "image": "https://raw.githubusercontent.com/dpalmasan/TRUNAJOD2.0/master/imgs/trunajod_logo.png",
            "author": "Diego Palma",
            "author_links": {
                "github": "dpalmasan"
            },
            "category": ["research", "standalone", "scientific"],
            "tags": ["Text Analytics", "Coherence", "Cohesion"]
        },
        {
            "id": "lingfeat",
            "title": "LingFeat",
            "slogan": "A Linguistic Feature Extraction (Text Analysis) Tool for Readability Assessment and Text Simplification",
            "description": "LingFeat is a feature extraction library which currently extracts 255 linguistic features from English string input. Categories include syntax, semantics, discourse, and also traditional readability formulas. Published in EMNLP 2021.",
            "github": "brucewlee/lingfeat",
            "pip": "lingfeat",
            "code_example": [
                "from lingfeat import extractor",
                "",
                "",
                "text = 'TAEAN, South Chungcheong Province -- Just before sunup, Lee Young-ho, a seasoned fisherman with over 30 years of experience, silently waits for boats carrying blue crabs as the season for the seafood reaches its height. Soon afterward, small and big boats sail into Sinjin Port in Taean County, South Chungcheong Province, the second-largest source of blue crab after Incheon, accounting for 29 percent of total production of the country. A crane lifts 28 boxes filled with blue crabs weighing 40 kilograms each from the boat, worth about 10 million won ($8,500). “It has been a productive fall season for crabbing here. The water temperature is a very important factor affecting crab production. They hate cold water,” Lee said. The temperature of the sea off Taean appeared to have stayed at the level where crabs become active. If the sea temperature suddenly drops, crabs go into their winter dormancy mode, burrowing into the mud and sleeping through the cold months.'",
                "",
                "",
                "#Pass text",
                "LingFeat = extractor.pass_text(text)",
                "",
                "",
                "#Preprocess text",
                "LingFeat.preprocess()",
                "",
                "",
                "#Extract features",
                "#each method returns a dictionary of the corresponding features",
                "#Advanced Semantic (AdSem) Features",
                "WoKF = LingFeat.WoKF_() #Wikipedia Knowledge Features",
                "WBKF = LingFeat.WBKF_() #WeeBit Corpus Knowledge Features",
                "OSKF = LingFeat.OSKF_() #OneStopEng Corpus Knowledge Features",
                "",
                "#Discourse (Disco) Features",
                "EnDF = LingFeat.EnDF_() #Entity Density Features",
                "EnGF = LingFeat.EnGF_() #Entity Grid Features",
                "",
                "#Syntactic (Synta) Features",
                "PhrF = LingFeat.PhrF_() #Noun/Verb/Adj/Adv/... Phrasal Features",
                "TrSF = LingFeat.TrSF_() #(Parse) Tree Structural Features",
                "POSF = LingFeat.POSF_() #Noun/Verb/Adj/Adv/... Part-of-Speech Features",
                "",
                "#Lexico Semantic (LxSem) Features",
                "TTRF = LingFeat.TTRF_() #Type Token Ratio Features",
                "VarF = LingFeat.VarF_() #Noun/Verb/Adj/Adv Variation Features",
                "PsyF = LingFeat.PsyF_() #Psycholinguistic Difficulty of Words (AoA Kuperman)",
                "WoLF = LingFeat.WorF_() #Word Familiarity from Frequency Count (SubtlexUS)",
                "",
                "Shallow Traditional (ShTra) Features",
                "ShaF = LingFeat.ShaF_() #Shallow Features (e.g. avg number of tokens)",
                "TraF = LingFeat.TraF_() #Traditional Formulas"
            ],
            "code_language": "python",
            "thumb": "https://raw.githubusercontent.com/brucewlee/lingfeat/master/img/lingfeat_logo2.png",
            "image": "https://raw.githubusercontent.com/brucewlee/lingfeat/master/img/lingfeat_logo.png",
            "author": "Bruce W. Lee (이웅성)",
            "author_links": {
                "github": "brucewlee",
                "website": "https://brucewlee.github.io/"
            },
            "category": ["research", "scientific"],
            "tags": ["Readability", "Simplification", "Feature Extraction", "Syntax", "Discourse", "Semantics", "Lexical"]
        },
        {
            "id": "hmrb",
            "title": "Hammurabi",
            "slogan": "Python Rule Processing Engine 🏺",
            "description": "Hammurabi works as a rule engine to parse input using a defined set of rules. It uses a simple and readable syntax to define complex rules to handle phrase matching. The syntax supports nested logical statements, regular expressions, reusable or side-loaded variables and match triggered callback functions to modularize your rules. The latest version works with both spaCy 2.X and 3.X. For more information check the documentation on [ReadTheDocs](https://hmrb.readthedocs.io/en/latest/).",
            "github": "babylonhealth/hmrb",
            "pip": "hmrb",
            "code_example": [
                "import spacy",
                "from hmrb.core import SpacyCore",
                "",
                "nlp = spacy.load(\"en_core_web_sm\")",
                "sentences = \"I love gorillas. Peter loves gorillas. Jane loves Tarzan.\"",
                "",
                "def conj_be(subj: str) -> str:",
                "   if subj == \"I\":",
                "       return \"am\"",
                "   elif subj == \"you\":",
                "       return \"are\"",
                "   else:",
                "       return \"is\"",
                "",
                "@spacy.registry.callbacks(\"gorilla_callback\")",
                "def gorilla_clb(seq: list, span: slice, data: dict) -> None:",
                "   subj = seq[span.start].text",
                "   be = conj_be(subj)",
                "   print(f\"{subj} {be} a gorilla person.\")",
                "@spacy.registry.callbacks(\"lover_callback\")",
                "def lover_clb(seq: list, span: slice, data: dict) -> None:",
                "   print(f\"{seq[span][-1].text} is a love interest of {seq[span.start].text}.\")",
                "",
                "grammar = \"\"\"",
                "   Law:",
                "   - callback: \"loves_gorilla\"",
                "   (",
                "   ((pos: \"PROPN\") or (pos: \"PRON\"))",
                "   (lemma: \"love\")",
                "   (lemma: \"gorilla\")",
                "   )",
                "   Law:",
                "   - callback: \"loves_someone\"",
                "   (",
                "   (pos: \"PROPN\")",
                "   (lower: \"loves\")",
                "   (pos: \"PROPN\")",
                "   )",
                "\"\"\"",
                "",
                "@spacy.registry.augmenters(\"jsonify_span\")",
                "def jsonify_span(span):",
                "   return [{\"lemma\": token.lemma_, \"pos\": token.pos_, \"lower\": token.lower_} for token in span]",
                "",
                "conf = {",
                "   \"rules\": grammar,",
                "   \"callbacks\": {",
                "       \"loves_gorilla\": \"callbacks.gorilla_callback\",",
                "       \"loves_someone\": \"callbacks.lover_callback\",",
                "   },",
                "   \"map_doc\": \"augmenters.jsonify_span\",",
                "   \"sort_length\": True,",
                "}",
                "",
                "nlp.add_pipe(\"hmrb\", config=conf)",
                "nlp(sentences)"
            ],
            "code_language": "python",
            "thumb": "https://user-images.githubusercontent.com/6807878/118643685-cae6b880-b7d4-11eb-976e-066aec9505da.png",
            "image": "https://user-images.githubusercontent.com/6807878/118643685-cae6b880-b7d4-11eb-976e-066aec9505da.png",
            "author": "Kristian Boda",
            "author_links": {
                "github": "bodak",
                "twitter": "bodak",
                "website": "https://github.com/babylonhealth/"
            },
            "category": ["pipeline", "standalone", "scientific", "biomedical"],
            "tags": ["babylonhealth", "rule-engine", "matcher"]
        },
        {
            "id": "forte",
            "title": "Forte",
            "slogan": "Forte is a toolkit for building Natural Language Processing pipelines, featuring cross-task interaction, adaptable data-model interfaces and composable pipelines.",
            "description": "Forte provides a platform to assemble state-of-the-art NLP and ML technologies in a highly-composable fashion, including a wide spectrum of tasks ranging from Information Retrieval, Natural Language Understanding to Natural Language Generation.",
            "github": "asyml/forte",
            "pip": "forte.spacy stave torch",
            "code_example": [
                "from fortex.spacy import SpacyProcessor",
                "from forte.processors.stave import StaveProcessor",
                "from forte import Pipeline",
                "from forte.data.readers import StringReader",
                "",
                "pipeline = Pipeline()",
                "pipeline.set_reader(StringReader())",
                "pipeline.add(SpacyProcessor())",
                "pipeline.add(StaveProcessor())",
                "pipeline.run('Running SpaCy with Forte!')"
            ],
            "code_language": "python",
            "url": "https://medium.com/casl-project/forte-building-modular-and-re-purposable-nlp-pipelines-cf5b5c5abbe9",
            "thumb": "https://raw.githubusercontent.com/asyml/forte/master/docs/_static/img/forte_graphic.png",
            "image": "https://raw.githubusercontent.com/asyml/forte/master/docs/_static/img/logo_h.png",
            "author": "Petuum",
            "author_links": {
                "twitter": "PetuumInc",
                "github": "asyml",
                "website": "https://petuum.com"
            },
            "category": ["pipeline", "standalone"],
            "tags": ["pipeline"]
        },
        {
            "id": "spacy-api-docker-v3",
            "slogan": "spaCy v3 REST API, wrapped in a Docker container",
            "github": "bbieniek/spacy-api-docker",
            "url": "https://hub.docker.com/r/bbieniek/spacyapi/",
            "thumb": "https://i.imgur.com/NRnDKyj.jpg",
            "code_example": [
                "version: '3'",
                "",
                "services:",
                "  spacyapi:",
                "    image: bbieniek/spacyapi:en_v3",
                "    ports:",
                "      - \"127.0.0.1:8080:80\"",
                "    restart: always"
            ],
            "code_language": "docker",
            "author": "Baltazar Bieniek",
            "author_links": {
                "github": "bbieniek"
            },
            "category": ["apis"]
        },
        {
            "id": "phruzz_matcher",
            "title": "phruzz-matcher",
            "slogan": "Phrase matcher using RapidFuzz",
            "description": "Combination of the RapidFuzz library with Spacy PhraseMatcher The goal of this component is to find matches when there were NO \"perfect matches\" due to typos or abbreviations between a Spacy doc and a list of phrases.",
            "github": "mjvallone/phruzz-matcher",
            "pip": "phruzz_matcher",
            "code_example": [
                "import spacy",
                "from spacy.language import Language",
                "from phruzz_matcher.phrase_matcher import PhruzzMatcher",
                "",
                "famous_people = [",
                "        \"Brad Pitt\",",
                "        \"Demi Moore\",",
                "        \"Bruce Willis\",",
                "        \"Jim Carrey\",",
                "]",
                "",
                "@Language.factory(\"phrase_matcher\")",
                "def phrase_matcher(nlp: Language, name: str):",
                "    return PhruzzMatcher(nlp, famous_people, \"FAMOUS_PEOPLE\", 85)",
                "",
                "nlp = spacy.blank('es')",
                "nlp.add_pipe(\"phrase_matcher\")",
                "",
                "doc = nlp(\"El otro día fui a un bar donde vi a brad pit y a Demi Moore, estaban tomando unas cervezas mientras charlaban de sus asuntos.\")",
                "print(f\"doc.ents: {doc.ents}\")",
                "",
                "#OUTPUT",
                "#doc.ents: (brad pit, Demi Moore)"
            ],
            "thumb": "https://avatars.githubusercontent.com/u/961296?v=4",
            "image": "",
            "code_language": "python",
            "author": "Martin Vallone",
            "author_links": {
                "github": "mjvallone",
                "twitter": "vallotin",
                "website": "https://fiqus.coop/"
            },
            "category": ["pipeline", "research", "standalone"],
            "tags": ["spacy", "python", "nlp", "ner"]
        },
        {
            "id": "WordDumb",
            "title": "WordDumb",
            "slogan": "A calibre plugin that generates Word Wise and X-Ray files.",
            "description": "A calibre plugin that generates Word Wise and X-Ray files then sends them to Kindle. Supports KFX, AZW3 and MOBI eBooks. X-Ray supports 18 languages.",
            "github": "xxyzz/WordDumb",
            "code_language": "python",
            "thumb": "https://raw.githubusercontent.com/xxyzz/WordDumb/master/starfish.svg",
            "image": "https://user-images.githubusercontent.com/21101839/130245435-b874f19a-7785-4093-9975-81596efc42bb.png",
            "author": "xxyzz",
            "author_links": {
                "github": "xxyzz"
            },
            "category": ["standalone"]
        },
        {
            "id": "eng_spacysentiment",
            "title": "eng_spacysentiment",
            "slogan": "Simple sentiment analysis using spaCy pipelines",
            "description": "Sentiment analysis for simple english sentences using pre-trained spaCy pipelines",
            "github": "vishnunkumar/spacysentiment",
            "pip": "eng-spacysentiment",
            "code_example": [
                "import eng_spacysentiment",
                "nlp = eng_spacysentiment.load()",
                "text = \"Welcome to Arsenals official YouTube channel Watch as we take you closer and show you the personality of the club\"",
                "doc = nlp(text)",
                "print(doc.cats)",
                "# {'positive': 0.29878824949264526, 'negative': 0.7012117505073547}"
            ],
            "thumb": "",
            "image": "",
            "code_language": "python",
            "author": "Vishnu Nandakumar",
            "author_links": {
                "github": "Vishnunkumar",
                "twitter": "vishnun_uchiha"
            },
            "category": ["pipeline"],
            "tags": ["pipeline", "nlp", "sentiment"]
        },
        {
            "id": "textnets",
            "slogan": "Text analysis with networks",
            "description": "textnets represents collections of texts as networks of documents and words. This provides novel possibilities for the visualization and analysis of texts.",
            "github": "jboynyc/textnets",
            "image": "https://user-images.githubusercontent.com/2187261/152641425-6c0fb41c-b8e0-44fb-a52a-7c1ba24eba1e.png",
            "code_example": [
                "import textnets as tn",
                "",
                "corpus = tn.Corpus(tn.examples.moon_landing)",
                "t = tn.Textnet(corpus.tokenized(), min_docs=1)",
                "t.plot(label_nodes=True,",
                "       show_clusters=True,",
                "       scale_nodes_by=\"birank\",",
                "       scale_edges_by=\"weight\")"
            ],
            "author": "John Boy",
            "author_links": {
                "github": "jboynyc",
                "twitter": "jboy"
            },
            "category": ["visualizers", "standalone"]
        },
        {
            "id": "tmtoolkit",
            "slogan": "Text mining and topic modeling toolkit",
            "description": "tmtoolkit is a set of tools for text mining and topic modeling with Python developed especially for the use in the social sciences, in journalism or related disciplines. It aims for easy installation, extensive documentation and a clear programming interface while offering good performance on large datasets by the means of vectorized operations (via NumPy) and parallel computation (using Python’s multiprocessing module and the loky package).",
            "github": "WZBSocialScienceCenter/tmtoolkit",
            "code_example": [
                "# Note: This requires these setup steps:",
                "#   pip install tmtoolkit[recommended]",
                "#   python -m tmtoolkit setup en",
                "from tmtoolkit.corpus import Corpus, tokens_table, lemmatize, to_lowercase, dtm",
                "from tmtoolkit.bow.bow_stats import tfidf, sorted_terms_table",
                "# load built-in sample dataset and use 4 worker processes",
                "corp = Corpus.from_builtin_corpus('en-News100', max_workers=4)",
                "# investigate corpus as dataframe",
                "toktbl = tokens_table(corp)",
                "print(toktbl)",
                "# apply some text normalization",
                "lemmatize(corp)",
                "to_lowercase(corp)",
                "# build sparse document-token matrix (DTM)",
                "# document labels identify rows, vocabulary tokens identify columns",
                "mat, doc_labels, vocab = dtm(corp, return_doc_labels=True, return_vocab=True)",
                "# apply tf-idf transformation to DTM",
                "# operation is applied on sparse matrix and uses few memory",
                "tfidf_mat = tfidf(mat)",
                "# show top 5 tokens per document ranked by tf-idf",
                "top_tokens = sorted_terms_table(tfidf_mat, vocab, doc_labels, top_n=5)",
                "print(top_tokens)"
            ],
            "author": "Markus Konrad / WZB Social Science Center",
            "author_links": {
                "github": "internaut",
                "twitter": "_knrd"
            },
            "category": ["scientific", "standalone"]
        },
        {
            "id": "edsnlp",
            "title": "EDS-NLP",
            "slogan": "spaCy components to extract information from clinical notes written in French.",
            "description": "EDS-NLP provides a set of rule-based spaCy components to extract information for French clinical notes. It also features _qualifier_ pipelines that detect negations, speculations and family context, among other modalities. Check out the [demo](https://aphp.github.io/edsnlp/demo/)!",
            "github": "aphp/edsnlp",
            "pip": "edsnlp",
            "code_example": [
                "import spacy",
                "",
                "nlp = spacy.blank(\"fr\")",
                "",
                "terms = dict(",
                "    covid=[\"covid\", \"coronavirus\"],",
                ")",
                "",
                "# Sentencizer component, needed for negation detection",
                "nlp.add_pipe(\"eds.sentences\")",
                "# Matcher component",
                "nlp.add_pipe(\"eds.matcher\", config=dict(terms=terms))",
                "# Negation detection",
                "nlp.add_pipe(\"eds.negation\")",
                "",
                "# Process your text in one call !",
                "doc = nlp(\"Le patient est atteint de covid\")",
                "",
                "doc.ents",
                "# Out: (covid,)",
                "",
                "doc.ents[0]._.negation",
                "# Out: False"
            ],
            "code_language": "python",
            "url": "https://aphp.github.io/edsnlp/",
            "author": "AP-HP",
            "author_links": {
                "github": "aphp",
                "website": "https://github.com/aphp"
            },
            "category": ["biomedical", "scientific", "research", "pipeline"],
            "tags": ["clinical"]
        },
        {
            "id": "sent-pattern",
            "title": "English Interpretation Sentence Pattern",
            "slogan": "English interpretation for accurate translation from English to Japanese",
            "description": "This package categorizes English sentences into one of five basic sentence patterns and identifies the subject, verb, object, and other components. The five basic sentence patterns are based on C. T. Onions's Advanced English Syntax and are frequently used when teaching English in Japan.",
            "github": "lll-lll-lll-lll/sent-pattern",
            "pip": "sent-pattern",
            "author": "Shunpei Nakayama",
            "author_links": {
                "twitter": "ExZ79575296",
                "github": "lll-lll-lll-lll"
            },
            "category": ["pipeline"],
            "tags": ["interpretation", "ja"]
        },
        {
            "id": "spacy-partial-tagger",
            "title": "spaCy - Partial Tagger",
            "slogan": "Sequence Tagger for Partially Annotated Dataset in spaCy",
            "description": "This is a library to build a CRF tagger with a partially annotated dataset in spaCy. You can build your own tagger only from dictionary.",
            "github": "doccano/spacy-partial-tagger",
            "pip": "spacy-partial-tagger",
            "category": ["pipeline", "training"],
            "author": "Yasufumi Taniguchi",
            "author_links": {
                "github": "yasufumy"
            }
        }

    ],

    "categories": [
        {
            "label": "Projects",
            "items": [
                {
                    "id": "pipeline",
                    "title": "Pipeline",
                    "description": "Custom pipeline components and extensions"
                },
                {
                    "id": "training",
                    "title": "Training",
                    "description": "Helpers and toolkits for training spaCy models"
                },
                {
                    "id": "conversational",
                    "title": "Conversational",
                    "description": "Frameworks and utilities for working with conversational text, e.g. for chat bots"
                },
                {
                    "id": "research",
                    "title": "Research",
                    "description": "Frameworks and utilities for developing better NLP models, especially using neural networks"
                },
                {
                    "id": "scientific",
                    "title": "Scientific",
                    "description": "Frameworks and utilities for scientific text processing"
                },
                {
                    "id": "biomedical",
                    "title": "Biomedical",
                    "description": "Frameworks and utilities for processing biomedical text"
                },
                {
                    "id": "visualizers",
                    "title": "Visualizers",
                    "description": "Demos and tools to visualize NLP annotations or systems"
                },
                {
                    "id": "apis",
                    "title": "Containers & APIs",
                    "description": "Infrastructure tools for managing or deploying spaCy"
                },
                {
                    "id": "nonpython",
                    "title": "Non-Python",
                    "description": "Wrappers, bindings and implementations in other programming languages"
                },
                {
                    "id": "standalone",
                    "title": "Standalone",
                    "description": "Self-contained libraries or tools that use spaCy under the hood"
                },
                {
                    "id": "models",
                    "title": "Models",
                    "description": "Third-party pretrained models for different languages and domains"
                }
            ]
        },
        {
            "label": "Education",
            "items": [
                {
                    "id": "books",
                    "title": "Books",
                    "description": "Books about or featuring spaCy"
                },
                {
                    "id": "courses",
                    "title": "Courses",
                    "description": "Online courses and interactive tutorials"
                },
                {
                    "id": "videos",
                    "title": "Videos",
                    "description": "Talks and tutorials in video format"
                },
                {
                    "id": "podcasts",
                    "title": "Podcasts",
                    "description": "Episodes about spaCy or interviews with the spaCy team"
                }
            ]
        }
    ]
}<|MERGE_RESOLUTION|>--- conflicted
+++ resolved
@@ -1,7 +1,6 @@
 {
     "resources": [
         {
-<<<<<<< HEAD
             "id": "spacy-cleaner",
             "title": "spacy-cleaner",
             "slogan": "Easily clean text with spaCy!",
@@ -41,7 +40,8 @@
             "tags": [
                 "text-processing"
             ]
-=======
+        },
+        {
             "id": "Zshot",
             "title": "Zshot",
             "slogan": "Zero and Few shot named entity & relationships recognition",
@@ -97,7 +97,6 @@
                 "website": "https://research.ibm.com/labs/ireland/"
             },
             "category": ["scientific", "models", "research"]
->>>>>>> 3d0e8953
         },
         {
             "id": "concepcy",

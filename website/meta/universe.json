{
    "resources": [
        {
<<<<<<< HEAD
            "id": "spacy-vscode",
            "title": "spaCy Visual Studio Code Extension",
            "thumb": "https://raw.githubusercontent.com/explosion/spacy-vscode/main/icon.png",
            "slogan": "Work with spaCy's config files in VS Code",
            "description": "The spaCy VS Code Extension provides additional tooling and features for working with spaCy's config files. Version 1.0.0 includes hover descriptions for registry functions, variables, and section names within the config as an installable extension.",
            "url": "https://marketplace.visualstudio.com/items?itemName=Explosion.spacy-extension",
            "github": "explosion/spacy-vscode",
            "code_language": "python",
            "author": "Explosion",
            "author_links": {
                "twitter": "@explosion_ai",
                "github": "explosion"
            },
            "category": ["extension"],
            "tags": []
=======
            "id": "parsigs",
            "title": "parsigs",
            "slogan": "Structuring prescriptions text made simple using spaCy",
            "description": "Parsigs is an open-source project that aims to extract the relevant dosage information from prescriptions text without compromising the patient's privacy.\n\nNotice you also need to install the model in order to use the package: `pip install https://huggingface.co/royashcenazi/en_parsigs/resolve/main/en_parsigs-any-py3-none-any.whl`",
            "github": "royashcenazi/parsigs",
            "pip": "parsigs",
            "code_language": "python",
            "author": "Roy Ashcenazi",
            "code_example": [
                "# You'll need to install the trained model, see instructions in the description section",
                "from parsigs.parse_sig_api import StructuredSig, SigParser",
                "sig_parser = SigParser()",
                "",
                "sig = 'Take 1 tablet of ibuprofen 200mg 3 times every day for 3 weeks'",
                "parsed_sig = sig_parser.parse(sig)"
            ],
            "author_links": {
                "github": "royashcenazi"
            },
            "category": ["model", "research", "biomedical"],
            "tags": ["sigs", "prescription","pharma"]
        },
        {
            "id": "latincy",
            "title": "LatinCy",
            "thumb": "https://raw.githubusercontent.com/diyclassics/la_core_web_lg/main/latincy-logo.png",
            "slogan": "Synthetic trained spaCy pipelines for Latin NLP",
            "description": "Set of trained general purpose Latin-language 'core' pipelines for use with spaCy. The models are trained on a large amount of available Latin data, including all five of the Latin Universal Dependency treebanks, which have been preprocessed to be compatible with each other.",
            "url": "https://huggingface.co/latincy",
            "code_example": [
                "# pip install https://huggingface.co/latincy/la_core_web_lg/resolve/main/la_core_web_lg-any-py3-none-any.whl",
                "import spacy",
                "nlp = spacy.load('la_core_web_lg')",
                "doc = nlp('Haec narrantur a poetis de Perseo')",
                "",
                "print(f'{doc[0].text}, {doc[0].norm_}, {doc[0].lemma_}, {doc[0].pos_}')",
                "",
                "# > Haec, haec, hic, DET"
            ],
            "code_language": "python",
            "author": "Patrick J. Burns",
            "author_links": {
                "twitter": "@diyclassics",
                "github": "diyclassics",
                "website": "https://diyclassics.github.io/"
            },
            "category": ["pipeline", "research"],
            "tags": ["latin"]
>>>>>>> 83b6f488
        },
        {
            "id": "spacy-wasm",
            "title": "spacy-wasm",
            "slogan": "spaCy in the browser using WebAssembly",
            "description": "Run spaCy directly in the browser with WebAssembly. Using Pyodide, the application loads the spaCy model and renders the text prompt with displaCy.",
            "url": "https://spacy-wasm.vercel.app/",
            "github": "SyedAhkam/spacy-wasm",
            "code_language": "python",
            "author": "Syed Ahkam",
            "author_links": {
                "twitter": "@SyedAhkam1",
                "github": "SyedAhkam"
            },
            "category": ["visualizers"],
            "tags": ["visualization", "deployment"]
        },
        {
            "id": "spacysee",
            "title": "spaCysee",
            "slogan": "Visualize spaCy's Dependency Parsing, POS tagging, and morphological analysis",
            "description": "A project that helps you visualize your spaCy docs in Jupyter notebooks. Each of the dependency tags, POS tags and morphological features are clickable. Clicking on a tag will bring up the relevant documentation for that tag.",
            "github": "moxley01/spacysee",
            "pip": "spacysee",
            "code_example": [
                "import spacy",
                "from spacysee import render",
                "",
                "nlp = spacy.load('en_core_web_sm')",
                "doc = nlp('This is a neat way to visualize your spaCy docs')",
                "render(doc, width='500', height='500')"
            ],
            "code_language": "python",
            "thumb": "https://www.mattoxley.com/static/images/spacysee_logo.svg",
            "image": "https://www.mattoxley.com/static/images/spacysee_logo.svg",
            "author": "Matt Oxley",
            "author_links": {
                "twitter": "matt0xley",
                "github": "moxley01",
                "website": "https://mattoxley.com"
            },
            "category": ["visualizers"],
            "tags": ["visualization"]
        },
        {
            "id": "grecy",
            "title": "greCy",
            "slogan": "Ancient Greek pipelines for spaCy",
            "description": "greCy offers state-of-the-art pipelines for ancient Greek NLP. The repository makes language models available in various sizes, some of them containing floret word vectors and a BERT transformer layer.",
            "github": "jmyerston/greCy",
            "code_example": [
                "import spacy",
                "#After installing the grc_ud_proiel_trf wheel package from the greCy repository",
                "",
                "nlp = spacy.load('grc_ud_proiel_trf')",
                "doc = nlp('δοκῶ μοι περὶ ὧν πυνθάνεσθε οὐκ ἀμελέτητος εἶναι.')",
                "",
                "for token in doc:",
                "   print(token.text, token.norm_, token.lemma_, token.pos_, token.tag_)"
            ],
            "code_language": "python",
            "author": "Jacobo Myerston",
            "author_links": {
                "twitter": "@jcbmyrstn",
                "github": "jmyerston",
                "website": "https://huggingface.co/spaces/Jacobo/syntax"
            },
            "category": ["pipeline", "research"],
            "tags": ["ancient Greek"]
        },
        {
            "id": "spacy-cleaner",
            "title": "spacy-cleaner",
            "slogan": "Easily clean text with spaCy!",
            "description": "**spacy-cleaner** utilises spaCy `Language` models to replace, remove, and \n  mutate spaCy tokens. Cleaning actions available are:\n\n* Remove/replace stopwords.\n* Remove/replace punctuation.\n* Remove/replace numbers.\n* Remove/replace emails.\n* Remove/replace URLs.\n* Perform lemmatisation.\n\nSee our [docs](https://ce11an.github.io/spacy-cleaner/) for more information.",
            "github": "Ce11an/spacy-cleaner",
            "pip": "spacy-cleaner",
            "code_example": [
                "import spacy",
                "import spacy_cleaner",
                "from spacy_cleaner.processing import removers, replacers, mutators",
                "",
                "model = spacy.load(\"en_core_web_sm\")",
                "pipeline = spacy_cleaner.Pipeline(",
                "    model,",
                "    removers.remove_stopword_token,",
                "    replacers.replace_punctuation_token,",
                "    mutators.mutate_lemma_token,",
                ")",
                "",
                "texts = [\"Hello, my name is Cellan! I love to swim!\"]",
                "",
                "pipeline.clean(texts)",
                "# ['hello _IS_PUNCT_ Cellan _IS_PUNCT_ love swim _IS_PUNCT_']"
            ],
            "code_language": "python",
            "url": "https://ce11an.github.io/spacy-cleaner/",
            "image": "https://raw.githubusercontent.com/Ce11an/spacy-cleaner/main/docs/assets/images/spacemen.png",
            "author": "Cellan Hall",
            "author_links": {
                "twitter": "Ce11an",
                "github": "Ce11an",
                "website": "https://www.linkedin.com/in/cellan-hall/"
            },
            "category": ["extension"],
            "tags": ["text-processing"]
        },
        {
            "id": "Zshot",
            "title": "Zshot",
            "slogan": "Zero and Few shot named entity & relationships recognition",
            "github": "ibm/zshot",
            "pip": "zshot",
            "code_example": [
                "import spacy",
                "from zshot import PipelineConfig, displacy",
                "from zshot.linker import LinkerRegen",
                "from zshot.mentions_extractor import MentionsExtractorSpacy",
                "from zshot.utils.data_models import Entity",
                "",
                "nlp = spacy.load('en_core_web_sm')",
                "# zero shot definition of entities",
                "nlp_config = PipelineConfig(",
                "    mentions_extractor=MentionsExtractorSpacy(),",
                "    linker=LinkerRegen(),",
                "    entities=[",
                "        Entity(name='Paris',",
                "               description='Paris is located in northern central France, in a north-bending arc of the river Seine'),",
                "        Entity(name='IBM',",
                "               description='International Business Machines Corporation (IBM) is an American multinational technology corporation headquartered in Armonk, New York'),",
                "        Entity(name='New York', description='New York is a city in U.S. state'),",
                "        Entity(name='Florida', description='southeasternmost U.S. state'),",
                "        Entity(name='American',",
                "              description='American, something of, from, or related to the United States of America, commonly known as the United States or America'),",
                "        Entity(name='Chemical formula',",
                "               description='In chemistry, a chemical formula is a way of presenting information about the chemical proportions of atoms that constitute a particular chemical compound or molecul'),",
                "        Entity(name='Acetamide',",
                "               description='Acetamide (systematic name: ethanamide) is an organic compound with the formula CH3CONH2. It is the simplest amide derived from acetic acid. It finds some use as a plasticizer and as an industrial solvent.'),",
                "        Entity(name='Armonk',",
                "               description='Armonk is a hamlet and census-designated place (CDP) in the town of North Castle, located in Westchester County, New York, United States.'),",
                "        Entity(name='Acetic Acid',",
                "               description='Acetic acid, systematically named ethanoic acid, is an acidic, colourless liquid and organic compound with the chemical formula CH3COOH'),",
                "        Entity(name='Industrial solvent',",
                "               description='Acetamide (systematic name: ethanamide) is an organic compound with the formula CH3CONH2. It is the simplest amide derived from acetic acid. It finds some use as a plasticizer and as an industrial solvent.'),",
                "    ]",
                ")",
                "nlp.add_pipe('zshot', config=nlp_config, last=True)",
                "",
                "text = 'International Business Machines Corporation (IBM) is an American multinational technology corporation' \\",
                "        ' headquartered in Armonk, New York, with operations in over 171 countries.'",
                "",
                "doc = nlp(text)",
                "displacy.serve(doc, style='ent')"
            ],
            "thumb": "https://ibm.github.io/zshot/img/graph.png",
            "url": "https://ibm.github.io/zshot/",
            "author": "IBM Research",
            "author_links": {
                "github": "ibm",
                "twitter": "IBMResearch",
                "website": "https://research.ibm.com/labs/ireland/"
            },
            "category": ["scientific", "models", "research"]
        },
        {
            "id": "concepcy",
            "title": "concepCy",
            "slogan": "A multilingual knowledge graph in spaCy",
            "description": "A spaCy wrapper for ConceptNet, a freely-available semantic network designed to help computers understand the meaning of words.",
            "github": "JulesBelveze/concepcy",
            "pip": "concepcy",
            "code_example": [
                "import spacy",
                "import concepcy",
                "",
                "nlp = spacy.load('en_core_web_sm')",
                "# Using default concepCy configuration",
                "nlp.add_pipe('concepcy')",
                "",
                "doc = nlp('WHO is a lovely company')",
                "",
                "# Access all the 'RelatedTo' relations from the Doc",
                "for word, relations in doc._.relatedto.items():",
                "    print(f'Word: {word}\n{relations}')",
                "",
                "# Access the 'RelatedTo' relations word by word",
                "for token in doc:",
                "    print(f'Word: {token}\n{token._.relatedto}')"
            ],
            "category": ["pipeline"],
            "image": "https://github.com/JulesBelveze/concepcy/blob/main/figures/concepcy.png",
            "tags": ["semantic", "ConceptNet"],
            "author": "Jules Belveze",
            "author_links": {
                "github": "JulesBelveze",
                "website": "https://www.linkedin.com/in/jules-belveze/"
            }
        },
        {
            "id": "spacyfishing",
            "title": "spaCy fishing",
            "slogan": "Named entity disambiguation and linking on Wikidata in spaCy with Entity-Fishing.",
            "description": "A spaCy wrapper of Entity-Fishing for named entity disambiguation and linking against a Wikidata knowledge base.",
            "github": "Lucaterre/spacyfishing",
            "pip": "spacyfishing",
            "code_example": [
                "import spacy",
                "text = 'Victor Hugo and Honoré de Balzac are French writers who lived in Paris.'",
                "nlp = spacy.load('en_core_web_sm')",
                "nlp.add_pipe('entityfishing')",
                "doc = nlp(text)",
                "for span in doc.ents:",
                "    print((ent.text, ent.label_, ent._.kb_qid, ent._.url_wikidata, ent._.nerd_score))",
                "# ('Victor Hugo', 'PERSON', 'Q535', 'https://www.wikidata.org/wiki/Q535', 0.972)",
                "# ('Honoré de Balzac', 'PERSON', 'Q9711', 'https://www.wikidata.org/wiki/Q9711', 0.9724)",
                "# ('French', 'NORP', 'Q121842', 'https://www.wikidata.org/wiki/Q121842', 0.3739)",
                "# ('Paris', 'GPE', 'Q90', 'https://www.wikidata.org/wiki/Q90', 0.5652)",
                "## Set parameter `extra_info` to `True` and check also span._.description, span._.src_description, span._.normal_term, span._.other_ids"
            ],
            "category": ["models", "pipeline"],
            "image": "https://raw.githubusercontent.com/Lucaterre/spacyfishing/main/docs/spacyfishing-logo-resized.png",
            "tags": ["NER", "NEL"],
            "author": "Lucas Terriel",
            "author_links": {
                "twitter": "TerreLuca",
                "github": "Lucaterre"
            }
        },
        {
            "id": "aim-spacy",
            "title": "Aim-spaCy",
            "slogan": "Aim-spaCy is an Aim-based spaCy experiment tracker.",
            "description": "Aim-spaCy helps to easily collect, store and explore training logs for spaCy, including: hyper-parameters, metrics and displaCy visualizations",
            "github": "aimhubio/aim-spacy",
            "pip": "aim-spacy",
            "code_example": ["https://github.com/aimhubio/aim-spacy/tree/master/examples"],
            "code_language": "python",
            "url": "https://aimstack.io/spacy",
            "thumb": "https://user-images.githubusercontent.com/13848158/172912427-ee9327ea-3cd8-47fa-8427-6c0d36cd831f.png",
            "image": "https://user-images.githubusercontent.com/13848158/136364717-0939222c-55b6-44f0-ad32-d9ab749546e4.png",
            "author": "AimStack",
            "author_links": {
                "twitter": "aimstackio",
                "github": "aimhubio",
                "website": "https://aimstack.io"
            },
            "category": ["visualizers"],
            "tags": ["experiment-tracking", "visualization"]
        },
        {
            "id": "spacy-report",
            "title": "spacy-report",
            "slogan": "Generates interactive reports for spaCy models.",
            "description": "The goal of spacy-report is to offer static reports for spaCy models that help users make better decisions on how the models can be used.",
            "github": "koaning/spacy-report",
            "pip": "spacy-report",
            "thumb": "https://github.com/koaning/spacy-report/raw/main/icon.png",
            "image": "https://raw.githubusercontent.com/koaning/spacy-report/main/gif.gif",
            "code_example": [
                "python -m spacy report textcat training/model-best/ corpus/train.spacy corpus/dev.spacy"
            ],
            "category": ["visualizers", "research"],
            "author": "Vincent D. Warmerdam",
            "author_links": {
                "twitter": "fishnets88",
                "github": "koaning",
                "website": "https://koaning.io"
            }
        },
        {
            "id": "scrubadub_spacy",
            "title": "scrubadub_spacy",
            "category": ["pipeline"],
            "slogan": "Remove personally identifiable information from text using spaCy.",
            "description": "scrubadub removes personally identifiable information from text. scrubadub_spacy is an extension that uses spaCy NLP models to remove personal information from text.",
            "github": "LeapBeyond/scrubadub_spacy",
            "pip": "scrubadub-spacy",
            "url": "https://github.com/LeapBeyond/scrubadub_spacy",
            "code_language": "python",
            "author": "Leap Beyond",
            "author_links": {
                "github": "LeapBeyond",
                "website": "https://leapbeyond.ai"
            },
            "code_example": [
                "import scrubadub, scrubadub_spacy",
                "scrubber = scrubadub.Scrubber()",
                "scrubber.add_detector(scrubadub_spacy.detectors.SpacyEntityDetector)",
                "print(scrubber.clean(\"My name is Alex, I work at LifeGuard in London, and my eMail is alex@lifeguard.com btw. my super secret twitter login is username: alex_2000 password: g-dragon180888\"))",
                "# My name is {{NAME}}, I work at {{ORGANIZATION}} in {{LOCATION}}, and my eMail is {{EMAIL}} btw. my super secret twitter login is username: {{USERNAME}} password: {{PASSWORD}}"
            ]
        },
        {
            "id": "spacy-setfit-textcat",
            "title": "spacy-setfit-textcat",
            "category": ["research"],
            "tags": ["SetFit", "Few-Shot"],
            "slogan": "spaCy Project: Experiments with SetFit & Few-Shot Classification",
            "description": "This project is an experiment with spaCy and few-shot text classification using SetFit",
            "github": "pmbaumgartner/spacy-setfit-textcat",
            "url": "https://github.com/pmbaumgartner/spacy-setfit-textcat",
            "code_language": "python",
            "author": "Peter Baumgartner",
            "author_links": {
                "twitter": "pmbaumgartner",
                "github": "pmbaumgartner",
                "website": "https://www.peterbaumgartner.com/"
            },
            "code_example": [
                "https://colab.research.google.com/drive/1CvGEZC0I9_v8gWrBxSJQ4Z8JGPJz-HYb?usp=sharing"
            ]
        },
        {
            "id": "spacy-experimental",
            "title": "spacy-experimental",
            "category": ["extension"],
            "slogan": "Cutting-edge experimental spaCy components and features",
            "description": "This package includes experimental components and features for spaCy v3.x, for example model architectures, pipeline components and utilities.",
            "github": "explosion/spacy-experimental",
            "pip": "spacy-experimental",
            "url": "https://github.com/explosion/spacy-experimental",
            "code_language": "python",
            "author": "Explosion",
            "author_links": {
                "twitter": "explosion_ai",
                "github": "explosion",
                "website": "https://explosion.ai/"
            },
            "code_example": [
                "python -m pip install -U pip setuptools wheel",
                "python -m pip install spacy-experimental"
            ]
        },
        {
            "id": "spacypdfreader",
            "title": "spadypdfreader",
            "category": ["pipeline"],
            "tags": ["PDF"],
            "slogan": "Easy PDF to text to spaCy text extraction in Python.",
            "description": "*spacypdfreader* is a Python library that allows you to convert PDF files directly into *spaCy* `Doc` objects. The library provides several built in parsers or bring your own parser. `Doc` objects are annotated with several custom attributes including: `token._.page_number`, `doc._.page_range`, `doc._.first_page`, `doc._.last_page`, `doc._.pdf_file_name`, and `doc._.page(int)`.",
            "github": "SamEdwardes/spacypdfreader",
            "pip": "spacypdfreader",
            "url": "https://samedwardes.github.io/spacypdfreader/",
            "code_language": "python",
            "author": "Sam Edwardes",
            "author_links": {
                "twitter": "TheReaLSamlam",
                "github": "SamEdwardes",
                "website": "https://samedwardes.com"
            },
            "code_example": [
                "import spacy",
                "from spacypdfreader import pdf_reader",
                "",
                "nlp = spacy.load('en_core_web_sm')",
                "doc = pdf_reader('tests/data/test_pdf_01.pdf', nlp)",
                "",
                "# Get the page number of any token.",
                "print(doc[0]._.page_number)  # 1",
                "print(doc[-1]._.page_number) # 4",
                "",
                "# Get page meta data about the PDF document.",
                "print(doc._.pdf_file_name)   # 'tests/data/test_pdf_01.pdf'",
                "print(doc._.page_range)      # (1, 4)",
                "print(doc._.first_page)      # 1",
                "print(doc._.last_page)       # 4",
                "",
                "# Get all of the text from a specific PDF page.",
                "print(doc._.page(4))         # 'able to display the destination page (unless...'"
            ]
        },
        {
            "id": "nlpcloud",
            "title": "NLPCloud.io",
            "slogan": "Production-ready API for spaCy models in production",
            "description": "A highly-available hosted API to easily deploy and use spaCy models in production. Supports NER, POS tagging, dependency parsing, and tokenization.",
            "github": "nlpcloud",
            "pip": "nlpcloud",
            "code_example": [
                "import nlpcloud",
                "",
                "client = nlpcloud.Client('en_core_web_lg', '4eC39HqLyjWDarjtT1zdp7dc')",
                "client.entities('John Doe is a Go Developer at Google')",
                "# [{'end': 8, 'start': 0, 'text': 'John Doe', 'type': 'PERSON'}, {'end': 25, 'start': 13, 'text': 'Go Developer', 'type': 'POSITION'}, {'end': 35,'start': 30, 'text': 'Google', 'type': 'ORG'}]"
            ],
            "thumb": "https://avatars.githubusercontent.com/u/77671902",
            "image": "https://nlpcloud.io/assets/images/logo.svg",
            "code_language": "python",
            "author": "NLPCloud.io",
            "author_links": {
                "github": "nlpcloud",
                "twitter": "cloud_nlp",
                "website": "https://nlpcloud.io"
            },
            "category": ["apis", "nonpython", "standalone"],
            "tags": ["api", "deploy", "production"]
        },
        {
            "id": "eMFDscore",
            "title": "eMFDscore : Extended Moral Foundation Dictionary Scoring for Python",
            "slogan": "Extended Moral Foundation Dictionary Scoring for Python",
            "description": "eMFDscore is a library for the fast and flexible extraction of various moral information metrics from textual input data. eMFDscore is built on spaCy for faster execution and performs minimal preprocessing consisting of tokenization, syntactic dependency parsing, lower-casing, and stopword/punctuation/whitespace removal. eMFDscore lets users score documents with multiple Moral Foundations Dictionaries, provides various metrics for analyzing moral information, and extracts moral patient, agent, and attribute words related to entities.",
            "github": "medianeuroscience/emfdscore",
            "code_example": [
                "from emfdscore.scoring import score_docs",
                "import pandas as pd",
                "template_input = pd.read_csv('emfdscore/template_input.csv', header=None)",
                "DICT_TYPE = 'emfd'",
                "PROB_MAP = 'single'",
                "SCORE_METHOD = 'bow'",
                "OUT_METRICS = 'vice-virtue'",
                "OUT_CSV_PATH = 'single-vv.csv'",
                "df = score_docs(template_input,DICT_TYPE,PROB_MAP,SCORE_METHOD,OUT_METRICS,num_docs)"
            ],
            "code_language": "python",
            "author": "Media Neuroscience Lab",
            "author_links": {
                "github": "medianeuroscience",
                "twitter": "medianeuro"
            },
            "category": ["research", "teaching"],
            "tags": ["morality", "dictionary", "sentiment"]
        },
        {
            "id": "skweak",
            "title": "skweak",
            "slogan": "Weak supervision for NLP",
            "description": "`skweak` brings the power of weak supervision to NLP tasks, and in particular sequence labelling and text classification. Instead of annotating documents by hand, `skweak` allows you to define *labelling functions* to automatically label your documents, and then aggregate their results using a statistical model that estimates the accuracy and confusions of each labelling function.",
            "github": "NorskRegnesentral/skweak",
            "pip": "skweak",
            "code_example": [
                "import spacy, re",
                "from skweak import heuristics, gazetteers, aggregation, utils",
                "",
                "# LF 1: heuristic to detect occurrences of MONEY entities",
                "def money_detector(doc):",
                "   for tok in doc[1:]:",
                "      if tok.text[0].isdigit() and tok.nbor(-1).is_currency:",
                "          yield tok.i-1, tok.i+1, 'MONEY'",
                "lf1 = heuristics.FunctionAnnotator('money', money_detector)",
                "",
                "# LF 2: detection of years with a regex",
                "lf2= heuristics.TokenConstraintAnnotator ('years', lambda tok: re.match('(19|20)\\d{2}$', tok.text), 'DATE')",
                "",
                "# LF 3: a gazetteer with a few names",
                "NAMES = [('Barack', 'Obama'), ('Donald', 'Trump'), ('Joe', 'Biden')]",
                "trie = gazetteers.Trie(NAMES)",
                "lf3 = gazetteers.GazetteerAnnotator('presidents', {'PERSON':trie})",
                "",
                "# We create a corpus (here with a single text)",
                "nlp = spacy.load('en_core_web_sm')",
                "doc = nlp('Donald Trump paid $750 in federal income taxes in 2016')",
                "",
                "# apply the labelling functions",
                "doc = lf3(lf2(lf1(doc)))",
                "",
                "# and aggregate them",
                "hmm = aggregation.HMM('hmm', ['PERSON', 'DATE', 'MONEY'])",
                "hmm.fit_and_aggregate([doc])",
                "",
                "# we can then visualise the final result (in Jupyter)",
                "utils.display_entities(doc, 'hmm')"
            ],
            "code_language": "python",
            "url": "https://github.com/NorskRegnesentral/skweak",
            "thumb": "https://raw.githubusercontent.com/NorskRegnesentral/skweak/main/data/skweak_logo_thumbnail.jpg",
            "image": "https://raw.githubusercontent.com/NorskRegnesentral/skweak/main/data/skweak_logo.jpg",
            "author": "Pierre Lison",
            "author_links": {
                "twitter": "plison2",
                "github": "plison",
                "website": "https://www.nr.no/~plison"
            },
            "category": ["pipeline", "standalone", "research", "training"],
            "tags": [],
            "spacy_version": 3
        },
        {
            "id": "numerizer",
            "title": "numerizer",
            "slogan": "Convert natural language numerics into ints and floats.",
            "description": "A SpaCy extension for Docs, Spans and Tokens that converts numerical words and quantitative named entities into numeric strings.",
            "github": "jaidevd/numerizer",
            "pip": "numerizer",
            "code_example": [
                "from spacy import load",
                "import numerizer",
                "nlp = load('en_core_web_sm') # or any other model",
                "doc = nlp('The Hogwarts Express is at platform nine and three quarters')",
                "doc._.numerize()",
                "# {nine and three quarters: '9.75'}"
            ],
            "author": "Jaidev Deshpande",
            "author_links": {
                "github": "jaidevd",
                "twitter": "jaidevd"
            },
            "category": ["standalone"]
        },
        {
            "id": "spacy-dbpedia-spotlight",
            "title": "DBpedia Spotlight for SpaCy",
            "slogan": "Use DBpedia Spotlight to link entities inside SpaCy",
            "description": "This library links SpaCy with [DBpedia Spotlight](https://www.dbpedia-spotlight.org/). You can easily get the DBpedia entities from your documents, using the public web service or by using your own instance of DBpedia Spotlight. The `doc.ents` are populated with the entities and all their details (URI, type, ...).",
            "github": "MartinoMensio/spacy-dbpedia-spotlight",
            "pip": "spacy-dbpedia-spotlight",
            "code_example": [
                "import spacy_dbpedia_spotlight",
                "# load your model as usual",
                "nlp = spacy.load('en_core_web_lg')",
                "# add the pipeline stage",
                "nlp.add_pipe('dbpedia_spotlight')",
                "# get the document",
                "doc = nlp('The president of USA is calling Boris Johnson to decide what to do about coronavirus')",
                "# see the entities",
                "print('Entities', [(ent.text, ent.label_, ent.kb_id_) for ent in doc.ents])",
                "# inspect the raw data from DBpedia spotlight",
                "print(doc.ents[0]._.dbpedia_raw_result)"
            ],
            "category": ["models", "pipeline"],
            "author": "Martino Mensio",
            "author_links": {
                "twitter": "MartinoMensio",
                "github": "MartinoMensio",
                "website": "https://martinomensio.github.io"
            }
        },
        {
            "id": "spacy-textblob",
            "title": "spacytextblob",
            "slogan": "A TextBlob sentiment analysis pipeline component for spaCy.",
            "thumb": "https://github.com/SamEdwardes/spacytextblob/raw/main/docs/static/img/logo-thumb-square-250x250.png",
            "description": "spacytextblob is a pipeline component that enables sentiment analysis using the [TextBlob](https://github.com/sloria/TextBlob) library. It will add the additional extension `._.blob` to `Doc`, `Span`, and `Token` objects.",
            "github": "SamEdwardes/spacytextblob",
            "pip": "spacytextblob",
            "code_example": [
                "# the following installations are required",
                "# python -m textblob.download_corpora",
                "# python -m spacy download en_core_web_sm",
                "",
                "import spacy",
                "from spacytextblob.spacytextblob import SpacyTextBlob",
                "",
                "nlp = spacy.load('en_core_web_sm')",
                "nlp.add_pipe('spacytextblob')",
                "text = 'I had a really horrible day. It was the worst day ever! But every now and then I have a really good day that makes me happy.'",
                "doc = nlp(text)",
                "doc._.blob.polarity                            # Polarity: -0.125",
                "doc._.blob.subjectivity                        # Subjectivity: 0.9",
                "doc._.blob.sentiment_assessments.assessments   # Assessments: [(['really', 'horrible'], -1.0, 1.0, None), (['worst', '!'], -1.0, 1.0, None), (['really', 'good'], 0.7, 0.6000000000000001, None), (['happy'], 0.8, 1.0, None)]",
                "doc._.blob.ngrams()                            # [WordList(['I', 'had', 'a']), WordList(['had', 'a', 'really']), WordList(['a', 'really', 'horrible']), WordList(['really', 'horrible', 'day']), WordList(['horrible', 'day', 'It']), WordList(['day', 'It', 'was']), WordList(['It', 'was', 'the']), WordList(['was', 'the', 'worst']), WordList(['the', 'worst', 'day']), WordList(['worst', 'day', 'ever']), WordList(['day', 'ever', 'But']), WordList(['ever', 'But', 'every']), WordList(['But', 'every', 'now']), WordList(['every', 'now', 'and']), WordList(['now', 'and', 'then']), WordList(['and', 'then', 'I']), WordList(['then', 'I', 'have']), WordList(['I', 'have', 'a']), WordList(['have', 'a', 'really']), WordList(['a', 'really', 'good']), WordList(['really', 'good', 'day']), WordList(['good', 'day', 'that']), WordList(['day', 'that', 'makes']), WordList(['that', 'makes', 'me']), WordList(['makes', 'me', 'happy'])]"
            ],
            "code_language": "python",
            "url": "https://spacytextblob.netlify.app/",
            "author": "Sam Edwardes",
            "author_links": {
                "twitter": "TheReaLSamlam",
                "github": "SamEdwardes",
                "website": "https://samedwardes.com"
            },
            "category": ["pipeline"],
            "tags": ["sentiment", "textblob"],
            "spacy_version": 3
        },
        {
            "id": "spacy-sentence-bert",
            "title": "spaCy - sentence-transformers",
            "slogan": "Pipelines for pretrained sentence-transformers (BERT, RoBERTa, XLM-RoBERTa & Co.) directly within spaCy",
            "description": "This library lets you use the embeddings from [sentence-transformers](https://github.com/UKPLab/sentence-transformers) of Docs, Spans and Tokens directly from spaCy. Most models are for the english language but three of them are multilingual.",
            "github": "MartinoMensio/spacy-sentence-bert",
            "pip": "spacy-sentence-bert",
            "code_example": [
                "import spacy_sentence_bert",
                "# load one of the models listed at https://github.com/MartinoMensio/spacy-sentence-bert/",
                "nlp = spacy_sentence_bert.load_model('en_roberta_large_nli_stsb_mean_tokens')",
                "# get two documents",
                "doc_1 = nlp('Hi there, how are you?')",
                "doc_2 = nlp('Hello there, how are you doing today?')",
                "# use the similarity method that is based on the vectors, on Doc, Span or Token",
                "print(doc_1.similarity(doc_2[0:7]))"
            ],
            "category": ["models", "pipeline"],
            "author": "Martino Mensio",
            "author_links": {
                "twitter": "MartinoMensio",
                "github": "MartinoMensio",
                "website": "https://martinomensio.github.io"
            }
        },
        {
            "id": "spacy-streamlit",
            "title": "spacy-streamlit",
            "slogan": "spaCy building blocks for Streamlit apps",
            "github": "explosion/spacy-streamlit",
            "description": "This package contains utilities for visualizing spaCy models and building interactive spaCy-powered apps with [Streamlit](https://streamlit.io). It includes various building blocks you can use in your own Streamlit app, like visualizers for **syntactic dependencies**, **named entities**, **text classification**, **semantic similarity** via word vectors, token attributes, and more.",
            "pip": "spacy-streamlit",
            "category": ["visualizers"],
            "thumb": "https://i.imgur.com/mhEjluE.jpg",
            "image": "https://user-images.githubusercontent.com/13643239/85388081-f2da8700-b545-11ea-9bd4-e303d3c5763c.png",
            "code_example": [
                "import spacy_streamlit",
                "",
                "models = [\"en_core_web_sm\", \"en_core_web_md\"]",
                "default_text = \"Sundar Pichai is the CEO of Google.\"",
                "spacy_streamlit.visualize(models, default_text)"
            ],
            "author": "Ines Montani",
            "author_links": {
                "twitter": "_inesmontani",
                "github": "ines",
                "website": "https://ines.io"
            }
        },
        {
            "id": "spaczz",
            "title": "spaczz",
            "slogan": "Fuzzy matching and more for spaCy.",
            "description": "Spaczz provides fuzzy matching and multi-token regex matching functionality for spaCy. Spaczz's components have similar APIs to their spaCy counterparts and spaczz pipeline components can integrate into spaCy pipelines where they can be saved/loaded as models.",
            "github": "gandersen101/spaczz",
            "pip": "spaczz",
            "code_example": [
                "import spacy",
                "from spaczz.matcher import FuzzyMatcher",
                "",
                "nlp = spacy.blank(\"en\")",
                "text = \"\"\"Grint Anderson created spaczz in his home at 555 Fake St,",
                "Apt 5 in Nashv1le, TN 55555-1234 in the US.\"\"\"  # Spelling errors intentional.",
                "doc = nlp(text)",
                "",
                "matcher = FuzzyMatcher(nlp.vocab)",
                "matcher.add(\"NAME\", [nlp(\"Grant Andersen\")])",
                "matcher.add(\"GPE\", [nlp(\"Nashville\")])",
                "matches = matcher(doc)",
                "",
                "for match_id, start, end, ratio in matches:",
                "    print(match_id, doc[start:end], ratio)"
            ],
            "code_language": "python",
            "url": "https://spaczz.readthedocs.io/en/latest/",
            "author": "Grant Andersen",
            "author_links": {
                "twitter": "gandersen101",
                "github": "gandersen101"
            },
            "category": ["pipeline"],
            "tags": ["fuzzy-matching", "regex"]
        },
        {
            "id": "spacy-universal-sentence-encoder",
            "title": "spaCy - Universal Sentence Encoder",
            "slogan": "Make use of Google's Universal Sentence Encoder directly within spaCy",
            "description": "This library lets you use Universal Sentence Encoder embeddings of Docs, Spans and Tokens directly from TensorFlow Hub",
            "github": "MartinoMensio/spacy-universal-sentence-encoder",
            "pip": "spacy-universal-sentence-encoder",
            "code_example": [
                "import spacy_universal_sentence_encoder",
                "# load one of the models: ['en_use_md', 'en_use_lg', 'xx_use_md', 'xx_use_lg']",
                "nlp = spacy_universal_sentence_encoder.load_model('en_use_lg')",
                "# get two documents",
                "doc_1 = nlp('Hi there, how are you?')",
                "doc_2 = nlp('Hello there, how are you doing today?')",
                "# use the similarity method that is based on the vectors, on Doc, Span or Token",
                "print(doc_1.similarity(doc_2[0:7]))"
            ],
            "category": ["models", "pipeline"],
            "author": "Martino Mensio",
            "author_links": {
                "twitter": "MartinoMensio",
                "github": "MartinoMensio",
                "website": "https://martinomensio.github.io"
            }
        },
        {
            "id": "whatlies",
            "title": "whatlies",
            "slogan": "Make interactive visualisations to figure out 'what lies' in word embeddings.",
            "description": "This small library offers tools to make visualisation easier of both word embeddings as well as operations on them. It has support for spaCy prebuilt models as a first class citizen but also offers support for sense2vec. There's a convenient API to perform linear algebra as well as support for popular transformations like PCA/UMAP/etc.",
            "github": "koaning/whatlies",
            "pip": "whatlies",
            "thumb": "https://i.imgur.com/rOkOiLv.png",
            "image": "https://raw.githubusercontent.com/koaning/whatlies/master/docs/gif-two.gif",
            "code_example": [
                "from whatlies import EmbeddingSet",
                "from whatlies.language import SpacyLanguage",
                "",
                "lang = SpacyLanguage('en_core_web_md')",
                "words = ['cat', 'dog', 'fish', 'kitten', 'man', 'woman', 'king', 'queen', 'doctor', 'nurse']",
                "",
                "emb = lang[words]",
                "emb.plot_interactive(x_axis='man', y_axis='woman')"
            ],
            "category": ["visualizers", "research"],
            "author": "Vincent D. Warmerdam",
            "author_links": {
                "twitter": "fishnets88",
                "github": "koaning",
                "website": "https://koaning.io"
            }
        },
        {
            "id": "bertopic",
            "title": "BERTopic",
            "slogan": "Leveraging BERT and c-TF-IDF to create easily interpretable topics.",
            "description": "BERTopic is a topic modeling technique that leverages embedding models and c-TF-IDF to create dense clusters allowing for easily interpretable topics whilst keeping important words in the topic descriptions. BERTopic supports guided, (semi-) supervised, hierarchical, and dynamic topic modeling.",
            "github": "maartengr/bertopic",
            "pip": "bertopic",
            "thumb": "https://i.imgur.com/Rx2LfBm.png",
            "image": "https://raw.githubusercontent.com/MaartenGr/BERTopic/master/images/topic_visualization.gif",
            "code_example": [
                "import spacy",
                "from bertopic import BERTopic",
                "from sklearn.datasets import fetch_20newsgroups",
                "",
                "docs = fetch_20newsgroups(subset='all',  remove=('headers', 'footers', 'quotes'))['data']",
                "nlp = spacy.load('en_core_web_md', exclude=['tagger', 'parser', 'ner', 'attribute_ruler', 'lemmatizer'])",
                "",
                "topic_model = BERTopic(embedding_model=nlp)",
                "topics, probs = topic_model.fit_transform(docs)",
                "",
                "fig = topic_model.visualize_topics()",
                "fig.show()"
            ],
            "category": ["visualizers", "training"],
            "author": "Maarten Grootendorst",
            "author_links": {
                "twitter": "maartengr",
                "github": "maartengr",
                "website": "https://maartengrootendorst.com"
            }
        },
        {
            "id": "tokenwiser",
            "title": "tokenwiser",
            "slogan": "Connect vowpal-wabbit & scikit-learn models to spaCy to run simple classification benchmarks. Comes with many utility functions for spaCy pipelines.",
            "github": "koaning/tokenwiser",
            "pip": "tokenwiser",
            "thumb": "https://koaning.github.io/tokenwiser/token.png",
            "image": "https://koaning.github.io/tokenwiser/logo-tokw.png",
            "code_example": [
                "import spacy",
                "",
                "from sklearn.pipeline import make_pipeline",
                "from sklearn.feature_extraction.text import CountVectorizer",
                "from sklearn.linear_model import LogisticRegression",
                "",
                "from tokenwiser.component import attach_sklearn_categoriser",
                "",
                "X = [",
                "    'i really like this post',",
                "    'thanks for that comment',",
                "    'i enjoy this friendly forum',",
                "    'this is a bad post',",
                "    'i dislike this article',",
                "    'this is not well written'",
                "]",
                "",
                "y = ['pos', 'pos', 'pos', 'neg', 'neg', 'neg']",
                "",
                "# Note that we're training a pipeline here via a single-batch `.fit()` method",
                "pipe = make_pipeline(CountVectorizer(), LogisticRegression()).fit(X, y)",
                "",
                "nlp = spacy.load('en_core_web_sm')",
                "# This is where we attach our pre-trained model as a pipeline step.",
                "attach_sklearn_categoriser(nlp, pipe_name='silly_sentiment', estimator=pipe)"
            ],
            "category": ["pipeline", "training"],
            "author": "Vincent D. Warmerdam",
            "author_links": {
                "twitter": "fishnets88",
                "github": "koaning",
                "website": "https://koaning.io"
            }
        },
        {
            "id": "Klayers",
            "title": "Klayers",
            "category": ["pipeline"],
            "tags": ["AWS"],
            "slogan": "spaCy as a AWS Lambda Layer",
            "description": "A collection of Python Packages as AWS Lambda(λ) Layers",
            "github": "keithrozario/Klayers",
            "pip": "",
            "url": "https://github.com/keithrozario/Klayers",
            "code_language": "python",
            "author": "Keith Rozario",
            "author_links": {
                "twitter": "keithrozario",
                "github": "keithrozario",
                "website": "https://www.keithrozario.com"
            },
            "code_example": [
                "# SAM Template",
                "MyLambdaFunction:",
                "    Type: AWS::Serverless::Function",
                "    Handler: 02_pipeline/spaCy.main",
                "    Description: Name Entity Extraction",
                "    Runtime: python3.8",
                "    Layers:",
                "        - arn:aws:lambda:${self:provider.region}:113088814899:layer:Klayers-python37-spacy:18"
            ]
        },
        {
            "type": "education",
            "id": "video-spacys-ner-model-alt",
            "title": "Named Entity Recognition (NER) using spaCy",
            "slogan": "",
            "description": "In this video, I show you how to do named entity recognition using the spaCy library for Python.",
            "youtube": "Gn_PjruUtrc",
            "author": "Applied Language Technology",
            "author_links": {
                "twitter": "HelsinkiNLP",
                "github": "Applied-Language-Technology",
                "website": "https://applied-language-technology.mooc.fi/"
            },
            "category": ["videos"]
        },
        {
            "id": "HuSpaCy",
            "title": "HuSpaCy",
            "category": ["models"],
            "tags": ["Hungarian"],
            "slogan": "HuSpaCy: industrial-strength Hungarian natural language processing",
            "description": "HuSpaCy is a spaCy model and a library providing industrial-strength Hungarian language processing facilities.",
            "github": "huspacy/huspacy",
            "pip": "huspacy",
            "url": "https://github.com/huspacy/huspacy",
            "code_language": "python",
            "author": "SzegedAI",
            "author_links": {
                "github": "https://szegedai.github.io/",
                "website": "https://u-szeged.hu/english"
            },
            "code_example": [
                "# Load the model using huspacy",
                "import huspacy",
                "",
                "nlp = huspacy.load()",
                "",
                "# Load the mode using spacy.load()",
                "import spacy",
                "",
                "nlp = spacy.load(\"hu_core_news_lg\")",
                "",
                "# Load the model directly as a module",
                "import hu_core_news_lg",
                "",
                "nlp = hu_core_news_lg.load()\n",
                "# Either way you get the same model and can start processing texts.",
                "doc = nlp(\"Csiribiri csiribiri zabszalma - négy csillag közt alszom ma.\")"
            ]
        },
        {
            "id": "spacy-stanza",
            "title": "spacy-stanza",
            "slogan": "Use the latest Stanza (StanfordNLP) research models directly in spaCy",
            "description": "This package wraps the Stanza (formerly StanfordNLP) library, so you can use Stanford's models as a spaCy pipeline. Using this wrapper, you'll be able to use the following annotations, computed by your pretrained `stanza` model:\n\n- Statistical tokenization (reflected in the `Doc` and its tokens)\n - Lemmatization (`token.lemma` and `token.lemma_`)\n - Part-of-speech tagging (`token.tag`, `token.tag_`, `token.pos`, `token.pos_`)\n - Dependency parsing (`token.dep`, `token.dep_`, `token.head`)\n - Named entity recognition (`doc.ents`, `token.ent_type`, `token.ent_type_`, `token.ent_iob`, `token.ent_iob_`)\n - Sentence segmentation (`doc.sents`)",
            "github": "explosion/spacy-stanza",
            "pip": "spacy-stanza",
            "thumb": "https://i.imgur.com/myhLjMJ.png",
            "code_example": [
                "import stanza",
                "import spacy_stanza",
                "",
                "stanza.download(\"en\")",
                "nlp = spacy_stanza.load_pipeline(\"en\")",
                "",
                "doc = nlp(\"Barack Obama was born in Hawaii. He was elected president in 2008.\")",
                "for token in doc:",
                "    print(token.text, token.lemma_, token.pos_, token.dep_, token.ent_type_)",
                "print(doc.ents)"
            ],
            "category": ["pipeline", "standalone", "models", "research"],
            "author": "Explosion",
            "author_links": {
                "twitter": "explosion_ai",
                "github": "explosion",
                "website": "https://explosion.ai"
            }
        },
        {
            "id": "spacy-udpipe",
            "title": "spacy-udpipe",
            "slogan": "Use the latest UDPipe models directly in spaCy",
            "description": "This package wraps the fast and efficient UDPipe language-agnostic NLP pipeline (via its Python bindings), so you can use UDPipe pre-trained models as a spaCy pipeline for 50+ languages out-of-the-box. Inspired by spacy-stanza, this package offers slightly less accurate models that are in turn much faster.",
            "github": "TakeLab/spacy-udpipe",
            "pip": "spacy-udpipe",
            "code_example": [
                "import spacy_udpipe",
                "",
                "spacy_udpipe.download(\"en\") # download English model",
                "",
                "text = \"Wikipedia is a free online encyclopedia, created and edited by volunteers around the world.\"",
                "nlp = spacy_udpipe.load(\"en\")",
                "",
                "doc = nlp(text)",
                "for token in doc:",
                "    print(token.text, token.lemma_, token.pos_, token.dep_)"
            ],
            "category": ["pipeline", "standalone", "models", "research"],
            "author": "TakeLab",
            "author_links": {
                "github": "TakeLab",
                "website": "https://takelab.fer.hr/"
            }
        },
        {
            "id": "spacy-server",
            "title": "spaCy Server",
            "slogan": "\uD83E\uDD9C Containerized HTTP API for spaCy NLP",
            "description": "For developers who need programming language agnostic NLP, spaCy Server is a containerized HTTP API that provides industrial-strength natural language processing. Unlike other servers, our server is fast, idiomatic, and well documented.",
            "github": "neelkamath/spacy-server",
            "code_example": [
                "docker run --rm -dp 8080:8080 neelkamath/spacy-server",
                "curl http://localhost:8080/ner -H 'Content-Type: application/json' -d '{\"sections\": [\"My name is John Doe. I grew up in California.\"]}'"
            ],
            "code_language": "shell",
            "url": "https://hub.docker.com/r/neelkamath/spacy-server",
            "author": "Neel Kamath",
            "author_links": {
                "github": "neelkamath",
                "website": "https://neelkamath.com"
            },
            "category": ["apis"],
            "tags": ["docker"]
        },
        {
            "id": "nlp-architect",
            "title": "NLP Architect",
            "slogan": "Python lib for exploring Deep NLP & NLU by Intel AI",
            "github": "NervanaSystems/nlp-architect",
            "pip": "nlp-architect",
            "thumb": "https://i.imgur.com/vMideRx.png",
            "category": ["standalone", "research"],
            "tags": ["pytorch"]
        },
        {
            "id": "Chatterbot",
            "title": "Chatterbot",
            "slogan": "A machine-learning based conversational dialog engine for creating chat bots",
            "github": "gunthercox/ChatterBot",
            "pip": "chatterbot",
            "thumb": "https://i.imgur.com/eyAhwXk.jpg",
            "code_example": [
                "from chatterbot import ChatBot",
                "from chatterbot.trainers import ListTrainer",
                "# Create a new chat bot named Charlie",
                "chatbot = ChatBot('Charlie')",
                "trainer = ListTrainer(chatbot)",
                "trainer.train([",
                "'Hi, can I help you?',",
                "'Sure, I would like to book a flight to Iceland.',",
                "'Your flight has been booked.'",
                "])",
                "",
                "response = chatbot.get_response('I would like to book a flight.')"
            ],
            "author": "Gunther Cox",
            "author_links": {
                "github": "gunthercox"
            },
            "category": ["conversational", "standalone"],
            "tags": ["chatbots"]
        },
        {
            "id": "alibi",
            "title": "alibi",
            "slogan": "Algorithms for monitoring and explaining machine learning models ",
            "github": "SeldonIO/alibi",
            "pip": "alibi",
            "thumb": "https://i.imgur.com/YkzQHRp.png",
            "code_example": [
                "from alibi.explainers import AnchorTabular",
                "explainer = AnchorTabular(predict_fn, feature_names)",
                "explainer.fit(X_train)",
                "explainer.explain(x)"
            ],
            "author": "Seldon",
            "category": ["standalone", "research"]
        },
        {
            "id": "spacymoji",
            "slogan": "Emoji handling and meta data as a spaCy pipeline component",
            "github": "ines/spacymoji",
            "description": "spaCy extension and pipeline component for adding emoji meta data to `Doc` objects. Detects emoji consisting of one or more unicode characters, and can optionally merge multi-char emoji (combined pictures, emoji with skin tone modifiers) into one token. Human-readable emoji descriptions are added as a custom attribute, and an optional lookup table can be provided for your own descriptions. The extension sets the custom `Doc`, `Token` and `Span` attributes `._.is_emoji`, `._.emoji_desc`, `._.has_emoji` and `._.emoji`.",
            "pip": "spacymoji",
            "category": ["pipeline"],
            "tags": ["emoji", "unicode"],
            "thumb": "https://i.imgur.com/XOTYIgn.jpg",
            "code_example": [
                "import spacy",
                "from spacymoji import Emoji",
                "",
                "nlp = spacy.load(\"en_core_web_sm\")",
                "nlp.add_pipe(\"emoji\", first=True)",
                "doc = nlp(\"This is a test 😻 👍🏿\")",
                "",
                "assert doc._.has_emoji is True",
                "assert doc[2:5]._.has_emoji is True",
                "assert doc[0]._.is_emoji is False",
                "assert doc[4]._.is_emoji is True",
                "assert doc[5]._.emoji_desc == \"thumbs up dark skin tone\"",
                "assert len(doc._.emoji) == 2",
                "assert doc._.emoji[1] == (\"👍🏿\", 5, \"thumbs up dark skin tone\")"
            ],
            "author": "Ines Montani",
            "author_links": {
                "twitter": "_inesmontani",
                "github": "ines",
                "website": "https://ines.io"
            }
        },
        {
            "id": "spacyopentapioca",
            "title": "spaCyOpenTapioca",
            "slogan": "Named entity linking on Wikidata in spaCy via OpenTapioca",
            "description": "A spaCy wrapper of OpenTapioca for named entity linking on Wikidata",
            "github": "UB-Mannheim/spacyopentapioca",
            "pip": "spacyopentapioca",
            "code_example": [
                "import spacy",
                "nlp = spacy.blank('en')",
                "nlp.add_pipe('opentapioca')",
                "doc = nlp('Christian Drosten works in Germany.')",
                "for span in doc.ents:",
                "    print((span.text, span.kb_id_, span.label_, span._.description, span._.score))",
                "# ('Christian Drosten', 'Q1079331', 'PERSON', 'German virologist and university teacher', 3.6533377082098895)",
                "# ('Germany', 'Q183', 'LOC', 'sovereign state in Central Europe', 2.1099332471902863)",
                "## Check also span._.types, span._.aliases, span._.rank"
            ],
            "category": ["models", "pipeline"],
            "tags": ["NER", "NEL"],
            "author": "Renat Shigapov",
            "author_links": {
                "twitter": "_shigapov",
                "github": "shigapov"
            }
        },
        {
            "id": "spacy_readability",
            "slogan": "Add text readability meta data to Doc objects",
            "description": "spaCy v2.0 pipeline component for calculating readability scores of of text. Provides scores for Flesh-Kincaid grade level, Flesh-Kincaid reading ease, and Dale-Chall.",
            "github": "mholtzscher/spacy_readability",
            "pip": "spacy-readability",
            "code_example": [
                "import spacy",
                "from spacy_readability import Readability",
                "",
                "nlp = spacy.load('en')",
                "read = Readability(nlp)",
                "nlp.add_pipe(read, last=True)",
                "doc = nlp(\"I am some really difficult text to read because I use obnoxiously large words.\")",
                "doc._.flesch_kincaid_grade_level",
                "doc._.flesch_kincaid_reading_ease",
                "doc._.dale_chall"
            ],
            "author": "Michael Holtzscher",
            "author_links": {
                "github": "mholtzscher"
            },
            "category": ["pipeline"]
        },
        {
            "id": "spacy_cld",
            "title": "spaCy-CLD",
            "slogan": "Add language detection to your spaCy pipeline using CLD2",
            "description": "spaCy-CLD operates on `Doc` and `Span` spaCy objects. When called on a `Doc` or `Span`, the object is given two attributes: `languages` (a list of up to 3 language codes) and `language_scores` (a dictionary mapping language codes to confidence scores between 0 and 1).\n\nspacy-cld is a little extension that wraps the [PYCLD2](https://github.com/aboSamoor/pycld2) Python library, which in turn wraps the [Compact Language Detector 2](https://github.com/CLD2Owners/cld2) C library originally built at Google for the Chromium project. CLD2 uses character n-grams as features and a Naive Bayes classifier to identify 80+ languages from Unicode text strings (or XML/HTML). It can detect up to 3 different languages in a given document, and reports a confidence score (reported in with each language.",
            "github": "nickdavidhaynes/spacy-cld",
            "pip": "spacy_cld",
            "code_example": [
                "import spacy",
                "from spacy_cld import LanguageDetector",
                "",
                "nlp = spacy.load('en')",
                "language_detector = LanguageDetector()",
                "nlp.add_pipe(language_detector)",
                "doc = nlp('This is some English text.')",
                "",
                "doc._.languages  # ['en']",
                "doc._.language_scores['en']  # 0.96"
            ],
            "author": "Nicholas D Haynes",
            "author_links": {
                "github": "nickdavidhaynes"
            },
            "category": ["pipeline"]
        },
        {
            "id": "spacy-iwnlp",
            "slogan": "German lemmatization with IWNLP",
            "description": "This package uses the [spaCy 2.0 extensions](https://spacy.io/usage/processing-pipelines#extensions) to add [IWNLP-py](https://github.com/Liebeck/iwnlp-py) as German lemmatizer directly into your spaCy pipeline.",
            "github": "Liebeck/spacy-iwnlp",
            "pip": "spacy-iwnlp",
            "code_example": [
                "import spacy",
                "from spacy_iwnlp import spaCyIWNLP",
                "",
                "nlp = spacy.load('de')",
                "iwnlp = spaCyIWNLP(lemmatizer_path='data/IWNLP.Lemmatizer_20170501.json')",
                "nlp.add_pipe(iwnlp)",
                "doc = nlp('Wir mögen Fußballspiele mit ausgedehnten Verlängerungen.')",
                "for token in doc:",
                "    print('POS: {}\tIWNLP:{}'.format(token.pos_, token._.iwnlp_lemmas))"
            ],
            "author": "Matthias Liebeck",
            "author_links": {
                "github": "Liebeck"
            },
            "category": ["pipeline"],
            "tags": ["lemmatizer", "german"]
        },
        {
            "id": "spacy-sentiws",
            "slogan": "German sentiment scores with SentiWS",
            "description": "This package uses the [spaCy 2.0 extensions](https://spacy.io/usage/processing-pipelines#extensions) to add [SentiWS](http://wortschatz.uni-leipzig.de/en/download) as German sentiment score directly into your spaCy pipeline.",
            "github": "Liebeck/spacy-sentiws",
            "pip": "spacy-sentiws",
            "code_example": [
                "import spacy",
                "from spacy_sentiws import spaCySentiWS",
                "",
                "nlp = spacy.load('de_core_news_sm')",
                "nlp.add_pipe('sentiws', config={'sentiws_path': 'data/sentiws'})",
                "doc = nlp('Die Dummheit der Unterwerfung blüht in hübschen Farben.')",
                "",
                "for token in doc:",
                "    print('{}, {}, {}'.format(token.text, token._.sentiws, token.pos_))"
            ],
            "author": "Matthias Liebeck",
            "author_links": {
                "github": "Liebeck"
            },
            "category": ["pipeline"],
            "tags": ["sentiment", "german"]
        },
        {
            "id": "spacy-lefff",
            "slogan": "POS and French lemmatization with Lefff",
            "description": "spacy v2.0 extension and pipeline component for adding a French POS and lemmatizer based on [Lefff](https://hal.inria.fr/inria-00521242/).",
            "github": "sammous/spacy-lefff",
            "pip": "spacy-lefff",
            "code_example": [
                "import spacy",
                "from spacy_lefff import LefffLemmatizer, POSTagger",
                "",
                "nlp = spacy.load('fr')",
                "pos = POSTagger()",
                "french_lemmatizer = LefffLemmatizer(after_melt=True)",
                "nlp.add_pipe(pos, name='pos', after='parser')",
                "nlp.add_pipe(french_lemmatizer, name='lefff', after='pos')",
                "doc = nlp(u\"Paris est une ville très chère.\")",
                "for d in doc:",
                "    print(d.text, d.pos_, d._.melt_tagger, d._.lefff_lemma, d.tag_, d.lemma_)"
            ],
            "author": "Sami Moustachir",
            "author_links": {
                "github": "sammous"
            },
            "category": ["pipeline"],
            "tags": ["pos", "lemmatizer", "french"]
        },
        {
            "id": "lemmy",
            "title": "Lemmy",
            "slogan": "A Danish lemmatizer",
            "description": "Lemmy is a lemmatizer for Danish 🇩🇰 . It comes already trained on Dansk Sprognævns (DSN) word list (‘fuldformliste’) and the Danish Universal Dependencies and is ready for use. Lemmy also supports training on your own dataset. The model currently included in Lemmy was evaluated on the Danish Universal Dependencies dev dataset and scored an accruacy > 99%.\n\nYou can use Lemmy as a spaCy extension, more specifcally a spaCy pipeline component. This is highly recommended and makes the lemmas easily accessible from the spaCy tokens. Lemmy makes use of POS tags to predict the lemmas. When wired up to the spaCy pipeline, Lemmy has the benefit of using spaCy’s builtin POS tagger.",
            "github": "sorenlind/lemmy",
            "pip": "lemmy",
            "code_example": [
                "import da_custom_model as da # name of your spaCy model",
                "import lemmy.pipe",
                "nlp = da.load()",
                "",
                "# create an instance of Lemmy's pipeline component for spaCy",
                "pipe = lemmy.pipe.load()",
                "",
                "# add the comonent to the spaCy pipeline.",
                "nlp.add_pipe(pipe, after='tagger')",
                "",
                "# lemmas can now be accessed using the `._.lemma` attribute on the tokens",
                "nlp(\"akvariernes\")[0]._.lemma"
            ],
            "thumb": "https://i.imgur.com/RJVFRWm.jpg",
            "author": "Søren Lind Kristiansen",
            "author_links": {
                "github": "sorenlind"
            },
            "category": ["pipeline"],
            "tags": ["lemmatizer", "danish"]
        },
        {
            "id": "augmenty",
            "title": "Augmenty",
            "slogan": "The cherry on top of your NLP pipeline",
            "description": "Augmenty is an augmentation library based on spaCy for augmenting texts. Augmenty differs from other augmentation libraries in that it corrects (as far as possible) the token, sentence and document labels under the augmentation.",
            "github": "kennethenevoldsen/augmenty",
            "pip": "augmenty",
            "code_example": [
                "import spacy",
                "import augmenty",
                "",
                "nlp = spacy.load('en_core_web_md')",
                "",
                "docs = nlp.pipe(['Augmenty is a great tool for text augmentation'])",
                "",
                "ent_dict = {'ORG': [['spaCy'], ['spaCy', 'Universe']]}",
                "entity_augmenter = augmenty.load('ents_replace.v1',",
                "                                 ent_dict = ent_dict, level=1)",
                "",
                "for doc in augmenty.docs(docs, augmenter=entity_augmenter, nlp=nlp):",
                "    print(doc)"
            ],
            "thumb": "https://github.com/KennethEnevoldsen/augmenty/blob/master/img/icon.png?raw=true",
            "author": "Kenneth Enevoldsen",
            "author_links": {
                "github": "kennethenevoldsen",
                "website": "https://www.kennethenevoldsen.com"
            },
            "category": ["training", "research"],
            "tags": ["training", "research", "augmentation"]
        },
        {
            "id": "dacy",
            "title": "DaCy",
            "slogan": "An efficient Pipeline for Danish NLP",
            "description": "DaCy is a Danish preprocessing pipeline trained in SpaCy. It has achieved State-of-the-Art performance on Named entity recognition, part-of-speech tagging and dependency parsing for Danish. This repository contains material for using the DaCy, reproducing the results and guides on usage of the package. Furthermore, it also contains a series of behavioural test for biases and robustness of Danish NLP pipelines.",
            "github": "centre-for-humanities-computing/DaCy",
            "pip": "dacy",
            "code_example": [
                "import dacy",
                "print(dacy.models()) # get a list of dacy models",
                "nlp = dacy.load('medium')  # load your spacy pipeline",
                "",
                "# DaCy also includes functionality for adding other Danish models to the pipeline",
                "# For instance you can add the BertTone model for classification of sentiment polarity to the pipeline:",
                "nlp = add_berttone_polarity(nlp)"
            ],
            "thumb": "https://github.com/centre-for-humanities-computing/DaCy/blob/main/img/icon_no_title.png?raw=true",
            "author": "Centre for Humanities Computing Aarhus",
            "author_links": {
                "github": "centre-for-humanities-computing",
                "website": "https://chcaa.io/#/"
            },
            "category": ["pipeline"],
            "tags": ["pipeline", "danish"]
        },
        {
            "id": "spacy-wrap",
            "title": "spaCy-wrap",
            "slogan": "For Wrapping fine-tuned transformers in spaCy pipelines",
            "description": "spaCy-wrap is a wrapper library for spaCy for including fine-tuned transformers from Huggingface in your spaCy pipeline allowing inclusion of existing models within existing workflows.",
            "github": "kennethenevoldsen/spacy-wrap",
            "pip": "spacy_wrap",
            "code_example": [
                "import spacy",
                "import spacy_wrap",
                "",
                "nlp = spacy.blank('en')",
                "config = {",
                "   'doc_extension_trf_data': 'clf_trf_data',  # document extention for the forward pass",
                "   'doc_extension_prediction': 'sentiment',  # document extention for the prediction",
                "   'labels': ['negative', 'neutral', 'positive'],",
                "   'model': {",
                "       'name': 'cardiffnlp/twitter-roberta-base-sentiment',  # the model name or path of huggingface model",
                "},",
                "}",
                "",
                "transformer = nlp.add_pipe('classification_transformer', config=config)",
                "transformer.model.initialize()",
                "",
                "doc = nlp('spaCy is a wonderful tool')",
                "",
                "print(doc._.clf_trf_data)",
                "# TransformerData(wordpieces=...",
                "print(doc._.sentiment)",
                "# 'positive'",
                "print(doc._.sentiment_prob)",
                "# {'prob': array([0.004, 0.028, 0.969], dtype=float32), 'labels': ['negative', 'neutral', 'positive']}"
            ],
            "thumb": "https://raw.githubusercontent.com/KennethEnevoldsen/spacy-wrap/main/docs/_static/icon.png",
            "author": "Kenneth Enevoldsen",
            "author_links": {
                "github": "KennethEnevoldsen",
                "website": "https://www.kennethenevoldsen.com"
            },
            "category": ["pipeline", "models", "training"],
            "tags": ["pipeline", "models", "transformers"]
        },
        {
            "id": "asent",
            "title": "Asent",
            "slogan": "Fast, flexible and transparent sentiment analysis",
            "description": "Asent is a rule-based sentiment analysis library for Python made using spaCy. It is inspired by VADER, but uses a more modular ruleset, that allows the user to change e.g. the method for finding negations. Furthermore it includes visualisers to visualize the model predictions, making the model easily interpretable.",
            "github": "kennethenevoldsen/asent",
            "pip": "asent",
            "code_example": [
                "import spacy",
                "import asent",
                "",
                "# load spacy pipeline",
                "nlp = spacy.blank('en')",
                "nlp.add_pipe('sentencizer')",
                "",
                "# add the rule-based sentiment model",
                "nlp.add_pipe('asent_en_v1')",
                "",
                "# try an example",
                "text = 'I am not very happy, but I am also not especially sad'",
                "doc = nlp(text)",
                "",
                "# print polarity of document, scaled to be between -1, and 1",
                "print(doc._.polarity)",
                "# neg=0.0 neu=0.631 pos=0.369 compound=0.7526",
                "",
                "# Naturally, a simple score can be quite unsatisfying, thus Asent implements a series of visualizer to interpret the results:",
                "asent.visualize(doc, style='prediction')",
                " # or",
                "asent.visualize(doc[:5], style='analysis')"
            ],
            "thumb": "https://github.com/KennethEnevoldsen/asent/raw/main/docs/img/logo_black_font.png?raw=true",
            "author": "Kenneth Enevoldsen",
            "author_links": {
                "github": "KennethEnevoldsen",
                "website": "https://www.kennethenevoldsen.com"
            },
            "category": ["pipeline", "models"],
            "tags": ["pipeline", "models", "sentiment"]
        },
        {
            "id": "textdescriptives",
            "title": "TextDescriptives",
            "slogan": "Extraction of descriptive stats, readability, and syntactic complexity measures",
            "description": "Pipeline component for spaCy v.3 that calculates descriptive statistics, readability metrics, and syntactic complexity (dependency distance).",
            "github": "HLasse/TextDescriptives",
            "pip": "textdescriptives",
            "code_example": [
                "import spacy",
                "import textdescriptives as td",
                "nlp = spacy.load('en_core_web_sm')",
                "nlp.add_pipe('textdescriptives')",
                "doc = nlp('This is a short test text')",
                "doc._.readability # access some of the values",
                "td.extract_df(doc) # extract all metrics to DataFrame"
            ],
            "author": "Lasse Hansen, Kenneth Enevoldsen, Ludvig Olsen",
            "author_links": {
                "github": "HLasse"
            },
            "category": ["pipeline"],
            "tags": ["pipeline", "readability", "syntactic complexity", "descriptive statistics"]
        },
        {
            "id": "neuralcoref",
            "slogan": "State-of-the-art coreference resolution based on neural nets and spaCy",
            "description": "This coreference resolution module is based on the super fast [spaCy](https://spacy.io/) parser and uses the neural net scoring model described in [Deep Reinforcement Learning for Mention-Ranking Coreference Models](http://cs.stanford.edu/people/kevclark/resources/clark-manning-emnlp2016-deep.pdf) by Kevin Clark and Christopher D. Manning, EMNLP 2016. Since ✨Neuralcoref v2.0, you can train the coreference resolution system on your own dataset — e.g., another language than English! — **provided you have an annotated dataset**. Note that to use neuralcoref with spaCy > 2.1.0, you'll have to install neuralcoref from source.",
            "github": "huggingface/neuralcoref",
            "thumb": "https://i.imgur.com/j6FO9O6.jpg",
            "code_example": [
                "import spacy",
                "import neuralcoref",
                "",
                "nlp = spacy.load('en')",
                "neuralcoref.add_to_pipe(nlp)",
                "doc1 = nlp('My sister has a dog. She loves him.')",
                "print(doc1._.coref_clusters)",
                "",
                "doc2 = nlp('Angela lives in Boston. She is quite happy in that city.')",
                "for ent in doc2.ents:",
                "    print(ent._.coref_cluster)"
            ],
            "author": "Hugging Face",
            "author_links": {
                "github": "huggingface"
            },
            "category": ["standalone", "conversational", "models"],
            "tags": ["coref"]
        },
        {
            "id": "neuralcoref-vizualizer",
            "title": "Neuralcoref Visualizer",
            "slogan": "State-of-the-art coreference resolution based on neural nets and spaCy",
            "description": "In short, coreference is the fact that two or more expressions in a text – like pronouns or nouns – link to the same person or thing. It is a classical Natural language processing task, that has seen a revival of interest in the past two years as several research groups applied cutting-edge deep-learning and reinforcement-learning techniques to it. It is also one of the key building blocks to building conversational Artificial intelligences.",
            "url": "https://huggingface.co/coref/",
            "image": "https://i.imgur.com/3yy4Qyf.png",
            "thumb": "https://i.imgur.com/j6FO9O6.jpg",
            "github": "huggingface/neuralcoref",
            "category": ["visualizers", "conversational"],
            "tags": ["coref", "chatbots"],
            "author": "Hugging Face",
            "author_links": {
                "github": "huggingface"
            }
        },
        {
            "id": "matcher-explorer",
            "title": "Rule-based Matcher Explorer",
            "slogan": "Test spaCy's rule-based Matcher by creating token patterns interactively",
            "description": "Test spaCy's rule-based `Matcher` by creating token patterns interactively and running them over your text. Each token can set multiple attributes like text value, part-of-speech tag or boolean flags. The token-based view lets you explore how spaCy processes your text – and why your pattern matches, or why it doesn't. For more details on rule-based matching, see the [documentation](https://spacy.io/usage/rule-based-matching).",
            "image": "https://explosion.ai/assets/img/demos/matcher.png",
            "thumb": "https://i.imgur.com/rPK4AGt.jpg",
            "url": "https://explosion.ai/demos/matcher",
            "author": "Ines Montani",
            "author_links": {
                "twitter": "_inesmontani",
                "github": "ines",
                "website": "https://ines.io"
            },
            "category": ["visualizers"]
        },
        {
            "id": "displacy",
            "title": "displaCy",
            "slogan": "A modern syntactic dependency visualizer",
            "description": "Visualize spaCy's guess at the syntactic structure of a sentence. Arrows point from children to heads, and are labelled by their relation type.",
            "url": "https://explosion.ai/demos/displacy",
            "thumb": "https://i.imgur.com/nxDcHaL.jpg",
            "image": "https://explosion.ai/assets/img/demos/displacy.png",
            "author": "Ines Montani",
            "author_links": {
                "twitter": "_inesmontani",
                "github": "ines",
                "website": "https://ines.io"
            },
            "category": ["visualizers"]
        },
        {
            "id": "displacy-ent",
            "title": "displaCy ENT",
            "slogan": "A modern named entity visualizer",
            "description": "Visualize spaCy's guess at the named entities in the document. You can filter the displayed types, to only show the annotations you're interested in.",
            "url": "https://explosion.ai/demos/displacy-ent",
            "thumb": "https://i.imgur.com/A77Ecbs.jpg",
            "image": "https://explosion.ai/assets/img/demos/displacy-ent.png",
            "author": "Ines Montani",
            "author_links": {
                "twitter": "_inesmontani",
                "github": "ines",
                "website": "https://ines.io"
            },
            "category": ["visualizers"]
        },
        {
            "id": "explacy",
            "slogan": "A small tool that explains spaCy parse results",
            "github": "tylerneylon/explacy",
            "thumb": "https://i.imgur.com/V1hCWmn.jpg",
            "image": "https://raw.githubusercontent.com/tylerneylon/explacy/master/img/screenshot.png",
            "code_example": [
                "import spacy",
                "import explacy",
                "",
                "nlp = spacy.load('en')",
                "explacy.print_parse_info(nlp, 'The salad was surprisingly tasty.')"
            ],
            "author": "Tyler Neylon",
            "author_links": {
                "github": "tylerneylon"
            },
            "category": ["visualizers"]
        },
        {
            "id": "deplacy",
            "slogan": "CUI-based Tree Visualizer for Universal Dependencies and Immediate Catena Analysis",
            "description": "Simple dependency visualizer for [spaCy](https://spacy.io/), [UniDic2UD](https://pypi.org/project/unidic2ud), [Stanza](https://stanfordnlp.github.io/stanza/), [NLP-Cube](https://github.com/Adobe/NLP-Cube), [Trankit](https://github.com/nlp-uoregon/trankit), etc.",
            "github": "KoichiYasuoka/deplacy",
            "image": "https://i.imgur.com/6uOI4Op.png",
            "code_example": [
                "import spacy",
                "import deplacy",
                "",
                "nlp=spacy.load('en_core_web_sm')",
                "doc=nlp('I saw a horse yesterday which had no name.')",
                "deplacy.render(doc)"
            ],
            "author": "Koichi Yasuoka",
            "author_links": {
                "github": "KoichiYasuoka"
            },
            "category": ["visualizers"]
        },
        {
            "id": "scattertext",
            "slogan": "Beautiful visualizations of how language differs among document types",
            "description": "A tool for finding distinguishing terms in small-to-medium-sized corpora, and presenting them in a sexy, interactive scatter plot with non-overlapping term labels. Exploratory data analysis just got more fun.",
            "github": "JasonKessler/scattertext",
            "image": "https://jasonkessler.github.io/2012conventions0.0.2.2.png",
            "code_example": [
                "import spacy",
                "",
                "from scattertext import SampleCorpora, produce_scattertext_explorer",
                "from scattertext import produce_scattertext_html",
                "from scattertext.CorpusFromPandas import CorpusFromPandas",
                "",
                "nlp = spacy.load('en_core_web_sm')",
                "convention_df = SampleCorpora.ConventionData2012.get_data()",
                "corpus = CorpusFromPandas(convention_df,",
                "                          category_col='party',",
                "                          text_col='text',",
                "                          nlp=nlp).build()",
                "",
                "html = produce_scattertext_html(corpus,",
                "                                    category='democrat',",
                "                                    category_name='Democratic',",
                "                                    not_category_name='Republican',",
                "                                    minimum_term_frequency=5,",
                "                                    width_in_pixels=1000)",
                "open('./simple.html', 'wb').write(html.encode('utf-8'))",
                "print('Open ./simple.html in Chrome or Firefox.')"
            ],
            "author": "Jason Kessler",
            "author_links": {
                "github": "JasonKessler",
                "twitter": "jasonkessler"
            },
            "category": ["visualizers"]
        },
        {
            "id": "rasa",
            "title": "Rasa",
            "slogan": "Turn natural language into structured data",
            "description": "Machine learning tools for developers to build, improve, and deploy contextual chatbots and assistants. Powered by open source.",
            "github": "RasaHQ/rasa",
            "pip": "rasa",
            "thumb": "https://i.imgur.com/TyZnpwL.png",
            "url": "https://rasa.com/",
            "author": "Rasa",
            "author_links": {
                "github": "RasaHQ"
            },
            "category": ["conversational"],
            "tags": ["chatbots"]
        },
        {
            "id": "mindmeld",
            "title": "MindMeld - Conversational AI platform",
            "slogan": "Conversational AI platform for deep-domain voice interfaces and chatbots",
            "description": "The MindMeld Conversational AI platform is among the most advanced AI platforms for building production-quality conversational applications. It is a Python-based machine learning framework which encompasses all of the algorithms and utilities required for this purpose. (https://github.com/cisco/mindmeld)",
            "github": "cisco/mindmeld",
            "pip": "mindmeld",
            "thumb": "https://www.mindmeld.com/img/mindmeld-logo.png",
            "category": ["conversational", "ner"],
            "tags": ["chatbots"],
            "author": "Cisco",
            "author_links": {
                "github": "cisco/mindmeld",
                "website": "https://www.mindmeld.com/"
            }
        },
        {
            "id": "torchtext",
            "title": "torchtext",
            "slogan": "Data loaders and abstractions for text and NLP",
            "github": "pytorch/text",
            "pip": "torchtext",
            "thumb": "https://i.imgur.com/WFkxuPo.png",
            "code_example": [
                ">>> pos = data.TabularDataset(",
                "...    path='data/pos/pos_wsj_train.tsv', format='tsv',",
                "...    fields=[('text', data.Field()),",
                "...            ('labels', data.Field())])",
                "...",
                ">>> sentiment = data.TabularDataset(",
                "...    path='data/sentiment/train.json', format='json',",
                "...    fields={'sentence_tokenized': ('text', data.Field(sequential=True)),",
                "...            'sentiment_gold': ('labels', data.Field(sequential=False))})"
            ],
            "category": ["standalone", "research"],
            "tags": ["pytorch"]
        },
        {
            "id": "allennlp",
            "title": "AllenNLP",
            "slogan": "An open-source NLP research library, built on PyTorch and spaCy",
            "description": "AllenNLP is a new library designed to accelerate NLP research, by providing a framework that supports modern deep learning workflows for cutting-edge language understanding problems. AllenNLP uses spaCy as a preprocessing component. You can also use Allen NLP to develop spaCy pipeline components, to add annotations to the `Doc` object.",
            "github": "allenai/allennlp",
            "pip": "allennlp",
            "thumb": "https://i.imgur.com/U8opuDN.jpg",
            "url": "http://allennlp.org",
            "author": " Allen Institute for Artificial Intelligence",
            "author_links": {
                "github": "allenai",
                "twitter": "allenai_org",
                "website": "http://allenai.org"
            },
            "category": ["standalone", "research"]
        },
        {
            "id": "scispacy",
            "title": "scispaCy",
            "slogan": "A full spaCy pipeline and models for scientific/biomedical documents",
            "github": "allenai/scispacy",
            "pip": "scispacy",
            "thumb": "https://i.imgur.com/dJQSclW.png",
            "url": "https://allenai.github.io/scispacy/",
            "author": " Allen Institute for Artificial Intelligence",
            "author_links": {
                "github": "allenai",
                "twitter": "allenai_org",
                "website": "http://allenai.org"
            },
            "category": ["scientific", "models", "research", "biomedical"]
        },
        {
            "id": "textacy",
            "slogan": "NLP, before and after spaCy",
            "description": "`textacy` is a Python library for performing a variety of natural language processing (NLP) tasks, built on the high-performance `spacy` library. With the fundamentals – tokenization, part-of-speech tagging, dependency parsing, etc. – delegated to another library, `textacy` focuses on the tasks that come before and follow after.",
            "github": "chartbeat-labs/textacy",
            "pip": "textacy",
            "url": "https://github.com/chartbeat-labs/textacy",
            "author": "Burton DeWilde",
            "author_links": {
                "github": "bdewilde",
                "twitter": "bjdewilde"
            },
            "category": ["standalone"]
        },
        {
            "id": "textpipe",
            "slogan": "clean and extract metadata from text",
            "description": "`textpipe` is a Python package for converting raw text in to clean, readable text and extracting metadata from that text. Its functionalities include transforming raw text into readable text by removing HTML tags and extracting metadata such as the number of words and named entities from the text.",
            "github": "textpipe/textpipe",
            "pip": "textpipe",
            "author": "Textpipe Contributors",
            "author_links": {
                "github": "textpipe",
                "website": "https://github.com/textpipe/textpipe/blob/master/CONTRIBUTORS.md"
            },
            "category": ["standalone"],
            "tags": ["text-processing", "named-entity-recognition"],
            "thumb": "https://avatars0.githubusercontent.com/u/40492530",
            "code_example": [
                "from textpipe import doc, pipeline",
                "sample_text = 'Sample text! <!DOCTYPE>'",
                "document = doc.Doc(sample_text)",
                "print(document.clean)",
                "'Sample text!'",
                "print(document.language)",
                "# 'en'",
                "print(document.nwords)",
                "# 2",
                "",
                "pipe = pipeline.Pipeline(['CleanText', 'NWords'])",
                "print(pipe(sample_text))",
                "# {'CleanText': 'Sample text!', 'NWords': 2}"
            ]
        },
        {
            "id": "mordecai",
            "slogan": "Full text geoparsing using spaCy, Geonames and Keras",
            "description": "Extract the place names from a piece of text, resolve them to the correct place, and return their coordinates and structured geographic information.",
            "github": "openeventdata/mordecai",
            "pip": "mordecai",
            "thumb": "https://i.imgur.com/gPJ9upa.jpg",
            "code_example": [
                "from mordecai import Geoparser",
                "geo = Geoparser()",
                "geo.geoparse(\"I traveled from Oxford to Ottawa.\")"
            ],
            "author": "Andy Halterman",
            "author_links": {
                "github": "ahalterman",
                "twitter": "ahalterman"
            },
            "category": ["standalone", "scientific"]
        },
        {
            "id": "kindred",
            "title": "Kindred",
            "slogan": "Biomedical relation extraction using spaCy",
            "description": "Kindred is a package for relation extraction in biomedical texts. Given some training data, it can build a model to identify relations between entities (e.g. drugs, genes, etc) in a sentence.",
            "github": "jakelever/kindred",
            "pip": "kindred",
            "code_example": [
                "import kindred",
                "",
                "trainCorpus = kindred.bionlpst.load('2016-BB3-event-train')",
                "devCorpus = kindred.bionlpst.load('2016-BB3-event-dev')",
                "predictionCorpus = devCorpus.clone()",
                "predictionCorpus.removeRelations()",
                "classifier = kindred.RelationClassifier()",
                "classifier.train(trainCorpus)",
                "classifier.predict(predictionCorpus)",
                "f1score = kindred.evaluate(devCorpus, predictionCorpus, metric='f1score')"
            ],
            "author": "Jake Lever",
            "author_links": {
                "github": "jakelever"
            },
            "category": ["standalone", "scientific"]
        },
        {
            "id": "sense2vec",
            "slogan": "Use NLP to go beyond vanilla word2vec",
            "description": "sense2vec ([Trask et. al](https://arxiv.org/abs/1511.06388), 2015) is a nice twist on [word2vec](https://en.wikipedia.org/wiki/Word2vec) that lets you learn more interesting, detailed and context-sensitive word vectors. For an interactive example of the technology, see our [sense2vec demo](https://explosion.ai/demos/sense2vec) that lets you explore semantic similarities across all Reddit comments of 2015.",
            "github": "explosion/sense2vec",
            "pip": "sense2vec==1.0.0a1",
            "thumb": "https://i.imgur.com/awfdhX6.jpg",
            "image": "https://explosion.ai/assets/img/demos/sense2vec.png",
            "url": "https://explosion.ai/demos/sense2vec",
            "code_example": [
                "import spacy",
                "",
                "nlp = spacy.load(\"en_core_web_sm\")",
                "s2v = nlp.add_pipe(\"sense2vec\")",
                "s2v.from_disk(\"/path/to/s2v_reddit_2015_md\")",
                "",
                "doc = nlp(\"A sentence about natural language processing.\")",
                "assert doc[3:6].text == \"natural language processing\"",
                "freq = doc[3:6]._.s2v_freq",
                "vector = doc[3:6]._.s2v_vec",
                "most_similar = doc[3:6]._.s2v_most_similar(3)",
                "# [(('machine learning', 'NOUN'), 0.8986967),",
                "#  (('computer vision', 'NOUN'), 0.8636297),",
                "#  (('deep learning', 'NOUN'), 0.8573361)]"
            ],
            "category": ["pipeline", "standalone", "visualizers"],
            "tags": ["vectors"],
            "author": "Explosion",
            "author_links": {
                "twitter": "explosion_ai",
                "github": "explosion",
                "website": "https://explosion.ai"
            }
        },
        {
            "id": "spacyr",
            "slogan": "An R wrapper for spaCy",
            "github": "quanteda/spacyr",
            "cran": "spacyr",
            "code_example": [
                "library(\"spacyr\")",
                "spacy_initialize()",
                "",
                "txt <- c(d1 = \"spaCy excels at large-scale information extraction tasks.\",",
                "         d2 = \"Mr. Smith goes to North Carolina.\")",
                "",
                "# process documents and obtain a data.table",
                "parsedtxt <- spacy_parse(txt)"
            ],
            "code_language": "r",
            "author": "Kenneth Benoit & Aki Matsuo",
            "category": ["nonpython"]
        },
        {
            "id": "cleannlp",
            "title": "CleanNLP",
            "slogan": "A tidy data model for NLP in R",
            "description": "The cleanNLP package is designed to make it as painless as possible to turn raw text into feature-rich data frames. the package offers four backends that can be used for parsing text: `tokenizers`, `udpipe`, `spacy` and `corenlp`.",
            "github": "statsmaths/cleanNLP",
            "cran": "cleanNLP",
            "author": "Taylor B. Arnold",
            "author_links": {
                "github": "statsmaths"
            },
            "category": ["nonpython"]
        },
        {
            "id": "spacy-cpp",
            "slogan": "C++ wrapper library for spaCy",
            "description": "The goal of spacy-cpp is to expose the functionality of spaCy to C++ applications, and to provide an API that is similar to that of spaCy, enabling rapid development in Python and simple porting to C++.",
            "github": "d99kris/spacy-cpp",
            "code_example": [
                "Spacy::Spacy spacy;",
                "auto nlp = spacy.load(\"en_core_web_sm\");",
                "auto doc = nlp.parse(\"This is a sentence.\");",
                "for (auto& token : doc.tokens())",
                "    std::cout << token.text() << \" [\" << token.pos_() << \"]\\n\";"
            ],
            "code_language": "cpp",
            "author": "Kristofer Berggren",
            "author_links": {
                "github": "d99kris"
            },
            "category": ["nonpython"]
        },
        {
            "id": "ruby-spacy",
            "title": "ruby-spacy",
            "slogan": "Wrapper module for using spaCy from Ruby via PyCall",
            "description": "ruby-spacy is a wrapper module for using spaCy from the Ruby programming language via PyCall. This module aims to make it easy and natural for Ruby programmers to use spaCy.",
            "github": "yohasebe/ruby-spacy",
            "code_example": [
                "require \"ruby-spacy\"",
                "require \"terminal-table\"",
                "nlp = Spacy::Language.new(\"en_core_web_sm\")",
                "doc = nlp.read(\"Apple is looking at buying U.K. startup for $1 billion\")",
                "headings = [\"text\", \"lemma\", \"pos\", \"tag\", \"dep\"]",
                "rows = []",
                "doc.each do |token|",
                "  rows << [token.text, token.lemma, token.pos, token.tag, token.dep]",
                "end",
                "table = Terminal::Table.new rows: rows, headings: headings",
                "puts table"
            ],
            "code_language": "ruby",
            "url": "https://rubygems.org/gems/ruby-spacy",
            "author": "Yoichiro Hasebe",
            "author_links": {
                "github": "yohasebe",
                "twitter": "yohasebe"
            },
            "category": ["nonpython"],
            "tags": ["ruby"]
        },
        {
            "id": "spacy_api",
            "slogan": "Server/client to load models in a separate, dedicated process",
            "github": "kootenpv/spacy_api",
            "pip": "spacy_api",
            "code_example": [
                "from spacy_api import Client",
                "",
                "spacy_client = Client() # default args host/port",
                "doc = spacy_client.single(\"How are you\")"
            ],
            "author": "Pascal van Kooten",
            "author_links": {
                "github": "kootenpv"
            },
            "category": ["apis"]
        },
        {
            "id": "spacy-api-docker",
            "slogan": "spaCy REST API, wrapped in a Docker container",
            "github": "jgontrum/spacy-api-docker",
            "url": "https://hub.docker.com/r/jgontrum/spacyapi/",
            "thumb": "https://i.imgur.com/NRnDKyj.jpg",
            "code_example": [
                "version: '2'",
                "",
                "services:",
                "  spacyapi:",
                "    image: jgontrum/spacyapi:en_v2",
                "    ports:",
                "      - \"127.0.0.1:8080:80\"",
                "    restart: always"
            ],
            "code_language": "docker",
            "author": "Johannes Gontrum",
            "author_links": {
                "github": "jgontrum"
            },
            "category": ["apis"]
        },
        {
            "id": "spacy-nlp",
            "slogan": " Expose spaCy NLP text parsing to Node.js (and other languages) via Socket.IO",
            "github": "kengz/spacy-nlp",
            "thumb": "https://i.imgur.com/w41VSr7.jpg",
            "code_example": [
                "const spacyNLP = require(\"spacy-nlp\")",
                "// default port 6466",
                "// start the server with the python client that exposes spacyIO (or use an existing socketIO server at IOPORT)",
                "var serverPromise = spacyNLP.server({ port: process.env.IOPORT });",
                "// Loading spacy may take up to 15s"
            ],
            "code_language": "javascript",
            "author": "Wah Loon Keng",
            "author_links": {
                "github": "kengz"
            },
            "category": ["apis", "nonpython"]
        },
        {
            "id": "prodigy",
            "title": "Prodigy",
            "slogan": "Radically efficient machine teaching, powered by active learning",
            "description": "Prodigy is an annotation tool so efficient that data scientists can do the annotation themselves, enabling a new level of rapid iteration. Whether you're working on entity recognition, intent detection or image classification, Prodigy can help you train and evaluate your models faster. Stream in your own examples or real-world data from live APIs, update your model in real-time and chain models together to build more complex systems.",
            "thumb": "https://i.imgur.com/UVRtP6g.jpg",
            "image": "https://i.imgur.com/Dt5vrY6.png",
            "url": "https://prodi.gy",
            "code_example": [
                "prodigy dataset ner_product \"Improve PRODUCT on Reddit data\"",
                "✨ Created dataset 'ner_product'.",
                "",
                "prodigy ner.teach ner_product en_core_web_sm ~/data.jsonl --label PRODUCT",
                "✨ Starting the web server on port 8080..."
            ],
            "code_language": "bash",
            "category": ["standalone", "training"],
            "author": "Explosion",
            "author_links": {
                "twitter": "explosion_ai",
                "github": "explosion",
                "website": "https://explosion.ai"
            }
        },
        {
            "id": "dragonfire",
            "title": "Dragonfire",
            "slogan": "An open-source virtual assistant for Ubuntu based Linux distributions",
            "github": "DragonComputer/Dragonfire",
            "thumb": "https://i.imgur.com/5fqguKS.jpg",
            "image": "https://raw.githubusercontent.com/DragonComputer/Dragonfire/master/docs/img/demo.gif",
            "author": "Dragon Computer",
            "author_links": {
                "github": "DragonComputer",
                "website": "http://dragon.computer"
            },
            "category": ["standalone"]
        },
        {
            "id": "prefect",
            "title": "Prefect",
            "slogan": "Workflow management system designed for modern infrastructure",
            "github": "PrefectHQ/prefect",
            "pip": "prefect",
            "thumb": "https://i.imgur.com/oLTwr0e.png",
            "code_example": [
                "from prefect import Flow",
                "from prefect.tasks.spacy.spacy_tasks import SpacyNLP",
                "import spacy",
                "",
                "nlp = spacy.load(\"en_core_web_sm\")",
                "",
                "with Flow(\"Natural Language Processing\") as flow:",
                "    doc = SpacyNLP(text=\"This is some text\", nlp=nlp)",
                "",
                "flow.run()"
            ],
            "author": "Prefect",
            "author_links": {
                "website": "https://prefect.io"
            },
            "category": ["standalone"]
        },
        {
            "id": "graphbrain",
            "title": "Graphbrain",
            "slogan": "Automated meaning extraction and text understanding",
            "description": "Graphbrain is an Artificial Intelligence open-source software library and scientific research tool. Its aim is to facilitate automated meaning extraction and text understanding, as well as the exploration and inference of knowledge.",
            "github": "graphbrain/graphbrain",
            "pip": "graphbrain",
            "thumb": "https://i.imgur.com/cct9W1E.png",
            "author": "Graphbrain",
            "category": ["standalone"]
        },
        {
            "type": "education",
            "id": "nostarch-nlp-python",
            "title": "Natural Language Processing Using Python",
            "slogan": "No Starch Press, 2020",
            "description": "Natural Language Processing Using Python is an introduction to natural language processing (NLP), the task of converting human language into data that a computer can process. The book uses spaCy, a leading Python library for NLP, to guide readers through common NLP tasks related to generating and understanding human language with code. It addresses problems like understanding a user's intent, continuing a conversation with a human, and maintaining the state of a conversation.",
            "cover": "https://i.imgur.com/w0iycjl.jpg",
            "url": "https://nostarch.com/NLPPython",
            "author": "Yuli Vasiliev",
            "category": ["books"]
        },
        {
            "type": "education",
            "id": "oreilly-python-ds",
            "title": "Introduction to Machine Learning with Python: A Guide for Data Scientists",
            "slogan": "O'Reilly, 2016",
            "description": "Machine learning has become an integral part of many commercial applications and research projects, but this field is not exclusive to large companies with extensive research teams. If you use Python, even as a beginner, this book will teach you practical ways to build your own machine learning solutions. With all the data available today, machine learning applications are limited only by your imagination.",
            "cover": "https://covers.oreillystatic.com/images/0636920030515/lrg.jpg",
            "url": "http://shop.oreilly.com/product/0636920030515.do",
            "author": "Andreas Müller, Sarah Guido",
            "category": ["books"]
        },
        {
            "type": "education",
            "id": "text-analytics-python",
            "title": "Text Analytics with Python",
            "slogan": "Apress / Springer, 2016",
            "description": "*Text Analytics with Python* teaches you the techniques related to natural language processing and text analytics, and you will gain the skills to know which technique is best suited to solve a particular problem. You will look at each technique and algorithm with both a bird's eye view to understand how it can be used as well as with a microscopic view to understand the mathematical concepts and to implement them to solve your own problems.",
            "github": "dipanjanS/text-analytics-with-python",
            "cover": "https://i.imgur.com/AOmzZu8.png",
            "url": "https://www.amazon.com/Text-Analytics-Python-Real-World-Actionable/dp/148422387X",
            "author": "Dipanjan Sarkar",
            "category": ["books"]
        },
        {
            "type": "education",
            "id": "practical-ml-python",
            "title": "Practical Machine Learning with Python",
            "slogan": "Apress, 2017",
            "description": "Master the essential skills needed to recognize and solve complex problems with machine learning and deep learning. Using real-world examples that leverage the popular Python machine learning ecosystem, this book is your perfect companion for learning the art and science of machine learning to become a successful practitioner. The concepts, techniques, tools, frameworks, and methodologies used in this book will teach you how to think, design, build, and execute machine learning systems and projects successfully.",
            "github": "dipanjanS/practical-machine-learning-with-python",
            "cover": "https://i.imgur.com/5F4mkt7.jpg",
            "url": "https://www.amazon.com/Practical-Machine-Learning-Python-Problem-Solvers/dp/1484232062",
            "author": "Dipanjan Sarkar, Raghav Bali, Tushar Sharma",
            "category": ["books"]
        },
        {
            "type": "education",
            "id": "packt-nlp-computational-linguistics",
            "title": "Natural Language Processing and Computational Linguistics",
            "slogan": "Packt, 2018",
            "description": "This book shows you how to use natural language processing, and computational linguistics algorithms, to make inferences and gain insights about data you have. These algorithms are based on statistical machine learning and artificial intelligence techniques. The tools to work with these algorithms are available to you right now - with Python, and tools like Gensim and spaCy.",
            "cover": "https://i.imgur.com/aleMf1Y.jpg",
            "url": "https://www.amazon.com/Natural-Language-Processing-Computational-Linguistics-ebook/dp/B07BWH779J",
            "author": "Bhargav Srinivasa-Desikan",
            "category": ["books"]
        },
        {
            "type": "education",
            "id": "mastering-spacy",
            "title": "Mastering spaCy",
            "slogan": "Packt, 2021",
            "description": "This is your ultimate spaCy book. Master the crucial skills to use spaCy components effectively to create real-world NLP applications with spaCy. Explaining linguistic concepts such as dependency parsing, POS-tagging and named entity extraction with many examples, this book will help you to conquer computational linguistics with spaCy. The book further focuses on ML topics with Keras and Tensorflow. You'll cover popular topics, including intent recognition, sentiment analysis and context resolution; and use them on popular datasets and interpret the results. A special hands-on section on chatbot design is included.",
            "github": "PacktPublishing/Mastering-spaCy",
            "cover": "https://tinyimg.io/i/aWEm0dh.jpeg",
            "url": "https://www.amazon.com/Mastering-spaCy-end-end-implementing/dp/1800563353",
            "author": "Duygu Altinok",
            "author_links": {
                "github": "DuyguA",
                "website": "https://www.linkedin.com/in/duygu-altinok-4021389a"
            },
            "category": ["books"]
        },
        {
            "type": "education",
            "id": "applied-nlp-in-enterprise",
            "title": "Applied Natural Language Processing in the Enterprise: Teaching Machines to Read, Write, and Understand",
            "slogan": "O'Reilly, 2021",
            "description": "Natural language processing (NLP) is one of the hottest topics in AI today. Having lagged behind other deep learning fields such as computer vision for years, NLP only recently gained mainstream popularity. Even though Google, Facebook, and OpenAI have open sourced large pretrained language models to make NLP easier, many organizations today still struggle with developing and productionizing NLP applications. This hands-on guide helps you learn the field quickly.",
            "github": "nlpbook/nlpbook",
            "cover": "https://i.imgur.com/6RxLBvf.jpg",
            "url": "https://www.amazon.com/dp/149206257X",
            "author": "Ankur A. Patel",
            "author_links": {
                "github": "aapatel09",
                "website": "https://www.ankurapatel.io"
            },
            "category": ["books"]
        },
        {
            "type": "education",
            "id": "introduction-into-spacy-3",
            "title": "Introduction to spaCy 3",
            "slogan": "A free course for beginners by Dr. W.J.B. Mattingly",
            "url": "http://spacy.pythonhumanities.com/",
            "thumb": "https://spacy.pythonhumanities.com/_static/freecodecamp_small.jpg",
            "author": "Dr. W.J.B. Mattingly",
            "category": ["courses"]
        },
        {
            "type": "education",
            "id": "spacy-course",
            "title": "Advanced NLP with spaCy",
            "slogan": "A free online course",
            "description": "In this free interactive course, you'll learn how to use spaCy to build advanced natural language understanding systems, using both rule-based and machine learning approaches.",
            "url": "https://course.spacy.io",
            "image": "https://i.imgur.com/JC00pHW.jpg",
            "thumb": "https://i.imgur.com/5RXLtrr.jpg",
            "author": "Ines Montani",
            "author_links": {
                "twitter": "_inesmontani",
                "github": "ines",
                "website": "https://ines.io"
            },
            "category": ["courses"]
        },
        {
            "type": "education",
            "id": "applt-course",
            "title": "Applied Language Technology",
            "slogan": "NLP for newcomers using spaCy and Stanza",
            "description": "These learning materials provide an introduction to applied language technology for audiences who are unfamiliar with language technology and programming. The learning materials assume no previous knowledge of the Python programming language.",
            "url": "https://applied-language-technology.mooc.fi",
            "image": "https://www.mv.helsinki.fi/home/thiippal/images/applt-preview.jpg",
            "thumb": "https://www.mv.helsinki.fi/home/thiippal/images/applt-logo.png",
            "author": "Tuomo Hiippala",
            "author_links": {
                "twitter": "tuomo_h",
                "github": "thiippal",
                "website": "https://www.mv.helsinki.fi/home/thiippal/"
            },
            "category": ["courses"]
        },
        {
            "type": "education",
            "id": "video-spacys-ner-model",
            "title": "spaCy's NER model",
            "slogan": "Incremental parsing with bloom embeddings and residual CNNs",
            "description": "spaCy v2.0's Named Entity Recognition system features a sophisticated word embedding strategy using subword features and \"Bloom\" embeddings, a deep convolutional neural network with residual connections, and a novel transition-based approach to named entity parsing. The system is designed to give a good balance of efficiency, accuracy and adaptability. In this talk, I sketch out the components of the system, explaining the intuition behind the various choices. I also give a brief introduction to the named entity recognition problem, with an overview of what else Explosion AI is working on, and why.",
            "youtube": "sqDHBH9IjRU",
            "author": "Matthew Honnibal",
            "author_links": {
                "twitter": "honnibal",
                "github": "honnibal",
                "website": "https://explosion.ai"
            },
            "category": ["videos"]
        },
        {
            "type": "education",
            "id": "video-new-nlp-solutions",
            "title": "Building new NLP solutions with spaCy and Prodigy",
            "slogan": "PyData Berlin 2018",
            "description": "In this talk, I will discuss how to address some of the most likely causes of failure for new Natural Language Processing (NLP) projects. My main recommendation is to take an iterative approach: don't assume you know what your pipeline should look like, let alone your annotation schemes or model architectures.",
            "author": "Matthew Honnibal",
            "author_links": {
                "twitter": "honnibal",
                "github": "honnibal",
                "website": "https://explosion.ai"
            },
            "youtube": "jpWqz85F_4Y",
            "category": ["videos"]
        },
        {
            "type": "education",
            "id": "video-modern-nlp-in-python",
            "title": "Modern NLP in Python",
            "slogan": "PyData DC 2016",
            "description": "Academic and industry research in Natural Language Processing (NLP) has progressed at an accelerating pace over the last several years. Members of the Python community have been hard at work moving cutting-edge research out of papers and into open source, \"batteries included\" software libraries that can be applied to practical problems. We'll explore some of these tools for modern NLP in Python.",
            "author": "Patrick Harrison",
            "youtube": "6zm9NC9uRkk",
            "category": ["videos"]
        },
        {
            "type": "education",
            "id": "video-spacy-course",
            "title": "Advanced NLP with spaCy · A free online course",
            "description": "spaCy is a modern Python library for industrial-strength Natural Language Processing. In this free and interactive online course, you'll learn how to use spaCy to build advanced natural language understanding systems, using both rule-based and machine learning approaches.",
            "url": "https://course.spacy.io/en",
            "author": "Ines Montani",
            "author_links": {
                "twitter": "_inesmontani",
                "github": "ines"
            },
            "youtube": "THduWAnG97k",
            "category": ["videos"]
        },
        {
            "type": "education",
            "id": "video-spacy-course-de",
            "title": "Modernes NLP mit spaCy · Ein Gratis-Onlinekurs",
            "description": "spaCy ist eine moderne Python-Bibliothek für industriestarkes Natural Language Processing. In diesem kostenlosen und interaktiven Onlinekurs lernst du, mithilfe von spaCy fortgeschrittene Systeme für die Analyse natürlicher Sprache zu entwickeln und dabei sowohl regelbasierte Verfahren, als auch moderne Machine-Learning-Technologie einzusetzen.",
            "url": "https://course.spacy.io/de",
            "author": "Ines Montani",
            "author_links": {
                "twitter": "_inesmontani",
                "github": "ines"
            },
            "youtube": "K1elwpgDdls",
            "category": ["videos"]
        },
        {
            "type": "education",
            "id": "video-spacy-course-es",
            "title": "NLP avanzado con spaCy · Un curso en línea gratis",
            "description": "spaCy es un paquete moderno de Python para hacer Procesamiento de Lenguaje Natural de potencia industrial. En este curso en línea, interactivo y gratuito, aprenderás a usar spaCy para construir sistemas avanzados de comprensión de lenguaje natural usando enfoques basados en reglas y en machine learning.",
            "url": "https://course.spacy.io/es",
            "author": "Camila Gutiérrez",
            "author_links": {
                "twitter": "Mariacamilagl30"
            },
            "youtube": "RNiLVCE5d4k",
            "category": ["videos"]
        },
        {
            "type": "education",
            "id": "video-intro-to-nlp-episode-1",
            "title": "Intro to NLP with spaCy (1)",
            "slogan": "Episode 1: Data exploration",
            "description": "In this new video series, data science instructor Vincent Warmerdam gets started with spaCy, an open-source library for Natural Language Processing in Python. His mission: building a system to automatically detect programming languages in large volumes of text. Follow his process from the first idea to a prototype all the way to data collection and training a statistical named entity recogntion model from scratch.",
            "author": "Vincent Warmerdam",
            "author_links": {
                "twitter": "fishnets88",
                "github": "koaning"
            },
            "youtube": "WnGPv6HnBok",
            "category": ["videos"]
        },
        {
            "type": "education",
            "id": "video-intro-to-nlp-episode-2",
            "title": "Intro to NLP with spaCy (2)",
            "slogan": "Episode 2: Rule-based Matching",
            "description": "In this new video series, data science instructor Vincent Warmerdam gets started with spaCy, an open-source library for Natural Language Processing in Python. His mission: building a system to automatically detect programming languages in large volumes of text. Follow his process from the first idea to a prototype all the way to data collection and training a statistical named entity recogntion model from scratch.",
            "author": "Vincent Warmerdam",
            "author_links": {
                "twitter": "fishnets88",
                "github": "koaning"
            },
            "youtube": "KL4-Mpgbahw",
            "category": ["videos"]
        },
        {
            "type": "education",
            "id": "video-intro-to-nlp-episode-3",
            "title": "Intro to NLP with spaCy (3)",
            "slogan": "Episode 2: Evaluation",
            "description": "In this new video series, data science instructor Vincent Warmerdam gets started with spaCy, an open-source library for Natural Language Processing in Python. His mission: building a system to automatically detect programming languages in large volumes of text. Follow his process from the first idea to a prototype all the way to data collection and training a statistical named entity recogntion model from scratch.",
            "author": "Vincent Warmerdam",
            "author_links": {
                "twitter": "fishnets88",
                "github": "koaning"
            },
            "youtube": "4V0JDdohxAk",
            "category": ["videos"]
        },
        {
            "type": "education",
            "id": "video-intro-to-nlp-episode-4",
            "title": "Intro to NLP with spaCy (4)",
            "slogan": "Episode 4: Named Entity Recognition",
            "description": "In this new video series, data science instructor Vincent Warmerdam gets started with spaCy, an open-source library for Natural Language Processing in Python. His mission: building a system to automatically detect programming languages in large volumes of text. Follow his process from the first idea to a prototype all the way to data collection and training a statistical named entity recogntion model from scratch.",
            "author": "Vincent Warmerdam",
            "author_links": {
                "twitter": "fishnets88",
                "github": "koaning"
            },
            "youtube": "IqOJU1-_Fi0",
            "category": ["videos"]
        },
        {
            "type": "education",
            "id": "video-intro-to-nlp-episode-5",
            "title": "Intro to NLP with spaCy (5)",
            "slogan": "Episode 5: Rules vs. Machine Learning",
            "description": "In this new video series, data science instructor Vincent Warmerdam gets started with spaCy, an open-source library for Natural Language Processing in Python. His mission: building a system to automatically detect programming languages in large volumes of text. Follow his process from the first idea to a prototype all the way to data collection and training a statistical named entity recogntion model from scratch.",
            "author": "Vincent Warmerdam",
            "author_links": {
                "twitter": "fishnets88",
                "github": "koaning"
            },
            "youtube": "f4sqeLRzkPg",
            "category": ["videos"]
        },
        {
            "type": "education",
            "id": "video-intro-to-nlp-episode-6",
            "title": "Intro to NLP with spaCy (6)",
            "slogan": "Episode 6: Moving to spaCy v3",
            "description": "In this new video series, data science instructor Vincent Warmerdam gets started with spaCy, an open-source library for Natural Language Processing in Python. His mission: building a system to automatically detect programming languages in large volumes of text. Follow his process from the first idea to a prototype all the way to data collection and training a statistical named entity recogntion model from scratch.",
            "author": "Vincent Warmerdam",
            "author_links": {
                "twitter": "fishnets88",
                "github": "koaning"
            },
            "youtube": "k77RrmMaKEI",
            "category": ["videos"]
        },
        {
            "type": "education",
            "id": "video-spacy-irl-entity-linking",
            "title": "Entity Linking functionality in spaCy",
            "slogan": "spaCy IRL 2019",
            "url": "https://www.youtube.com/playlist?list=PLBmcuObd5An4UC6jvK_-eSl6jCvP1gwXc",
            "author": "Sofie Van Landeghem",
            "author_links": {
                "twitter": "OxyKodit",
                "github": "svlandeg"
            },
            "youtube": "PW3RJM8tDGo",
            "category": ["videos"]
        },
        {
            "type": "education",
            "id": "video-spacy-irl-lemmatization",
            "title": "Rethinking rule-based lemmatization",
            "slogan": "spaCy IRL 2019",
            "url": "https://www.youtube.com/playlist?list=PLBmcuObd5An4UC6jvK_-eSl6jCvP1gwXc",
            "author": "Guadalupe Romero",
            "author_links": {
                "twitter": "_guadiromero",
                "github": "guadi1994"
            },
            "youtube": "88zcQODyuko",
            "category": ["videos"]
        },
        {
            "type": "education",
            "id": "video-spacy-irl-scispacy",
            "title": "ScispaCy: A spaCy pipeline & models for scientific & biomedical text",
            "slogan": "spaCy IRL 2019",
            "url": "https://www.youtube.com/playlist?list=PLBmcuObd5An4UC6jvK_-eSl6jCvP1gwXc",
            "author": "Mark Neumann",
            "author_links": {
                "twitter": "MarkNeumannnn",
                "github": "DeNeutoy"
            },
            "youtube": "2_HSKDALwuw",
            "category": ["videos"]
        },
        {
            "type": "education",
            "id": "podcast-nlp-highlights",
            "title": "NLP Highlights #78: Where do corpora come from?",
            "slogan": "January 2019",
            "description": "Most NLP projects rely crucially on the quality of annotations used for training and evaluating models. In this episode, Matt and Ines of Explosion AI tell us how Prodigy can improve data annotation and model development workflows. Prodigy is an annotation tool implemented as a python library, and it comes with a web application and a command line interface. A developer can define input data streams and design simple annotation interfaces. Prodigy can help break down complex annotation decisions into a series of binary decisions, and it provides easy integration with spaCy models. Developers can specify how models should be modified as new annotations come in in an active learning framework.",
            "soundcloud": "559200912",
            "thumb": "https://i.imgur.com/hOBQEzc.jpg",
            "url": "https://soundcloud.com/nlp-highlights/78-where-do-corpora-come-from-with-matt-honnibal-and-ines-montani",
            "author": "Matt Gardner, Waleed Ammar (Allen AI)",
            "author_links": {
                "website": "https://soundcloud.com/nlp-highlights"
            },
            "category": ["podcasts"]
        },
        {
            "type": "education",
            "id": "podcast-init",
            "title": "Podcast.__init__ #87: spaCy with Matthew Honnibal",
            "slogan": "December 2017",
            "description": "As the amount of text available on the internet and in businesses continues to increase, the need for fast and accurate language analysis becomes more prominent. This week Matthew Honnibal, the creator of spaCy, talks about his experiences researching natural language processing and creating a library to make his findings accessible to industry.",
            "iframe": "https://www.pythonpodcast.com/wp-content/plugins/podlove-podcasting-plugin-for-wordpress/lib/modules/podlove_web_player/player_v4/dist/share.html?episode=https://www.pythonpodcast.com/?podlove_player4=176",
            "iframe_height": 200,
            "thumb": "https://i.imgur.com/rpo6BuY.png",
            "url": "https://www.podcastinit.com/episode-87-spacy-with-matthew-honnibal/",
            "author": "Tobias Macey",
            "author_links": {
                "website": "https://www.podcastinit.com"
            },
            "category": ["podcasts"]
        },
        {
            "type": "education",
            "id": "podcast-init2",
            "title": "Podcast.__init__ #256: An Open Source Toolchain For NLP From Explosion AI",
            "slogan": "March 2020",
            "description": "The state of the art in natural language processing is a constantly moving target. With the rise of deep learning, previously cutting edge techniques have given way to robust language models. Through it all the team at Explosion AI have built a strong presence with the trifecta of spaCy, Thinc, and Prodigy to support fast and flexible data labeling to feed deep learning models and performant and scalable text processing. In this episode founder and open source author Matthew Honnibal shares his experience growing a business around cutting edge open source libraries for the machine learning developent process.",
            "iframe": "https://cdn.podlove.org/web-player/share.html?episode=https%3A%2F%2Fwww.pythonpodcast.com%2F%3Fpodlove_player4%3D614",
            "iframe_height": 200,
            "thumb": "https://i.imgur.com/rpo6BuY.png",
            "url": "https://www.pythonpodcast.com/explosion-ai-natural-language-processing-episode-256/",
            "author": "Tobias Macey",
            "author_links": {
                "website": "https://www.podcastinit.com"
            },
            "category": ["podcasts"]
        },
        {
            "type": "education",
            "id": "talk-python-podcast",
            "title": "Talk Python #202: Building a software business",
            "slogan": "March 2019",
            "description": "One core question around open source is how do you fund it? Well, there is always that PayPal donate button. But that's been a tremendous failure for many projects. Often the go-to answer is consulting. But what if you don't want to trade time for money? You could take things up a notch and change the equation, exchanging value for money. That's what Ines Montani and her co-founder did when they started Explosion AI with spaCy as the foundation.",
            "thumb": "https://i.imgur.com/q1twuK8.png",
            "url": "https://talkpython.fm/episodes/show/202/building-a-software-business",
            "soundcloud": "588364857",
            "author": "Michael Kennedy",
            "author_links": {
                "website": "https://talkpython.fm/"
            },
            "category": ["podcasts"]
        },
        {
            "type": "education",
            "id": "twimlai-podcast",
            "title": "TWiML & AI: Practical NLP with spaCy and Prodigy",
            "slogan": "May 2019",
            "description": "\"Ines and I caught up to discuss her various projects, including the aforementioned spaCy, an open-source NLP library built with a focus on industry and production use cases. In our conversation, Ines gives us an overview of the spaCy Library, a look at some of the use cases that excite her, and the Spacy community and contributors. We also discuss her work with Prodigy, an annotation service tool that uses continuous active learning to train models, and finally, what other exciting projects she is working on.\"",
            "thumb": "https://i.imgur.com/ng2F5gK.png",
            "url": "https://twimlai.com/twiml-talk-262-practical-natural-language-processing-with-spacy-and-prodigy-w-ines-montani",
            "iframe": "https://html5-player.libsyn.com/embed/episode/id/9691514/height/90/theme/custom/thumbnail/no/preload/no/direction/backward/render-playlist/no/custom-color/3e85b1/",
            "iframe_height": 90,
            "author": "Sam Charrington",
            "author_links": {
                "website": "https://twimlai.com"
            },
            "category": ["podcasts"]
        },
        {
            "type": "education",
            "id": "analytics-vidhya",
            "title": "DataHack Radio #23: The Brains behind spaCy",
            "slogan": "June 2019",
            "description": "\"What would you do if you had the chance to pick the brains behind one of the most popular Natural Language Processing (NLP) libraries of our era? A library that has helped usher in the current boom in NLP applications and nurtured tons of NLP scientists? Well – you invite the creators on our popular DataHack Radio podcast and let them do the talking! We are delighted to welcome Ines Montani and Matt Honnibal, the developers of spaCy – a powerful and advanced library for NLP.\"",
            "thumb": "https://i.imgur.com/3zJKZ1P.jpg",
            "url": "https://www.analyticsvidhya.com/blog/2019/06/datahack-radio-ines-montani-matthew-honnibal-brains-behind-spacy/",
            "soundcloud": "630741825",
            "author": "Analytics Vidhya",
            "author_links": {
                "website": "https://www.analyticsvidhya.com",
                "twitter": "analyticsvidhya"
            },
            "category": ["podcasts"]
        },
        {
            "type": "education",
            "id": "practical-ai-podcast",
            "title": "Practical AI: Modern NLP with spaCy",
            "slogan": "December 2019",
            "description": "\"spaCy is awesome for NLP! It’s easy to use, has widespread adoption, is open source, and integrates the latest language models. Ines Montani and Matthew Honnibal (core developers of spaCy and co-founders of Explosion) join us to discuss the history of the project, its capabilities, and the latest trends in NLP. We also dig into the practicalities of taking NLP workflows to production. You don’t want to miss this episode!\"",
            "thumb": "https://i.imgur.com/jn8Bcdw.png",
            "url": "https://changelog.com/practicalai/68",
            "author": "Daniel Whitenack & Chris Benson",
            "author_links": {
                "website": "https://changelog.com/practicalai",
                "twitter": "PracticalAIFM"
            },
            "category": ["podcasts"]
        },
        {
            "type": "education",
            "id": "video-entity-linking",
            "title": "Training a custom entity linking mode with spaCy",
            "author": "Sofie Van Landeghem",
            "author_links": {
                "twitter": "OxyKodit",
                "github": "svlandeg"
            },
            "youtube": "8u57WSXVpmw",
            "category": ["videos"]
        },
        {
            "id": "self-attentive-parser",
            "title": "Berkeley Neural Parser",
            "slogan": "Constituency Parsing with a Self-Attentive Encoder (ACL 2018)",
            "description": "A Python implementation of the parsers described in *\"Constituency Parsing with a Self-Attentive Encoder\"* from ACL 2018.",
            "url": "https://arxiv.org/abs/1805.01052",
            "github": "nikitakit/self-attentive-parser",
            "pip": "benepar",
            "code_example": [
                "import benepar, spacy",
                "nlp = spacy.load('en_core_web_md')",
                "nlp.add_pipe('benepar', config={'model': 'benepar_en3'})",
                "doc = nlp('The time for action is now. It is never too late to do something.')",
                "sent = list(doc.sents)[0]",
                "print(sent._.parse_string)",
                "# (S (NP (NP (DT The) (NN time)) (PP (IN for) (NP (NN action)))) (VP (VBZ is) (ADVP (RB now))) (. .))",
                "print(sent._.labels)",
                "# ('S',)",
                "print(list(sent._.children)[0])",
                "# The time for action"
            ],
            "author": "Nikita Kitaev",
            "author_links": {
                "github": "nikitakit",
                "website": "http://kitaev.io"
            },
            "category": ["research", "pipeline"]
        },
        {
            "id": "spacy-graphql",
            "title": "spacy-graphql",
            "slogan": "Query spaCy's linguistic annotations using GraphQL",
            "github": "ines/spacy-graphql",
            "description": "A very simple and experimental app that lets you query spaCy's linguistic annotations using [GraphQL](https://graphql.org/). The API currently supports most token attributes, named entities, sentences and text categories (if available as `doc.cats`, i.e. if you added a text classifier to a model). The `meta` field will return the model meta data. Models are only loaded once and kept in memory.",
            "url": "https://explosion.ai/demos/spacy-graphql",
            "category": ["apis"],
            "tags": ["graphql"],
            "thumb": "https://i.imgur.com/xC7zpTO.png",
            "code_example": [
                "{",
                "  nlp(text: \"Zuckerberg is the CEO of Facebook.\", model: \"en_core_web_sm\") {",
                "    meta {",
                "      lang",
                "      description",
                "    }",
                "    doc {",
                "      text",
                "      tokens {",
                "        text",
                "        pos_",
                "      }",
                "      ents {",
                "        text",
                "        label_",
                "      }",
                "    }",
                "  }",
                "}"
            ],
            "code_language": "json",
            "author": "Ines Montani",
            "author_links": {
                "twitter": "_inesmontani",
                "github": "ines",
                "website": "https://ines.io"
            }
        },
        {
            "id": "spacy-js",
            "title": "spacy-js",
            "slogan": "JavaScript API for spaCy with Python REST API",
            "github": "ines/spacy-js",
            "description": "JavaScript interface for accessing linguistic annotations provided by spaCy. This project is mostly experimental and was developed for fun to play around with different ways of mimicking spaCy's Python API.\n\nThe results will still be computed in Python and made available via a REST API. The JavaScript API resembles spaCy's Python API as closely as possible (with a few exceptions, as the values are all pre-computed and it's tricky to express complex recursive relationships).",
            "code_language": "javascript",
            "code_example": [
                "const spacy = require('spacy');",
                "",
                "(async function() {",
                "    const nlp = spacy.load('en_core_web_sm');",
                "    const doc = await nlp('This is a text about Facebook.');",
                "    for (let ent of doc.ents) {",
                "        console.log(ent.text, ent.label);",
                "    }",
                "    for (let token of doc) {",
                "        console.log(token.text, token.pos, token.head.text);",
                "    }",
                "})();"
            ],
            "author": "Ines Montani",
            "author_links": {
                "twitter": "_inesmontani",
                "github": "ines",
                "website": "https://ines.io"
            },
            "category": ["nonpython"],
            "tags": ["javascript"]
        },
        {
            "id": "spacy-wordnet",
            "title": "spacy-wordnet",
            "slogan": "WordNet meets spaCy",
            "description": "`spacy-wordnet` creates annotations that easily allow the use of WordNet and [WordNet Domains](http://wndomains.fbk.eu/) by using the [NLTK WordNet interface](http://www.nltk.org/howto/wordnet.html)",
            "github": "recognai/spacy-wordnet",
            "tags": ["wordnet", "synsets"],
            "thumb": "https://i.imgur.com/ud4C7cj.png",
            "code_example": [
                "import spacy",
                "from spacy_wordnet.wordnet_annotator import WordnetAnnotator ",
                "",
                "# Load a spaCy model (supported languages are \"es\" and \"en\") ",
                "nlp = spacy.load('en_core_web_sm')",
                "# spaCy 3.x",
                "nlp.add_pipe(\"spacy_wordnet\", after='tagger')",
                "# spaCy 2.x",
                "# nlp.add_pipe(WordnetAnnotator(nlp.lang), after='tagger')",
                "token = nlp('prices')[0]",
                "",
                "# WordNet object links spaCy token with NLTK WordNet interface by giving access to",
                "# synsets and lemmas ",
                "token._.wordnet.synsets()",
                "token._.wordnet.lemmas()",
                "",
                "# And automatically add info about WordNet domains",
                "token._.wordnet.wordnet_domains()"
            ],
            "author": "recognai",
            "author_links": {
                "github": "recognai",
                "twitter": "recogn_ai",
                "website": "https://recogn.ai"
            },
            "category": ["pipeline"]
        },
        {
            "id": "spacy-conll",
            "title": "spacy_conll",
            "slogan": "Parsing from and to CoNLL-U format with `spacy`, `spacy-stanza` and `spacy-udpipe`",
            "description": "This module allows you to parse text into CoNLL-U format or read ConLL-U into a spaCy `Doc`. You can use it as a command line tool, or embed it in your own scripts by adding it as a custom pipeline component to a `spacy`, `spacy-stanza` or `spacy-udpipe` pipeline. It also provides an easy-to-use function to quickly initialize any spaCy-wrapped parser. CoNLL-related properties are added to `Doc` elements, `Span` sentences, and `Token` objects.",
            "code_example": [
                "from spacy_conll import init_parser",
                "",
                "",
                "# Initialise English parser, already including the ConllFormatter as a pipeline component.",
                "# Indicate that we want to get the CoNLL headers in the string output.",
                "# `use_gpu` and `verbose` are specific to stanza. These keywords arguments are passed onto their Pipeline() initialisation",
                "nlp = init_parser(\"en\",",
                "                  \"stanza\",",
                "                  parser_opts={\"use_gpu\": True, \"verbose\": False},",
                "                  include_headers=True)",
                "# Parse a given string",
                "doc = nlp(\"A cookie is a baked or cooked food that is typically small, flat and sweet. It usually contains flour, sugar and some type of oil or fat.\")",
                "",
                "# Get the CoNLL representation of the whole document, including headers",
                "conll = doc._.conll_str",
                "print(conll)"
            ],
            "code_language": "python",
            "author": "Bram Vanroy",
            "author_links": {
                "github": "BramVanroy",
                "twitter": "BramVanroy",
                "website": "http://bramvanroy.be"
            },
            "github": "BramVanroy/spacy_conll",
            "category": ["standalone", "pipeline"],
            "tags": ["linguistics", "computational linguistics", "conll", "conll-u"]
        },
        {
            "id": "ludwig",
            "title": "Ludwig",
            "slogan": "A code-free deep learning toolbox",
            "description": "Ludwig makes it easy to build deep learning models for many applications, including NLP ones. It uses spaCy for tokenizing text in different languages.",
            "pip": "ludwig",
            "github": "uber/ludwig",
            "thumb": "https://i.imgur.com/j1sORgD.png",
            "url": "http://ludwig.ai",
            "author": "Piero Molino @ Uber AI",
            "author_links": {
                "github": "w4nderlust",
                "twitter": "w4nderlus7",
                "website": "http://w4nderlu.st"
            },
            "category": ["standalone", "research"]
        },
        {
            "id": "pic2phrase_bot",
            "title": "pic2phrase_bot: Photo Description Generator",
            "slogan": "A bot that generates descriptions to submitted photos, in a human-like manner.",
            "description": "pic2phrase_bot runs inside Telegram messenger and can be used to generate a phrase describing a submitted photo, employing computer vision, web scraping, and syntactic dependency analysis powered by spaCy.",
            "thumb": "https://i.imgur.com/ggVI02O.jpg",
            "image": "https://i.imgur.com/z1yhWQR.jpg",
            "url": "https://telegram.me/pic2phrase_bot",
            "author": "Yuli Vasiliev",
            "author_links": {
                "twitter": "VasilievYuli"
            },
            "category": ["standalone", "conversational"]
        },
        {
            "id": "pyInflect",
            "slogan": "A Python module for word inflections",
            "description": "This package uses the [spaCy 2.0 extensions](https://spacy.io/usage/processing-pipelines#extensions) to add word inflections to the system.",
            "github": "bjascob/pyInflect",
            "pip": "pyinflect",
            "code_example": [
                "import spacy",
                "import pyinflect",
                "",
                "nlp = spacy.load('en_core_web_sm')",
                "doc = nlp('This is an example.')",
                "doc[3].tag_                # NN",
                "doc[3]._.inflect('NNS')    # examples"
            ],
            "author": "Brad Jascob",
            "author_links": {
                "github": "bjascob"
            },
            "category": ["pipeline"],
            "tags": ["inflection"]
        },
        {
            "id": "lemminflect",
            "slogan": "A Python module for English lemmatization and inflection",
            "description": "LemmInflect uses a dictionary approach to lemmatize English words and inflect them into forms specified by a user supplied [Universal Dependencies](https://universaldependencies.org/u/pos/) or [Penn Treebank](https://www.ling.upenn.edu/courses/Fall_2003/ling001/penn_treebank_pos.html) tag.  The library works with out-of-vocabulary (OOV) words by applying neural network techniques to classify word forms and choose the appropriate morphing rules. The system acts as a standalone module or as an extension to spaCy.",
            "github": "bjascob/LemmInflect",
            "pip": "lemminflect",
            "thumb": "https://raw.githubusercontent.com/bjascob/LemmInflect/master/docs/img/icons8-citrus-80.png",
            "code_example": [
                "import spacy",
                "import lemminflect",
                "",
                "nlp = spacy.load('en_core_web_sm')",
                "doc = nlp('I am testing this example.')",
                "doc[2]._.lemma()         # 'test'",
                "doc[4]._.inflect('NNS')  # 'examples'"
            ],
            "author": "Brad Jascob",
            "author_links": {
                "github": "bjascob"
            },
            "category": ["pipeline"],
            "tags": ["inflection", "lemmatizer"]
        },
        {
            "id": "amrlib",
            "slogan": "A python library that makes AMR parsing, generation and visualization simple.",
            "description": "amrlib is a python module and spaCy add-in for Abstract Meaning Representation (AMR).  The system can parse sentences to AMR graphs or generate text from existing graphs.  It includes a GUI for visualization and experimentation.",
            "github": "bjascob/amrlib",
            "pip": "amrlib",
            "code_example": [
                "import spacy",
                "import amrlib",
                "amrlib.setup_spacy_extension()",
                "nlp = spacy.load('en_core_web_sm')",
                "doc = nlp('This is a test of the spaCy extension. The test has multiple sentences.')",
                "graphs = doc._.to_amr()",
                "for graph in graphs:",
                "    print(graph)"
            ],
            "author": "Brad Jascob",
            "author_links": {
                "github": "bjascob"
            },
            "category": ["pipeline"]
        },
        {
            "id": "classyclassification",
            "title": "Classy Classification",
            "slogan": "Have you ever struggled with needing a spaCy TextCategorizer but didn't have the time to train one from scratch? Classy Classification is the way to go!",
            "description": "Have you ever struggled with needing a [spaCy TextCategorizer](https://spacy.io/api/textcategorizer) but didn't have the time to train one from scratch? Classy Classification is the way to go! For few-shot classification using [sentence-transformers](https://github.com/UKPLab/sentence-transformers) or [spaCy models](https://spacy.io/usage/models), provide a dictionary with labels and examples, or just provide a list of labels for zero shot-classification with [Huggingface zero-shot classifiers](https://huggingface.co/models?pipeline_tag=zero-shot-classification).",
            "github": "davidberenstein1957/classy-classification",
            "pip": "classy-classification",
            "thumb": "https://raw.githubusercontent.com/Pandora-Intelligence/classy-classification/master/logo.png",
            "code_example": [
                "import spacy",
                "import classy_classification",
                "",
                "data = {",
                "    \"furniture\": [\"This text is about chairs.\",",
                "               \"Couches, benches and televisions.\",",
                "               \"I really need to get a new sofa.\"],",
                "    \"kitchen\": [\"There also exist things like fridges.\",",
                "                \"I hope to be getting a new stove today.\",",
                "                \"Do you also have some ovens.\"]",
                "}",
                "",
                "# see github repo for examples on sentence-transformers and Huggingface",
                "nlp = spacy.load('en_core_web_md')",
                "nlp.add_pipe(\"text_categorizer\", ",
                "    config={",
                "        \"data\": data,",
                "        \"model\": \"spacy\"",
                "    }",
                ")",
                "",
                "print(nlp(\"I am looking for kitchen appliances.\")._.cats)",
                "# Output:",
                "#",
                "# [{\"label\": \"furniture\", \"score\": 0.21}, {\"label\": \"kitchen\", \"score\": 0.79}]"
            ],
            "author": "David Berenstein",
            "author_links": {
                "github": "davidberenstein1957",
                "website": "https://www.linkedin.com/in/david-berenstein-1bab11105/"
            },
            "category": ["pipeline", "standalone"],
            "tags": [
                "classification",
                "zero-shot",
                "few-shot",
                "sentence-transformers",
                "huggingface"
            ],
            "spacy_version": 3
        },
        {
            "id": "conciseconcepts",
            "title": "Concise Concepts",
            "slogan": "Concise Concepts uses few-shot NER based on word embedding similarity to get you going with easy!",
            "description": "When wanting to apply NER to concise concepts, it is really easy to come up with examples, but it takes some effort to train an entire pipeline. Concise Concepts uses few-shot NER based on word embedding similarity to get you going with easy!",
            "github": "pandora-intelligence/concise-concepts",
            "pip": "concise-concepts",
            "thumb": "https://raw.githubusercontent.com/Pandora-Intelligence/concise-concepts/master/img/logo.png",
            "image": "https://raw.githubusercontent.com/Pandora-Intelligence/concise-concepts/master/img/example.png",
            "code_example": [
                "import spacy",
                "from spacy import displacy",
                "import concise_concepts",
                "",
                "data = {",
                "    \"fruit\": [\"apple\", \"pear\", \"orange\"],",
                "    \"vegetable\": [\"broccoli\", \"spinach\", \"tomato\"],",
                "    \"meat\": [\"beef\", \"pork\", \"fish\", \"lamb\"]",
                "}",
                "",
                "text = \"\"\"",
                "    Heat the oil in a large pan and add the Onion, celery and carrots.",
                "    Then, cook over a medium–low heat for 10 minutes, or until softened.",
                "    Add the courgette, garlic, red peppers and oregano and cook for 2–3 minutes.",
                "    Later, add some oranges and chickens.\"\"\"",
                "",
                "# use any model that has internal spacy embeddings",
                "nlp = spacy.load('en_core_web_lg')",
                "nlp.add_pipe(\"concise_concepts\", ",
                "    config={\"data\": data}",
                ")",
                "doc = nlp(text)",
                "",
                "options = {\"colors\": {\"fruit\": \"darkorange\", \"vegetable\": \"limegreen\", \"meat\": \"salmon\"},",
                "           \"ents\": [\"fruit\", \"vegetable\", \"meat\"]}",
                "",
                "displacy.render(doc, style=\"ent\", options=options)"
            ],
            "author": "David Berenstein",
            "author_links": {
                "github": "davidberenstein1957",
                "website": "https://www.linkedin.com/in/david-berenstein-1bab11105/"
            },
            "category": ["pipeline"],
            "tags": ["ner", "few-shot", "gensim"],
            "spacy_version": 3
        },
        {
            "id": "crosslingualcoreference",
            "title": "Crosslingual Coreference",
            "slogan": "One multi-lingual coreference model to rule them all!",
            "description": "Coreference is amazing but the data required for training a model is very scarce. In our case, the available training for non-English languages also data proved to be poorly annotated. Crosslingual Coreference therefore uses the assumption a trained model with English data and cross-lingual embeddings should work for other languages with similar sentence structure. Verified to work quite well for at least (EN, NL, DK, FR, DE).",
            "github": "pandora-intelligence/crosslingual-coreference",
            "pip": "crosslingual-coreference",
            "thumb": "https://raw.githubusercontent.com/Pandora-Intelligence/crosslingual-coreference/master/img/logo.png",
            "image": "https://raw.githubusercontent.com/Pandora-Intelligence/crosslingual-coreference/master/img/example_total.png",
            "code_example": [
                "import spacy",
                "import crosslingual_coreference",
                "",
                "text = \"\"\"",
                "    Do not forget about Momofuku Ando!",
                "    He created instant noodles in Osaka.",
                "    At that location, Nissin was founded.",
                "    Many students survived by eating these noodles, but they don't even know him.\"\"\"",
                "",
                "# use any model that has internal spacy embeddings",
                "nlp = spacy.load('en_core_web_sm')",
                "nlp.add_pipe(",
                "    \"xx_coref\", config={\"chunk_size\": 2500, \"chunk_overlap\": 2, \"device\": 0})",
                ")",
                "",
                "doc = nlp(text)",
                "",
                "print(doc._.coref_clusters)",
                "# Output",
                "#",
                "# [[[4, 5], [7, 7], [27, 27], [36, 36]],",
                "# [[12, 12], [15, 16]],",
                "# [[9, 10], [27, 28]],",
                "# [[22, 23], [31, 31]]]",
                "print(doc._.resolved_text)",
                "# Output",
                "#",
                "# Do not forget about Momofuku Ando!",
                "# Momofuku Ando created instant noodles in Osaka.",
                "# At Osaka, Nissin was founded.",
                "# Many students survived by eating instant noodles,",
                "# but Many students don't even know Momofuku Ando."
            ],
            "author": "David Berenstein",
            "author_links": {
                "github": "davidberenstein1957",
                "website": "https://www.linkedin.com/in/david-berenstein-1bab11105/"
            },
            "category": ["pipeline", "standalone"],
            "tags": ["coreference", "multi-lingual", "cross-lingual", "allennlp"],
            "spacy_version": 3
        },
        {
            "id": "adeptaugmentations",
            "title": "Adept Augmentations",
            "slogan": " A Python library aimed at dissecting and augmenting NER training data for a few-shot scenario.",
            "description": "EntitySwapAugmenter takes either a `datasets.Dataset` or a `spacy.tokens.DocBin`. Additionally, it is optional to provide a set of labels. It initially creates a knowledge base of entities belonging to a certain label. When running `augmenter.augment()` for N runs, it then creates N new sentences with random swaps of the original entities with an entity of the same corresponding label from the knowledge base.\n\nFor example, assuming that we have knowledge base for `PERSONS`, `LOCATIONS` and `PRODUCTS`. We can then create additional data for the sentence \"Momofuko Ando created instant noodles in Osaka.\" using `augmenter.augment(N=2)`, resulting in \"David created instant noodles in Madrid.\" or \"Tom created Adept Augmentations in the Netherlands\".",
            "github": "argilla-io/adept-augmentations",
            "pip": "adept-augmentations",
            "thumb": "https://raw.githubusercontent.com/argilla-io/adept-augmentations/main/logo.png",
            "code_example": [
                "from adept_augmentations import EntitySwapAugmenter",
                "import spacy",
                "from spacy.tokens import Doc, DocBin",
                "nlp = spacy.blank(\"en\")",
                "",
                "# Create some example golden data",
                "example_data = [",
                "    (\"Apple is looking at buying U.K. startup for $1 billion\", [(0, 5, \"ORG\"), (27, 31, \"LOC\"), (44, 54, \"MONEY\")]),",
                "    (\"Microsoft acquires GitHub for $7.5 billion\", [(0, 9, \"ORG\"), (19, 25, \"ORG\"), (30, 42, \"MONEY\")]),",
                "]",
                "",
                "# Create a new DocBin",
                "nlp = spacy.blank(\"en\")",
                "docs = []",
                "for entry in example_data:",
                "    doc = Doc(nlp.vocab, words=entry[0].split())",
                "    doc.ents = [doc.char_span(ent[0], ent[1], label=ent[2]) for ent in entry[1]]",
                "    docs.append(doc)",
                "golden_dataset = DocBin(docs=docs)",
                "",
                "# Augment Data",
                "augmented_dataset = EntitySwapAugmenter(golden_dataset).augment(4)",
                "for doc in augmented_dataset.get_docs(nlp.vocab):",
                "    print(doc.text)",
                "",
                "# GitHub is looking at buying U.K. startup for $ 7.5 billion",
                "# Microsoft is looking at buying U.K. startup for $ 1 billion",
                "# Microsoft is looking at buying U.K. startup for $ 7.5 billion",
                "# GitHub is looking at buying U.K. startup for $ 1 billion",
                "# Microsoft acquires Apple for $ 7.5 billion",
                "# Apple acquires Microsoft for $ 1 billion",
                "# Microsoft acquires Microsoft for $ 7.5 billion",
                "# GitHub acquires GitHub for $ 1 billion"
            ],
            "author": "David Berenstein",
            "author_links": {
                "github": "davidberenstein1957",
                "website": "https://www.linkedin.com/in/david-berenstein-1bab11105/"
            },
            "category": ["standalone"],
            "tags": ["ner", "few-shot", "augmentation", "datasets", "training"],
            "spacy_version": 3
        },
        {
            "id": "blackstone",
            "title": "Blackstone",
            "slogan": "A spaCy pipeline and model for NLP on unstructured legal text",
            "description": "Blackstone is a spaCy model and library for processing long-form, unstructured legal text. Blackstone is an experimental research project from the [Incorporated Council of Law Reporting for England and Wales'](https://iclr.co.uk/) research lab, [ICLR&D](https://research.iclr.co.uk/).",
            "github": "ICLRandD/Blackstone",
            "pip": "blackstone",
            "thumb": "https://iclr.s3-eu-west-1.amazonaws.com/assets/iclrand/Blackstone/thumb.png",
            "url": "https://research.iclr.co.uk",
            "author": " ICLR&D",
            "author_links": {
                "github": "ICLRandD",
                "twitter": "ICLRanD",
                "website": "https://research.iclr.co.uk"
            },
            "category": ["scientific", "models", "research"]
        },
        {
            "id": "NGym",
            "title": "NeuralGym",
            "slogan": "A little Windows GUI for training models with spaCy",
            "description": "NeuralGym is a Python application for Windows with a graphical user interface to train models with spaCy. Run the application, select an output folder, a training data file in spaCy's data format, a spaCy model or blank model and press 'Start'.",
            "github": "d5555/NeuralGym",
            "url": "https://github.com/d5555/NeuralGym",
            "image": "https://github.com/d5555/NeuralGym/raw/master/NGym.png",
            "thumb": "https://github.com/d5555/NeuralGym/raw/master/NGym/web.png",
            "author": "d5555",
            "category": ["training"],
            "tags": ["windows"]
        },
        {
            "id": "holmes",
            "title": "Holmes",
            "slogan": "Information extraction from English and German texts based on predicate logic",
            "github": "explosion/holmes-extractor",
            "url": "https://github.com/explosion/holmes-extractor",
            "description": "Holmes is a Python 3 library that supports a number of use cases involving information extraction from English and German texts, including chatbot, structural extraction, topic matching and supervised document classification. There is a [website demonstrating intelligent search based on topic matching](https://holmes-demo.explosion.services).",
            "pip": "holmes-extractor",
            "category": ["pipeline", "standalone"],
            "tags": ["chatbots", "text-processing"],
            "thumb": "https://raw.githubusercontent.com/explosion/holmes-extractor/master/docs/holmes_thumbnail.png",
            "code_example": [
                "import holmes_extractor as holmes",
                "holmes_manager = holmes.Manager(model='en_core_web_lg')",
                "holmes_manager.register_search_phrase('A big dog chases a cat')",
                "holmes_manager.start_chatbot_mode_console()"
            ],
            "author": "Richard Paul Hudson",
            "author_links": {
                "github": "richardpaulhudson"
            }
        },
        {
            "id": "coreferee",
            "title": "Coreferee",
            "slogan": "Coreference resolution for multiple languages",
            "github": "explosion/coreferee",
            "url": "https://github.com/explosion/coreferee",
            "description": "Coreferee is a pipeline plugin that performs coreference resolution for English, French, German and Polish. It is designed so that it is easy to add support for new languages and optimised for limited training data. It uses a mixture of neural networks and programmed rules. Please note you will need to [install models](https://github.com/explosion/coreferee#getting-started) before running the code example.",
            "pip": "coreferee",
            "category": ["pipeline", "models", "standalone"],
            "tags": ["coreference-resolution", "anaphora"],
            "code_example": [
                "import coreferee, spacy",
                "nlp = spacy.load('en_core_web_trf')",
                "nlp.add_pipe('coreferee')",
                "doc = nlp('Although he was very busy with his work, Peter had had enough of it. He and his wife decided they needed a holiday. They travelled to Spain because they loved the country very much.')",
                "doc._.coref_chains.print()",
                "# Output:",
                "#",
                "# 0: he(1), his(6), Peter(9), He(16), his(18)",
                "# 1: work(7), it(14)",
                "# 2: [He(16); wife(19)], they(21), They(26), they(31)",
                "# 3: Spain(29), country(34)",
                "#",
                "print(doc._.coref_chains.resolve(doc[31]))",
                "# Output:",
                "#",
                "# [Peter, wife]"
            ],
            "author": "Richard Paul Hudson",
            "author_links": {
                "github": "richardpaulhudson"
            }
        },
        {
            "id": "spacy-transformers",
            "title": "spacy-transformers",
            "slogan": "spaCy pipelines for pretrained BERT, XLNet and GPT-2",
            "description": "This package provides spaCy model pipelines that wrap [Hugging Face's `transformers`](https://github.com/huggingface/transformers) package, so you can use them in spaCy. The result is convenient access to state-of-the-art transformer architectures, such as BERT, GPT-2, XLNet, etc.",
            "github": "explosion/spacy-transformers",
            "url": "https://explosion.ai/blog/spacy-transformers",
            "pip": "spacy-transformers",
            "category": ["pipeline", "models", "research"],
            "code_example": [
                "import spacy",
                "",
                "nlp = spacy.load(\"en_core_web_trf\")",
                "doc = nlp(\"Apple shares rose on the news. Apple pie is delicious.\")"
            ],
            "author": "Explosion",
            "author_links": {
                "twitter": "explosion_ai",
                "github": "explosion",
                "website": "https://explosion.ai"
            }
        },
        {
            "id": "spacy-huggingface-hub",
            "title": "spacy-huggingface-hub",
            "slogan": "Push your spaCy pipelines to the Hugging Face Hub",
            "description": "This package provides a CLI command for uploading any trained spaCy pipeline packaged with [`spacy package`](https://spacy.io/api/cli#package) to the [Hugging Face Hub](https://huggingface.co). It auto-generates all meta information for you, uploads a pretty README (requires spaCy v3.1+) and handles version control under the hood.",
            "github": "explosion/spacy-huggingface-hub",
            "thumb": "https://i.imgur.com/j6FO9O6.jpg",
            "url": "https://github.com/explosion/spacy-huggingface-hub",
            "pip": "spacy-huggingface-hub",
            "category": ["pipeline", "models"],
            "author": "Explosion",
            "author_links": {
                "twitter": "explosion_ai",
                "github": "explosion",
                "website": "https://explosion.ai"
            }
        },
        {
            "id": "spacy-clausie",
            "title": "spacy-clausie",
            "slogan": "Implementation of the ClausIE information extraction system for Python+spaCy",
            "github": "mmxgn/spacy-clausie",
            "url": "https://github.com/mmxgn/spacy-clausie",
            "description": "ClausIE, a novel, clause-based approach to open information extraction, which extracts relations and their arguments from natural language text",
            "category": ["pipeline", "scientific", "research"],
            "code_example": [
                "import spacy",
                "import claucy",
                "",
                "nlp = spacy.load(\"en\")",
                "claucy.add_to_pipe(nlp)",
                "",
                "doc = nlp(\"AE died in Princeton in 1955.\")",
                "",
                "print(doc._.clauses)",
                "# Output:",
                "# &lt;SV, AE, died, None, None, None, [in Princeton, in 1955]&gt;",
                "",
                "propositions = doc._.clauses[0].to_propositions(as_text=True)",
                "",
                "print(propositions)",
                "# Output:",
                "# [AE died in Princeton in 1955, AE died in 1955, AE died in Princeton"
            ],
            "author": "Emmanouil Theofanis Chourdakis",
            "author_links": {
                "github": "mmxgn"
            }
        },
        {
            "id": "ipymarkup",
            "slogan": "NER, syntax markup visualizations",
            "description": "Collection of NLP visualizations for NER and syntax tree markup. Similar to [displaCy](https://explosion.ai/demos/displacy) and [displaCy ENT](https://explosion.ai/demos/displacy-ent).",
            "github": "natasha/ipymarkup",
            "image": "https://github.com/natasha/ipymarkup/blob/master/table.png?raw=true",
            "pip": "pip install ipymarkup",
            "code_example": [
                "from ipymarkup import show_span_ascii_markup, show_dep_ascii_markup",
                "",
                "text = 'В мероприятии примут участие не только российские учёные, но и зарубежные исследователи, в том числе, Крис Хелмбрехт - управляющий директор и совладелец креативного агентства Kollektiv (Германия, США), Ннека Угбома - руководитель проекта Mushroom works (Великобритания), Гергей Ковач - политик и лидер субкультурной партии «Dog with two tails» (Венгрия), Георг Жено - немецкий режиссёр, один из создателей экспериментального театра «Театр.doc», Театра им. Йозефа Бойса (Германия).'",
                "spans = [(102, 116, 'PER'), (186, 194, 'LOC'), (196, 199, 'LOC'), (202, 214, 'PER'), (254, 268, 'LOC'), (271, 283, 'PER'), (324, 342, 'ORG'), (345, 352, 'LOC'), (355, 365, 'PER'), (445, 455, 'ORG'), (456, 468, 'PER'), (470, 478, 'LOC')]",
                "show_span_ascii_markup(text, spans)"
            ],
            "author": "Alexander Kukushkin",
            "author_links": {
                "github": "kuk"
            },
            "category": ["visualizers"]
        },
        {
            "id": "negspacy",
            "title": "negspaCy",
            "slogan": "spaCy pipeline object for negating concepts in text based on the NegEx algorithm.",
            "github": "jenojp/negspacy",
            "url": "https://github.com/jenojp/negspacy",
            "description": "negspacy is a spaCy pipeline component that evaluates whether Named Entities are negated in text. It adds an extension to 'Span' objects.",
            "pip": "negspacy",
            "category": ["pipeline", "scientific"],
            "tags": ["negation", "text-processing"],
            "thumb": "https://github.com/jenojp/negspacy/blob/master/docs/thumb.png?raw=true",
            "image": "https://github.com/jenojp/negspacy/blob/master/docs/icon.png?raw=true",
            "code_example": [
                "import spacy",
                "from negspacy.negation import Negex",
                "",
                "nlp = spacy.load(\"en_core_web_sm\")",
                "nlp.add_pipe(\"negex\", config={\"ent_types\":[\"PERSON\",\"ORG\"]})",
                "",
                "doc = nlp(\"She does not like Steve Jobs but likes Apple products.\")",
                "for e in doc.ents:",
                "    print(e.text, e._.negex)"
            ],
            "author": "Jeno Pizarro",
            "author_links": {
                "github": "jenojp",
                "twitter": "jenojp"
            }
        },
        {
            "id": "ronec",
            "title": "RONEC - Romanian Named Entity Corpus",
            "slogan": "Named Entity Recognition corpus for Romanian language.",
            "github": "dumitrescustefan/ronec",
            "url": "https://github.com/dumitrescustefan/ronec",
            "description": "The corpus holds 5127 sentences, annotated with 16 classes, with a total of 26376 annotated entities. The corpus comes into two formats: BRAT and CONLLUP.",
            "category": ["standalone", "models"],
            "tags": ["ner", "romanian"],
            "thumb": "https://raw.githubusercontent.com/dumitrescustefan/ronec/master/res/thumb.png",
            "code_example": [
                "# to train a new model on ronec",
                "python3 convert_spacy.py ronec/conllup/ronec.conllup output",
                "python3 -m spacy train ro models output/train_ronec.json output/train_ronec.json -p ent",
                "",
                "# download the Romanian NER model",
                "python -m spacy download ro_ner",
                "",
                "# load the model and print entities for a simple sentence",
                "import spacy",
                "",
                "nlp = spacy.load(\"ro_ner\")",
                "doc = nlp(\"Popescu Ion a fost la Cluj\")",
                "",
                "for ent in doc.ents:",
                "\tprint(ent.text, ent.start_char, ent.end_char, ent.label_)"
            ],
            "author": "Stefan Daniel Dumitrescu, Andrei-Marius Avram"
        },
        {
            "id": "Healthsea",
            "title": "Healthsea",
            "slogan": "Healthsea: an end-to-end spaCy pipeline for exploring health supplement effects",
            "description": "This spaCy project trains an NER model and a custom Text Classification model with Clause Segmentation and Blinding capabilities to analyze supplement reviews and their potential effects on health.",
            "github": "explosion/healthsea",
            "thumb": "https://github.com/explosion/healthsea/blob/main/img/Jellyfish.png",
            "category": ["pipeline", "research"],
            "code_example": [
                "import spacy",
                "",
                "nlp = spacy.load(\"en_healthsea\")",
                "doc = nlp(\"This is great for joint pain.\")",
                "",
                "# Clause Segmentation & Blinding",
                "print(doc._.clauses)",
                "",
                ">     {",
                ">    \"split_indices\": [0, 7],",
                ">    \"has_ent\": true,",
                ">    \"ent_indices\": [4, 6],",
                ">    \"blinder\": \"_CONDITION_\",",
                ">    \"ent_name\": \"joint pain\",",
                ">    \"cats\": {",
                ">        \"POSITIVE\": 0.9824668169021606,",
                ">        \"NEUTRAL\": 0.017364952713251114,",
                ">        \"NEGATIVE\": 0.00002889777533710003,",
                ">        \"ANAMNESIS\": 0.0001394189748680219",
                ">    \"prediction_text\": [\"This\", \"is\", \"great\", \"for\", \"_CONDITION_\", \"!\"]",
                ">    }",
                "",
                "# Aggregated results",
                ">    {",
                ">    \"joint_pain\": {",
                ">        \"effects\": [\"POSITIVE\"],",
                ">        \"effect\": \"POSITIVE\",",
                ">        \"label\": \"CONDITION\",",
                ">        \"text\": \"joint pain\"",
                ">       }",
                ">    }"
            ],
            "author": "Edward Schmuhl",
            "author_links": {
                "github": "thomashacker",
                "twitter": "aestheticedwar1",
                "website": "https://explosion.ai/"
            }
        },
        {
            "id": "presidio",
            "title": "Presidio",
            "slogan": "Context aware, pluggable and customizable data protection and PII data anonymization",
            "description": "Presidio *(Origin from Latin praesidium ‘protection, garrison’)* helps to ensure sensitive text is properly managed and governed. It provides fast ***analytics*** and ***anonymization*** for sensitive text such as credit card numbers, names, locations, social security numbers, bitcoin wallets, US phone numbers and financial data. Presidio analyzes the text using predefined or custom recognizers to identify entities, patterns, formats, and checksums with relevant context.",
            "url": "https://aka.ms/presidio",
            "image": "https://raw.githubusercontent.com/microsoft/presidio/master/docs/assets/before-after.png",
            "github": "microsoft/presidio",
            "category": ["standalone"],
            "thumb": "https://avatars0.githubusercontent.com/u/6154722",
            "author": "Microsoft",
            "author_links": {
                "github": "microsoft"
            }
        },
        {
            "id": "presidio-research",
            "title": "Presidio Research",
            "slogan": "Toolbox for developing and evaluating PII detectors, NER models for PII and generating fake PII data",
            "description": "This package features data-science related tasks for developing new recognizers for Microsoft Presidio. It is used for the evaluation of the entire system, as well as for evaluating specific PII recognizers or PII detection models. Anyone interested in evaluating an existing Microsoft Presidio instance, a specific PII recognizer or to develop new models or logic for detecting PII could leverage the preexisting work in this package. Additionally, anyone interested in generating new data based on previous datasets (e.g. to increase the coverage of entity values) for Named Entity Recognition models could leverage the data generator contained in this package.",
            "url": "https://aka.ms/presidio-research",
            "github": "microsoft/presidio-research",
            "category": ["standalone"],
            "thumb": "https://avatars0.githubusercontent.com/u/6154722",
            "author": "Microsoft",
            "author_links": {
                "github": "microsoft"
            }
        },
        {
            "id": "python-sentence-boundary-disambiguation",
            "title": "pySBD - python Sentence Boundary Disambiguation",
            "slogan": "Rule-based sentence boundary detection that works out-of-the-box",
            "github": "nipunsadvilkar/pySBD",
            "description": "pySBD is 'real-world' sentence segmenter which extracts reasonable sentences when the format and domain of the input text are unknown. It is a rules-based algorithm based on [The Golden Rules](https://s3.amazonaws.com/tm-town-nlp-resources/golden_rules.txt) - a set of tests to check accuracy of segmenter in regards to edge case scenarios developed by [TM-Town](https://www.tm-town.com/) dev team. pySBD is python port of ruby gem [Pragmatic Segmenter](https://github.com/diasks2/pragmatic_segmenter).",
            "pip": "pysbd",
            "category": ["scientific"],
            "tags": ["sentence segmentation"],
            "code_example": [
                "from pysbd.utils import PySBDFactory",
                "",
                "nlp = spacy.blank('en')",
                "# Caution: works with spaCy<=2.x.x",
                "nlp.add_pipe(PySBDFactory(nlp))",
                "",
                "doc = nlp('My name is Jonas E. Smith. Please turn to p. 55.')",
                "print(list(doc.sents))",
                "# [My name is Jonas E. Smith., Please turn to p. 55.]"
            ],
            "author": "Nipun Sadvilkar",
            "author_links": {
                "twitter": "nipunsadvilkar",
                "github": "nipunsadvilkar",
                "website": "https://nipunsadvilkar.github.io"
            }
        },
        {
            "id": "cookiecutter-spacy-fastapi",
            "title": "cookiecutter-spacy-fastapi",
            "slogan": "Docker-based cookiecutter for easy spaCy APIs using FastAPI",
            "description": "Docker-based cookiecutter for easy spaCy APIs using FastAPI. The default endpoints expect batch requests with a list of Records in the Azure Search Cognitive Skill format. So out of the box, this cookiecutter can be setup as a Custom Cognitive Skill. For more on Azure Search and Cognitive Skills [see this page](https://docs.microsoft.com/en-us/azure/search/cognitive-search-custom-skill-interface).",
            "url": "https://github.com/microsoft/cookiecutter-spacy-fastapi",
            "image": "https://raw.githubusercontent.com/microsoft/cookiecutter-spacy-fastapi/master/images/cookiecutter-docs.png",
            "github": "microsoft/cookiecutter-spacy-fastapi",
            "category": ["apis"],
            "thumb": "https://avatars0.githubusercontent.com/u/6154722",
            "author": "Microsoft",
            "author_links": {
                "github": "microsoft"
            }
        },
        {
            "id": "dframcy",
            "title": "Dframcy",
            "slogan": "Dataframe Integration with spaCy NLP",
            "github": "yash1994/dframcy",
            "description": "DframCy is a light-weight utility module to integrate Pandas Dataframe to spaCy's linguistic annotation and training tasks.",
            "pip": "dframcy",
            "category": ["pipeline", "training"],
            "tags": ["pandas"],
            "code_example": [
                "import spacy",
                "from dframcy import DframCy",
                "",
                "nlp = spacy.load('en_core_web_sm')",
                "dframcy = DframCy(nlp)",
                "doc = dframcy.nlp(u'Apple is looking at buying U.K. startup for $1 billion')",
                "annotation_dataframe = dframcy.to_dataframe(doc)"
            ],
            "author": "Yash Patadia",
            "author_links": {
                "twitter": "PatadiaYash",
                "github": "yash1994"
            }
        },
        {
            "id": "spacy-pytextrank",
            "title": "PyTextRank",
            "slogan": "Py impl of TextRank for lightweight phrase extraction",
            "description": "An implementation of TextRank in Python for use in spaCy pipelines which provides fast, effective phrase extraction from texts, along with extractive summarization. The graph algorithm works independent of a specific natural language and does not require domain knowledge. See (Mihalcea 2004) https://web.eecs.umich.edu/~mihalcea/papers/mihalcea.emnlp04.pdf",
            "github": "DerwenAI/pytextrank",
            "pip": "pytextrank",
            "code_example": [
                "import spacy",
                "import pytextrank",
                "",
                "# example text",
                "text = \"\"\"Compatibility of systems of linear constraints over the set of natural numbers.",
                "Criteria of compatibility of a system of linear Diophantine equations, strict inequations,",
                "and nonstrict inequations are considered. Upper bounds for components of a minimal set of",
                "solutions and algorithms of construction of minimal generating sets of solutions for all types",
                "of systems are given. These criteria and the corresponding algorithms for constructing a minimal",
                "supporting set of solutions can be used in solving all the considered types systems and systems of mixed types.\"\"\"",
                "",
                "# load a spaCy model, depending on language, scale, etc.",
                "nlp = spacy.load(\"en_core_web_sm\")",
                "# add PyTextRank to the spaCy pipeline",
                "nlp.add_pipe(\"textrank\")",
                "",
                "doc = nlp(text)",
                "# examine the top-ranked phrases in the document",
                "for phrase in doc._.phrases:",
                "    print(phrase.text)",
                "    print(phrase.rank, phrase.count)",
                "    print(phrase.chunks)"
            ],
            "code_language": "python",
            "url": "https://github.com/DerwenAI/pytextrank/wiki",
            "thumb": "https://memegenerator.net/img/instances/66942896.jpg",
            "image": "https://memegenerator.net/img/instances/66942896.jpg",
            "author": "Paco Nathan",
            "author_links": {
                "twitter": "pacoid",
                "github": "ceteri",
                "website": "https://derwen.ai/paco"
            },
            "category": ["pipeline"],
            "tags": ["phrase extraction", "ner", "summarization", "graph algorithms", "textrank"]
        },
        {
            "id": "spacy_syllables",
            "title": "Spacy Syllables",
            "slogan": "Multilingual syllable annotations",
            "description": "Spacy Syllables is a pipeline component that adds multilingual syllable annotations to Tokens. It uses Pyphen under the hood and has support for a long list of languages.",
            "github": "sloev/spacy-syllables",
            "pip": "spacy_syllables",
            "code_example": [
                "import spacy",
                "from spacy_syllables import SpacySyllables",
                "",
                "nlp = spacy.load(\"en_core_web_sm\")",
                "nlp.add_pipe(\"syllables\", after=\"tagger\")",
                "",
                "assert nlp.pipe_names == [\"tok2vec\", \"tagger\", \"syllables\", \"parser\",  \"attribute_ruler\", \"lemmatizer\", \"ner\"]",
                "doc = nlp(\"terribly long\")",
                "data = [(token.text, token._.syllables, token._.syllables_count) for token in doc]",
                "assert data == [(\"terribly\", [\"ter\", \"ri\", \"bly\"], 3), (\"long\", [\"long\"], 1)]"
            ],
            "thumb": "https://raw.githubusercontent.com/sloev/spacy-syllables/master/logo.png",
            "author": "Johannes Valbjørn",
            "author_links": {
                "github": "sloev"
            },
            "category": ["pipeline"],
            "tags": ["syllables", "multilingual"]
        },
        {
            "id": "sentimental-onix",
            "title": "Sentimental Onix",
            "slogan": "Use onnx for sentiment models",
            "description": "spaCy pipeline component for sentiment analysis using onnx",
            "github": "sloev/sentimental-onix",
            "pip": "sentimental-onix",
            "code_example": [
                "# Download model:",
                "#   python -m sentimental_onix download en",
                "import spacy",
                "from sentimental_onix import pipeline",
                "",
                "nlp = spacy.load(\"en_core_web_sm\")",
                "nlp.add_pipe(\"sentencizer\")",
                "nlp.add_pipe(\"sentimental_onix\", after=\"sentencizer\")",
                "",
                "sentences = [",
                "    (sent.text, sent._.sentiment)",
                "    for doc in nlp.pipe(",
                "        [",
                "            \"i hate pasta on tuesdays\",",
                "            \"i like movies on wednesdays\",",
                "            \"i find your argument ridiculous\",",
                "            \"soda with straws are my favorite\",",
                "        ]",
                "    )",
                "    for sent in doc.sents",
                "]",
                "",
                "assert sentences == [",
                "    (\"i hate pasta on tuesdays\", \"Negative\"),",
                "    (\"i like movies on wednesdays\", \"Positive\"),",
                "    (\"i find your argument ridiculous\", \"Negative\"),",
                "    (\"soda with straws are my favorite\", \"Positive\"),",
                "]"
            ],
            "thumb": "https://raw.githubusercontent.com/sloev/sentimental-onix/master/.github/onix.webp",
            "author": "Johannes Valbjørn",
            "author_links": {
                "github": "sloev"
            },
            "category": ["pipeline"],
            "tags": ["sentiment", "english"]
        },
        {
            "id": "gobbli",
            "title": "gobbli",
            "slogan": "Deep learning for text classification doesn't have to be scary",
            "description": "gobbli is a Python library which wraps several modern deep learning models in a uniform interface that makes it easy to evaluate feasibility and conduct analyses. It leverages the abstractive powers of Docker to hide nearly all dependency management and functional differences between models from the user. It also contains an interactive app for exploring text data and evaluating classification models. spaCy's base text classification models, as well as models integrated from `spacy-transformers`, are available in the collection of classification models. In addition, spaCy is used for data augmentation and document embeddings.",
            "url": "https://github.com/rtiinternational/gobbli",
            "github": "rtiinternational/gobbli",
            "pip": "gobbli",
            "thumb": "https://i.postimg.cc/NGpzhrdr/gobbli-lg.png",
            "code_example": [
                "from gobbli.io import PredictInput, TrainInput",
                "from gobbli.model.bert import BERT",
                "",
                "train_input = TrainInput(",
                "    X_train=['This is a training document.', 'This is another training document.'],",
                "    y_train=['0', '1'],",
                "    X_valid=['This is a validation sentence.', 'This is another validation sentence.'],",
                "    y_valid=['1', '0'],",
                ")",
                "",
                "clf = BERT()",
                "",
                "# Set up classifier resources -- Docker image, etc.",
                "clf.build()",
                "",
                "# Train model",
                "train_output = clf.train(train_input)",
                "",
                "predict_input = PredictInput(",
                "    X=['Which class is this document?'],",
                "    labels=train_output.labels,",
                "    checkpoint=train_output.checkpoint,",
                ")",
                "",
                "predict_output = clf.predict(predict_input)"
            ],
            "category": ["standalone"]
        },
        {
            "id": "spacy_fastlang",
            "title": "Spacy FastLang",
            "slogan": "Language detection done fast",
            "description": "Fast language detection using FastText and Spacy.",
            "github": "thomasthiebaud/spacy-fastlang",
            "pip": "spacy_fastlang",
            "code_example": [
                "import spacy_fastlang",
                "",
                "nlp = spacy.load(\"en_core_web_sm\")",
                "nlp.add_pipe(\"language_detector\")",
                "doc = nlp('Life is like a box of chocolates. You never know what you are gonna get.')",
                "",
                "assert doc._.language == 'en'",
                "assert doc._.language_score >= 0.8"
            ],
            "author": "Thomas Thiebaud",
            "author_links": {
                "github": "thomasthiebaud"
            },
            "category": ["pipeline"]
        },
        {
            "id": "mlflow",
            "title": "MLflow",
            "slogan": "An open source platform for the machine learning lifecycle",
            "description": "MLflow is an open source platform to manage the ML lifecycle, including experimentation, reproducibility, deployment, and a central model registry. MLflow currently offers four components: Tracking, Projects, Models and Registry.",
            "github": "mlflow/mlflow",
            "pip": "mlflow",
            "thumb": "https://www.mlflow.org/docs/latest/_static/MLflow-logo-final-black.png",
            "image": "",
            "url": "https://mlflow.org/",
            "author": "Databricks",
            "author_links": {
                "github": "databricks",
                "twitter": "databricks",
                "website": "https://databricks.com/"
            },
            "category": ["standalone", "apis"],
            "code_example": [
                "import mlflow",
                "import mlflow.spacy",
                "",
                "# MLflow Tracking",
                "nlp = spacy.load('my_best_model_path/output/model-best')",
                "with mlflow.start_run(run_name='Spacy'):",
                "    mlflow.set_tag('model_flavor', 'spacy')",
                "    mlflow.spacy.log_model(spacy_model=nlp, artifact_path='model')",
                "    mlflow.log_metric(('accuracy', 0.72))",
                "    my_run_id = mlflow.active_run().info.run_id",
                "",
                "",
                "# MLflow Models",
                "model_uri = f'runs:/{my_run_id}/model'",
                "nlp2 = mlflow.spacy.load_model(model_uri=model_uri)"
            ]
        },
        {
            "id": "pyate",
            "title": "PyATE",
            "slogan": "Python Automated Term Extraction",
            "description": "PyATE is a term extraction library written in Python using Spacy POS tagging with Basic, Combo Basic, C-Value, TermExtractor, and Weirdness.",
            "github": "kevinlu1248/pyate",
            "pip": "pyate",
            "code_example": [
                "import spacy",
                "import pyate",
                "",
                "nlp = spacy.load('en_core_web_sm')",
                "nlp.add_pipe(\"combo_basic\") # or any of `basic`, `weirdness`, `term_extractor` or `cvalue`",
                "# source: https://www.ncbi.nlm.nih.gov/pmc/articles/PMC1994795/",
                "string = 'Central to the development of cancer are genetic changes that endow these “cancer cells” with many of the hallmarks of cancer, such as self-sufficient growth and resistance to anti-growth and pro-death signals. However, while the genetic changes that occur within cancer cells themselves, such as activated oncogenes or dysfunctional tumor suppressors, are responsible for many aspects of cancer development, they are not sufficient. Tumor promotion and progression are dependent on ancillary processes provided by cells of the tumor environment but that are not necessarily cancerous themselves. Inflammation has long been associated with the development of cancer. This review will discuss the reflexive relationship between cancer and inflammation with particular focus on how considering the role of inflammation in physiologic processes such as the maintenance of tissue homeostasis and repair may provide a logical framework for understanding the connection between the inflammatory response and cancer.'",
                "",
                "doc = nlp(string)",
                "print(doc._.combo_basic.sort_values(ascending=False).head(5))",
                "\"\"\"\"\"\"",
                "dysfunctional tumor                1.443147",
                "tumor suppressors                  1.443147",
                "genetic changes                    1.386294",
                "cancer cells                       1.386294",
                "dysfunctional tumor suppressors    1.298612",
                "\"\"\"\"\"\""
            ],
            "code_language": "python",
            "url": "https://github.com/kevinlu1248/pyate",
            "author": "Kevin Lu",
            "author_links": {
                "twitter": "kevinlu1248",
                "github": "kevinlu1248",
                "website": "https://github.com/kevinlu1248/pyate"
            },
            "category": ["pipeline", "research"],
            "tags": ["term_extraction"]
        },
        {
            "id": "contextualSpellCheck",
            "title": "Contextual Spell Check",
            "slogan": "Contextual spell correction using BERT (bidirectional representations)",
            "description": "This package currently focuses on Out of Vocabulary (OOV) word or non-word error (NWE) correction using BERT model. The idea of using BERT was to use the context when correcting NWE.",
            "github": "R1j1t/contextualSpellCheck",
            "pip": "contextualSpellCheck",
            "code_example": [
                "import spacy",
                "import contextualSpellCheck",
                "",
                "nlp = spacy.load('en_core_web_sm')",
                "contextualSpellCheck.add_to_pipe(nlp)",
                "doc = nlp('Income was $9.4 milion compared to the prior year of $2.7 milion.')",
                "",
                "print(doc._.performed_spellCheck) #Should be True",
                "print(doc._.outcome_spellCheck) #Income was $9.4 million compared to the prior year of $2.7 million."
            ],
            "code_language": "python",
            "url": "https://github.com/R1j1t/contextualSpellCheck",
            "thumb": "https://user-images.githubusercontent.com/22280243/82760949-98e68480-9e14-11ea-952e-4738620fd9e3.png",
            "image": "https://user-images.githubusercontent.com/22280243/82138959-2852cd00-9842-11ea-918a-49b2a7873ef6.png",
            "author": "Rajat Goel",
            "author_links": {
                "github": "r1j1t",
                "website": "https://github.com/R1j1t"
            },
            "category": ["pipeline", "conversational", "research"],
            "tags": ["spell check", "correction", "preprocessing", "translation", "correction"]
        },
        {
            "id": "texthero",
            "title": "Texthero",
            "slogan": "Text preprocessing, representation and visualization from zero to hero.",
            "description": "Texthero is a python package to work with text data efficiently. It empowers NLP developers with a tool to quickly understand any text-based dataset and it provides a solid pipeline to clean and represent text data, from zero to hero.",
            "github": "jbesomi/texthero",
            "pip": "texthero",
            "code_example": [
                "import texthero as hero",
                "import pandas as pd",
                "",
                "df = pd.read_csv('https://github.com/jbesomi/texthero/raw/master/dataset/bbcsport.csv')",
                "df['named_entities'] = hero.named_entities(df['text'])",
                "df.head()"
            ],
            "code_language": "python",
            "url": "https://texthero.org",
            "thumb": "https://texthero.org/img/T.png",
            "image": "https://texthero.org/docs/assets/texthero.png",
            "author": "Jonathan Besomi",
            "author_links": {
                "github": "jbesomi",
                "website": "https://besomi.ai"
            },
            "category": ["standalone"]
        },
        {
            "id": "cov-bsv",
            "title": "VA COVID-19 NLP BSV",
            "slogan": "spaCy pipeline for COVID-19 surveillance.",
            "github": "abchapman93/VA_COVID-19_NLP_BSV",
            "description": "A spaCy rule-based pipeline for identifying positive cases of COVID-19 from clinical text. A version of this system was deployed as part of the US Department of Veterans Affairs biosurveillance response to COVID-19.",
            "pip": "cov-bsv",
            "code_example": [
                "import cov_bsv",
                "",
                "nlp = cov_bsv.load()",
                "doc = nlp('Pt tested for COVID-19. His wife was recently diagnosed with novel coronavirus. SARS-COV-2: Detected')",
                "",
                "print(doc.ents)",
                "print(doc._.cov_classification)",
                "cov_bsv.visualize_doc(doc)"
            ],
            "category": ["pipeline", "standalone", "biomedical", "scientific"],
            "tags": ["clinical", "epidemiology", "covid-19", "surveillance"],
            "author": "Alec Chapman",
            "author_links": {
                "github": "abchapman93"
            }
        },
        {
            "id": "medspacy",
            "title": "medspaCy",
            "thumb": "https://raw.githubusercontent.com/medspacy/medspacy/master/images/medspacy_logo.png",
            "slogan": "A toolkit for clinical NLP with spaCy.",
            "github": "medspacy/medspacy",
            "description": "A toolkit for clinical NLP with spaCy. Features include sentence splitting, section detection, and asserting negation, family history, and uncertainty.",
            "pip": "medspacy",
            "code_example": [
                "import medspacy",
                "from medspacy.ner import TargetRule",
                "",
                "nlp = medspacy.load()",
                "print(nlp.pipe_names)",
                "",
                "nlp.get_pipe('target_matcher').add([TargetRule('stroke', 'CONDITION'), TargetRule('diabetes', 'CONDITION'), TargetRule('pna', 'CONDITION')])",
                "doc = nlp('Patient has hx of stroke. Mother diagnosed with diabetes. No evidence of pna.')",
                "",
                "for ent in doc.ents:",
                "    print(ent, ent._.is_negated, ent._.is_family, ent._.is_historical)",
                "medspacy.visualization.visualize_ent(doc)"
            ],
            "category": ["biomedical", "scientific", "research"],
            "tags": ["clinical"],
            "author": "medspacy",
            "author_links": {
                "github": "medspacy"
            }
        },
        {
            "id": "rita-dsl",
            "title": "RITA DSL",
            "slogan": "Domain Specific Language for creating language rules",
            "github": "zaibacu/rita-dsl",
            "description": "A Domain Specific Language (DSL) for building language patterns. These can be later compiled into spaCy patterns, pure regex, or any other format",
            "pip": "rita-dsl",
            "thumb": "https://raw.githubusercontent.com/zaibacu/rita-dsl/master/docs/assets/logo-100px.png",
            "code_language": "python",
            "code_example": [
                "import spacy",
                "from rita.shortcuts import setup_spacy",
                "",
                "rules = \"\"\"",
                "cuts = {\"fitted\", \"wide-cut\"}",
                "lengths = {\"short\", \"long\", \"calf-length\", \"knee-length\"}",
                "fabric_types = {\"soft\", \"airy\", \"crinkled\"}",
                "fabrics = {\"velour\", \"chiffon\", \"knit\", \"woven\", \"stretch\"}",
                "",
                "{IN_LIST(cuts)?, IN_LIST(lengths), WORD(\"dress\")}->MARK(\"DRESS_TYPE\")",
                "{IN_LIST(lengths), IN_LIST(cuts), WORD(\"dress\")}->MARK(\"DRESS_TYPE\")",
                "{IN_LIST(fabric_types)?, IN_LIST(fabrics)}->MARK(\"DRESS_FABRIC\")",
                "\"\"\"",
                "",
                "nlp = spacy.load(\"en\")",
                "setup_spacy(nlp, rules_string=rules)",
                "r = nlp(\"She was wearing a short wide-cut dress\")",
                "print(list([{\"label\": e.label_, \"text\": e.text} for e in r.ents]))"
            ],
            "category": ["standalone"],
            "tags": ["dsl", "language-patterns", "language-rules", "nlp"],
            "author": "Šarūnas Navickas",
            "author_links": {
                "github": "zaibacu"
            }
        },
        {
            "id": "PatternOmatic",
            "title": "PatternOmatic",
            "slogan": "Finds linguistic patterns effortlessly",
            "description": "Discover spaCy's linguistic patterns matching a given set of String samples to be used by the spaCy's Rule Based Matcher",
            "github": "revuel/PatternOmatic",
            "pip": "PatternOmatic",
            "code_example": [
                "from PatternOmatic.api import find_patterns",
                "",
                "samples = ['I am a cat!', 'You are a dog!', 'She is an owl!']",
                "",
                "patterns_found, _ = find_patterns(samples)",
                "",
                "print(f'Patterns found: {patterns_found}')"
            ],
            "code_language": "python",
            "thumb": "https://svgshare.com/i/R3P.svg",
            "image": "https://svgshare.com/i/R3P.svg",
            "author": "Miguel Revuelta Espinosa",
            "author_links": {
                "github": "revuel"
            },
            "category": ["scientific", "research", "standalone"],
            "tags": ["Evolutionary Computation", "Grammatical Evolution"]
        },
        {
            "id": "SpacyDotNet",
            "title": "spaCy .NET Wrapper",
            "slogan": "SpacyDotNet is a .NET Core compatible wrapper for spaCy, based on Python.NET",
            "description": "This projects relies on [Python.NET](http://pythonnet.github.io/) to interop with spaCy. It's not meant to be a complete and exhaustive implementation of all spaCy features and [APIs](https://spacy.io/api). Although it should be enough for basic tasks, it's considered as a starting point if you need to build a complex project using spaCy in .NET Most of the basic features in _Spacy101_ are available. All `Container` classes are present (`Doc`, `Token`, `Span` and `Lexeme`) with their basic properties/methods running and also `Vocab` and `StringStore` in a limited form. Anyway, any developer should be ready to add the missing properties or classes in a very straightforward manner.",
            "github": "AMArostegui/SpacyDotNet",
            "thumb": "https://raw.githubusercontent.com/AMArostegui/SpacyDotNet/master/cslogo.png",
            "code_example": [
                "var spacy = new Spacy();",
                "",
                "var nlp = spacy.Load(\"en_core_web_sm\");",
                "var doc = nlp.GetDocument(\"Apple is looking at buying U.K. startup for $1 billion\");",
                "",
                "foreach (Token token in doc.Tokens)",
                "    Console.WriteLine($\"{token.Text} {token.Lemma} {token.PoS} {token.Tag} {token.Dep} {token.Shape} {token.IsAlpha} {token.IsStop}\");",
                "",
                "Console.WriteLine(\"\");",
                "foreach (Span ent in doc.Ents)",
                "    Console.WriteLine($\"{ent.Text} {ent.StartChar} {ent.EndChar} {ent.Label}\");",
                "",
                "nlp = spacy.Load(\"en_core_web_md\");",
                "var tokens = nlp.GetDocument(\"dog cat banana afskfsd\");",
                "",
                "Console.WriteLine(\"\");",
                "foreach (Token token in tokens.Tokens)",
                "    Console.WriteLine($\"{token.Text} {token.HasVector} {token.VectorNorm}, {token.IsOov}\");",
                "",
                "tokens = nlp.GetDocument(\"dog cat banana\");",
                "Console.WriteLine(\"\");",
                "foreach (Token token1 in tokens.Tokens)",
                "{",
                "    foreach (Token token2 in tokens.Tokens)",
                "        Console.WriteLine($\"{token1.Text} {token2.Text} {token1.Similarity(token2) }\");",
                "}",
                "",
                "doc = nlp.GetDocument(\"I love coffee\");",
                "Console.WriteLine(\"\");",
                "Console.WriteLine(doc.Vocab.Strings[\"coffee\"]);",
                "Console.WriteLine(doc.Vocab.Strings[3197928453018144401]);",
                "",
                "Console.WriteLine(\"\");",
                "foreach (Token word in doc.Tokens)",
                "{",
                "    var lexeme = doc.Vocab[word.Text];",
                "    Console.WriteLine($@\"{lexeme.Text} {lexeme.Orth} {lexeme.Shape} {lexeme.Prefix} {lexeme.Suffix} {lexeme.IsAlpha} {lexeme.IsDigit} {lexeme.IsTitle} {lexeme.Lang}\");",
                "}"
            ],
            "code_language": "csharp",
            "author": "Antonio Miras",
            "author_links": {
                "github": "AMArostegui"
            },
            "category": ["nonpython"]
        },
        {
            "id": "ruts",
            "title": "ruTS",
            "slogan": "A library for statistics extraction from texts in Russian",
            "description": "The library allows extracting the following statistics from a text: basic statistics, readability metrics, lexical diversity metrics, morphological statistics",
            "github": "SergeyShk/ruTS",
            "pip": "ruts",
            "code_example": [
                "import spacy",
                "import ruts",
                "",
                "nlp = spacy.load('ru_core_news_sm')",
                "nlp.add_pipe('basic', last=True)",
                "doc = nlp('мама мыла раму')",
                "doc._.basic.get_stats()"
            ],
            "code_language": "python",
            "thumb": "https://habrastorage.org/webt/6z/le/fz/6zlefzjavzoqw_wymz7v3pwgfp4.png",
            "image": "https://clipartart.com/images/free-tree-roots-clipart-black-and-white-2.png",
            "author": "Sergey Shkarin",
            "author_links": {
                "twitter": "shk_sergey",
                "github": "SergeyShk"
            },
            "category": ["pipeline", "standalone"],
            "tags": ["Text Analytics", "Russian"]
        },
        {
            "id": "trunajod",
            "title": "TRUNAJOD",
            "slogan": "A text complexity library for text analysis built on spaCy",
            "description": "With all the basic NLP capabilities provided by spaCy (dependency parsing, POS tagging, tokenizing), `TRUNAJOD` focuses on extracting measurements from texts that might be interesting for different applications and use cases.",
            "github": "dpalmasan/TRUNAJOD2.0",
            "pip": "trunajod",
            "code_example": [
                "import spacy",
                "from TRUNAJOD.entity_grid import EntityGrid",
                "",
                "nlp = spacy.load('es_core_news_sm', disable=['ner', 'textcat'])",
                "example_text = (",
                "    'El espectáculo del cielo nocturno cautiva la mirada y suscita preguntas'",
                "    'sobre el universo, su origen y su funcionamiento. No es sorprendente que '",
                "    'todas las civilizaciones y culturas hayan formado sus propias '",
                "    'cosmologías. Unas relatan, por ejemplo, que el universo ha'",
                "    'sido siempre tal como es, con ciclos que inmutablemente se repiten; '",
                "    'otras explican que este universo ha tenido un principio, '",
                "    'que ha aparecido por obra creadora de una divinidad.'",
                ")",
                "doc = nlp(example_text)",
                "egrid = EntityGrid(doc)",
                "print(egrid.get_egrid())"
            ],
            "code_language": "python",
            "thumb": "https://raw.githubusercontent.com/dpalmasan/TRUNAJOD2.0/master/imgs/trunajod_thumb.png",
            "image": "https://raw.githubusercontent.com/dpalmasan/TRUNAJOD2.0/master/imgs/trunajod_logo.png",
            "author": "Diego Palma",
            "author_links": {
                "github": "dpalmasan"
            },
            "category": ["research", "standalone", "scientific"],
            "tags": ["Text Analytics", "Coherence", "Cohesion"]
        },
        {
            "id": "lingfeat",
            "title": "LingFeat",
            "slogan": "A Linguistic Feature Extraction (Text Analysis) Tool for Readability Assessment and Text Simplification",
            "description": "LingFeat is a feature extraction library which currently extracts 255 linguistic features from English string input. Categories include syntax, semantics, discourse, and also traditional readability formulas. Published in EMNLP 2021.",
            "github": "brucewlee/lingfeat",
            "pip": "lingfeat",
            "code_example": [
                "from lingfeat import extractor",
                "",
                "",
                "text = 'TAEAN, South Chungcheong Province -- Just before sunup, Lee Young-ho, a seasoned fisherman with over 30 years of experience, silently waits for boats carrying blue crabs as the season for the seafood reaches its height. Soon afterward, small and big boats sail into Sinjin Port in Taean County, South Chungcheong Province, the second-largest source of blue crab after Incheon, accounting for 29 percent of total production of the country. A crane lifts 28 boxes filled with blue crabs weighing 40 kilograms each from the boat, worth about 10 million won ($8,500). “It has been a productive fall season for crabbing here. The water temperature is a very important factor affecting crab production. They hate cold water,” Lee said. The temperature of the sea off Taean appeared to have stayed at the level where crabs become active. If the sea temperature suddenly drops, crabs go into their winter dormancy mode, burrowing into the mud and sleeping through the cold months.'",
                "",
                "",
                "#Pass text",
                "LingFeat = extractor.pass_text(text)",
                "",
                "",
                "#Preprocess text",
                "LingFeat.preprocess()",
                "",
                "",
                "#Extract features",
                "#each method returns a dictionary of the corresponding features",
                "#Advanced Semantic (AdSem) Features",
                "WoKF = LingFeat.WoKF_() #Wikipedia Knowledge Features",
                "WBKF = LingFeat.WBKF_() #WeeBit Corpus Knowledge Features",
                "OSKF = LingFeat.OSKF_() #OneStopEng Corpus Knowledge Features",
                "",
                "#Discourse (Disco) Features",
                "EnDF = LingFeat.EnDF_() #Entity Density Features",
                "EnGF = LingFeat.EnGF_() #Entity Grid Features",
                "",
                "#Syntactic (Synta) Features",
                "PhrF = LingFeat.PhrF_() #Noun/Verb/Adj/Adv/... Phrasal Features",
                "TrSF = LingFeat.TrSF_() #(Parse) Tree Structural Features",
                "POSF = LingFeat.POSF_() #Noun/Verb/Adj/Adv/... Part-of-Speech Features",
                "",
                "#Lexico Semantic (LxSem) Features",
                "TTRF = LingFeat.TTRF_() #Type Token Ratio Features",
                "VarF = LingFeat.VarF_() #Noun/Verb/Adj/Adv Variation Features",
                "PsyF = LingFeat.PsyF_() #Psycholinguistic Difficulty of Words (AoA Kuperman)",
                "WoLF = LingFeat.WorF_() #Word Familiarity from Frequency Count (SubtlexUS)",
                "",
                "Shallow Traditional (ShTra) Features",
                "ShaF = LingFeat.ShaF_() #Shallow Features (e.g. avg number of tokens)",
                "TraF = LingFeat.TraF_() #Traditional Formulas"
            ],
            "code_language": "python",
            "thumb": "https://raw.githubusercontent.com/brucewlee/lingfeat/master/img/lingfeat_logo2.png",
            "image": "https://raw.githubusercontent.com/brucewlee/lingfeat/master/img/lingfeat_logo.png",
            "author": "Bruce W. Lee (이웅성)",
            "author_links": {
                "github": "brucewlee",
                "website": "https://brucewlee.github.io/"
            },
            "category": ["research", "scientific"],
            "tags": [
                "Readability",
                "Simplification",
                "Feature Extraction",
                "Syntax",
                "Discourse",
                "Semantics",
                "Lexical"
            ]
        },
        {
            "id": "hmrb",
            "title": "Hammurabi",
            "slogan": "Python Rule Processing Engine 🏺",
            "description": "Hammurabi works as a rule engine to parse input using a defined set of rules. It uses a simple and readable syntax to define complex rules to handle phrase matching. The syntax supports nested logical statements, regular expressions, reusable or side-loaded variables and match triggered callback functions to modularize your rules. The latest version works with both spaCy 2.X and 3.X. For more information check the documentation on [ReadTheDocs](https://hmrb.readthedocs.io/en/latest/).",
            "github": "babylonhealth/hmrb",
            "pip": "hmrb",
            "code_example": [
                "import spacy",
                "from hmrb.core import SpacyCore",
                "",
                "nlp = spacy.load(\"en_core_web_sm\")",
                "sentences = \"I love gorillas. Peter loves gorillas. Jane loves Tarzan.\"",
                "",
                "def conj_be(subj: str) -> str:",
                "   if subj == \"I\":",
                "       return \"am\"",
                "   elif subj == \"you\":",
                "       return \"are\"",
                "   else:",
                "       return \"is\"",
                "",
                "@spacy.registry.callbacks(\"gorilla_callback\")",
                "def gorilla_clb(seq: list, span: slice, data: dict) -> None:",
                "   subj = seq[span.start].text",
                "   be = conj_be(subj)",
                "   print(f\"{subj} {be} a gorilla person.\")",
                "@spacy.registry.callbacks(\"lover_callback\")",
                "def lover_clb(seq: list, span: slice, data: dict) -> None:",
                "   print(f\"{seq[span][-1].text} is a love interest of {seq[span.start].text}.\")",
                "",
                "grammar = \"\"\"",
                "   Law:",
                "   - callback: \"loves_gorilla\"",
                "   (",
                "   ((pos: \"PROPN\") or (pos: \"PRON\"))",
                "   (lemma: \"love\")",
                "   (lemma: \"gorilla\")",
                "   )",
                "   Law:",
                "   - callback: \"loves_someone\"",
                "   (",
                "   (pos: \"PROPN\")",
                "   (lower: \"loves\")",
                "   (pos: \"PROPN\")",
                "   )",
                "\"\"\"",
                "",
                "@spacy.registry.augmenters(\"jsonify_span\")",
                "def jsonify_span(span):",
                "   return [{\"lemma\": token.lemma_, \"pos\": token.pos_, \"lower\": token.lower_} for token in span]",
                "",
                "conf = {",
                "   \"rules\": grammar,",
                "   \"callbacks\": {",
                "       \"loves_gorilla\": \"callbacks.gorilla_callback\",",
                "       \"loves_someone\": \"callbacks.lover_callback\",",
                "   },",
                "   \"map_doc\": \"augmenters.jsonify_span\",",
                "   \"sort_length\": True,",
                "}",
                "",
                "nlp.add_pipe(\"hmrb\", config=conf)",
                "nlp(sentences)"
            ],
            "code_language": "python",
            "thumb": "https://user-images.githubusercontent.com/6807878/118643685-cae6b880-b7d4-11eb-976e-066aec9505da.png",
            "image": "https://user-images.githubusercontent.com/6807878/118643685-cae6b880-b7d4-11eb-976e-066aec9505da.png",
            "author": "Kristian Boda",
            "author_links": {
                "github": "bodak",
                "twitter": "bodak",
                "website": "https://github.com/babylonhealth/"
            },
            "category": ["pipeline", "standalone", "scientific", "biomedical"],
            "tags": ["babylonhealth", "rule-engine", "matcher"]
        },
        {
            "id": "forte",
            "title": "Forte",
            "slogan": "Forte is a toolkit for building Natural Language Processing pipelines, featuring cross-task interaction, adaptable data-model interfaces and composable pipelines.",
            "description": "Forte provides a platform to assemble state-of-the-art NLP and ML technologies in a highly-composable fashion, including a wide spectrum of tasks ranging from Information Retrieval, Natural Language Understanding to Natural Language Generation.",
            "github": "asyml/forte",
            "pip": "forte.spacy stave torch",
            "code_example": [
                "from fortex.spacy import SpacyProcessor",
                "from forte.processors.stave import StaveProcessor",
                "from forte import Pipeline",
                "from forte.data.readers import StringReader",
                "",
                "pipeline = Pipeline()",
                "pipeline.set_reader(StringReader())",
                "pipeline.add(SpacyProcessor())",
                "pipeline.add(StaveProcessor())",
                "pipeline.run('Running SpaCy with Forte!')"
            ],
            "code_language": "python",
            "url": "https://medium.com/casl-project/forte-building-modular-and-re-purposable-nlp-pipelines-cf5b5c5abbe9",
            "thumb": "https://raw.githubusercontent.com/asyml/forte/master/docs/_static/img/forte_graphic.png",
            "image": "https://raw.githubusercontent.com/asyml/forte/master/docs/_static/img/logo_h.png",
            "author": "Petuum",
            "author_links": {
                "twitter": "PetuumInc",
                "github": "asyml",
                "website": "https://petuum.com"
            },
            "category": ["pipeline", "standalone"],
            "tags": ["pipeline"]
        },
        {
            "id": "spacy-api-docker-v3",
            "slogan": "spaCy v3 REST API, wrapped in a Docker container",
            "github": "bbieniek/spacy-api-docker",
            "url": "https://hub.docker.com/r/bbieniek/spacyapi/",
            "thumb": "https://i.imgur.com/NRnDKyj.jpg",
            "code_example": [
                "version: '3'",
                "",
                "services:",
                "  spacyapi:",
                "    image: bbieniek/spacyapi:en_v3",
                "    ports:",
                "      - \"127.0.0.1:8080:80\"",
                "    restart: always"
            ],
            "code_language": "docker",
            "author": "Baltazar Bieniek",
            "author_links": {
                "github": "bbieniek"
            },
            "category": ["apis"]
        },
        {
            "id": "phruzz_matcher",
            "title": "phruzz-matcher",
            "slogan": "Phrase matcher using RapidFuzz",
            "description": "Combination of the RapidFuzz library with Spacy PhraseMatcher The goal of this component is to find matches when there were NO \"perfect matches\" due to typos or abbreviations between a Spacy doc and a list of phrases.",
            "github": "mjvallone/phruzz-matcher",
            "pip": "phruzz_matcher",
            "code_example": [
                "import spacy",
                "from spacy.language import Language",
                "from phruzz_matcher.phrase_matcher import PhruzzMatcher",
                "",
                "famous_people = [",
                "        \"Brad Pitt\",",
                "        \"Demi Moore\",",
                "        \"Bruce Willis\",",
                "        \"Jim Carrey\",",
                "]",
                "",
                "@Language.factory(\"phrase_matcher\")",
                "def phrase_matcher(nlp: Language, name: str):",
                "    return PhruzzMatcher(nlp, famous_people, \"FAMOUS_PEOPLE\", 85)",
                "",
                "nlp = spacy.blank('es')",
                "nlp.add_pipe(\"phrase_matcher\")",
                "",
                "doc = nlp(\"El otro día fui a un bar donde vi a brad pit y a Demi Moore, estaban tomando unas cervezas mientras charlaban de sus asuntos.\")",
                "print(f\"doc.ents: {doc.ents}\")",
                "",
                "#OUTPUT",
                "#doc.ents: (brad pit, Demi Moore)"
            ],
            "thumb": "https://avatars.githubusercontent.com/u/961296?v=4",
            "image": "",
            "code_language": "python",
            "author": "Martin Vallone",
            "author_links": {
                "github": "mjvallone",
                "twitter": "vallotin",
                "website": "https://fiqus.coop/"
            },
            "category": ["pipeline", "research", "standalone"],
            "tags": ["spacy", "python", "nlp", "ner"]
        },
        {
            "id": "WordDumb",
            "title": "WordDumb",
            "slogan": "A calibre plugin that generates Word Wise and X-Ray files.",
            "description": "A calibre plugin that generates Word Wise and X-Ray files then sends them to Kindle. Supports KFX, AZW3 and MOBI eBooks. X-Ray supports 18 languages.",
            "github": "xxyzz/WordDumb",
            "code_language": "python",
            "thumb": "https://raw.githubusercontent.com/xxyzz/WordDumb/master/starfish.svg",
            "image": "https://user-images.githubusercontent.com/21101839/130245435-b874f19a-7785-4093-9975-81596efc42bb.png",
            "author": "xxyzz",
            "author_links": {
                "github": "xxyzz"
            },
            "category": ["standalone"]
        },
        {
            "id": "eng_spacysentiment",
            "title": "eng_spacysentiment",
            "slogan": "Simple sentiment analysis using spaCy pipelines",
            "description": "Sentiment analysis for simple english sentences using pre-trained spaCy pipelines",
            "github": "vishnunkumar/spacysentiment",
            "pip": "eng-spacysentiment",
            "code_example": [
                "import eng_spacysentiment",
                "nlp = eng_spacysentiment.load()",
                "text = \"Welcome to Arsenals official YouTube channel Watch as we take you closer and show you the personality of the club\"",
                "doc = nlp(text)",
                "print(doc.cats)",
                "# {'positive': 0.29878824949264526, 'negative': 0.7012117505073547}"
            ],
            "thumb": "",
            "image": "",
            "code_language": "python",
            "author": "Vishnu Nandakumar",
            "author_links": {
                "github": "Vishnunkumar",
                "twitter": "vishnun_uchiha"
            },
            "category": ["pipeline"],
            "tags": ["pipeline", "nlp", "sentiment"]
        },
        {
            "id": "textnets",
            "slogan": "Text analysis with networks",
            "description": "textnets represents collections of texts as networks of documents and words. This provides novel possibilities for the visualization and analysis of texts.",
            "github": "jboynyc/textnets",
            "image": "https://user-images.githubusercontent.com/2187261/152641425-6c0fb41c-b8e0-44fb-a52a-7c1ba24eba1e.png",
            "code_example": [
                "import textnets as tn",
                "",
                "corpus = tn.Corpus(tn.examples.moon_landing)",
                "t = tn.Textnet(corpus.tokenized(), min_docs=1)",
                "t.plot(label_nodes=True,",
                "       show_clusters=True,",
                "       scale_nodes_by=\"birank\",",
                "       scale_edges_by=\"weight\")"
            ],
            "author": "John Boy",
            "author_links": {
                "github": "jboynyc",
                "twitter": "jboy"
            },
            "category": ["visualizers", "standalone"]
        },
        {
            "id": "tmtoolkit",
            "slogan": "Text mining and topic modeling toolkit",
            "description": "tmtoolkit is a set of tools for text mining and topic modeling with Python developed especially for the use in the social sciences, in journalism or related disciplines. It aims for easy installation, extensive documentation and a clear programming interface while offering good performance on large datasets by the means of vectorized operations (via NumPy) and parallel computation (using Python’s multiprocessing module and the loky package).",
            "github": "WZBSocialScienceCenter/tmtoolkit",
            "code_example": [
                "# Note: This requires these setup steps:",
                "#   pip install tmtoolkit[recommended]",
                "#   python -m tmtoolkit setup en",
                "from tmtoolkit.corpus import Corpus, tokens_table, lemmatize, to_lowercase, dtm",
                "from tmtoolkit.bow.bow_stats import tfidf, sorted_terms_table",
                "# load built-in sample dataset and use 4 worker processes",
                "corp = Corpus.from_builtin_corpus('en-News100', max_workers=4)",
                "# investigate corpus as dataframe",
                "toktbl = tokens_table(corp)",
                "print(toktbl)",
                "# apply some text normalization",
                "lemmatize(corp)",
                "to_lowercase(corp)",
                "# build sparse document-token matrix (DTM)",
                "# document labels identify rows, vocabulary tokens identify columns",
                "mat, doc_labels, vocab = dtm(corp, return_doc_labels=True, return_vocab=True)",
                "# apply tf-idf transformation to DTM",
                "# operation is applied on sparse matrix and uses few memory",
                "tfidf_mat = tfidf(mat)",
                "# show top 5 tokens per document ranked by tf-idf",
                "top_tokens = sorted_terms_table(tfidf_mat, vocab, doc_labels, top_n=5)",
                "print(top_tokens)"
            ],
            "author": "Markus Konrad / WZB Social Science Center",
            "author_links": {
                "github": "internaut",
                "twitter": "_knrd"
            },
            "category": ["scientific", "standalone"]
        },
        {
            "id": "edsnlp",
            "title": "EDS-NLP",
            "slogan": "spaCy components to extract information from clinical notes written in French.",
            "description": "EDS-NLP provides a set of rule-based spaCy components to extract information for French clinical notes. It also features _qualifier_ pipelines that detect negations, speculations and family context, among other modalities. Check out the [demo](https://aphp.github.io/edsnlp/demo/)!",
            "github": "aphp/edsnlp",
            "pip": "edsnlp",
            "code_example": [
                "import spacy",
                "",
                "nlp = spacy.blank(\"fr\")",
                "",
                "terms = dict(",
                "    covid=[\"covid\", \"coronavirus\"],",
                ")",
                "",
                "# Sentencizer component, needed for negation detection",
                "nlp.add_pipe(\"eds.sentences\")",
                "# Matcher component",
                "nlp.add_pipe(\"eds.matcher\", config=dict(terms=terms))",
                "# Negation detection",
                "nlp.add_pipe(\"eds.negation\")",
                "",
                "# Process your text in one call !",
                "doc = nlp(\"Le patient est atteint de covid\")",
                "",
                "doc.ents",
                "# Out: (covid,)",
                "",
                "doc.ents[0]._.negation",
                "# Out: False"
            ],
            "code_language": "python",
            "url": "https://aphp.github.io/edsnlp/",
            "author": "AP-HP",
            "author_links": {
                "github": "aphp",
                "website": "https://github.com/aphp"
            },
            "category": ["biomedical", "scientific", "research", "pipeline"],
            "tags": ["clinical"]
        },
        {
            "id": "sent-pattern",
            "title": "English Interpretation Sentence Pattern",
            "slogan": "English interpretation for accurate translation from English to Japanese",
            "description": "This package categorizes English sentences into one of five basic sentence patterns and identifies the subject, verb, object, and other components. The five basic sentence patterns are based on C. T. Onions's Advanced English Syntax and are frequently used when teaching English in Japan.",
            "github": "lll-lll-lll-lll/sent-pattern",
            "pip": "sent-pattern",
            "author": "Shunpei Nakayama",
            "author_links": {
                "twitter": "ExZ79575296",
                "github": "lll-lll-lll-lll"
            },
            "category": ["pipeline"],
            "tags": ["interpretation", "ja"]
        },
        {
            "id": "spacy-partial-tagger",
            "title": "spaCy - Partial Tagger",
            "slogan": "Sequence Tagger for Partially Annotated Dataset in spaCy",
            "description": "This is a library to build a CRF tagger with a partially annotated dataset in spaCy. You can build your own tagger only from dictionary.",
            "github": "doccano/spacy-partial-tagger",
            "pip": "spacy-partial-tagger",
            "category": ["pipeline", "training"],
            "author": "Yasufumi Taniguchi",
            "author_links": {
                "github": "yasufumy"
            }
        },
        {
            "id": "spacy-pythainlp",
            "title": "spaCy-PyThaiNLP",
            "slogan": "PyThaiNLP for spaCy",
            "description": "This package wraps the PyThaiNLP library to add support for Thai to spaCy.",
            "github": "PyThaiNLP/spaCy-PyThaiNLP",
            "code_example": [
                "import spacy",
                "import spacy_pythainlp.core",
                "",
                "nlp = spacy.blank('th')",
                "nlp.add_pipe('pythainlp')",
                "doc = nlp('ผมเป็นคนไทย   แต่มะลิอยากไปโรงเรียนส่วนผมจะไปไหน  ผมอยากไปเที่ยว')",
                "",
                "print(list(doc.sents))",
                "# output: [ผมเป็นคนไทย   แต่มะลิอยากไปโรงเรียนส่วนผมจะไปไหน  , ผมอยากไปเที่ยว]"
            ],
            "code_language": "python",
            "author": "Wannaphong Phatthiyaphaibun",
            "author_links": {
                "twitter": "@wannaphong_p",
                "github": "wannaphong",
                "website": "https://iam.wannaphong.com/"
            },
            "category": ["pipeline", "research"],
            "tags": ["Thai"]
        }
    ],

    "categories": [
        {
            "label": "Projects",
            "items": [
                {
                    "id": "pipeline",
                    "title": "Pipeline",
                    "description": "Custom pipeline components and extensions"
                },
                {
                    "id": "training",
                    "title": "Training",
                    "description": "Helpers and toolkits for training spaCy models"
                },
                {
                    "id": "conversational",
                    "title": "Conversational",
                    "description": "Frameworks and utilities for working with conversational text, e.g. for chat bots"
                },
                {
                    "id": "research",
                    "title": "Research",
                    "description": "Frameworks and utilities for developing better NLP models, especially using neural networks"
                },
                {
                    "id": "scientific",
                    "title": "Scientific",
                    "description": "Frameworks and utilities for scientific text processing"
                },
                {
                    "id": "biomedical",
                    "title": "Biomedical",
                    "description": "Frameworks and utilities for processing biomedical text"
                },
                {
                    "id": "visualizers",
                    "title": "Visualizers",
                    "description": "Demos and tools to visualize NLP annotations or systems"
                },
                {
                    "id": "apis",
                    "title": "Containers & APIs",
                    "description": "Infrastructure tools for managing or deploying spaCy"
                },
                {
                    "id": "nonpython",
                    "title": "Non-Python",
                    "description": "Wrappers, bindings and implementations in other programming languages"
                },
                {
                    "id": "standalone",
                    "title": "Standalone",
                    "description": "Self-contained libraries or tools that use spaCy under the hood"
                },
                {
                    "id": "models",
                    "title": "Models",
                    "description": "Third-party pretrained models for different languages and domains"
                }
            ]
        },
        {
            "label": "Education",
            "items": [
                {
                    "id": "books",
                    "title": "Books",
                    "description": "Books about or featuring spaCy"
                },
                {
                    "id": "courses",
                    "title": "Courses",
                    "description": "Online courses and interactive tutorials"
                },
                {
                    "id": "videos",
                    "title": "Videos",
                    "description": "Talks and tutorials in video format"
                },
                {
                    "id": "podcasts",
                    "title": "Podcasts",
                    "description": "Episodes about spaCy or interviews with the spaCy team"
                }
            ]
        }
    ]
}<|MERGE_RESOLUTION|>--- conflicted
+++ resolved
@@ -1,7 +1,6 @@
 {
     "resources": [
         {
-<<<<<<< HEAD
             "id": "spacy-vscode",
             "title": "spaCy Visual Studio Code Extension",
             "thumb": "https://raw.githubusercontent.com/explosion/spacy-vscode/main/icon.png",
@@ -17,7 +16,8 @@
             },
             "category": ["extension"],
             "tags": []
-=======
+        },
+        {
             "id": "parsigs",
             "title": "parsigs",
             "slogan": "Structuring prescriptions text made simple using spaCy",
@@ -66,7 +66,6 @@
             },
             "category": ["pipeline", "research"],
             "tags": ["latin"]
->>>>>>> 83b6f488
         },
         {
             "id": "spacy-wasm",

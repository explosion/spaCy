--- conflicted
+++ resolved
@@ -5272,34 +5272,6 @@
                 "github": "Redfield-AB",
                 "website": "https://redfield.ai"
             },
-<<<<<<< HEAD
-            "category": ["standalone"]
-        },
-        {
-            "id": "number-spacy",
-            "title": "Number spaCy",
-            "slogan": "Enhancing Numeric Entity Recognition in Text with spaCy",
-            "description": "Number spaCy is a custom spaCy pipeline component that enhances the identification of number entities in text and fetches the parsed numeric values using spaCy's token extensions. It uses RegEx to identify number entities written in words and then leverages the [word2number](https://github.com/akshaynagpal/w2n) library to convert those words into structured numeric data. The output numeric value is stored in a custom entity extension: `._.number`. This lightweight component can be seamlessly added to an existing spaCy pipeline or integrated into a blank model. If using within an existing spaCy pipeline, ensure to insert it before the NER model.",
-            "github": "wjbmattingly/number-spacy",
-            "pip": "number-spacy",
-            "code_example": [
-                "import spacy",
-                "from number_spacy import find_numbers",
-                "",
-                "nlp = spacy.blank('en')",
-                "nlp.add_pipe('find_numbers')",
-                "",
-                "doc = nlp('I have three apples. She gave me twenty-two more, and now I have twenty-five apples in total.')",
-                "",
-                "for ent in doc.ents:",
-                "    if ent.label_ == 'NUMBER':",
-                "        print(f'Text: {ent.text} -> Parsed Number: {ent._.number}')"
-            ],
-            "code_language": "python",
-            "url": "https://github.com/wjbmattingly/number-spacy",
-            "thumb": "https://github.com/wjbmattingly/number-spacy/raw/main/images/number-spacy-logo.png?raw=true",
-            "image": "https://github.com/wjbmattingly/number-spacy/raw/main/images/number-spacy-logo.png?raw=true",
-=======
             "category": [
                 "standalone"
             ]
@@ -5417,17 +5389,12 @@
             "url": "https://github.com/wjbmattingly/bagpipes-spacy",
             "thumb": "https://github.com/wjbmattingly/bagpipes-spacy/raw/main/images/bagpipes-spacy-icon.png?raw=true",
             "image": "https://github.com/wjbmattingly/bagpipes-spacy/raw/main/images/bagpipes-spacy-logo.png?raw=true",
->>>>>>> 89c1774d
             "author": "W.J.B. Mattingly",
             "author_links": {
                 "twitter": "wjb_mattingly",
                 "github": "wjbmattingly",
                 "website": "https://www.wjbmattingly.com"
             },
-<<<<<<< HEAD
-            "category": ["pipeline"],
-            "tags": ["spacy", "number", "NLP", "entity recognition"]
-=======
             "category": [
                 "pipeline"
             ],
@@ -5437,7 +5404,46 @@
                 "NLP",
                 "custom components"
             ]
->>>>>>> 89c1774d
+        },
+        {
+            "id": "number-spacy",
+            "title": "Number spaCy",
+            "slogan": "Enhancing Numeric Entity Recognition in Text with spaCy",
+            "description": "Number spaCy is a custom spaCy pipeline component that enhances the identification of number entities in text and fetches the parsed numeric values using spaCy's token extensions. It uses RegEx to identify number entities written in words and then leverages the [word2number](https://github.com/akshaynagpal/w2n) library to convert those words into structured numeric data. The output numeric value is stored in a custom entity extension: `._.number`. This lightweight component can be seamlessly added to an existing spaCy pipeline or integrated into a blank model. If using within an existing spaCy pipeline, ensure to insert it before the NER model.",
+            "github": "wjbmattingly/number-spacy",
+            "pip": "number-spacy",
+            "code_example": [
+                "import spacy",
+                "from number_spacy import find_numbers",
+                "",
+                "nlp = spacy.blank('en')",
+                "nlp.add_pipe('find_numbers')",
+                "",
+                "doc = nlp('I have three apples. She gave me twenty-two more, and now I have twenty-five apples in total.')",
+                "",
+                "for ent in doc.ents:",
+                "    if ent.label_ == 'NUMBER':",
+                "        print(f'Text: {ent.text} -> Parsed Number: {ent._.number}')"
+            ],
+            "code_language": "python",
+            "url": "https://github.com/wjbmattingly/number-spacy",
+            "thumb": "https://github.com/wjbmattingly/number-spacy/raw/main/images/number-spacy-logo.png?raw=true",
+            "image": "https://github.com/wjbmattingly/number-spacy/raw/main/images/number-spacy-logo.png?raw=true",
+            "author": "W.J.B. Mattingly",
+            "author_links": {
+                "twitter": "wjb_mattingly",
+                "github": "wjbmattingly",
+                "website": "https://www.wjbmattingly.com"
+            },
+            "category": [
+                "pipeline"
+            ],
+            "tags": [
+                "spacy",
+                "number",
+                "NLP",
+                "entity recognition"
+            ]
         }
     ],
     "categories": [

--- conflicted
+++ resolved
@@ -5272,37 +5272,6 @@
                 "github": "Redfield-AB",
                 "website": "https://redfield.ai"
             },
-<<<<<<< HEAD
-            "category": ["standalone"]
-        },
-        {
-            "id": "spacy-annoy",
-            "title": "Spacy Annoy",
-            "slogan": "Integrating Spacy NLP and Annoy for Semantic Text Search with spaCy linguistic tags.",
-            "description": "Spacy Annoy offers a combination of Spacy's natural language processing (NLP) capabilities and Annoy's efficient similarity search algorithms. This Python class is tailored for analyzing and querying large text corpora, delivering results based on semantic similarity. Key features include contextual window chunking and controlled overlap with preservation of original context at the Doc level, allowing access to all original Spacy properties.",
-            "github": "wjbmattingly/spacy-annoy",
-            "pip": "spacy-annoy",
-            "code_example": [
-                "from SpacyAnnoy import SpacyAnnoy",
-                "",
-                "# Initialize with a Spacy model name",
-                "sa = SpacyAnnoy('en_core_web_lg')",
-                "",
-                "texts = ['This is a text about sports', 'This is a text about dogs']*20",
-                "sa.load_docs(texts)",
-                "",
-                "sa.build_index(n_trees=10, metric='euclidean')",
-                "",
-                "# Query the index",
-                "results = sa.query_index('Dogs and cats.', depth=5)",
-                "",
-                "# Pretty print results",
-                "sa.pretty_print(results)",
-                "",
-                "# Accessing the Spacy span of the first result",
-                "first_result_span = results[0][0]"
-            ],
-=======
             "category": [
                 "standalone"
             ]
@@ -5460,19 +5429,10 @@
             "url": "https://github.com/wjbmattingly/number-spacy",
             "thumb": "https://github.com/wjbmattingly/number-spacy/raw/main/images/number-spacy-logo.png?raw=true",
             "image": "https://github.com/wjbmattingly/number-spacy/raw/main/images/number-spacy-logo.png?raw=true",
->>>>>>> 7fbbb200
             "author": "W.J.B. Mattingly",
             "author_links": {
                 "twitter": "wjb_mattingly",
                 "github": "wjbmattingly",
-<<<<<<< HEAD
-                "website": "https://wjbmattingly.com"
-            },
-            "code_language": "python",
-            "url": "https://github.com/wjbmattingly/spacy-annoy",
-            "category": ["standalone"],
-            "tags": ["spacy", "annoy", "text analysis", "semantic search"]
-=======
                 "website": "https://www.wjbmattingly.com"
             },
             "category": [
@@ -5484,9 +5444,52 @@
                 "NLP",
                 "entity recognition"
             ]
->>>>>>> 7fbbb200
+        },
+        {
+            "id": "spacy-annoy",
+            "title": "Spacy Annoy",
+            "slogan": "Integrating Spacy NLP and Annoy for Semantic Text Search with spaCy linguistic tags.",
+            "description": "Spacy Annoy offers a combination of Spacy's natural language processing (NLP) capabilities and Annoy's efficient similarity search algorithms. This Python class is tailored for analyzing and querying large text corpora, delivering results based on semantic similarity. Key features include contextual window chunking and controlled overlap with preservation of original context at the Doc level, allowing access to all original Spacy properties.",
+            "github": "wjbmattingly/spacy-annoy",
+            "pip": "spacy-annoy",
+            "code_example": [
+                "from SpacyAnnoy import SpacyAnnoy",
+                "",
+                "# Initialize with a Spacy model name",
+                "sa = SpacyAnnoy('en_core_web_lg')",
+                "",
+                "texts = ['This is a text about sports', 'This is a text about dogs']*20",
+                "sa.load_docs(texts)",
+                "",
+                "sa.build_index(n_trees=10, metric='euclidean')",
+                "",
+                "# Query the index",
+                "results = sa.query_index('Dogs and cats.', depth=5)",
+                "",
+                "# Pretty print results",
+                "sa.pretty_print(results)",
+                "",
+                "# Accessing the Spacy span of the first result",
+                "first_result_span = results[0][0]"
+            ],
+            "author": "W.J.B. Mattingly",
+            "author_links": {
+                "twitter": "wjb_mattingly",
+                "github": "wjbmattingly",
+                "website": "https://wjbmattingly.com"
+            },
+            "code_language": "python",
+            "url": "https://github.com/wjbmattingly/spacy-annoy",
+            "category": [
+                "standalone"
+            ],
+            "tags": [
+                "spacy",
+                "annoy",
+                "text analysis",
+                "semantic search"
+            ]
         }
-        
     ],
     "categories": [
         {

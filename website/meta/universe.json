{
    "resources": [
        {
            "id": "spacy-vscode",
            "title": "spaCy Visual Studio Code Extension",
            "thumb": "https://raw.githubusercontent.com/explosion/spacy-vscode/main/icon.png",
            "slogan": "Work with spaCy's config files in VS Code",
            "description": "The spaCy VS Code Extension provides additional tooling and features for working with spaCy's config files. Version 1.0.0 includes hover descriptions for registry functions, variables, and section names within the config as an installable extension.",
            "url": "https://marketplace.visualstudio.com/items?itemName=Explosion.spacy-extension",
            "github": "explosion/spacy-vscode",
            "code_language": "python",
            "author": "Explosion",
            "author_links": {
                "twitter": "@explosion_ai",
                "github": "explosion"
            },
            "category": [
                "extension"
            ],
            "tags": []
        },
        {
            "id": "constituent_treelib",
            "title": "Constituent Treelib",
            "slogan": "Extract constituents with ease!",
            "description": "Constituent Treelib (CTL) is a lightweight Python library built on top of benepar (Berkeley Neural Parser) as well as the two well-known NLP frameworks spaCy and NLTK. CTL offers you a convenient way to parse sentences into constituent trees, modify them according to their structure, as well as visualize and export them into various file formats. In addition, you can extract phrases according to their phrasal categories (which can be used e.g., as features for various NLP tasks), validate already parsed sentences in bracket notation or convert them back into sentences.",
            "github": "Halvani/Constituent-Treelib",
            "pip": "constituent-treelib",
            "code_example": [
                "from constituent_treelib import ConstituentTree, Language",
                "# Define the language for the sentence as well as for the spaCy and benepar models",
                "language = Language.English",
                "# Define which specific SpaCy model should be used (default is Medium)",
                "spacy_model_size = ConstituentTree.SpacyModelSize.Medium",
                "# Create the pipeline (note, the required models will be downloaded and installed automatically)",
                "nlp = ConstituentTree.create_pipeline(language, spacy_model_size)",
                "# Your sentence",
                "sentence = 'We try to explicitly describe the geometry of the edges of the images.'",
                "# Create the tree from where we are going to extract the desired noun phrases",
                "tree = ConstituentTree(sentence, nlp)",
                "all_phrases = tree.extract_all_phrases(min_words_in_phrases=1)",
                "print(all_phrases)",
                "# {'PP': ['of the edges of the images', 'of the images'], 'NP': ['We', 'the geometry of the edges of the images', 'the geometry', 'the edges of the images', 'the edges', 'the images'], 'S': ['We try to explicitly describe the geometry of the edges of the images .', 'to explicitly describe the geometry of the edges of the images'], 'VP': ['try to explicitly describe the geometry of the edges of the images', 'to explicitly describe the geometry of the edges of the images', 'describe the geometry of the edges of the images'], 'ADVP': ['explicitly']}"
            ],
            "code_language": "python",
            "url": "https://github.com/Halvani/Constituent-Treelib",
            "thumb": "https://github.com/Halvani/Constituent-Treelib/blob/main/assets/images/promo_tree.svg",
            "author": "Oren Halvani",
            "author_links": {
                "github": "Halvani",
                "website": "https://www.linkedin.com/in/orenhalvani"
            },
            "category": [
                "apis",
                "standalone",
                "visualizers"
            ],
            "tags": [
                "apis",
                "deployment",
                "constituency ",
                "parsing"
            ]
        },
        {
            "id": "sayswho",
            "title": "SaysWho",
            "slogan": "Quote identification, attribution and resolution",
            "description": "A Python package for identifying and attributing quotes in text. It uses a combination of spaCy functionality, logic and grammar to find quotes and their speakers, then uses the spaCy coreferencing model to better clarify who is speaking. Currently English only.",
            "github": "afriedman412/sayswho",
            "pip": "sayswho",
            "code_language": "python",
            "author": "Andy Friedman",
            "author_links": {
                "twitter": "@steadynappin",
                "github": "afriedman412"
            },
            "code_example": [
                "from sayswho import SaysWho",
                "text = open(\"path/to/your/text_file.txt\").read()",
                "sw = SaysWho()",
                "sw.attribute(text)",
                "sw.expand_match() # see quote/cluster matches",
                "sw.render_to_html() # output your text, quotes and cluster matches to an html file called \"temp.html\""
            ],
            "category": [
                "standalone"
            ],
            "tags": [
                "attribution",
                "coref",
                "text-processing"
            ]
        },
        {
            "id": "parsigs",
            "title": "parsigs",
            "slogan": "Structuring prescriptions text made simple using spaCy",
            "description": "Parsigs is an open-source project that aims to extract the relevant dosage information from prescriptions text without compromising the patient's privacy.\n\nNotice you also need to install the model in order to use the package: `pip install https://huggingface.co/royashcenazi/en_parsigs/resolve/main/en_parsigs-any-py3-none-any.whl`",
            "github": "royashcenazi/parsigs",
            "pip": "parsigs",
            "code_language": "python",
            "author": "Roy Ashcenazi",
            "code_example": [
                "# You'll need to install the trained model, see instructions in the description section",
                "from parsigs.parse_sig_api import StructuredSig, SigParser",
                "sig_parser = SigParser()",
                "",
                "sig = 'Take 1 tablet of ibuprofen 200mg 3 times every day for 3 weeks'",
                "parsed_sig = sig_parser.parse(sig)"
            ],
            "author_links": {
                "github": "royashcenazi"
            },
            "category": [
                "model",
                "research",
                "biomedical"
            ],
            "tags": [
                "sigs",
                "prescription",
                "pharma"
            ]
        },
        {
            "id": "latincy",
            "title": "LatinCy",
            "thumb": "https://raw.githubusercontent.com/diyclassics/la_core_web_lg/main/latincy-logo.png",
            "slogan": "Synthetic trained spaCy pipelines for Latin NLP",
            "description": "Set of trained general purpose Latin-language 'core' pipelines for use with spaCy. The models are trained on a large amount of available Latin data, including all five of the Latin Universal Dependency treebanks, which have been preprocessed to be compatible with each other.",
            "url": "https://huggingface.co/latincy",
            "code_example": [
                "# pip install https://huggingface.co/latincy/la_core_web_lg/resolve/main/la_core_web_lg-any-py3-none-any.whl",
                "import spacy",
                "nlp = spacy.load('la_core_web_lg')",
                "doc = nlp('Haec narrantur a poetis de Perseo')",
                "",
                "print(f'{doc[0].text}, {doc[0].norm_}, {doc[0].lemma_}, {doc[0].pos_}')",
                "",
                "# > Haec, haec, hic, DET"
            ],
            "code_language": "python",
            "author": "Patrick J. Burns",
            "author_links": {
                "twitter": "@diyclassics",
                "github": "diyclassics",
                "website": "https://diyclassics.github.io/"
            },
            "category": [
                "pipeline",
                "research"
            ],
            "tags": [
                "latin"
            ]
        },
        {
            "id": "odycy",
            "title": "OdyCy",
            "slogan": "General-purpose language pipelines for premodern Greek.",
            "description": "Academically validated modular NLP pipelines for premodern Greek. odyCy achieves state of the art performance on multiple tasks on unseen test data from the Universal Dependencies Perseus treebank, and performs second best on the PROIEL treebank’s test set on even more tasks. In addition performance also seems relatively stable across the two evaluation datasets in comparison with other NLP pipelines. OdyCy is being used at the Center for Humanities Computing for preprocessing and analyzing Ancient Greek corpora for New Testament research, meaning that you can expect consistent maintenance and improvements.",
            "github": "centre-for-humanities-computing/odyCy",
            "code_example": [
                "# To install the high-accuracy transformer-based pipeline",
                "# pip install https://huggingface.co/chcaa/grc_odycy_joint_trf/resolve/main/grc_odycy_joint_trf-any-py3-none-any.whl",
                "import spacy",
                "",
                "nlp = spacy.load('grc_odycy_joint_trf')",
                "",
                "doc = nlp('τὴν γοῦν Ἀττικὴν ἐκ τοῦ ἐπὶ πλεῖστον διὰ τὸ λεπτόγεων ἀστασίαστον οὖσαν ἄνθρωποι ᾤκουν οἱ αὐτοὶ αἰεί.')"
            ],
            "code_language": "python",
            "url": "https://centre-for-humanities-computing.github.io/odyCy/",
            "thumb": "https://raw.githubusercontent.com/centre-for-humanities-computing/odyCy/7b94fec60679d06272dca88a4dcfe0f329779aea/docs/_static/logo.svg",
            "image": "https://github.com/centre-for-humanities-computing/odyCy/raw/main/docs/_static/logo_with_text_below.svg",
            "author": "Jan Kostkan, Márton Kardos (Center for Humanities Computing, Aarhus University)",
            "author_links": {
                "github": "centre-for-humanities-computing",
                "website": "https://chc.au.dk/"
            },
            "category": [
                "pipeline",
                "standalone",
                "research"
            ],
            "tags": [
                "ancient Greek"
            ]
        },
        {
            "id": "spacy-wasm",
            "title": "spacy-wasm",
            "slogan": "spaCy in the browser using WebAssembly",
            "description": "Run spaCy directly in the browser with WebAssembly. Using Pyodide, the application loads the spaCy model and renders the text prompt with displaCy.",
            "url": "https://spacy-wasm.vercel.app/",
            "github": "SyedAhkam/spacy-wasm",
            "code_language": "python",
            "author": "Syed Ahkam",
            "author_links": {
                "twitter": "@SyedAhkam1",
                "github": "SyedAhkam"
            },
            "category": [
                "visualizers"
            ],
            "tags": [
                "visualization",
                "deployment"
            ]
        },
        {
            "id": "spacysee",
            "title": "spaCysee",
            "slogan": "Visualize spaCy's Dependency Parsing, POS tagging, and morphological analysis",
            "description": "A project that helps you visualize your spaCy docs in Jupyter notebooks. Each of the dependency tags, POS tags and morphological features are clickable. Clicking on a tag will bring up the relevant documentation for that tag.",
            "github": "moxley01/spacysee",
            "pip": "spacysee",
            "code_example": [
                "import spacy",
                "from spacysee import render",
                "",
                "nlp = spacy.load('en_core_web_sm')",
                "doc = nlp('This is a neat way to visualize your spaCy docs')",
                "render(doc, width='500', height='500')"
            ],
            "code_language": "python",
            "thumb": "https://www.mattoxley.com/static/images/spacysee_logo.svg",
            "image": "https://www.mattoxley.com/static/images/spacysee_logo.svg",
            "author": "Matt Oxley",
            "author_links": {
                "twitter": "matt0xley",
                "github": "moxley01",
                "website": "https://mattoxley.com"
            },
            "category": [
                "visualizers"
            ],
            "tags": [
                "visualization"
            ]
        },
        {
            "id": "grecy",
            "title": "greCy",
            "slogan": "Ancient Greek pipelines for spaCy",
            "description": "greCy offers state-of-the-art pipelines for ancient Greek NLP. It installs language models available in various sizes, some of them containing either word vectors or the aristoBERTo transformer.",
            "github": "jmyerston/greCy",
            "pip": "grecy",
            "code_example": [
                "python -m grecy install grc_proiel_trf",
                "",
                "#After installing grc_proiel_trf or any other model",
                "import spacy",
                "",
                "nlp = spacy.load('grc_proiel_trf')",
                "doc = nlp('δοκῶ μοι περὶ ὧν πυνθάνεσθε οὐκ ἀμελέτητος εἶναι')",
                "",
                "for token in doc:",
                "   print(f'{token.text}, lemma: {token.lemma_}, pos: {token.pos_}, dep: {token.dep_}')"
            ],
            "code_language": "python",
            "thumb": "https://jacobo-syntax.hf.space/media/03a5317fa660c142e41dd2870b4273ce4e668e6fcdee0a276891f563.png",
            "author": "Jacobo Myerston",
            "author_links": {
                "twitter": "@jcbmyrstn",
                "github": "jmyerston",
                "website": "https://huggingface.co/spaces/Jacobo/syntax"
            },
            "category": [
                "pipeline",
                "research",
                "models"
            ],
            "tags": [
                "ancient Greek"
            ]
        },
        {
            "id": "spacy-cleaner",
            "title": "spacy-cleaner",
            "slogan": "Easily clean text with spaCy!",
            "description": "**spacy-cleaner** utilises spaCy `Language` models to replace, remove, and \n  mutate spaCy tokens. Cleaning actions available are:\n\n* Remove/replace stopwords.\n* Remove/replace punctuation.\n* Remove/replace numbers.\n* Remove/replace emails.\n* Remove/replace URLs.\n* Perform lemmatisation.\n\nSee our [docs](https://ce11an.github.io/spacy-cleaner/) for more information.",
            "github": "Ce11an/spacy-cleaner",
            "pip": "spacy-cleaner",
            "code_example": [
                "import spacy",
                "import spacy_cleaner",
                "from spacy_cleaner.processing import removers, replacers, mutators",
                "",
                "model = spacy.load(\"en_core_web_sm\")",
                "pipeline = spacy_cleaner.Pipeline(",
                "    model,",
                "    removers.remove_stopword_token,",
                "    replacers.replace_punctuation_token,",
                "    mutators.mutate_lemma_token,",
                ")",
                "",
                "texts = [\"Hello, my name is Cellan! I love to swim!\"]",
                "",
                "pipeline.clean(texts)",
                "# ['hello _IS_PUNCT_ Cellan _IS_PUNCT_ love swim _IS_PUNCT_']"
            ],
            "code_language": "python",
            "url": "https://ce11an.github.io/spacy-cleaner/",
            "image": "https://raw.githubusercontent.com/Ce11an/spacy-cleaner/main/docs/assets/images/spacemen.png",
            "author": "Cellan Hall",
            "author_links": {
                "twitter": "Ce11an",
                "github": "Ce11an",
                "website": "https://www.linkedin.com/in/cellan-hall/"
            },
            "category": [
                "extension"
            ],
            "tags": [
                "text-processing"
            ]
        },
        {
            "id": "Zshot",
            "title": "Zshot",
            "slogan": "Zero and Few shot named entity & relationships recognition",
            "github": "ibm/zshot",
            "pip": "zshot",
            "code_example": [
                "import spacy",
                "from zshot import PipelineConfig, displacy",
                "from zshot.linker import LinkerRegen",
                "from zshot.mentions_extractor import MentionsExtractorSpacy",
                "from zshot.utils.data_models import Entity",
                "",
                "nlp = spacy.load('en_core_web_sm')",
                "# zero shot definition of entities",
                "nlp_config = PipelineConfig(",
                "    mentions_extractor=MentionsExtractorSpacy(),",
                "    linker=LinkerRegen(),",
                "    entities=[",
                "        Entity(name='Paris',",
                "               description='Paris is located in northern central France, in a north-bending arc of the river Seine'),",
                "        Entity(name='IBM',",
                "               description='International Business Machines Corporation (IBM) is an American multinational technology corporation headquartered in Armonk, New York'),",
                "        Entity(name='New York', description='New York is a city in U.S. state'),",
                "        Entity(name='Florida', description='southeasternmost U.S. state'),",
                "        Entity(name='American',",
                "              description='American, something of, from, or related to the United States of America, commonly known as the United States or America'),",
                "        Entity(name='Chemical formula',",
                "               description='In chemistry, a chemical formula is a way of presenting information about the chemical proportions of atoms that constitute a particular chemical compound or molecul'),",
                "        Entity(name='Acetamide',",
                "               description='Acetamide (systematic name: ethanamide) is an organic compound with the formula CH3CONH2. It is the simplest amide derived from acetic acid. It finds some use as a plasticizer and as an industrial solvent.'),",
                "        Entity(name='Armonk',",
                "               description='Armonk is a hamlet and census-designated place (CDP) in the town of North Castle, located in Westchester County, New York, United States.'),",
                "        Entity(name='Acetic Acid',",
                "               description='Acetic acid, systematically named ethanoic acid, is an acidic, colourless liquid and organic compound with the chemical formula CH3COOH'),",
                "        Entity(name='Industrial solvent',",
                "               description='Acetamide (systematic name: ethanamide) is an organic compound with the formula CH3CONH2. It is the simplest amide derived from acetic acid. It finds some use as a plasticizer and as an industrial solvent.'),",
                "    ]",
                ")",
                "nlp.add_pipe('zshot', config=nlp_config, last=True)",
                "",
                "text = 'International Business Machines Corporation (IBM) is an American multinational technology corporation' \\",
                "        ' headquartered in Armonk, New York, with operations in over 171 countries.'",
                "",
                "doc = nlp(text)",
                "displacy.serve(doc, style='ent')"
            ],
            "thumb": "https://ibm.github.io/zshot/img/graph.png",
            "url": "https://ibm.github.io/zshot/",
            "author": "IBM Research",
            "author_links": {
                "github": "ibm",
                "twitter": "IBMResearch",
                "website": "https://research.ibm.com/labs/ireland/"
            },
            "category": [
                "scientific",
                "models",
                "research"
            ]
        },
        {
            "id": "concepcy",
            "title": "concepCy",
            "slogan": "A multilingual knowledge graph in spaCy",
            "description": "A spaCy wrapper for ConceptNet, a freely-available semantic network designed to help computers understand the meaning of words.",
            "github": "JulesBelveze/concepcy",
            "pip": "concepcy",
            "code_example": [
                "import spacy",
                "import concepcy",
                "",
                "nlp = spacy.load('en_core_web_sm')",
                "# Using default concepCy configuration",
                "nlp.add_pipe('concepcy')",
                "",
                "doc = nlp('WHO is a lovely company')",
                "",
                "# Access all the 'RelatedTo' relations from the Doc",
                "for word, relations in doc._.relatedto.items():",
                "    print(f'Word: {word}\n{relations}')",
                "",
                "# Access the 'RelatedTo' relations word by word",
                "for token in doc:",
                "    print(f'Word: {token}\n{token._.relatedto}')"
            ],
            "category": [
                "pipeline"
            ],
            "image": "https://github.com/JulesBelveze/concepcy/blob/main/figures/concepcy.png",
            "tags": [
                "semantic",
                "ConceptNet"
            ],
            "author": "Jules Belveze",
            "author_links": {
                "github": "JulesBelveze",
                "website": "https://www.linkedin.com/in/jules-belveze/"
            }
        },
        {
            "id": "spacyfishing",
            "title": "spaCy fishing",
            "slogan": "Named entity disambiguation and linking on Wikidata in spaCy with Entity-Fishing.",
            "description": "A spaCy wrapper of Entity-Fishing for named entity disambiguation and linking against a Wikidata knowledge base.",
            "github": "Lucaterre/spacyfishing",
            "pip": "spacyfishing",
            "code_example": [
                "import spacy",
                "text = 'Victor Hugo and Honoré de Balzac are French writers who lived in Paris.'",
                "nlp = spacy.load('en_core_web_sm')",
                "nlp.add_pipe('entityfishing')",
                "doc = nlp(text)",
                "for span in doc.ents:",
                "    print((ent.text, ent.label_, ent._.kb_qid, ent._.url_wikidata, ent._.nerd_score))",
                "# ('Victor Hugo', 'PERSON', 'Q535', 'https://www.wikidata.org/wiki/Q535', 0.972)",
                "# ('Honoré de Balzac', 'PERSON', 'Q9711', 'https://www.wikidata.org/wiki/Q9711', 0.9724)",
                "# ('French', 'NORP', 'Q121842', 'https://www.wikidata.org/wiki/Q121842', 0.3739)",
                "# ('Paris', 'GPE', 'Q90', 'https://www.wikidata.org/wiki/Q90', 0.5652)",
                "## Set parameter `extra_info` to `True` and check also span._.description, span._.src_description, span._.normal_term, span._.other_ids"
            ],
            "category": [
                "models",
                "pipeline"
            ],
            "image": "https://raw.githubusercontent.com/Lucaterre/spacyfishing/main/docs/spacyfishing-logo-resized.png",
            "tags": [
                "NER",
                "NEL"
            ],
            "author": "Lucas Terriel",
            "author_links": {
                "twitter": "TerreLuca",
                "github": "Lucaterre"
            }
        },
        {
            "id": "aim-spacy",
            "title": "Aim-spaCy",
            "slogan": "Aim-spaCy is an Aim-based spaCy experiment tracker.",
            "description": "Aim-spaCy helps to easily collect, store and explore training logs for spaCy, including: hyper-parameters, metrics and displaCy visualizations",
            "github": "aimhubio/aim-spacy",
            "pip": "aim-spacy",
            "code_example": [
                "https://github.com/aimhubio/aim-spacy/tree/master/examples"
            ],
            "code_language": "python",
            "url": "https://aimstack.io/spacy",
            "thumb": "https://user-images.githubusercontent.com/13848158/172912427-ee9327ea-3cd8-47fa-8427-6c0d36cd831f.png",
            "image": "https://user-images.githubusercontent.com/13848158/136364717-0939222c-55b6-44f0-ad32-d9ab749546e4.png",
            "author": "AimStack",
            "author_links": {
                "twitter": "aimstackio",
                "github": "aimhubio",
                "website": "https://aimstack.io"
            },
            "category": [
                "visualizers"
            ],
            "tags": [
                "experiment-tracking",
                "visualization"
            ]
        },
        {
            "id": "spacy-report",
            "title": "spacy-report",
            "slogan": "Generates interactive reports for spaCy models.",
            "description": "The goal of spacy-report is to offer static reports for spaCy models that help users make better decisions on how the models can be used.",
            "github": "koaning/spacy-report",
            "pip": "spacy-report",
            "thumb": "https://github.com/koaning/spacy-report/raw/main/icon.png",
            "image": "https://raw.githubusercontent.com/koaning/spacy-report/main/gif.gif",
            "code_example": [
                "python -m spacy report textcat training/model-best/ corpus/train.spacy corpus/dev.spacy"
            ],
            "category": [
                "visualizers",
                "research"
            ],
            "author": "Vincent D. Warmerdam",
            "author_links": {
                "twitter": "fishnets88",
                "github": "koaning",
                "website": "https://koaning.io"
            }
        },
        {
            "id": "scrubadub_spacy",
            "title": "scrubadub_spacy",
            "category": [
                "pipeline"
            ],
            "slogan": "Remove personally identifiable information from text using spaCy.",
            "description": "scrubadub removes personally identifiable information from text. scrubadub_spacy is an extension that uses spaCy NLP models to remove personal information from text.",
            "github": "LeapBeyond/scrubadub_spacy",
            "pip": "scrubadub-spacy",
            "url": "https://github.com/LeapBeyond/scrubadub_spacy",
            "code_language": "python",
            "author": "Leap Beyond",
            "author_links": {
                "github": "LeapBeyond",
                "website": "https://leapbeyond.ai"
            },
            "code_example": [
                "import scrubadub, scrubadub_spacy",
                "scrubber = scrubadub.Scrubber()",
                "scrubber.add_detector(scrubadub_spacy.detectors.SpacyEntityDetector)",
                "print(scrubber.clean(\"My name is Alex, I work at LifeGuard in London, and my eMail is alex@lifeguard.com btw. my super secret twitter login is username: alex_2000 password: g-dragon180888\"))",
                "# My name is {{NAME}}, I work at {{ORGANIZATION}} in {{LOCATION}}, and my eMail is {{EMAIL}} btw. my super secret twitter login is username: {{USERNAME}} password: {{PASSWORD}}"
            ]
        },
        {
            "id": "spacy-setfit-textcat",
            "title": "spacy-setfit-textcat",
            "category": [
                "research"
            ],
            "tags": [
                "SetFit",
                "Few-Shot"
            ],
            "slogan": "spaCy Project: Experiments with SetFit & Few-Shot Classification",
            "description": "This project is an experiment with spaCy and few-shot text classification using SetFit",
            "github": "pmbaumgartner/spacy-setfit-textcat",
            "url": "https://github.com/pmbaumgartner/spacy-setfit-textcat",
            "code_language": "python",
            "author": "Peter Baumgartner",
            "author_links": {
                "twitter": "pmbaumgartner",
                "github": "pmbaumgartner",
                "website": "https://www.peterbaumgartner.com/"
            },
            "code_example": [
                "https://colab.research.google.com/drive/1CvGEZC0I9_v8gWrBxSJQ4Z8JGPJz-HYb?usp=sharing"
            ]
        },
        {
            "id": "spacy-experimental",
            "title": "spacy-experimental",
            "category": [
                "extension"
            ],
            "slogan": "Cutting-edge experimental spaCy components and features",
            "description": "This package includes experimental components and features for spaCy v3.x, for example model architectures, pipeline components and utilities.",
            "github": "explosion/spacy-experimental",
            "pip": "spacy-experimental",
            "url": "https://github.com/explosion/spacy-experimental",
            "code_language": "python",
            "author": "Explosion",
            "author_links": {
                "twitter": "explosion_ai",
                "github": "explosion",
                "website": "https://explosion.ai/"
            },
            "code_example": [
                "python -m pip install -U pip setuptools wheel",
                "python -m pip install spacy-experimental"
            ]
        },
        {
            "id": "spacypdfreader",
            "title": "spacypdfreader",
            "category": [
                "pipeline"
            ],
            "tags": [
                "PDF"
            ],
            "slogan": "Easy PDF to text to spaCy text extraction in Python.",
            "description": "*spacypdfreader* is a Python library that allows you to convert PDF files directly into *spaCy* `Doc` objects. The library provides several built in parsers or bring your own parser. `Doc` objects are annotated with several custom attributes including: `token._.page_number`, `doc._.page_range`, `doc._.first_page`, `doc._.last_page`, `doc._.pdf_file_name`, and `doc._.page(int)`.",
            "github": "SamEdwardes/spacypdfreader",
            "pip": "spacypdfreader",
            "url": "https://samedwardes.github.io/spacypdfreader/",
            "code_language": "python",
            "author": "Sam Edwardes",
            "author_links": {
                "twitter": "TheReaLSamlam",
                "github": "SamEdwardes",
                "website": "https://samedwardes.com"
            },
            "code_example": [
                "import spacy",
                "from spacypdfreader.spacypdfreader import pdf_reader",
                "",
                "nlp = spacy.load('en_core_web_sm')",
                "doc = pdf_reader('tests/data/test_pdf_01.pdf', nlp)",
                "",
                "# Get the page number of any token.",
                "print(doc[0]._.page_number)  # 1",
                "print(doc[-1]._.page_number) # 4",
                "",
                "# Get page meta data about the PDF document.",
                "print(doc._.pdf_file_name)   # 'tests/data/test_pdf_01.pdf'",
                "print(doc._.page_range)      # (1, 4)",
                "print(doc._.first_page)      # 1",
                "print(doc._.last_page)       # 4",
                "",
                "# Get all of the text from a specific PDF page.",
                "print(doc._.page(4))         # 'able to display the destination page (unless...'"
            ]
        },
        {
            "id": "nlpcloud",
            "title": "NLPCloud.io",
            "slogan": "Production-ready API for spaCy models in production",
            "description": "A highly-available hosted API to easily deploy and use spaCy models in production. Supports NER, POS tagging, dependency parsing, and tokenization.",
            "github": "nlpcloud",
            "pip": "nlpcloud",
            "code_example": [
                "import nlpcloud",
                "",
                "client = nlpcloud.Client('en_core_web_lg', '4eC39HqLyjWDarjtT1zdp7dc')",
                "client.entities('John Doe is a Go Developer at Google')",
                "# [{'end': 8, 'start': 0, 'text': 'John Doe', 'type': 'PERSON'}, {'end': 25, 'start': 13, 'text': 'Go Developer', 'type': 'POSITION'}, {'end': 35,'start': 30, 'text': 'Google', 'type': 'ORG'}]"
            ],
            "thumb": "https://avatars.githubusercontent.com/u/77671902",
            "image": "https://nlpcloud.io/assets/images/logo.svg",
            "code_language": "python",
            "author": "NLPCloud.io",
            "author_links": {
                "github": "nlpcloud",
                "twitter": "cloud_nlp",
                "website": "https://nlpcloud.io"
            },
            "category": [
                "apis",
                "nonpython",
                "standalone"
            ],
            "tags": [
                "api",
                "deploy",
                "production"
            ]
        },
        {
            "id": "eMFDscore",
            "title": "eMFDscore : Extended Moral Foundation Dictionary Scoring for Python",
            "slogan": "Extended Moral Foundation Dictionary Scoring for Python",
            "description": "eMFDscore is a library for the fast and flexible extraction of various moral information metrics from textual input data. eMFDscore is built on spaCy for faster execution and performs minimal preprocessing consisting of tokenization, syntactic dependency parsing, lower-casing, and stopword/punctuation/whitespace removal. eMFDscore lets users score documents with multiple Moral Foundations Dictionaries, provides various metrics for analyzing moral information, and extracts moral patient, agent, and attribute words related to entities.",
            "github": "medianeuroscience/emfdscore",
            "code_example": [
                "from emfdscore.scoring import score_docs",
                "import pandas as pd",
                "template_input = pd.read_csv('emfdscore/template_input.csv', header=None)",
                "DICT_TYPE = 'emfd'",
                "PROB_MAP = 'single'",
                "SCORE_METHOD = 'bow'",
                "OUT_METRICS = 'vice-virtue'",
                "OUT_CSV_PATH = 'single-vv.csv'",
                "df = score_docs(template_input,DICT_TYPE,PROB_MAP,SCORE_METHOD,OUT_METRICS,num_docs)"
            ],
            "code_language": "python",
            "author": "Media Neuroscience Lab",
            "author_links": {
                "github": "medianeuroscience",
                "twitter": "medianeuro"
            },
            "category": [
                "research",
                "teaching"
            ],
            "tags": [
                "morality",
                "dictionary",
                "sentiment"
            ]
        },
        {
            "id": "skweak",
            "title": "skweak",
            "slogan": "Weak supervision for NLP",
            "description": "`skweak` brings the power of weak supervision to NLP tasks, and in particular sequence labelling and text classification. Instead of annotating documents by hand, `skweak` allows you to define *labelling functions* to automatically label your documents, and then aggregate their results using a statistical model that estimates the accuracy and confusions of each labelling function.",
            "github": "NorskRegnesentral/skweak",
            "pip": "skweak",
            "code_example": [
                "import spacy, re",
                "from skweak import heuristics, gazetteers, aggregation, utils",
                "",
                "# LF 1: heuristic to detect occurrences of MONEY entities",
                "def money_detector(doc):",
                "   for tok in doc[1:]:",
                "      if tok.text[0].isdigit() and tok.nbor(-1).is_currency:",
                "          yield tok.i-1, tok.i+1, 'MONEY'",
                "lf1 = heuristics.FunctionAnnotator('money', money_detector)",
                "",
                "# LF 2: detection of years with a regex",
                "lf2= heuristics.TokenConstraintAnnotator ('years', lambda tok: re.match('(19|20)\\d{2}$', tok.text), 'DATE')",
                "",
                "# LF 3: a gazetteer with a few names",
                "NAMES = [('Barack', 'Obama'), ('Donald', 'Trump'), ('Joe', 'Biden')]",
                "trie = gazetteers.Trie(NAMES)",
                "lf3 = gazetteers.GazetteerAnnotator('presidents', {'PERSON':trie})",
                "",
                "# We create a corpus (here with a single text)",
                "nlp = spacy.load('en_core_web_sm')",
                "doc = nlp('Donald Trump paid $750 in federal income taxes in 2016')",
                "",
                "# apply the labelling functions",
                "doc = lf3(lf2(lf1(doc)))",
                "",
                "# and aggregate them",
                "hmm = aggregation.HMM('hmm', ['PERSON', 'DATE', 'MONEY'])",
                "hmm.fit_and_aggregate([doc])",
                "",
                "# we can then visualise the final result (in Jupyter)",
                "utils.display_entities(doc, 'hmm')"
            ],
            "code_language": "python",
            "url": "https://github.com/NorskRegnesentral/skweak",
            "thumb": "https://raw.githubusercontent.com/NorskRegnesentral/skweak/main/data/skweak_logo_thumbnail.jpg",
            "image": "https://raw.githubusercontent.com/NorskRegnesentral/skweak/main/data/skweak_logo.jpg",
            "author": "Pierre Lison",
            "author_links": {
                "twitter": "plison2",
                "github": "plison",
                "website": "https://www.nr.no/~plison"
            },
            "category": [
                "pipeline",
                "standalone",
                "research",
                "training"
            ],
            "tags": [],
            "spacy_version": 3
        },
        {
            "id": "numerizer",
            "title": "numerizer",
            "slogan": "Convert natural language numerics into ints and floats.",
            "description": "A SpaCy extension for Docs, Spans and Tokens that converts numerical words and quantitative named entities into numeric strings.",
            "github": "jaidevd/numerizer",
            "pip": "numerizer",
            "code_example": [
                "from spacy import load",
                "import numerizer",
                "nlp = load('en_core_web_sm') # or any other model",
                "doc = nlp('The Hogwarts Express is at platform nine and three quarters')",
                "doc._.numerize()",
                "# {nine and three quarters: '9.75'}"
            ],
            "author": "Jaidev Deshpande",
            "author_links": {
                "github": "jaidevd",
                "twitter": "jaidevd"
            },
            "category": [
                "standalone"
            ]
        },
        {
            "id": "spacy-dbpedia-spotlight",
            "title": "DBpedia Spotlight for SpaCy",
            "slogan": "Use DBpedia Spotlight to link entities inside SpaCy",
            "description": "This library links SpaCy with [DBpedia Spotlight](https://www.dbpedia-spotlight.org/). You can easily get the DBpedia entities from your documents, using the public web service or by using your own instance of DBpedia Spotlight. The `doc.ents` are populated with the entities and all their details (URI, type, ...).",
            "github": "MartinoMensio/spacy-dbpedia-spotlight",
            "pip": "spacy-dbpedia-spotlight",
            "code_example": [
                "import spacy_dbpedia_spotlight",
                "# load your model as usual",
                "nlp = spacy.load('en_core_web_lg')",
                "# add the pipeline stage",
                "nlp.add_pipe('dbpedia_spotlight')",
                "# get the document",
                "doc = nlp('The president of USA is calling Boris Johnson to decide what to do about coronavirus')",
                "# see the entities",
                "print('Entities', [(ent.text, ent.label_, ent.kb_id_) for ent in doc.ents])",
                "# inspect the raw data from DBpedia spotlight",
                "print(doc.ents[0]._.dbpedia_raw_result)"
            ],
            "category": [
                "models",
                "pipeline"
            ],
            "author": "Martino Mensio",
            "author_links": {
                "twitter": "MartinoMensio",
                "github": "MartinoMensio",
                "website": "https://martinomensio.github.io"
            }
        },
        {
            "id": "spacy-textblob",
            "title": "spacytextblob",
            "slogan": "A TextBlob sentiment analysis pipeline component for spaCy.",
            "thumb": "https://github.com/SamEdwardes/spacytextblob/raw/main/docs/static/img/logo-thumb-square-250x250.png",
            "description": "spacytextblob is a pipeline component that enables sentiment analysis using the [TextBlob](https://github.com/sloria/TextBlob) library. It will add the additional extension `._.blob` to `Doc`, `Span`, and `Token` objects.",
            "github": "SamEdwardes/spacytextblob",
            "pip": "spacytextblob",
            "code_example": [
                "# the following installations are required",
                "# python -m textblob.download_corpora",
                "# python -m spacy download en_core_web_sm",
                "",
                "import spacy",
                "from spacytextblob.spacytextblob import SpacyTextBlob",
                "",
                "nlp = spacy.load('en_core_web_sm')",
                "nlp.add_pipe('spacytextblob')",
                "text = 'I had a really horrible day. It was the worst day ever! But every now and then I have a really good day that makes me happy.'",
                "doc = nlp(text)",
                "doc._.blob.polarity                            # Polarity: -0.125",
                "doc._.blob.subjectivity                        # Subjectivity: 0.9",
                "doc._.blob.sentiment_assessments.assessments   # Assessments: [(['really', 'horrible'], -1.0, 1.0, None), (['worst', '!'], -1.0, 1.0, None), (['really', 'good'], 0.7, 0.6000000000000001, None), (['happy'], 0.8, 1.0, None)]",
                "doc._.blob.ngrams()                            # [WordList(['I', 'had', 'a']), WordList(['had', 'a', 'really']), WordList(['a', 'really', 'horrible']), WordList(['really', 'horrible', 'day']), WordList(['horrible', 'day', 'It']), WordList(['day', 'It', 'was']), WordList(['It', 'was', 'the']), WordList(['was', 'the', 'worst']), WordList(['the', 'worst', 'day']), WordList(['worst', 'day', 'ever']), WordList(['day', 'ever', 'But']), WordList(['ever', 'But', 'every']), WordList(['But', 'every', 'now']), WordList(['every', 'now', 'and']), WordList(['now', 'and', 'then']), WordList(['and', 'then', 'I']), WordList(['then', 'I', 'have']), WordList(['I', 'have', 'a']), WordList(['have', 'a', 'really']), WordList(['a', 'really', 'good']), WordList(['really', 'good', 'day']), WordList(['good', 'day', 'that']), WordList(['day', 'that', 'makes']), WordList(['that', 'makes', 'me']), WordList(['makes', 'me', 'happy'])]"
            ],
            "code_language": "python",
            "url": "https://spacytextblob.netlify.app/",
            "author": "Sam Edwardes",
            "author_links": {
                "twitter": "TheReaLSamlam",
                "github": "SamEdwardes",
                "website": "https://samedwardes.com"
            },
            "category": [
                "pipeline"
            ],
            "tags": [
                "sentiment",
                "textblob"
            ],
            "spacy_version": 3
        },
        {
            "id": "spacy-sentence-bert",
            "title": "spaCy - sentence-transformers",
            "slogan": "Pipelines for pretrained sentence-transformers (BERT, RoBERTa, XLM-RoBERTa & Co.) directly within spaCy",
            "description": "This library lets you use the embeddings from [sentence-transformers](https://github.com/UKPLab/sentence-transformers) of Docs, Spans and Tokens directly from spaCy. Most models are for the english language but three of them are multilingual.",
            "github": "MartinoMensio/spacy-sentence-bert",
            "pip": "spacy-sentence-bert",
            "code_example": [
                "import spacy_sentence_bert",
                "# load one of the models listed at https://github.com/MartinoMensio/spacy-sentence-bert/",
                "nlp = spacy_sentence_bert.load_model('en_roberta_large_nli_stsb_mean_tokens')",
                "# get two documents",
                "doc_1 = nlp('Hi there, how are you?')",
                "doc_2 = nlp('Hello there, how are you doing today?')",
                "# use the similarity method that is based on the vectors, on Doc, Span or Token",
                "print(doc_1.similarity(doc_2[0:7]))"
            ],
            "category": [
                "models",
                "pipeline"
            ],
            "author": "Martino Mensio",
            "author_links": {
                "twitter": "MartinoMensio",
                "github": "MartinoMensio",
                "website": "https://martinomensio.github.io"
            }
        },
        {
            "id": "spacy-streamlit",
            "title": "spacy-streamlit",
            "slogan": "spaCy building blocks for Streamlit apps",
            "github": "explosion/spacy-streamlit",
            "description": "This package contains utilities for visualizing spaCy models and building interactive spaCy-powered apps with [Streamlit](https://streamlit.io). It includes various building blocks you can use in your own Streamlit app, like visualizers for **syntactic dependencies**, **named entities**, **text classification**, **semantic similarity** via word vectors, token attributes, and more.",
            "pip": "spacy-streamlit",
            "category": [
                "visualizers"
            ],
            "thumb": "https://i.imgur.com/mhEjluE.jpg",
            "image": "https://user-images.githubusercontent.com/13643239/85388081-f2da8700-b545-11ea-9bd4-e303d3c5763c.png",
            "code_example": [
                "import spacy_streamlit",
                "",
                "models = [\"en_core_web_sm\", \"en_core_web_md\"]",
                "default_text = \"Sundar Pichai is the CEO of Google.\"",
                "spacy_streamlit.visualize(models, default_text)"
            ],
            "author": "Ines Montani",
            "author_links": {
                "twitter": "_inesmontani",
                "github": "ines",
                "website": "https://ines.io"
            }
        },
        {
            "id": "spaczz",
            "title": "spaczz",
            "slogan": "Fuzzy matching and more for spaCy.",
            "description": "Spaczz provides fuzzy matching and multi-token regex matching functionality for spaCy. Spaczz's components have similar APIs to their spaCy counterparts and spaczz pipeline components can integrate into spaCy pipelines where they can be saved/loaded as models.",
            "github": "gandersen101/spaczz",
            "pip": "spaczz",
            "code_example": [
                "import spacy",
                "from spaczz.matcher import FuzzyMatcher",
                "",
                "nlp = spacy.blank(\"en\")",
                "text = \"\"\"Grint Anderson created spaczz in his home at 555 Fake St,",
                "Apt 5 in Nashv1le, TN 55555-1234 in the US.\"\"\"  # Spelling errors intentional.",
                "doc = nlp(text)",
                "",
                "matcher = FuzzyMatcher(nlp.vocab)",
                "matcher.add(\"NAME\", [nlp(\"Grant Andersen\")])",
                "matcher.add(\"GPE\", [nlp(\"Nashville\")])",
                "matches = matcher(doc)",
                "",
                "for match_id, start, end, ratio in matches:",
                "    print(match_id, doc[start:end], ratio)"
            ],
            "code_language": "python",
            "url": "https://spaczz.readthedocs.io/en/latest/",
            "author": "Grant Andersen",
            "author_links": {
                "twitter": "gandersen101",
                "github": "gandersen101"
            },
            "category": [
                "pipeline"
            ],
            "tags": [
                "fuzzy-matching",
                "regex"
            ]
        },
        {
            "id": "spacy-universal-sentence-encoder",
            "title": "spaCy - Universal Sentence Encoder",
            "slogan": "Make use of Google's Universal Sentence Encoder directly within spaCy",
            "description": "This library lets you use Universal Sentence Encoder embeddings of Docs, Spans and Tokens directly from TensorFlow Hub",
            "github": "MartinoMensio/spacy-universal-sentence-encoder",
            "pip": "spacy-universal-sentence-encoder",
            "code_example": [
                "import spacy_universal_sentence_encoder",
                "# load one of the models: ['en_use_md', 'en_use_lg', 'xx_use_md', 'xx_use_lg']",
                "nlp = spacy_universal_sentence_encoder.load_model('en_use_lg')",
                "# get two documents",
                "doc_1 = nlp('Hi there, how are you?')",
                "doc_2 = nlp('Hello there, how are you doing today?')",
                "# use the similarity method that is based on the vectors, on Doc, Span or Token",
                "print(doc_1.similarity(doc_2[0:7]))"
            ],
            "category": [
                "models",
                "pipeline"
            ],
            "author": "Martino Mensio",
            "author_links": {
                "twitter": "MartinoMensio",
                "github": "MartinoMensio",
                "website": "https://martinomensio.github.io"
            }
        },
        {
            "id": "whatlies",
            "title": "whatlies",
            "slogan": "Make interactive visualisations to figure out 'what lies' in word embeddings.",
            "description": "This small library offers tools to make visualisation easier of both word embeddings as well as operations on them. It has support for spaCy prebuilt models as a first class citizen but also offers support for sense2vec. There's a convenient API to perform linear algebra as well as support for popular transformations like PCA/UMAP/etc.",
            "github": "koaning/whatlies",
            "pip": "whatlies",
            "thumb": "https://i.imgur.com/rOkOiLv.png",
            "image": "https://raw.githubusercontent.com/koaning/whatlies/master/docs/gif-two.gif",
            "code_example": [
                "from whatlies import EmbeddingSet",
                "from whatlies.language import SpacyLanguage",
                "",
                "lang = SpacyLanguage('en_core_web_md')",
                "words = ['cat', 'dog', 'fish', 'kitten', 'man', 'woman', 'king', 'queen', 'doctor', 'nurse']",
                "",
                "emb = lang[words]",
                "emb.plot_interactive(x_axis='man', y_axis='woman')"
            ],
            "category": [
                "visualizers",
                "research"
            ],
            "author": "Vincent D. Warmerdam",
            "author_links": {
                "twitter": "fishnets88",
                "github": "koaning",
                "website": "https://koaning.io"
            }
        },
        {
            "id": "bertopic",
            "title": "BERTopic",
            "slogan": "Leveraging BERT and c-TF-IDF to create easily interpretable topics.",
            "description": "BERTopic is a topic modeling technique that leverages embedding models and c-TF-IDF to create dense clusters allowing for easily interpretable topics whilst keeping important words in the topic descriptions. BERTopic supports guided, (semi-) supervised, hierarchical, and dynamic topic modeling.",
            "github": "maartengr/bertopic",
            "pip": "bertopic",
            "thumb": "https://i.imgur.com/Rx2LfBm.png",
            "image": "https://raw.githubusercontent.com/MaartenGr/BERTopic/master/images/topic_visualization.gif",
            "code_example": [
                "import spacy",
                "from bertopic import BERTopic",
                "from sklearn.datasets import fetch_20newsgroups",
                "",
                "docs = fetch_20newsgroups(subset='all',  remove=('headers', 'footers', 'quotes'))['data']",
                "nlp = spacy.load('en_core_web_md', exclude=['tagger', 'parser', 'ner', 'attribute_ruler', 'lemmatizer'])",
                "",
                "topic_model = BERTopic(embedding_model=nlp)",
                "topics, probs = topic_model.fit_transform(docs)",
                "",
                "fig = topic_model.visualize_topics()",
                "fig.show()"
            ],
            "category": [
                "visualizers",
                "training"
            ],
            "author": "Maarten Grootendorst",
            "author_links": {
                "twitter": "maartengr",
                "github": "maartengr",
                "website": "https://maartengrootendorst.com"
            }
        },
        {
            "id": "tokenwiser",
            "title": "tokenwiser",
            "slogan": "Connect vowpal-wabbit & scikit-learn models to spaCy to run simple classification benchmarks. Comes with many utility functions for spaCy pipelines.",
            "github": "koaning/tokenwiser",
            "pip": "tokenwiser",
            "thumb": "https://koaning.github.io/tokenwiser/token.png",
            "image": "https://koaning.github.io/tokenwiser/logo-tokw.png",
            "code_example": [
                "import spacy",
                "",
                "from sklearn.pipeline import make_pipeline",
                "from sklearn.feature_extraction.text import CountVectorizer",
                "from sklearn.linear_model import LogisticRegression",
                "",
                "from tokenwiser.component import attach_sklearn_categoriser",
                "",
                "X = [",
                "    'i really like this post',",
                "    'thanks for that comment',",
                "    'i enjoy this friendly forum',",
                "    'this is a bad post',",
                "    'i dislike this article',",
                "    'this is not well written'",
                "]",
                "",
                "y = ['pos', 'pos', 'pos', 'neg', 'neg', 'neg']",
                "",
                "# Note that we're training a pipeline here via a single-batch `.fit()` method",
                "pipe = make_pipeline(CountVectorizer(), LogisticRegression()).fit(X, y)",
                "",
                "nlp = spacy.load('en_core_web_sm')",
                "# This is where we attach our pre-trained model as a pipeline step.",
                "attach_sklearn_categoriser(nlp, pipe_name='silly_sentiment', estimator=pipe)"
            ],
            "category": [
                "pipeline",
                "training"
            ],
            "author": "Vincent D. Warmerdam",
            "author_links": {
                "twitter": "fishnets88",
                "github": "koaning",
                "website": "https://koaning.io"
            }
        },
        {
            "id": "Klayers",
            "title": "Klayers",
            "category": [
                "pipeline"
            ],
            "tags": [
                "AWS"
            ],
            "slogan": "spaCy as a AWS Lambda Layer",
            "description": "A collection of Python Packages as AWS Lambda(λ) Layers",
            "github": "keithrozario/Klayers",
            "pip": "",
            "url": "https://github.com/keithrozario/Klayers",
            "code_language": "python",
            "author": "Keith Rozario",
            "author_links": {
                "twitter": "keithrozario",
                "github": "keithrozario",
                "website": "https://www.keithrozario.com"
            },
            "code_example": [
                "# SAM Template",
                "MyLambdaFunction:",
                "    Type: AWS::Serverless::Function",
                "    Handler: 02_pipeline/spaCy.main",
                "    Description: Name Entity Extraction",
                "    Runtime: python3.8",
                "    Layers:",
                "        - arn:aws:lambda:${self:provider.region}:113088814899:layer:Klayers-python37-spacy:18"
            ]
        },
        {
            "type": "education",
            "id": "video-spacys-ner-model-alt",
            "title": "Named Entity Recognition (NER) using spaCy",
            "slogan": "",
            "description": "In this video, I show you how to do named entity recognition using the spaCy library for Python.",
            "youtube": "Gn_PjruUtrc",
            "author": "Applied Language Technology",
            "author_links": {
                "twitter": "HelsinkiNLP",
                "github": "Applied-Language-Technology",
                "website": "https://applied-language-technology.mooc.fi/"
            },
            "category": [
                "videos"
            ]
        },
        {
            "id": "HuSpaCy",
            "title": "HuSpaCy",
            "category": [
                "models"
            ],
            "tags": [
                "Hungarian"
            ],
            "slogan": "HuSpaCy: industrial-strength Hungarian natural language processing",
            "description": "HuSpaCy is a spaCy model and a library providing industrial-strength Hungarian language processing facilities.",
            "github": "huspacy/huspacy",
            "pip": "huspacy",
            "url": "https://github.com/huspacy/huspacy",
            "code_language": "python",
            "author": "SzegedAI",
            "author_links": {
                "github": "https://szegedai.github.io/",
                "website": "https://u-szeged.hu/english"
            },
            "code_example": [
                "# Load the model using huspacy",
                "import huspacy",
                "",
                "nlp = huspacy.load()",
                "",
                "# Load the mode using spacy.load()",
                "import spacy",
                "",
                "nlp = spacy.load(\"hu_core_news_lg\")",
                "",
                "# Load the model directly as a module",
                "import hu_core_news_lg",
                "",
                "nlp = hu_core_news_lg.load()\n",
                "# Either way you get the same model and can start processing texts.",
                "doc = nlp(\"Csiribiri csiribiri zabszalma - négy csillag közt alszom ma.\")"
            ]
        },
        {
            "id": "spacy-stanza",
            "title": "spacy-stanza",
            "slogan": "Use the latest Stanza (StanfordNLP) research models directly in spaCy",
            "description": "This package wraps the Stanza (formerly StanfordNLP) library, so you can use Stanford's models as a spaCy pipeline. Using this wrapper, you'll be able to use the following annotations, computed by your pretrained `stanza` model:\n\n- Statistical tokenization (reflected in the `Doc` and its tokens)\n - Lemmatization (`token.lemma` and `token.lemma_`)\n - Part-of-speech tagging (`token.tag`, `token.tag_`, `token.pos`, `token.pos_`)\n - Dependency parsing (`token.dep`, `token.dep_`, `token.head`)\n - Named entity recognition (`doc.ents`, `token.ent_type`, `token.ent_type_`, `token.ent_iob`, `token.ent_iob_`)\n - Sentence segmentation (`doc.sents`)",
            "github": "explosion/spacy-stanza",
            "pip": "spacy-stanza",
            "thumb": "https://i.imgur.com/myhLjMJ.png",
            "code_example": [
                "import stanza",
                "import spacy_stanza",
                "",
                "stanza.download(\"en\")",
                "nlp = spacy_stanza.load_pipeline(\"en\")",
                "",
                "doc = nlp(\"Barack Obama was born in Hawaii. He was elected president in 2008.\")",
                "for token in doc:",
                "    print(token.text, token.lemma_, token.pos_, token.dep_, token.ent_type_)",
                "print(doc.ents)"
            ],
            "category": [
                "pipeline",
                "standalone",
                "models",
                "research"
            ],
            "author": "Explosion",
            "author_links": {
                "twitter": "explosion_ai",
                "github": "explosion",
                "website": "https://explosion.ai"
            }
        },
        {
            "id": "spacy-udpipe",
            "title": "spacy-udpipe",
            "slogan": "Use the latest UDPipe models directly in spaCy",
            "description": "This package wraps the fast and efficient UDPipe language-agnostic NLP pipeline (via its Python bindings), so you can use UDPipe pre-trained models as a spaCy pipeline for 50+ languages out-of-the-box. Inspired by spacy-stanza, this package offers slightly less accurate models that are in turn much faster.",
            "github": "TakeLab/spacy-udpipe",
            "pip": "spacy-udpipe",
            "code_example": [
                "import spacy_udpipe",
                "",
                "spacy_udpipe.download(\"en\") # download English model",
                "",
                "text = \"Wikipedia is a free online encyclopedia, created and edited by volunteers around the world.\"",
                "nlp = spacy_udpipe.load(\"en\")",
                "",
                "doc = nlp(text)",
                "for token in doc:",
                "    print(token.text, token.lemma_, token.pos_, token.dep_)"
            ],
            "category": [
                "pipeline",
                "standalone",
                "models",
                "research"
            ],
            "author": "TakeLab",
            "author_links": {
                "github": "TakeLab",
                "website": "https://takelab.fer.hr/"
            }
        },
        {
            "id": "spacy-server",
            "title": "spaCy Server",
            "slogan": "🦜 Containerized HTTP API for spaCy NLP",
            "description": "For developers who need programming language agnostic NLP, spaCy Server is a containerized HTTP API that provides industrial-strength natural language processing. Unlike other servers, our server is fast, idiomatic, and well documented.",
            "github": "neelkamath/spacy-server",
            "code_example": [
                "docker run --rm -dp 8080:8080 neelkamath/spacy-server",
                "curl http://localhost:8080/ner -H 'Content-Type: application/json' -d '{\"sections\": [\"My name is John Doe. I grew up in California.\"]}'"
            ],
            "code_language": "shell",
            "url": "https://hub.docker.com/r/neelkamath/spacy-server",
            "author": "Neel Kamath",
            "author_links": {
                "github": "neelkamath",
                "website": "https://neelkamath.com"
            },
            "category": [
                "apis"
            ],
            "tags": [
                "docker"
            ]
        },
        {
            "id": "nlp-architect",
            "title": "NLP Architect",
            "slogan": "Python lib for exploring Deep NLP & NLU by Intel AI",
            "github": "NervanaSystems/nlp-architect",
            "pip": "nlp-architect",
            "thumb": "https://i.imgur.com/vMideRx.png",
            "category": [
                "standalone",
                "research"
            ],
            "tags": [
                "pytorch"
            ]
        },
        {
            "id": "Chatterbot",
            "title": "Chatterbot",
            "slogan": "A machine-learning based conversational dialog engine for creating chat bots",
            "github": "gunthercox/ChatterBot",
            "pip": "chatterbot",
            "thumb": "https://i.imgur.com/eyAhwXk.jpg",
            "code_example": [
                "from chatterbot import ChatBot",
                "from chatterbot.trainers import ListTrainer",
                "# Create a new chat bot named Charlie",
                "chatbot = ChatBot('Charlie')",
                "trainer = ListTrainer(chatbot)",
                "trainer.train([",
                "'Hi, can I help you?',",
                "'Sure, I would like to book a flight to Iceland.',",
                "'Your flight has been booked.'",
                "])",
                "",
                "response = chatbot.get_response('I would like to book a flight.')"
            ],
            "author": "Gunther Cox",
            "author_links": {
                "github": "gunthercox"
            },
            "category": [
                "conversational",
                "standalone"
            ],
            "tags": [
                "chatbots"
            ]
        },
        {
            "id": "alibi",
            "title": "alibi",
            "slogan": "Algorithms for monitoring and explaining machine learning models ",
            "github": "SeldonIO/alibi",
            "pip": "alibi",
            "thumb": "https://i.imgur.com/YkzQHRp.png",
            "code_example": [
                "from alibi.explainers import AnchorTabular",
                "explainer = AnchorTabular(predict_fn, feature_names)",
                "explainer.fit(X_train)",
                "explainer.explain(x)"
            ],
            "author": "Seldon",
            "category": [
                "standalone",
                "research"
            ]
        },
        {
            "id": "spacymoji",
            "slogan": "Emoji handling and meta data as a spaCy pipeline component",
            "github": "ines/spacymoji",
            "description": "spaCy extension and pipeline component for adding emoji meta data to `Doc` objects. Detects emoji consisting of one or more unicode characters, and can optionally merge multi-char emoji (combined pictures, emoji with skin tone modifiers) into one token. Human-readable emoji descriptions are added as a custom attribute, and an optional lookup table can be provided for your own descriptions. The extension sets the custom `Doc`, `Token` and `Span` attributes `._.is_emoji`, `._.emoji_desc`, `._.has_emoji` and `._.emoji`.",
            "pip": "spacymoji",
            "category": [
                "pipeline"
            ],
            "tags": [
                "emoji",
                "unicode"
            ],
            "thumb": "https://i.imgur.com/XOTYIgn.jpg",
            "code_example": [
                "import spacy",
                "from spacymoji import Emoji",
                "",
                "nlp = spacy.load(\"en_core_web_sm\")",
                "nlp.add_pipe(\"emoji\", first=True)",
                "doc = nlp(\"This is a test 😻 👍🏿\")",
                "",
                "assert doc._.has_emoji is True",
                "assert doc[2:5]._.has_emoji is True",
                "assert doc[0]._.is_emoji is False",
                "assert doc[4]._.is_emoji is True",
                "assert doc[5]._.emoji_desc == \"thumbs up dark skin tone\"",
                "assert len(doc._.emoji) == 2",
                "assert doc._.emoji[1] == (\"👍🏿\", 5, \"thumbs up dark skin tone\")"
            ],
            "author": "Ines Montani",
            "author_links": {
                "twitter": "_inesmontani",
                "github": "ines",
                "website": "https://ines.io"
            }
        },
        {
            "id": "spacyopentapioca",
            "title": "spaCyOpenTapioca",
            "slogan": "Named entity linking on Wikidata in spaCy via OpenTapioca",
            "description": "A spaCy wrapper of OpenTapioca for named entity linking on Wikidata",
            "github": "UB-Mannheim/spacyopentapioca",
            "pip": "spacyopentapioca",
            "code_example": [
                "import spacy",
                "nlp = spacy.blank('en')",
                "nlp.add_pipe('opentapioca')",
                "doc = nlp('Christian Drosten works in Germany.')",
                "for span in doc.ents:",
                "    print((span.text, span.kb_id_, span.label_, span._.description, span._.score))",
                "# ('Christian Drosten', 'Q1079331', 'PERSON', 'German virologist and university teacher', 3.6533377082098895)",
                "# ('Germany', 'Q183', 'LOC', 'sovereign state in Central Europe', 2.1099332471902863)",
                "## Check also span._.types, span._.aliases, span._.rank"
            ],
            "category": [
                "models",
                "pipeline"
            ],
            "tags": [
                "NER",
                "NEL"
            ],
            "author": "Renat Shigapov",
            "author_links": {
                "twitter": "_shigapov",
                "github": "shigapov"
            }
        },
        {
            "id": "spacy_readability",
            "slogan": "Add text readability meta data to Doc objects",
            "description": "spaCy v2.0 pipeline component for calculating readability scores of of text. Provides scores for Flesh-Kincaid grade level, Flesh-Kincaid reading ease, and Dale-Chall.",
            "github": "mholtzscher/spacy_readability",
            "pip": "spacy-readability",
            "code_example": [
                "import spacy",
                "from spacy_readability import Readability",
                "",
                "nlp = spacy.load('en')",
                "read = Readability(nlp)",
                "nlp.add_pipe(read, last=True)",
                "doc = nlp(\"I am some really difficult text to read because I use obnoxiously large words.\")",
                "doc._.flesch_kincaid_grade_level",
                "doc._.flesch_kincaid_reading_ease",
                "doc._.dale_chall"
            ],
            "author": "Michael Holtzscher",
            "author_links": {
                "github": "mholtzscher"
            },
            "category": [
                "pipeline"
            ]
        },
        {
            "id": "spacy_cld",
            "title": "spaCy-CLD",
            "slogan": "Add language detection to your spaCy pipeline using CLD2",
            "description": "spaCy-CLD operates on `Doc` and `Span` spaCy objects. When called on a `Doc` or `Span`, the object is given two attributes: `languages` (a list of up to 3 language codes) and `language_scores` (a dictionary mapping language codes to confidence scores between 0 and 1).\n\nspacy-cld is a little extension that wraps the [PYCLD2](https://github.com/aboSamoor/pycld2) Python library, which in turn wraps the [Compact Language Detector 2](https://github.com/CLD2Owners/cld2) C library originally built at Google for the Chromium project. CLD2 uses character n-grams as features and a Naive Bayes classifier to identify 80+ languages from Unicode text strings (or XML/HTML). It can detect up to 3 different languages in a given document, and reports a confidence score (reported in with each language.",
            "github": "nickdavidhaynes/spacy-cld",
            "pip": "spacy_cld",
            "code_example": [
                "import spacy",
                "from spacy_cld import LanguageDetector",
                "",
                "nlp = spacy.load('en')",
                "language_detector = LanguageDetector()",
                "nlp.add_pipe(language_detector)",
                "doc = nlp('This is some English text.')",
                "",
                "doc._.languages  # ['en']",
                "doc._.language_scores['en']  # 0.96"
            ],
            "author": "Nicholas D Haynes",
            "author_links": {
                "github": "nickdavidhaynes"
            },
            "category": [
                "pipeline"
            ]
        },
        {
            "id": "spacy-iwnlp",
            "slogan": "German lemmatization with IWNLP",
            "description": "This package uses the [spaCy 2.0 extensions](https://spacy.io/usage/processing-pipelines#extensions) to add [IWNLP-py](https://github.com/Liebeck/iwnlp-py) as German lemmatizer directly into your spaCy pipeline.",
            "github": "Liebeck/spacy-iwnlp",
            "pip": "spacy-iwnlp",
            "code_example": [
                "import spacy",
                "from spacy_iwnlp import spaCyIWNLP",
                "",
                "nlp = spacy.load('de')",
                "iwnlp = spaCyIWNLP(lemmatizer_path='data/IWNLP.Lemmatizer_20170501.json')",
                "nlp.add_pipe(iwnlp)",
                "doc = nlp('Wir mögen Fußballspiele mit ausgedehnten Verlängerungen.')",
                "for token in doc:",
                "    print('POS: {}\tIWNLP:{}'.format(token.pos_, token._.iwnlp_lemmas))"
            ],
            "author": "Matthias Liebeck",
            "author_links": {
                "github": "Liebeck"
            },
            "category": [
                "pipeline"
            ],
            "tags": [
                "lemmatizer",
                "german"
            ]
        },
        {
            "id": "spacy-sentiws",
            "slogan": "German sentiment scores with SentiWS",
            "description": "This package uses the [spaCy 2.0 extensions](https://spacy.io/usage/processing-pipelines#extensions) to add [SentiWS](http://wortschatz.uni-leipzig.de/en/download) as German sentiment score directly into your spaCy pipeline.",
            "github": "Liebeck/spacy-sentiws",
            "pip": "spacy-sentiws",
            "code_example": [
                "import spacy",
                "from spacy_sentiws import spaCySentiWS",
                "",
                "nlp = spacy.load('de_core_news_sm')",
                "nlp.add_pipe('sentiws', config={'sentiws_path': 'data/sentiws'})",
                "doc = nlp('Die Dummheit der Unterwerfung blüht in hübschen Farben.')",
                "",
                "for token in doc:",
                "    print('{}, {}, {}'.format(token.text, token._.sentiws, token.pos_))"
            ],
            "author": "Matthias Liebeck",
            "author_links": {
                "github": "Liebeck"
            },
            "category": [
                "pipeline"
            ],
            "tags": [
                "sentiment",
                "german"
            ]
        },
        {
            "id": "spacy-lefff",
            "slogan": "POS and French lemmatization with Lefff",
            "description": "spacy v2.0 extension and pipeline component for adding a French POS and lemmatizer based on [Lefff](https://hal.inria.fr/inria-00521242/).",
            "github": "sammous/spacy-lefff",
            "pip": "spacy-lefff",
            "code_example": [
                "import spacy",
                "from spacy_lefff import LefffLemmatizer, POSTagger",
                "",
                "nlp = spacy.load('fr')",
                "pos = POSTagger()",
                "french_lemmatizer = LefffLemmatizer(after_melt=True)",
                "nlp.add_pipe(pos, name='pos', after='parser')",
                "nlp.add_pipe(french_lemmatizer, name='lefff', after='pos')",
                "doc = nlp(u\"Paris est une ville très chère.\")",
                "for d in doc:",
                "    print(d.text, d.pos_, d._.melt_tagger, d._.lefff_lemma, d.tag_, d.lemma_)"
            ],
            "author": "Sami Moustachir",
            "author_links": {
                "github": "sammous"
            },
            "category": [
                "pipeline"
            ],
            "tags": [
                "pos",
                "lemmatizer",
                "french"
            ]
        },
        {
            "id": "lemmy",
            "title": "Lemmy",
            "slogan": "A Danish lemmatizer",
            "description": "Lemmy is a lemmatizer for Danish 🇩🇰 . It comes already trained on Dansk Sprognævns (DSN) word list (‘fuldformliste’) and the Danish Universal Dependencies and is ready for use. Lemmy also supports training on your own dataset. The model currently included in Lemmy was evaluated on the Danish Universal Dependencies dev dataset and scored an accruacy > 99%.\n\nYou can use Lemmy as a spaCy extension, more specifcally a spaCy pipeline component. This is highly recommended and makes the lemmas easily accessible from the spaCy tokens. Lemmy makes use of POS tags to predict the lemmas. When wired up to the spaCy pipeline, Lemmy has the benefit of using spaCy’s builtin POS tagger.",
            "github": "sorenlind/lemmy",
            "pip": "lemmy",
            "code_example": [
                "import da_custom_model as da # name of your spaCy model",
                "import lemmy.pipe",
                "nlp = da.load()",
                "",
                "# create an instance of Lemmy's pipeline component for spaCy",
                "pipe = lemmy.pipe.load()",
                "",
                "# add the comonent to the spaCy pipeline.",
                "nlp.add_pipe(pipe, after='tagger')",
                "",
                "# lemmas can now be accessed using the `._.lemma` attribute on the tokens",
                "nlp(\"akvariernes\")[0]._.lemma"
            ],
            "thumb": "https://i.imgur.com/RJVFRWm.jpg",
            "author": "Søren Lind Kristiansen",
            "author_links": {
                "github": "sorenlind"
            },
            "category": [
                "pipeline"
            ],
            "tags": [
                "lemmatizer",
                "danish"
            ]
        },
        {
            "id": "augmenty",
            "title": "Augmenty",
            "slogan": "The cherry on top of your NLP pipeline",
            "description": "Augmenty is an augmentation library based on spaCy for augmenting texts. Augmenty differs from other augmentation libraries in that it corrects (as far as possible) the token, sentence and document labels under the augmentation.",
            "github": "kennethenevoldsen/augmenty",
            "pip": "augmenty",
            "code_example": [
                "import spacy",
                "import augmenty",
                "",
                "nlp = spacy.load('en_core_web_md')",
                "",
                "docs = nlp.pipe(['Augmenty is a great tool for text augmentation'])",
                "",
                "ent_dict = {'ORG': [['spaCy'], ['spaCy', 'Universe']]}",
                "entity_augmenter = augmenty.load('ents_replace.v1',",
                "                                 ent_dict = ent_dict, level=1)",
                "",
                "for doc in augmenty.docs(docs, augmenter=entity_augmenter, nlp=nlp):",
                "    print(doc)"
            ],
            "thumb": "https://github.com/KennethEnevoldsen/augmenty/blob/master/img/icon.png?raw=true",
            "author": "Kenneth Enevoldsen",
            "author_links": {
                "github": "kennethenevoldsen",
                "website": "https://www.kennethenevoldsen.com"
            },
            "category": [
                "training",
                "research"
            ],
            "tags": [
                "training",
                "research",
                "augmentation"
            ]
        },
        {
            "id": "dacy",
            "title": "DaCy",
            "slogan": "An efficient Pipeline for Danish NLP",
            "description": "DaCy is a Danish preprocessing pipeline trained in SpaCy. It has achieved State-of-the-Art performance on Named entity recognition, part-of-speech tagging and dependency parsing for Danish. This repository contains material for using the DaCy, reproducing the results and guides on usage of the package. Furthermore, it also contains a series of behavioural test for biases and robustness of Danish NLP pipelines.",
            "github": "centre-for-humanities-computing/DaCy",
            "pip": "dacy",
            "code_example": [
                "import dacy",
                "print(dacy.models()) # get a list of dacy models",
                "nlp = dacy.load('medium')  # load your spacy pipeline",
                "",
                "# DaCy also includes functionality for adding other Danish models to the pipeline",
                "# For instance you can add the BertTone model for classification of sentiment polarity to the pipeline:",
                "nlp = add_berttone_polarity(nlp)"
            ],
            "thumb": "https://github.com/centre-for-humanities-computing/DaCy/blob/main/img/icon_no_title.png?raw=true",
            "author": "Centre for Humanities Computing Aarhus",
            "author_links": {
                "github": "centre-for-humanities-computing",
                "website": "https://chcaa.io/#/"
            },
            "category": [
                "pipeline"
            ],
            "tags": [
                "pipeline",
                "danish"
            ]
        },
        {
            "id": "spacy-wrap",
            "title": "spaCy-wrap",
            "slogan": "For Wrapping fine-tuned transformers in spaCy pipelines",
            "description": "spaCy-wrap is a wrapper library for spaCy for including fine-tuned transformers from Huggingface in your spaCy pipeline allowing inclusion of existing models within existing workflows.",
            "github": "kennethenevoldsen/spacy-wrap",
            "pip": "spacy_wrap",
            "code_example": [
                "import spacy",
                "import spacy_wrap",
                "",
                "nlp = spacy.blank('en')",
                "config = {",
                "   'doc_extension_trf_data': 'clf_trf_data',  # document extention for the forward pass",
                "   'doc_extension_prediction': 'sentiment',  # document extention for the prediction",
                "   'labels': ['negative', 'neutral', 'positive'],",
                "   'model': {",
                "       'name': 'cardiffnlp/twitter-roberta-base-sentiment',  # the model name or path of huggingface model",
                "},",
                "}",
                "",
                "transformer = nlp.add_pipe('classification_transformer', config=config)",
                "transformer.model.initialize()",
                "",
                "doc = nlp('spaCy is a wonderful tool')",
                "",
                "print(doc._.clf_trf_data)",
                "# TransformerData(wordpieces=...",
                "print(doc._.sentiment)",
                "# 'positive'",
                "print(doc._.sentiment_prob)",
                "# {'prob': array([0.004, 0.028, 0.969], dtype=float32), 'labels': ['negative', 'neutral', 'positive']}"
            ],
            "thumb": "https://raw.githubusercontent.com/KennethEnevoldsen/spacy-wrap/main/docs/_static/icon.png",
            "author": "Kenneth Enevoldsen",
            "author_links": {
                "github": "KennethEnevoldsen",
                "website": "https://www.kennethenevoldsen.com"
            },
            "category": [
                "pipeline",
                "models",
                "training"
            ],
            "tags": [
                "pipeline",
                "models",
                "transformers"
            ]
        },
        {
            "id": "asent",
            "title": "Asent",
            "slogan": "Fast, flexible and transparent sentiment analysis",
            "description": "Asent is a rule-based sentiment analysis library for Python made using spaCy. It is inspired by VADER, but uses a more modular ruleset, that allows the user to change e.g. the method for finding negations. Furthermore it includes visualisers to visualize the model predictions, making the model easily interpretable.",
            "github": "kennethenevoldsen/asent",
            "pip": "asent",
            "code_example": [
                "import spacy",
                "import asent",
                "",
                "# load spacy pipeline",
                "nlp = spacy.blank('en')",
                "nlp.add_pipe('sentencizer')",
                "",
                "# add the rule-based sentiment model",
                "nlp.add_pipe('asent_en_v1')",
                "",
                "# try an example",
                "text = 'I am not very happy, but I am also not especially sad'",
                "doc = nlp(text)",
                "",
                "# print polarity of document, scaled to be between -1, and 1",
                "print(doc._.polarity)",
                "# neg=0.0 neu=0.631 pos=0.369 compound=0.7526",
                "",
                "# Naturally, a simple score can be quite unsatisfying, thus Asent implements a series of visualizer to interpret the results:",
                "asent.visualize(doc, style='prediction')",
                " # or",
                "asent.visualize(doc[:5], style='analysis')"
            ],
            "thumb": "https://github.com/KennethEnevoldsen/asent/raw/main/docs/img/logo_black_font.png?raw=true",
            "author": "Kenneth Enevoldsen",
            "author_links": {
                "github": "KennethEnevoldsen",
                "website": "https://www.kennethenevoldsen.com"
            },
            "category": [
                "pipeline",
                "models"
            ],
            "tags": [
                "pipeline",
                "models",
                "sentiment"
            ]
        },
        {
            "id": "textdescriptives",
            "title": "TextDescriptives",
            "slogan": "Extraction of descriptive stats, readability, and syntactic complexity measures",
            "description": "Pipeline component for spaCy v.3 that calculates descriptive statistics, readability metrics, and syntactic complexity (dependency distance).",
            "github": "HLasse/TextDescriptives",
            "pip": "textdescriptives",
            "code_example": [
                "import spacy",
                "import textdescriptives as td",
                "nlp = spacy.load('en_core_web_sm')",
                "nlp.add_pipe('textdescriptives')",
                "doc = nlp('This is a short test text')",
                "doc._.readability # access some of the values",
                "td.extract_df(doc) # extract all metrics to DataFrame"
            ],
            "author": "Lasse Hansen, Kenneth Enevoldsen, Ludvig Olsen",
            "author_links": {
                "github": "HLasse"
            },
            "category": [
                "pipeline"
            ],
            "tags": [
                "pipeline",
                "readability",
                "syntactic complexity",
                "descriptive statistics"
            ]
        },
        {
            "id": "neuralcoref",
            "slogan": "State-of-the-art coreference resolution based on neural nets and spaCy",
            "description": "This coreference resolution module is based on the super fast [spaCy](https://spacy.io/) parser and uses the neural net scoring model described in [Deep Reinforcement Learning for Mention-Ranking Coreference Models](http://cs.stanford.edu/people/kevclark/resources/clark-manning-emnlp2016-deep.pdf) by Kevin Clark and Christopher D. Manning, EMNLP 2016. Since ✨Neuralcoref v2.0, you can train the coreference resolution system on your own dataset — e.g., another language than English! — **provided you have an annotated dataset**. Note that to use neuralcoref with spaCy > 2.1.0, you'll have to install neuralcoref from source.",
            "github": "huggingface/neuralcoref",
            "thumb": "https://i.imgur.com/j6FO9O6.jpg",
            "code_example": [
                "import spacy",
                "import neuralcoref",
                "",
                "nlp = spacy.load('en')",
                "neuralcoref.add_to_pipe(nlp)",
                "doc1 = nlp('My sister has a dog. She loves him.')",
                "print(doc1._.coref_clusters)",
                "",
                "doc2 = nlp('Angela lives in Boston. She is quite happy in that city.')",
                "for ent in doc2.ents:",
                "    print(ent._.coref_cluster)"
            ],
            "author": "Hugging Face",
            "author_links": {
                "github": "huggingface"
            },
            "category": [
                "standalone",
                "conversational",
                "models"
            ],
            "tags": [
                "coref"
            ]
        },
        {
            "id": "neuralcoref-vizualizer",
            "title": "Neuralcoref Visualizer",
            "slogan": "State-of-the-art coreference resolution based on neural nets and spaCy",
            "description": "In short, coreference is the fact that two or more expressions in a text – like pronouns or nouns – link to the same person or thing. It is a classical Natural language processing task, that has seen a revival of interest in the past two years as several research groups applied cutting-edge deep-learning and reinforcement-learning techniques to it. It is also one of the key building blocks to building conversational Artificial intelligences.",
            "url": "https://huggingface.co/coref/",
            "image": "https://i.imgur.com/3yy4Qyf.png",
            "thumb": "https://i.imgur.com/j6FO9O6.jpg",
            "github": "huggingface/neuralcoref",
            "category": [
                "visualizers",
                "conversational"
            ],
            "tags": [
                "coref",
                "chatbots"
            ],
            "author": "Hugging Face",
            "author_links": {
                "github": "huggingface"
            }
        },
        {
            "id": "matcher-explorer",
            "title": "Rule-based Matcher Explorer",
            "slogan": "Test spaCy's rule-based Matcher by creating token patterns interactively",
            "description": "Test spaCy's rule-based `Matcher` by creating token patterns interactively and running them over your text. Each token can set multiple attributes like text value, part-of-speech tag or boolean flags. The token-based view lets you explore how spaCy processes your text – and why your pattern matches, or why it doesn't. For more details on rule-based matching, see the [documentation](https://spacy.io/usage/rule-based-matching).",
            "image": "https://explosion.ai/assets/img/demos/matcher.png",
            "thumb": "https://i.imgur.com/rPK4AGt.jpg",
            "url": "https://explosion.ai/demos/matcher",
            "author": "Ines Montani",
            "author_links": {
                "twitter": "_inesmontani",
                "github": "ines",
                "website": "https://ines.io"
            },
            "category": [
                "visualizers"
            ]
        },
        {
            "id": "displacy",
            "title": "displaCy",
            "slogan": "A modern syntactic dependency visualizer",
            "description": "Visualize spaCy's guess at the syntactic structure of a sentence. Arrows point from children to heads, and are labelled by their relation type.",
            "url": "https://explosion.ai/demos/displacy",
            "thumb": "https://i.imgur.com/nxDcHaL.jpg",
            "image": "https://explosion.ai/assets/img/demos/displacy.png",
            "author": "Ines Montani",
            "author_links": {
                "twitter": "_inesmontani",
                "github": "ines",
                "website": "https://ines.io"
            },
            "category": [
                "visualizers"
            ]
        },
        {
            "id": "displacy-ent",
            "title": "displaCy ENT",
            "slogan": "A modern named entity visualizer",
            "description": "Visualize spaCy's guess at the named entities in the document. You can filter the displayed types, to only show the annotations you're interested in.",
            "url": "https://explosion.ai/demos/displacy-ent",
            "thumb": "https://i.imgur.com/A77Ecbs.jpg",
            "image": "https://explosion.ai/assets/img/demos/displacy-ent.png",
            "author": "Ines Montani",
            "author_links": {
                "twitter": "_inesmontani",
                "github": "ines",
                "website": "https://ines.io"
            },
            "category": [
                "visualizers"
            ]
        },
        {
            "id": "explacy",
            "slogan": "A small tool that explains spaCy parse results",
            "github": "tylerneylon/explacy",
            "thumb": "https://i.imgur.com/V1hCWmn.jpg",
            "image": "https://raw.githubusercontent.com/tylerneylon/explacy/master/img/screenshot.png",
            "code_example": [
                "import spacy",
                "import explacy",
                "",
                "nlp = spacy.load('en')",
                "explacy.print_parse_info(nlp, 'The salad was surprisingly tasty.')"
            ],
            "author": "Tyler Neylon",
            "author_links": {
                "github": "tylerneylon"
            },
            "category": [
                "visualizers"
            ]
        },
        {
            "id": "deplacy",
            "slogan": "CUI-based Tree Visualizer for Universal Dependencies and Immediate Catena Analysis",
            "description": "Simple dependency visualizer for [spaCy](https://spacy.io/), [UniDic2UD](https://pypi.org/project/unidic2ud), [Stanza](https://stanfordnlp.github.io/stanza/), [NLP-Cube](https://github.com/Adobe/NLP-Cube), [Trankit](https://github.com/nlp-uoregon/trankit), etc.",
            "github": "KoichiYasuoka/deplacy",
            "image": "https://i.imgur.com/6uOI4Op.png",
            "code_example": [
                "import spacy",
                "import deplacy",
                "",
                "nlp=spacy.load('en_core_web_sm')",
                "doc=nlp('I saw a horse yesterday which had no name.')",
                "deplacy.render(doc)"
            ],
            "author": "Koichi Yasuoka",
            "author_links": {
                "github": "KoichiYasuoka"
            },
            "category": [
                "visualizers"
            ]
        },
        {
            "id": "scattertext",
            "slogan": "Beautiful visualizations of how language differs among document types",
            "description": "A tool for finding distinguishing terms in small-to-medium-sized corpora, and presenting them in a sexy, interactive scatter plot with non-overlapping term labels. Exploratory data analysis just got more fun.",
            "github": "JasonKessler/scattertext",
            "image": "https://jasonkessler.github.io/2012conventions0.0.2.2.png",
            "code_example": [
                "import spacy",
                "",
                "from scattertext import SampleCorpora, produce_scattertext_explorer",
                "from scattertext import produce_scattertext_html",
                "from scattertext.CorpusFromPandas import CorpusFromPandas",
                "",
                "nlp = spacy.load('en_core_web_sm')",
                "convention_df = SampleCorpora.ConventionData2012.get_data()",
                "corpus = CorpusFromPandas(convention_df,",
                "                          category_col='party',",
                "                          text_col='text',",
                "                          nlp=nlp).build()",
                "",
                "html = produce_scattertext_html(corpus,",
                "                                    category='democrat',",
                "                                    category_name='Democratic',",
                "                                    not_category_name='Republican',",
                "                                    minimum_term_frequency=5,",
                "                                    width_in_pixels=1000)",
                "open('./simple.html', 'wb').write(html.encode('utf-8'))",
                "print('Open ./simple.html in Chrome or Firefox.')"
            ],
            "author": "Jason Kessler",
            "author_links": {
                "github": "JasonKessler",
                "twitter": "jasonkessler"
            },
            "category": [
                "visualizers"
            ]
        },
        {
            "id": "rasa",
            "title": "Rasa",
            "slogan": "Turn natural language into structured data",
            "description": "Machine learning tools for developers to build, improve, and deploy contextual chatbots and assistants. Powered by open source.",
            "github": "RasaHQ/rasa",
            "pip": "rasa",
            "thumb": "https://i.imgur.com/TyZnpwL.png",
            "url": "https://rasa.com/",
            "author": "Rasa",
            "author_links": {
                "github": "RasaHQ"
            },
            "category": [
                "conversational"
            ],
            "tags": [
                "chatbots"
            ]
        },
        {
            "id": "mindmeld",
            "title": "MindMeld - Conversational AI platform",
            "slogan": "Conversational AI platform for deep-domain voice interfaces and chatbots",
            "description": "The MindMeld Conversational AI platform is among the most advanced AI platforms for building production-quality conversational applications. It is a Python-based machine learning framework which encompasses all of the algorithms and utilities required for this purpose. (https://github.com/cisco/mindmeld)",
            "github": "cisco/mindmeld",
            "pip": "mindmeld",
            "thumb": "https://www.mindmeld.com/img/mindmeld-logo.png",
            "category": [
                "conversational",
                "ner"
            ],
            "tags": [
                "chatbots"
            ],
            "author": "Cisco",
            "author_links": {
                "github": "cisco/mindmeld",
                "website": "https://www.mindmeld.com/"
            }
        },
        {
            "id": "torchtext",
            "title": "torchtext",
            "slogan": "Data loaders and abstractions for text and NLP",
            "github": "pytorch/text",
            "pip": "torchtext",
            "thumb": "https://i.imgur.com/WFkxuPo.png",
            "code_example": [
                ">>> pos = data.TabularDataset(",
                "...    path='data/pos/pos_wsj_train.tsv', format='tsv',",
                "...    fields=[('text', data.Field()),",
                "...            ('labels', data.Field())])",
                "...",
                ">>> sentiment = data.TabularDataset(",
                "...    path='data/sentiment/train.json', format='json',",
                "...    fields={'sentence_tokenized': ('text', data.Field(sequential=True)),",
                "...            'sentiment_gold': ('labels', data.Field(sequential=False))})"
            ],
            "category": [
                "standalone",
                "research"
            ],
            "tags": [
                "pytorch"
            ]
        },
        {
            "id": "allennlp",
            "title": "AllenNLP",
            "slogan": "An open-source NLP research library, built on PyTorch and spaCy",
            "description": "AllenNLP is a new library designed to accelerate NLP research, by providing a framework that supports modern deep learning workflows for cutting-edge language understanding problems. AllenNLP uses spaCy as a preprocessing component. You can also use Allen NLP to develop spaCy pipeline components, to add annotations to the `Doc` object.",
            "github": "allenai/allennlp",
            "pip": "allennlp",
            "thumb": "https://i.imgur.com/U8opuDN.jpg",
            "url": "http://allennlp.org",
            "author": " Allen Institute for Artificial Intelligence",
            "author_links": {
                "github": "allenai",
                "twitter": "allenai_org",
                "website": "http://allenai.org"
            },
            "category": [
                "standalone",
                "research"
            ]
        },
        {
            "id": "scispacy",
            "title": "scispaCy",
            "slogan": "A full spaCy pipeline and models for scientific/biomedical documents",
            "github": "allenai/scispacy",
            "pip": "scispacy",
            "thumb": "https://i.imgur.com/dJQSclW.png",
            "url": "https://allenai.github.io/scispacy/",
            "author": " Allen Institute for Artificial Intelligence",
            "author_links": {
                "github": "allenai",
                "twitter": "allenai_org",
                "website": "http://allenai.org"
            },
            "category": [
                "scientific",
                "models",
                "research",
                "biomedical"
            ]
        },
        {
            "id": "textacy",
            "slogan": "NLP, before and after spaCy",
            "description": "`textacy` is a Python library for performing a variety of natural language processing (NLP) tasks, built on the high-performance `spacy` library. With the fundamentals – tokenization, part-of-speech tagging, dependency parsing, etc. – delegated to another library, `textacy` focuses on the tasks that come before and follow after.",
            "github": "chartbeat-labs/textacy",
            "pip": "textacy",
            "url": "https://github.com/chartbeat-labs/textacy",
            "author": "Burton DeWilde",
            "author_links": {
                "github": "bdewilde",
                "twitter": "bjdewilde"
            },
            "category": [
                "standalone"
            ]
        },
        {
            "id": "textpipe",
            "slogan": "clean and extract metadata from text",
            "description": "`textpipe` is a Python package for converting raw text in to clean, readable text and extracting metadata from that text. Its functionalities include transforming raw text into readable text by removing HTML tags and extracting metadata such as the number of words and named entities from the text.",
            "github": "textpipe/textpipe",
            "pip": "textpipe",
            "author": "Textpipe Contributors",
            "author_links": {
                "github": "textpipe",
                "website": "https://github.com/textpipe/textpipe/blob/master/CONTRIBUTORS.md"
            },
            "category": [
                "standalone"
            ],
            "tags": [
                "text-processing",
                "named-entity-recognition"
            ],
            "thumb": "https://avatars0.githubusercontent.com/u/40492530",
            "code_example": [
                "from textpipe import doc, pipeline",
                "sample_text = 'Sample text! <!DOCTYPE>'",
                "document = doc.Doc(sample_text)",
                "print(document.clean)",
                "'Sample text!'",
                "print(document.language)",
                "# 'en'",
                "print(document.nwords)",
                "# 2",
                "",
                "pipe = pipeline.Pipeline(['CleanText', 'NWords'])",
                "print(pipe(sample_text))",
                "# {'CleanText': 'Sample text!', 'NWords': 2}"
            ]
        },
        {
            "id": "mordecai",
            "slogan": "Full text geoparsing using spaCy, Geonames and Keras",
            "description": "Extract the place names from a piece of text, resolve them to the correct place, and return their coordinates and structured geographic information.",
            "github": "openeventdata/mordecai",
            "pip": "mordecai",
            "thumb": "https://i.imgur.com/gPJ9upa.jpg",
            "code_example": [
                "from mordecai import Geoparser",
                "geo = Geoparser()",
                "geo.geoparse(\"I traveled from Oxford to Ottawa.\")"
            ],
            "author": "Andy Halterman",
            "author_links": {
                "github": "ahalterman",
                "twitter": "ahalterman"
            },
            "category": [
                "standalone",
                "scientific"
            ]
        },
        {
            "id": "kindred",
            "title": "Kindred",
            "slogan": "Biomedical relation extraction using spaCy",
            "description": "Kindred is a package for relation extraction in biomedical texts. Given some training data, it can build a model to identify relations between entities (e.g. drugs, genes, etc) in a sentence.",
            "github": "jakelever/kindred",
            "pip": "kindred",
            "code_example": [
                "import kindred",
                "",
                "trainCorpus = kindred.bionlpst.load('2016-BB3-event-train')",
                "devCorpus = kindred.bionlpst.load('2016-BB3-event-dev')",
                "predictionCorpus = devCorpus.clone()",
                "predictionCorpus.removeRelations()",
                "classifier = kindred.RelationClassifier()",
                "classifier.train(trainCorpus)",
                "classifier.predict(predictionCorpus)",
                "f1score = kindred.evaluate(devCorpus, predictionCorpus, metric='f1score')"
            ],
            "author": "Jake Lever",
            "author_links": {
                "github": "jakelever"
            },
            "category": [
                "standalone",
                "scientific"
            ]
        },
        {
            "id": "sense2vec",
            "slogan": "Use NLP to go beyond vanilla word2vec",
            "description": "sense2vec ([Trask et. al](https://arxiv.org/abs/1511.06388), 2015) is a nice twist on [word2vec](https://en.wikipedia.org/wiki/Word2vec) that lets you learn more interesting, detailed and context-sensitive word vectors. For an interactive example of the technology, see our [sense2vec demo](https://explosion.ai/demos/sense2vec) that lets you explore semantic similarities across all Reddit comments of 2015.",
            "github": "explosion/sense2vec",
            "pip": "sense2vec==1.0.0a1",
            "thumb": "https://i.imgur.com/awfdhX6.jpg",
            "image": "https://explosion.ai/assets/img/demos/sense2vec.png",
            "url": "https://explosion.ai/demos/sense2vec",
            "code_example": [
                "import spacy",
                "",
                "nlp = spacy.load(\"en_core_web_sm\")",
                "s2v = nlp.add_pipe(\"sense2vec\")",
                "s2v.from_disk(\"/path/to/s2v_reddit_2015_md\")",
                "",
                "doc = nlp(\"A sentence about natural language processing.\")",
                "assert doc[3:6].text == \"natural language processing\"",
                "freq = doc[3:6]._.s2v_freq",
                "vector = doc[3:6]._.s2v_vec",
                "most_similar = doc[3:6]._.s2v_most_similar(3)",
                "# [(('machine learning', 'NOUN'), 0.8986967),",
                "#  (('computer vision', 'NOUN'), 0.8636297),",
                "#  (('deep learning', 'NOUN'), 0.8573361)]"
            ],
            "category": [
                "pipeline",
                "standalone",
                "visualizers"
            ],
            "tags": [
                "vectors"
            ],
            "author": "Explosion",
            "author_links": {
                "twitter": "explosion_ai",
                "github": "explosion",
                "website": "https://explosion.ai"
            }
        },
        {
            "id": "spacyr",
            "slogan": "An R wrapper for spaCy",
            "github": "quanteda/spacyr",
            "cran": "spacyr",
            "code_example": [
                "library(\"spacyr\")",
                "spacy_initialize()",
                "",
                "txt <- c(d1 = \"spaCy excels at large-scale information extraction tasks.\",",
                "         d2 = \"Mr. Smith goes to North Carolina.\")",
                "",
                "# process documents and obtain a data.table",
                "parsedtxt <- spacy_parse(txt)"
            ],
            "code_language": "r",
            "author": "Kenneth Benoit & Aki Matsuo",
            "category": [
                "nonpython"
            ]
        },
        {
            "id": "cleannlp",
            "title": "CleanNLP",
            "slogan": "A tidy data model for NLP in R",
            "description": "The cleanNLP package is designed to make it as painless as possible to turn raw text into feature-rich data frames. the package offers four backends that can be used for parsing text: `tokenizers`, `udpipe`, `spacy` and `corenlp`.",
            "github": "statsmaths/cleanNLP",
            "cran": "cleanNLP",
            "author": "Taylor B. Arnold",
            "author_links": {
                "github": "statsmaths"
            },
            "category": [
                "nonpython"
            ]
        },
        {
            "id": "spacy-cpp",
            "slogan": "C++ wrapper library for spaCy",
            "description": "The goal of spacy-cpp is to expose the functionality of spaCy to C++ applications, and to provide an API that is similar to that of spaCy, enabling rapid development in Python and simple porting to C++.",
            "github": "d99kris/spacy-cpp",
            "code_example": [
                "Spacy::Spacy spacy;",
                "auto nlp = spacy.load(\"en_core_web_sm\");",
                "auto doc = nlp.parse(\"This is a sentence.\");",
                "for (auto& token : doc.tokens())",
                "    std::cout << token.text() << \" [\" << token.pos_() << \"]\\n\";"
            ],
            "code_language": "cpp",
            "author": "Kristofer Berggren",
            "author_links": {
                "github": "d99kris"
            },
            "category": [
                "nonpython"
            ]
        },
        {
            "id": "ruby-spacy",
            "title": "ruby-spacy",
            "slogan": "Wrapper module for using spaCy from Ruby via PyCall",
            "description": "ruby-spacy is a wrapper module for using spaCy from the Ruby programming language via PyCall. This module aims to make it easy and natural for Ruby programmers to use spaCy.",
            "github": "yohasebe/ruby-spacy",
            "code_example": [
                "require \"ruby-spacy\"",
                "require \"terminal-table\"",
                "nlp = Spacy::Language.new(\"en_core_web_sm\")",
                "doc = nlp.read(\"Apple is looking at buying U.K. startup for $1 billion\")",
                "headings = [\"text\", \"lemma\", \"pos\", \"tag\", \"dep\"]",
                "rows = []",
                "doc.each do |token|",
                "  rows << [token.text, token.lemma, token.pos, token.tag, token.dep]",
                "end",
                "table = Terminal::Table.new rows: rows, headings: headings",
                "puts table"
            ],
            "code_language": "ruby",
            "url": "https://rubygems.org/gems/ruby-spacy",
            "author": "Yoichiro Hasebe",
            "author_links": {
                "github": "yohasebe",
                "twitter": "yohasebe"
            },
            "category": [
                "nonpython"
            ],
            "tags": [
                "ruby"
            ]
        },
        {
            "id": "spacy_api",
            "slogan": "Server/client to load models in a separate, dedicated process",
            "github": "kootenpv/spacy_api",
            "pip": "spacy_api",
            "code_example": [
                "from spacy_api import Client",
                "",
                "spacy_client = Client() # default args host/port",
                "doc = spacy_client.single(\"How are you\")"
            ],
            "author": "Pascal van Kooten",
            "author_links": {
                "github": "kootenpv"
            },
            "category": [
                "apis"
            ]
        },
        {
            "id": "spacy-api-docker",
            "slogan": "spaCy REST API, wrapped in a Docker container",
            "github": "jgontrum/spacy-api-docker",
            "url": "https://hub.docker.com/r/jgontrum/spacyapi/",
            "thumb": "https://i.imgur.com/NRnDKyj.jpg",
            "code_example": [
                "version: '2'",
                "",
                "services:",
                "  spacyapi:",
                "    image: jgontrum/spacyapi:en_v2",
                "    ports:",
                "      - \"127.0.0.1:8080:80\"",
                "    restart: always"
            ],
            "code_language": "docker",
            "author": "Johannes Gontrum",
            "author_links": {
                "github": "jgontrum"
            },
            "category": [
                "apis"
            ]
        },
        {
            "id": "spacy-nlp",
            "slogan": " Expose spaCy NLP text parsing to Node.js (and other languages) via Socket.IO",
            "github": "kengz/spacy-nlp",
            "thumb": "https://i.imgur.com/w41VSr7.jpg",
            "code_example": [
                "const spacyNLP = require(\"spacy-nlp\")",
                "// default port 6466",
                "// start the server with the python client that exposes spacyIO (or use an existing socketIO server at IOPORT)",
                "var serverPromise = spacyNLP.server({ port: process.env.IOPORT });",
                "// Loading spacy may take up to 15s"
            ],
            "code_language": "javascript",
            "author": "Wah Loon Keng",
            "author_links": {
                "github": "kengz"
            },
            "category": [
                "apis",
                "nonpython"
            ]
        },
        {
            "id": "prodigy",
            "title": "Prodigy",
            "slogan": "Radically efficient machine teaching, powered by active learning",
            "description": "Prodigy is an annotation tool so efficient that data scientists can do the annotation themselves, enabling a new level of rapid iteration. Whether you're working on entity recognition, intent detection or image classification, Prodigy can help you train and evaluate your models faster. Stream in your own examples or real-world data from live APIs, update your model in real-time and chain models together to build more complex systems.",
            "thumb": "https://i.imgur.com/UVRtP6g.jpg",
            "image": "https://i.imgur.com/Dt5vrY6.png",
            "url": "https://prodi.gy",
            "code_example": [
                "prodigy dataset ner_product \"Improve PRODUCT on Reddit data\"",
                "✨ Created dataset 'ner_product'.",
                "",
                "prodigy ner.teach ner_product en_core_web_sm ~/data.jsonl --label PRODUCT",
                "✨ Starting the web server on port 8080..."
            ],
            "code_language": "bash",
            "category": [
                "standalone",
                "training"
            ],
            "author": "Explosion",
            "author_links": {
                "twitter": "explosion_ai",
                "github": "explosion",
                "website": "https://explosion.ai"
            }
        },
        {
            "id": "dragonfire",
            "title": "Dragonfire",
            "slogan": "An open-source virtual assistant for Ubuntu based Linux distributions",
            "github": "DragonComputer/Dragonfire",
            "thumb": "https://i.imgur.com/5fqguKS.jpg",
            "image": "https://raw.githubusercontent.com/DragonComputer/Dragonfire/master/docs/img/demo.gif",
            "author": "Dragon Computer",
            "author_links": {
                "github": "DragonComputer",
                "website": "http://dragon.computer"
            },
            "category": [
                "standalone"
            ]
        },
        {
            "id": "prefect",
            "title": "Prefect",
            "slogan": "Workflow management system designed for modern infrastructure",
            "github": "PrefectHQ/prefect",
            "pip": "prefect",
            "thumb": "https://i.imgur.com/oLTwr0e.png",
            "code_example": [
                "from prefect import Flow",
                "from prefect.tasks.spacy.spacy_tasks import SpacyNLP",
                "import spacy",
                "",
                "nlp = spacy.load(\"en_core_web_sm\")",
                "",
                "with Flow(\"Natural Language Processing\") as flow:",
                "    doc = SpacyNLP(text=\"This is some text\", nlp=nlp)",
                "",
                "flow.run()"
            ],
            "author": "Prefect",
            "author_links": {
                "website": "https://prefect.io"
            },
            "category": [
                "standalone"
            ]
        },
        {
            "id": "graphbrain",
            "title": "Graphbrain",
            "slogan": "Automated meaning extraction and text understanding",
            "description": "Graphbrain is an Artificial Intelligence open-source software library and scientific research tool. Its aim is to facilitate automated meaning extraction and text understanding, as well as the exploration and inference of knowledge.",
            "github": "graphbrain/graphbrain",
            "pip": "graphbrain",
            "thumb": "https://i.imgur.com/cct9W1E.png",
            "author": "Graphbrain",
            "category": [
                "standalone"
            ]
        },
        {
            "type": "education",
            "id": "nostarch-nlp-python",
            "title": "Natural Language Processing Using Python",
            "slogan": "No Starch Press, 2020",
            "description": "Natural Language Processing Using Python is an introduction to natural language processing (NLP), the task of converting human language into data that a computer can process. The book uses spaCy, a leading Python library for NLP, to guide readers through common NLP tasks related to generating and understanding human language with code. It addresses problems like understanding a user's intent, continuing a conversation with a human, and maintaining the state of a conversation.",
            "cover": "https://i.imgur.com/w0iycjl.jpg",
            "url": "https://nostarch.com/NLPPython",
            "author": "Yuli Vasiliev",
            "category": [
                "books"
            ]
        },
        {
            "type": "education",
            "id": "oreilly-python-ds",
            "title": "Introduction to Machine Learning with Python: A Guide for Data Scientists",
            "slogan": "O'Reilly, 2016",
            "description": "Machine learning has become an integral part of many commercial applications and research projects, but this field is not exclusive to large companies with extensive research teams. If you use Python, even as a beginner, this book will teach you practical ways to build your own machine learning solutions. With all the data available today, machine learning applications are limited only by your imagination.",
            "cover": "https://covers.oreillystatic.com/images/0636920030515/lrg.jpg",
            "url": "http://shop.oreilly.com/product/0636920030515.do",
            "author": "Andreas Müller, Sarah Guido",
            "category": [
                "books"
            ]
        },
        {
            "type": "education",
            "id": "text-analytics-python",
            "title": "Text Analytics with Python",
            "slogan": "Apress / Springer, 2016",
            "description": "*Text Analytics with Python* teaches you the techniques related to natural language processing and text analytics, and you will gain the skills to know which technique is best suited to solve a particular problem. You will look at each technique and algorithm with both a bird's eye view to understand how it can be used as well as with a microscopic view to understand the mathematical concepts and to implement them to solve your own problems.",
            "github": "dipanjanS/text-analytics-with-python",
            "cover": "https://i.imgur.com/AOmzZu8.png",
            "url": "https://www.amazon.com/Text-Analytics-Python-Real-World-Actionable/dp/148422387X",
            "author": "Dipanjan Sarkar",
            "category": [
                "books"
            ]
        },
        {
            "type": "education",
            "id": "practical-ml-python",
            "title": "Practical Machine Learning with Python",
            "slogan": "Apress, 2017",
            "description": "Master the essential skills needed to recognize and solve complex problems with machine learning and deep learning. Using real-world examples that leverage the popular Python machine learning ecosystem, this book is your perfect companion for learning the art and science of machine learning to become a successful practitioner. The concepts, techniques, tools, frameworks, and methodologies used in this book will teach you how to think, design, build, and execute machine learning systems and projects successfully.",
            "github": "dipanjanS/practical-machine-learning-with-python",
            "cover": "https://i.imgur.com/5F4mkt7.jpg",
            "url": "https://www.amazon.com/Practical-Machine-Learning-Python-Problem-Solvers/dp/1484232062",
            "author": "Dipanjan Sarkar, Raghav Bali, Tushar Sharma",
            "category": [
                "books"
            ]
        },
        {
            "type": "education",
            "id": "packt-nlp-computational-linguistics",
            "title": "Natural Language Processing and Computational Linguistics",
            "slogan": "Packt, 2018",
            "description": "This book shows you how to use natural language processing, and computational linguistics algorithms, to make inferences and gain insights about data you have. These algorithms are based on statistical machine learning and artificial intelligence techniques. The tools to work with these algorithms are available to you right now - with Python, and tools like Gensim and spaCy.",
            "cover": "https://i.imgur.com/aleMf1Y.jpg",
            "url": "https://www.amazon.com/Natural-Language-Processing-Computational-Linguistics-ebook/dp/B07BWH779J",
            "author": "Bhargav Srinivasa-Desikan",
            "category": [
                "books"
            ]
        },
        {
            "type": "education",
            "id": "mastering-spacy",
            "title": "Mastering spaCy",
            "slogan": "Packt, 2021",
            "description": "This is your ultimate spaCy book. Master the crucial skills to use spaCy components effectively to create real-world NLP applications with spaCy. Explaining linguistic concepts such as dependency parsing, POS-tagging and named entity extraction with many examples, this book will help you to conquer computational linguistics with spaCy. The book further focuses on ML topics with Keras and Tensorflow. You'll cover popular topics, including intent recognition, sentiment analysis and context resolution; and use them on popular datasets and interpret the results. A special hands-on section on chatbot design is included.",
            "github": "PacktPublishing/Mastering-spaCy",
            "cover": "https://tinyimg.io/i/aWEm0dh.jpeg",
            "url": "https://www.amazon.com/Mastering-spaCy-end-end-implementing/dp/1800563353",
            "author": "Duygu Altinok",
            "author_links": {
                "github": "DuyguA",
                "website": "https://www.linkedin.com/in/duygu-altinok-4021389a"
            },
            "category": [
                "books"
            ]
        },
        {
            "type": "education",
            "id": "applied-nlp-in-enterprise",
            "title": "Applied Natural Language Processing in the Enterprise: Teaching Machines to Read, Write, and Understand",
            "slogan": "O'Reilly, 2021",
            "description": "Natural language processing (NLP) is one of the hottest topics in AI today. Having lagged behind other deep learning fields such as computer vision for years, NLP only recently gained mainstream popularity. Even though Google, Facebook, and OpenAI have open sourced large pretrained language models to make NLP easier, many organizations today still struggle with developing and productionizing NLP applications. This hands-on guide helps you learn the field quickly.",
            "github": "nlpbook/nlpbook",
            "cover": "https://i.imgur.com/6RxLBvf.jpg",
            "url": "https://www.amazon.com/dp/149206257X",
            "author": "Ankur A. Patel",
            "author_links": {
                "github": "aapatel09",
                "website": "https://www.ankurapatel.io"
            },
            "category": [
                "books"
            ]
        },
        {
            "type": "education",
            "id": "introduction-into-spacy-3",
            "title": "Introduction to spaCy 3",
            "slogan": "A free course for beginners by Dr. W.J.B. Mattingly",
            "url": "http://spacy.pythonhumanities.com/",
            "thumb": "https://spacy.pythonhumanities.com/_static/freecodecamp_small.jpg",
            "author": "Dr. W.J.B. Mattingly",
            "category": [
                "courses"
            ]
        },
        {
            "type": "education",
            "id": "spacy-course",
            "title": "Advanced NLP with spaCy",
            "slogan": "A free online course",
            "description": "In this free interactive course, you'll learn how to use spaCy to build advanced natural language understanding systems, using both rule-based and machine learning approaches.",
            "url": "https://course.spacy.io",
            "image": "https://i.imgur.com/JC00pHW.jpg",
            "thumb": "https://i.imgur.com/5RXLtrr.jpg",
            "author": "Ines Montani",
            "author_links": {
                "twitter": "_inesmontani",
                "github": "ines",
                "website": "https://ines.io"
            },
            "category": [
                "courses"
            ]
        },
        {
            "type": "education",
            "id": "applt-course",
            "title": "Applied Language Technology",
            "slogan": "NLP for newcomers using spaCy and Stanza",
            "description": "These learning materials provide an introduction to applied language technology for audiences who are unfamiliar with language technology and programming. The learning materials assume no previous knowledge of the Python programming language.",
            "url": "https://applied-language-technology.mooc.fi",
            "image": "https://www.mv.helsinki.fi/home/thiippal/images/applt-preview.jpg",
            "thumb": "https://www.mv.helsinki.fi/home/thiippal/images/applt-logo.png",
            "author": "Tuomo Hiippala",
            "author_links": {
                "twitter": "tuomo_h",
                "github": "thiippal",
                "website": "https://www.mv.helsinki.fi/home/thiippal/"
            },
            "category": [
                "courses"
            ]
        },
        {
            "type": "education",
            "id": "video-spacys-ner-model",
            "title": "spaCy's NER model",
            "slogan": "Incremental parsing with bloom embeddings and residual CNNs",
            "description": "spaCy v2.0's Named Entity Recognition system features a sophisticated word embedding strategy using subword features and \"Bloom\" embeddings, a deep convolutional neural network with residual connections, and a novel transition-based approach to named entity parsing. The system is designed to give a good balance of efficiency, accuracy and adaptability. In this talk, I sketch out the components of the system, explaining the intuition behind the various choices. I also give a brief introduction to the named entity recognition problem, with an overview of what else Explosion AI is working on, and why.",
            "youtube": "sqDHBH9IjRU",
            "author": "Matthew Honnibal",
            "author_links": {
                "twitter": "honnibal",
                "github": "honnibal",
                "website": "https://explosion.ai"
            },
            "category": [
                "videos"
            ]
        },
        {
            "type": "education",
            "id": "video-new-nlp-solutions",
            "title": "Building new NLP solutions with spaCy and Prodigy",
            "slogan": "PyData Berlin 2018",
            "description": "In this talk, I will discuss how to address some of the most likely causes of failure for new Natural Language Processing (NLP) projects. My main recommendation is to take an iterative approach: don't assume you know what your pipeline should look like, let alone your annotation schemes or model architectures.",
            "author": "Matthew Honnibal",
            "author_links": {
                "twitter": "honnibal",
                "github": "honnibal",
                "website": "https://explosion.ai"
            },
            "youtube": "jpWqz85F_4Y",
            "category": [
                "videos"
            ]
        },
        {
            "type": "education",
            "id": "video-modern-nlp-in-python",
            "title": "Modern NLP in Python",
            "slogan": "PyData DC 2016",
            "description": "Academic and industry research in Natural Language Processing (NLP) has progressed at an accelerating pace over the last several years. Members of the Python community have been hard at work moving cutting-edge research out of papers and into open source, \"batteries included\" software libraries that can be applied to practical problems. We'll explore some of these tools for modern NLP in Python.",
            "author": "Patrick Harrison",
            "youtube": "6zm9NC9uRkk",
            "category": [
                "videos"
            ]
        },
        {
            "type": "education",
            "id": "video-spacy-course",
            "title": "Advanced NLP with spaCy · A free online course",
            "description": "spaCy is a modern Python library for industrial-strength Natural Language Processing. In this free and interactive online course, you'll learn how to use spaCy to build advanced natural language understanding systems, using both rule-based and machine learning approaches.",
            "url": "https://course.spacy.io/en",
            "author": "Ines Montani",
            "author_links": {
                "twitter": "_inesmontani",
                "github": "ines"
            },
            "youtube": "THduWAnG97k",
            "category": [
                "videos"
            ]
        },
        {
            "type": "education",
            "id": "video-spacy-course-de",
            "title": "Modernes NLP mit spaCy · Ein Gratis-Onlinekurs",
            "description": "spaCy ist eine moderne Python-Bibliothek für industriestarkes Natural Language Processing. In diesem kostenlosen und interaktiven Onlinekurs lernst du, mithilfe von spaCy fortgeschrittene Systeme für die Analyse natürlicher Sprache zu entwickeln und dabei sowohl regelbasierte Verfahren, als auch moderne Machine-Learning-Technologie einzusetzen.",
            "url": "https://course.spacy.io/de",
            "author": "Ines Montani",
            "author_links": {
                "twitter": "_inesmontani",
                "github": "ines"
            },
            "youtube": "K1elwpgDdls",
            "category": [
                "videos"
            ]
        },
        {
            "type": "education",
            "id": "video-spacy-course-es",
            "title": "NLP avanzado con spaCy · Un curso en línea gratis",
            "description": "spaCy es un paquete moderno de Python para hacer Procesamiento de Lenguaje Natural de potencia industrial. En este curso en línea, interactivo y gratuito, aprenderás a usar spaCy para construir sistemas avanzados de comprensión de lenguaje natural usando enfoques basados en reglas y en machine learning.",
            "url": "https://course.spacy.io/es",
            "author": "Camila Gutiérrez",
            "author_links": {
                "twitter": "Mariacamilagl30"
            },
            "youtube": "RNiLVCE5d4k",
            "category": [
                "videos"
            ]
        },
        {
            "type": "education",
            "id": "video-intro-to-nlp-episode-1",
            "title": "Intro to NLP with spaCy (1)",
            "slogan": "Episode 1: Data exploration",
            "description": "In this new video series, data science instructor Vincent Warmerdam gets started with spaCy, an open-source library for Natural Language Processing in Python. His mission: building a system to automatically detect programming languages in large volumes of text. Follow his process from the first idea to a prototype all the way to data collection and training a statistical named entity recogntion model from scratch.",
            "author": "Vincent Warmerdam",
            "author_links": {
                "twitter": "fishnets88",
                "github": "koaning"
            },
            "youtube": "WnGPv6HnBok",
            "category": [
                "videos"
            ]
        },
        {
            "type": "education",
            "id": "video-intro-to-nlp-episode-2",
            "title": "Intro to NLP with spaCy (2)",
            "slogan": "Episode 2: Rule-based Matching",
            "description": "In this new video series, data science instructor Vincent Warmerdam gets started with spaCy, an open-source library for Natural Language Processing in Python. His mission: building a system to automatically detect programming languages in large volumes of text. Follow his process from the first idea to a prototype all the way to data collection and training a statistical named entity recogntion model from scratch.",
            "author": "Vincent Warmerdam",
            "author_links": {
                "twitter": "fishnets88",
                "github": "koaning"
            },
            "youtube": "KL4-Mpgbahw",
            "category": [
                "videos"
            ]
        },
        {
            "type": "education",
            "id": "video-intro-to-nlp-episode-3",
            "title": "Intro to NLP with spaCy (3)",
            "slogan": "Episode 2: Evaluation",
            "description": "In this new video series, data science instructor Vincent Warmerdam gets started with spaCy, an open-source library for Natural Language Processing in Python. His mission: building a system to automatically detect programming languages in large volumes of text. Follow his process from the first idea to a prototype all the way to data collection and training a statistical named entity recogntion model from scratch.",
            "author": "Vincent Warmerdam",
            "author_links": {
                "twitter": "fishnets88",
                "github": "koaning"
            },
            "youtube": "4V0JDdohxAk",
            "category": [
                "videos"
            ]
        },
        {
            "type": "education",
            "id": "video-intro-to-nlp-episode-4",
            "title": "Intro to NLP with spaCy (4)",
            "slogan": "Episode 4: Named Entity Recognition",
            "description": "In this new video series, data science instructor Vincent Warmerdam gets started with spaCy, an open-source library for Natural Language Processing in Python. His mission: building a system to automatically detect programming languages in large volumes of text. Follow his process from the first idea to a prototype all the way to data collection and training a statistical named entity recogntion model from scratch.",
            "author": "Vincent Warmerdam",
            "author_links": {
                "twitter": "fishnets88",
                "github": "koaning"
            },
            "youtube": "IqOJU1-_Fi0",
            "category": [
                "videos"
            ]
        },
        {
            "type": "education",
            "id": "video-intro-to-nlp-episode-5",
            "title": "Intro to NLP with spaCy (5)",
            "slogan": "Episode 5: Rules vs. Machine Learning",
            "description": "In this new video series, data science instructor Vincent Warmerdam gets started with spaCy, an open-source library for Natural Language Processing in Python. His mission: building a system to automatically detect programming languages in large volumes of text. Follow his process from the first idea to a prototype all the way to data collection and training a statistical named entity recogntion model from scratch.",
            "author": "Vincent Warmerdam",
            "author_links": {
                "twitter": "fishnets88",
                "github": "koaning"
            },
            "youtube": "f4sqeLRzkPg",
            "category": [
                "videos"
            ]
        },
        {
            "type": "education",
            "id": "video-intro-to-nlp-episode-6",
            "title": "Intro to NLP with spaCy (6)",
            "slogan": "Episode 6: Moving to spaCy v3",
            "description": "In this new video series, data science instructor Vincent Warmerdam gets started with spaCy, an open-source library for Natural Language Processing in Python. His mission: building a system to automatically detect programming languages in large volumes of text. Follow his process from the first idea to a prototype all the way to data collection and training a statistical named entity recogntion model from scratch.",
            "author": "Vincent Warmerdam",
            "author_links": {
                "twitter": "fishnets88",
                "github": "koaning"
            },
            "youtube": "k77RrmMaKEI",
            "category": [
                "videos"
            ]
        },
        {
            "type": "education",
            "id": "video-spacy-irl-entity-linking",
            "title": "Entity Linking functionality in spaCy",
            "slogan": "spaCy IRL 2019",
            "url": "https://www.youtube.com/playlist?list=PLBmcuObd5An4UC6jvK_-eSl6jCvP1gwXc",
            "author": "Sofie Van Landeghem",
            "author_links": {
                "twitter": "OxyKodit",
                "github": "svlandeg"
            },
            "youtube": "PW3RJM8tDGo",
            "category": [
                "videos"
            ]
        },
        {
            "type": "education",
            "id": "video-spacy-irl-lemmatization",
            "title": "Rethinking rule-based lemmatization",
            "slogan": "spaCy IRL 2019",
            "url": "https://www.youtube.com/playlist?list=PLBmcuObd5An4UC6jvK_-eSl6jCvP1gwXc",
            "author": "Guadalupe Romero",
            "author_links": {
                "twitter": "_guadiromero",
                "github": "guadi1994"
            },
            "youtube": "88zcQODyuko",
            "category": [
                "videos"
            ]
        },
        {
            "type": "education",
            "id": "video-spacy-irl-scispacy",
            "title": "ScispaCy: A spaCy pipeline & models for scientific & biomedical text",
            "slogan": "spaCy IRL 2019",
            "url": "https://www.youtube.com/playlist?list=PLBmcuObd5An4UC6jvK_-eSl6jCvP1gwXc",
            "author": "Mark Neumann",
            "author_links": {
                "twitter": "MarkNeumannnn",
                "github": "DeNeutoy"
            },
            "youtube": "2_HSKDALwuw",
            "category": [
                "videos"
            ]
        },
        {
            "type": "education",
            "id": "podcast-nlp-highlights",
            "title": "NLP Highlights #78: Where do corpora come from?",
            "slogan": "January 2019",
            "description": "Most NLP projects rely crucially on the quality of annotations used for training and evaluating models. In this episode, Matt and Ines of Explosion AI tell us how Prodigy can improve data annotation and model development workflows. Prodigy is an annotation tool implemented as a python library, and it comes with a web application and a command line interface. A developer can define input data streams and design simple annotation interfaces. Prodigy can help break down complex annotation decisions into a series of binary decisions, and it provides easy integration with spaCy models. Developers can specify how models should be modified as new annotations come in in an active learning framework.",
            "soundcloud": "559200912",
            "thumb": "https://i.imgur.com/hOBQEzc.jpg",
            "url": "https://soundcloud.com/nlp-highlights/78-where-do-corpora-come-from-with-matt-honnibal-and-ines-montani",
            "author": "Matt Gardner, Waleed Ammar (Allen AI)",
            "author_links": {
                "website": "https://soundcloud.com/nlp-highlights"
            },
            "category": [
                "podcasts"
            ]
        },
        {
            "type": "education",
            "id": "podcast-init",
            "title": "Podcast.__init__ #87: spaCy with Matthew Honnibal",
            "slogan": "December 2017",
            "description": "As the amount of text available on the internet and in businesses continues to increase, the need for fast and accurate language analysis becomes more prominent. This week Matthew Honnibal, the creator of spaCy, talks about his experiences researching natural language processing and creating a library to make his findings accessible to industry.",
            "iframe": "https://www.pythonpodcast.com/wp-content/plugins/podlove-podcasting-plugin-for-wordpress/lib/modules/podlove_web_player/player_v4/dist/share.html?episode=https://www.pythonpodcast.com/?podlove_player4=176",
            "iframe_height": 200,
            "thumb": "https://i.imgur.com/rpo6BuY.png",
            "url": "https://www.podcastinit.com/episode-87-spacy-with-matthew-honnibal/",
            "author": "Tobias Macey",
            "author_links": {
                "website": "https://www.podcastinit.com"
            },
            "category": [
                "podcasts"
            ]
        },
        {
            "type": "education",
            "id": "podcast-init2",
            "title": "Podcast.__init__ #256: An Open Source Toolchain For NLP From Explosion AI",
            "slogan": "March 2020",
            "description": "The state of the art in natural language processing is a constantly moving target. With the rise of deep learning, previously cutting edge techniques have given way to robust language models. Through it all the team at Explosion AI have built a strong presence with the trifecta of spaCy, Thinc, and Prodigy to support fast and flexible data labeling to feed deep learning models and performant and scalable text processing. In this episode founder and open source author Matthew Honnibal shares his experience growing a business around cutting edge open source libraries for the machine learning developent process.",
            "iframe": "https://cdn.podlove.org/web-player/share.html?episode=https%3A%2F%2Fwww.pythonpodcast.com%2F%3Fpodlove_player4%3D614",
            "iframe_height": 200,
            "thumb": "https://i.imgur.com/rpo6BuY.png",
            "url": "https://www.pythonpodcast.com/explosion-ai-natural-language-processing-episode-256/",
            "author": "Tobias Macey",
            "author_links": {
                "website": "https://www.podcastinit.com"
            },
            "category": [
                "podcasts"
            ]
        },
        {
            "type": "education",
            "id": "talk-python-podcast",
            "title": "Talk Python #202: Building a software business",
            "slogan": "March 2019",
            "description": "One core question around open source is how do you fund it? Well, there is always that PayPal donate button. But that's been a tremendous failure for many projects. Often the go-to answer is consulting. But what if you don't want to trade time for money? You could take things up a notch and change the equation, exchanging value for money. That's what Ines Montani and her co-founder did when they started Explosion AI with spaCy as the foundation.",
            "thumb": "https://i.imgur.com/q1twuK8.png",
            "url": "https://talkpython.fm/episodes/show/202/building-a-software-business",
            "soundcloud": "588364857",
            "author": "Michael Kennedy",
            "author_links": {
                "website": "https://talkpython.fm/"
            },
            "category": [
                "podcasts"
            ]
        },
        {
            "type": "education",
            "id": "twimlai-podcast",
            "title": "TWiML & AI: Practical NLP with spaCy and Prodigy",
            "slogan": "May 2019",
            "description": "\"Ines and I caught up to discuss her various projects, including the aforementioned spaCy, an open-source NLP library built with a focus on industry and production use cases. In our conversation, Ines gives us an overview of the spaCy Library, a look at some of the use cases that excite her, and the Spacy community and contributors. We also discuss her work with Prodigy, an annotation service tool that uses continuous active learning to train models, and finally, what other exciting projects she is working on.\"",
            "thumb": "https://i.imgur.com/ng2F5gK.png",
            "url": "https://twimlai.com/twiml-talk-262-practical-natural-language-processing-with-spacy-and-prodigy-w-ines-montani",
            "iframe": "https://html5-player.libsyn.com/embed/episode/id/9691514/height/90/theme/custom/thumbnail/no/preload/no/direction/backward/render-playlist/no/custom-color/3e85b1/",
            "iframe_height": 90,
            "author": "Sam Charrington",
            "author_links": {
                "website": "https://twimlai.com"
            },
            "category": [
                "podcasts"
            ]
        },
        {
            "type": "education",
            "id": "analytics-vidhya",
            "title": "DataHack Radio #23: The Brains behind spaCy",
            "slogan": "June 2019",
            "description": "\"What would you do if you had the chance to pick the brains behind one of the most popular Natural Language Processing (NLP) libraries of our era? A library that has helped usher in the current boom in NLP applications and nurtured tons of NLP scientists? Well – you invite the creators on our popular DataHack Radio podcast and let them do the talking! We are delighted to welcome Ines Montani and Matt Honnibal, the developers of spaCy – a powerful and advanced library for NLP.\"",
            "thumb": "https://i.imgur.com/3zJKZ1P.jpg",
            "url": "https://www.analyticsvidhya.com/blog/2019/06/datahack-radio-ines-montani-matthew-honnibal-brains-behind-spacy/",
            "soundcloud": "630741825",
            "author": "Analytics Vidhya",
            "author_links": {
                "website": "https://www.analyticsvidhya.com",
                "twitter": "analyticsvidhya"
            },
            "category": [
                "podcasts"
            ]
        },
        {
            "type": "education",
            "id": "practical-ai-podcast",
            "title": "Practical AI: Modern NLP with spaCy",
            "slogan": "December 2019",
            "description": "\"spaCy is awesome for NLP! It’s easy to use, has widespread adoption, is open source, and integrates the latest language models. Ines Montani and Matthew Honnibal (core developers of spaCy and co-founders of Explosion) join us to discuss the history of the project, its capabilities, and the latest trends in NLP. We also dig into the practicalities of taking NLP workflows to production. You don’t want to miss this episode!\"",
            "thumb": "https://i.imgur.com/jn8Bcdw.png",
            "url": "https://changelog.com/practicalai/68",
            "author": "Daniel Whitenack & Chris Benson",
            "author_links": {
                "website": "https://changelog.com/practicalai",
                "twitter": "PracticalAIFM"
            },
            "category": [
                "podcasts"
            ]
        },
        {
            "type": "education",
            "id": "video-entity-linking",
            "title": "Training a custom entity linking mode with spaCy",
            "author": "Sofie Van Landeghem",
            "author_links": {
                "twitter": "OxyKodit",
                "github": "svlandeg"
            },
            "youtube": "8u57WSXVpmw",
            "category": [
                "videos"
            ]
        },
        {
            "id": "self-attentive-parser",
            "title": "Berkeley Neural Parser",
            "slogan": "Constituency Parsing with a Self-Attentive Encoder (ACL 2018)",
            "description": "A Python implementation of the parsers described in *\"Constituency Parsing with a Self-Attentive Encoder\"* from ACL 2018.",
            "url": "https://arxiv.org/abs/1805.01052",
            "github": "nikitakit/self-attentive-parser",
            "pip": "benepar",
            "code_example": [
                "import benepar, spacy",
                "nlp = spacy.load('en_core_web_md')",
                "nlp.add_pipe('benepar', config={'model': 'benepar_en3'})",
                "doc = nlp('The time for action is now. It is never too late to do something.')",
                "sent = list(doc.sents)[0]",
                "print(sent._.parse_string)",
                "# (S (NP (NP (DT The) (NN time)) (PP (IN for) (NP (NN action)))) (VP (VBZ is) (ADVP (RB now))) (. .))",
                "print(sent._.labels)",
                "# ('S',)",
                "print(list(sent._.children)[0])",
                "# The time for action"
            ],
            "author": "Nikita Kitaev",
            "author_links": {
                "github": "nikitakit",
                "website": "http://kitaev.io"
            },
            "category": [
                "research",
                "pipeline"
            ]
        },
        {
            "id": "spacy-graphql",
            "title": "spacy-graphql",
            "slogan": "Query spaCy's linguistic annotations using GraphQL",
            "github": "ines/spacy-graphql",
            "description": "A very simple and experimental app that lets you query spaCy's linguistic annotations using [GraphQL](https://graphql.org/). The API currently supports most token attributes, named entities, sentences and text categories (if available as `doc.cats`, i.e. if you added a text classifier to a model). The `meta` field will return the model meta data. Models are only loaded once and kept in memory.",
            "url": "https://explosion.ai/demos/spacy-graphql",
            "category": [
                "apis"
            ],
            "tags": [
                "graphql"
            ],
            "thumb": "https://i.imgur.com/xC7zpTO.png",
            "code_example": [
                "{",
                "  nlp(text: \"Zuckerberg is the CEO of Facebook.\", model: \"en_core_web_sm\") {",
                "    meta {",
                "      lang",
                "      description",
                "    }",
                "    doc {",
                "      text",
                "      tokens {",
                "        text",
                "        pos_",
                "      }",
                "      ents {",
                "        text",
                "        label_",
                "      }",
                "    }",
                "  }",
                "}"
            ],
            "code_language": "json",
            "author": "Ines Montani",
            "author_links": {
                "twitter": "_inesmontani",
                "github": "ines",
                "website": "https://ines.io"
            }
        },
        {
            "id": "spacy-js",
            "title": "spacy-js",
            "slogan": "JavaScript API for spaCy with Python REST API",
            "github": "ines/spacy-js",
            "description": "JavaScript interface for accessing linguistic annotations provided by spaCy. This project is mostly experimental and was developed for fun to play around with different ways of mimicking spaCy's Python API.\n\nThe results will still be computed in Python and made available via a REST API. The JavaScript API resembles spaCy's Python API as closely as possible (with a few exceptions, as the values are all pre-computed and it's tricky to express complex recursive relationships).",
            "code_language": "javascript",
            "code_example": [
                "const spacy = require('spacy');",
                "",
                "(async function() {",
                "    const nlp = spacy.load('en_core_web_sm');",
                "    const doc = await nlp('This is a text about Facebook.');",
                "    for (let ent of doc.ents) {",
                "        console.log(ent.text, ent.label);",
                "    }",
                "    for (let token of doc) {",
                "        console.log(token.text, token.pos, token.head.text);",
                "    }",
                "})();"
            ],
            "author": "Ines Montani",
            "author_links": {
                "twitter": "_inesmontani",
                "github": "ines",
                "website": "https://ines.io"
            },
            "category": [
                "nonpython"
            ],
            "tags": [
                "javascript"
            ]
        },
        {
            "id": "spacy-wordnet",
            "title": "spacy-wordnet",
            "slogan": "WordNet meets spaCy",
            "description": "`spacy-wordnet` creates annotations that easily allow the use of WordNet and [WordNet Domains](http://wndomains.fbk.eu/) by using the [NLTK WordNet interface](http://www.nltk.org/howto/wordnet.html)",
            "github": "recognai/spacy-wordnet",
            "tags": [
                "wordnet",
                "synsets"
            ],
            "thumb": "https://i.imgur.com/ud4C7cj.png",
            "code_example": [
                "import spacy",
                "from spacy_wordnet.wordnet_annotator import WordnetAnnotator ",
                "",
                "# Load a spaCy model (supported languages are \"es\" and \"en\") ",
                "nlp = spacy.load('en_core_web_sm')",
                "# spaCy 3.x",
                "nlp.add_pipe(\"spacy_wordnet\", after='tagger')",
                "# spaCy 2.x",
                "# nlp.add_pipe(WordnetAnnotator(nlp.lang), after='tagger')",
                "token = nlp('prices')[0]",
                "",
                "# WordNet object links spaCy token with NLTK WordNet interface by giving access to",
                "# synsets and lemmas ",
                "token._.wordnet.synsets()",
                "token._.wordnet.lemmas()",
                "",
                "# And automatically add info about WordNet domains",
                "token._.wordnet.wordnet_domains()"
            ],
            "author": "recognai",
            "author_links": {
                "github": "recognai",
                "twitter": "recogn_ai",
                "website": "https://recogn.ai"
            },
            "category": [
                "pipeline"
            ]
        },
        {
            "id": "spacy-conll",
            "title": "spacy_conll",
            "slogan": "Parsing from and to CoNLL-U format with `spacy`, `spacy-stanza` and `spacy-udpipe`",
            "description": "This module allows you to parse text into CoNLL-U format or read ConLL-U into a spaCy `Doc`. You can use it as a command line tool, or embed it in your own scripts by adding it as a custom pipeline component to a `spacy`, `spacy-stanza` or `spacy-udpipe` pipeline. It also provides an easy-to-use function to quickly initialize any spaCy-wrapped parser. CoNLL-related properties are added to `Doc` elements, `Span` sentences, and `Token` objects.",
            "code_example": [
                "from spacy_conll import init_parser",
                "",
                "",
                "# Initialise English parser, already including the ConllFormatter as a pipeline component.",
                "# Indicate that we want to get the CoNLL headers in the string output.",
                "# `use_gpu` and `verbose` are specific to stanza. These keywords arguments are passed onto their Pipeline() initialisation",
                "nlp = init_parser(\"en\",",
                "                  \"stanza\",",
                "                  parser_opts={\"use_gpu\": True, \"verbose\": False},",
                "                  include_headers=True)",
                "# Parse a given string",
                "doc = nlp(\"A cookie is a baked or cooked food that is typically small, flat and sweet. It usually contains flour, sugar and some type of oil or fat.\")",
                "",
                "# Get the CoNLL representation of the whole document, including headers",
                "conll = doc._.conll_str",
                "print(conll)"
            ],
            "code_language": "python",
            "author": "Bram Vanroy",
            "author_links": {
                "github": "BramVanroy",
                "twitter": "BramVanroy",
                "website": "http://bramvanroy.be"
            },
            "github": "BramVanroy/spacy_conll",
            "category": [
                "standalone",
                "pipeline"
            ],
            "tags": [
                "linguistics",
                "computational linguistics",
                "conll",
                "conll-u"
            ]
        },
        {
            "id": "ludwig",
            "title": "Ludwig",
            "slogan": "A code-free deep learning toolbox",
            "description": "Ludwig makes it easy to build deep learning models for many applications, including NLP ones. It uses spaCy for tokenizing text in different languages.",
            "pip": "ludwig",
            "github": "uber/ludwig",
            "thumb": "https://i.imgur.com/j1sORgD.png",
            "url": "http://ludwig.ai",
            "author": "Piero Molino @ Uber AI",
            "author_links": {
                "github": "w4nderlust",
                "twitter": "w4nderlus7",
                "website": "http://w4nderlu.st"
            },
            "category": [
                "standalone",
                "research"
            ]
        },
        {
            "id": "pic2phrase_bot",
            "title": "pic2phrase_bot: Photo Description Generator",
            "slogan": "A bot that generates descriptions to submitted photos, in a human-like manner.",
            "description": "pic2phrase_bot runs inside Telegram messenger and can be used to generate a phrase describing a submitted photo, employing computer vision, web scraping, and syntactic dependency analysis powered by spaCy.",
            "thumb": "https://i.imgur.com/ggVI02O.jpg",
            "image": "https://i.imgur.com/z1yhWQR.jpg",
            "url": "https://telegram.me/pic2phrase_bot",
            "author": "Yuli Vasiliev",
            "author_links": {
                "twitter": "VasilievYuli"
            },
            "category": [
                "standalone",
                "conversational"
            ]
        },
        {
            "id": "pyInflect",
            "slogan": "A Python module for word inflections",
            "description": "This package uses the [spaCy 2.0 extensions](https://spacy.io/usage/processing-pipelines#extensions) to add word inflections to the system.",
            "github": "bjascob/pyInflect",
            "pip": "pyinflect",
            "code_example": [
                "import spacy",
                "import pyinflect",
                "",
                "nlp = spacy.load('en_core_web_sm')",
                "doc = nlp('This is an example.')",
                "doc[3].tag_                # NN",
                "doc[3]._.inflect('NNS')    # examples"
            ],
            "author": "Brad Jascob",
            "author_links": {
                "github": "bjascob"
            },
            "category": [
                "pipeline"
            ],
            "tags": [
                "inflection"
            ]
        },
        {
            "id": "lemminflect",
            "slogan": "A Python module for English lemmatization and inflection",
            "description": "LemmInflect uses a dictionary approach to lemmatize English words and inflect them into forms specified by a user supplied [Universal Dependencies](https://universaldependencies.org/u/pos/) or [Penn Treebank](https://www.ling.upenn.edu/courses/Fall_2003/ling001/penn_treebank_pos.html) tag.  The library works with out-of-vocabulary (OOV) words by applying neural network techniques to classify word forms and choose the appropriate morphing rules. The system acts as a standalone module or as an extension to spaCy.",
            "github": "bjascob/LemmInflect",
            "pip": "lemminflect",
            "thumb": "https://raw.githubusercontent.com/bjascob/LemmInflect/master/docs/img/icons8-citrus-80.png",
            "code_example": [
                "import spacy",
                "import lemminflect",
                "",
                "nlp = spacy.load('en_core_web_sm')",
                "doc = nlp('I am testing this example.')",
                "doc[2]._.lemma()         # 'test'",
                "doc[4]._.inflect('NNS')  # 'examples'"
            ],
            "author": "Brad Jascob",
            "author_links": {
                "github": "bjascob"
            },
            "category": [
                "pipeline"
            ],
            "tags": [
                "inflection",
                "lemmatizer"
            ]
        },
        {
            "id": "amrlib",
            "slogan": "A python library that makes AMR parsing, generation and visualization simple.",
            "description": "amrlib is a python module and spaCy add-in for Abstract Meaning Representation (AMR).  The system can parse sentences to AMR graphs or generate text from existing graphs.  It includes a GUI for visualization and experimentation.",
            "github": "bjascob/amrlib",
            "pip": "amrlib",
            "code_example": [
                "import spacy",
                "import amrlib",
                "amrlib.setup_spacy_extension()",
                "nlp = spacy.load('en_core_web_sm')",
                "doc = nlp('This is a test of the spaCy extension. The test has multiple sentences.')",
                "graphs = doc._.to_amr()",
                "for graph in graphs:",
                "    print(graph)"
            ],
            "author": "Brad Jascob",
            "author_links": {
                "github": "bjascob"
            },
            "category": [
                "pipeline"
            ]
        },
        {
            "id": "classyclassification",
            "title": "Classy Classification",
            "slogan": "Have you ever struggled with needing a spaCy TextCategorizer but didn't have the time to train one from scratch? Classy Classification is the way to go!",
            "description": "Have you ever struggled with needing a [spaCy TextCategorizer](https://spacy.io/api/textcategorizer) but didn't have the time to train one from scratch? Classy Classification is the way to go! For few-shot classification using [sentence-transformers](https://github.com/UKPLab/sentence-transformers) or [spaCy models](https://spacy.io/usage/models), provide a dictionary with labels and examples, or just provide a list of labels for zero shot-classification with [Huggingface zero-shot classifiers](https://huggingface.co/models?pipeline_tag=zero-shot-classification).",
            "github": "davidberenstein1957/classy-classification",
            "pip": "classy-classification",
            "thumb": "https://raw.githubusercontent.com/davidberenstein1957/classy-classification/master/logo.png",
            "code_example": [
                "import spacy",
                "",
                "data = {",
                "    \"furniture\": [\"This text is about chairs.\",",
                "               \"Couches, benches and televisions.\",",
                "               \"I really need to get a new sofa.\"],",
                "    \"kitchen\": [\"There also exist things like fridges.\",",
                "                \"I hope to be getting a new stove today.\",",
                "                \"Do you also have some ovens.\"]",
                "}",
                "",
                "# see github repo for examples on sentence-transformers and Huggingface",
                "nlp = spacy.load('en_core_web_md')",
                "nlp.add_pipe(\"classy_classification\", ",
                "    config={",
                "        \"data\": data,",
                "        \"model\": \"spacy\"",
                "    }",
                ")",
                "",
                "print(nlp(\"I am looking for kitchen appliances.\")._.cats)",
                "# Output:",
                "#",
                "# [{\"label\": \"furniture\", \"score\": 0.21}, {\"label\": \"kitchen\", \"score\": 0.79}]"
            ],
            "author": "David Berenstein",
            "author_links": {
                "github": "davidberenstein1957",
                "website": "https://www.linkedin.com/in/david-berenstein-1bab11105/"
            },
            "category": [
                "pipeline",
                "standalone"
            ],
            "tags": [
                "classification",
                "zero-shot",
                "few-shot",
                "sentence-transformers",
                "huggingface"
            ],
            "spacy_version": 3
        },
        {
            "id": "conciseconcepts",
            "title": "Concise Concepts",
            "slogan": "Concise Concepts uses few-shot NER based on word embedding similarity to get you going with easy!",
            "description": "When wanting to apply NER to concise concepts, it is really easy to come up with examples, but it takes some effort to train an entire pipeline. Concise Concepts uses few-shot NER based on word embedding similarity to get you going with easy!",
            "github": "davidberenstein1957/concise-concepts",
            "pip": "concise-concepts",
            "thumb": "https://raw.githubusercontent.com/davidberenstein1957/concise-concepts/master/img/logo.png",
            "image": "https://raw.githubusercontent.com/davidberenstein1957/concise-concepts/master/img/example.png",
            "code_example": [
                "import spacy",
                "from spacy import displacy",
                "",
                "data = {",
                "    \"fruit\": [\"apple\", \"pear\", \"orange\"],",
                "    \"vegetable\": [\"broccoli\", \"spinach\", \"tomato\"],",
                "    \"meat\": [\"beef\", \"pork\", \"fish\", \"lamb\"]",
                "}",
                "",
                "text = \"\"\"",
                "    Heat the oil in a large pan and add the Onion, celery and carrots.",
                "    Then, cook over a medium–low heat for 10 minutes, or until softened.",
                "    Add the courgette, garlic, red peppers and oregano and cook for 2–3 minutes.",
                "    Later, add some oranges and chickens.\"\"\"",
                "",
                "# use any model that has internal spacy embeddings",
                "nlp = spacy.load('en_core_web_lg')",
                "nlp.add_pipe(\"concise_concepts\", ",
                "    config={\"data\": data}",
                ")",
                "doc = nlp(text)",
                "",
                "options = {\"colors\": {\"fruit\": \"darkorange\", \"vegetable\": \"limegreen\", \"meat\": \"salmon\"},",
                "           \"ents\": [\"fruit\", \"vegetable\", \"meat\"]}",
                "",
                "displacy.render(doc, style=\"ent\", options=options)"
            ],
            "author": "David Berenstein",
            "author_links": {
                "github": "davidberenstein1957",
                "website": "https://www.linkedin.com/in/david-berenstein-1bab11105/"
            },
            "category": [
                "pipeline"
            ],
            "tags": [
                "ner",
                "few-shot",
                "gensim"
            ],
            "spacy_version": 3
        },
        {
            "id": "crosslingualcoreference",
            "title": "Crosslingual Coreference",
            "slogan": "One multi-lingual coreference model to rule them all!",
            "description": "Coreference is amazing but the data required for training a model is very scarce. In our case, the available training for non-English languages also data proved to be poorly annotated. Crosslingual Coreference therefore uses the assumption a trained model with English data and cross-lingual embeddings should work for other languages with similar sentence structure. Verified to work quite well for at least (EN, NL, DK, FR, DE).",
            "github": "davidberenstein1957/crosslingual-coreference",
            "pip": "crosslingual-coreference",
            "thumb": "https://raw.githubusercontent.com/davidberenstein1957/crosslingual-coreference/master/img/logo.png",
            "image": "https://raw.githubusercontent.com/davidberenstein1957/crosslingual-coreference/master/img/example_total.png",
            "code_example": [
                "import spacy",
                "",
                "text = \"\"\"",
                "    Do not forget about Momofuku Ando!",
                "    He created instant noodles in Osaka.",
                "    At that location, Nissin was founded.",
                "    Many students survived by eating these noodles, but they don't even know him.\"\"\"",
                "",
                "# use any model that has internal spacy embeddings",
                "nlp = spacy.load('en_core_web_sm')",
                "nlp.add_pipe(",
                "    \"xx_coref\", config={\"chunk_size\": 2500, \"chunk_overlap\": 2, \"device\": 0})",
                ")",
                "",
                "doc = nlp(text)",
                "",
                "print(doc._.coref_clusters)",
                "# Output",
                "#",
                "# [[[4, 5], [7, 7], [27, 27], [36, 36]],",
                "# [[12, 12], [15, 16]],",
                "# [[9, 10], [27, 28]],",
                "# [[22, 23], [31, 31]]]",
                "print(doc._.resolved_text)",
                "# Output",
                "#",
                "# Do not forget about Momofuku Ando!",
                "# Momofuku Ando created instant noodles in Osaka.",
                "# At Osaka, Nissin was founded.",
                "# Many students survived by eating instant noodles,",
                "# but Many students don't even know Momofuku Ando."
            ],
            "author": "David Berenstein",
            "author_links": {
                "github": "davidberenstein1957",
                "website": "https://www.linkedin.com/in/david-berenstein-1bab11105/"
            },
            "category": [
                "pipeline",
                "standalone"
            ],
            "tags": [
                "coreference",
                "multi-lingual",
                "cross-lingual",
                "allennlp"
            ],
            "spacy_version": 3
        },
        {
            "id": "adeptaugmentations",
            "title": "Adept Augmentations",
            "slogan": " A Python library aimed at dissecting and augmenting NER training data for a few-shot scenario.",
            "description": "EntitySwapAugmenter takes either a `datasets.Dataset` or a `spacy.tokens.DocBin`. Additionally, it is optional to provide a set of labels. It initially creates a knowledge base of entities belonging to a certain label. When running `augmenter.augment()` for N runs, it then creates N new sentences with random swaps of the original entities with an entity of the same corresponding label from the knowledge base.\n\nFor example, assuming that we have knowledge base for `PERSONS`, `LOCATIONS` and `PRODUCTS`. We can then create additional data for the sentence \"Momofuko Ando created instant noodles in Osaka.\" using `augmenter.augment(N=2)`, resulting in \"David created instant noodles in Madrid.\" or \"Tom created Adept Augmentations in the Netherlands\".",
            "github": "argilla-io/adept-augmentations",
            "pip": "adept-augmentations",
            "thumb": "https://raw.githubusercontent.com/argilla-io/adept-augmentations/main/logo.png",
            "code_example": [
                "from adept_augmentations import EntitySwapAugmenter",
                "import spacy",
                "from spacy.tokens import Doc, DocBin",
                "nlp = spacy.blank(\"en\")",
                "",
                "# Create some example golden data",
                "example_data = [",
                "    (\"Apple is looking at buying U.K. startup for $1 billion\", [(0, 5, \"ORG\"), (27, 31, \"LOC\"), (44, 54, \"MONEY\")]),",
                "    (\"Microsoft acquires GitHub for $7.5 billion\", [(0, 9, \"ORG\"), (19, 25, \"ORG\"), (30, 42, \"MONEY\")]),",
                "]",
                "",
                "# Create a new DocBin",
                "nlp = spacy.blank(\"en\")",
                "docs = []",
                "for entry in example_data:",
                "    doc = Doc(nlp.vocab, words=entry[0].split())",
                "    doc.ents = [doc.char_span(ent[0], ent[1], label=ent[2]) for ent in entry[1]]",
                "    docs.append(doc)",
                "golden_dataset = DocBin(docs=docs)",
                "",
                "# Augment Data",
                "augmented_dataset = EntitySwapAugmenter(golden_dataset).augment(4)",
                "for doc in augmented_dataset.get_docs(nlp.vocab):",
                "    print(doc.text)",
                "",
                "# GitHub is looking at buying U.K. startup for $ 7.5 billion",
                "# Microsoft is looking at buying U.K. startup for $ 1 billion",
                "# Microsoft is looking at buying U.K. startup for $ 7.5 billion",
                "# GitHub is looking at buying U.K. startup for $ 1 billion",
                "# Microsoft acquires Apple for $ 7.5 billion",
                "# Apple acquires Microsoft for $ 1 billion",
                "# Microsoft acquires Microsoft for $ 7.5 billion",
                "# GitHub acquires GitHub for $ 1 billion"
            ],
            "author": "David Berenstein",
            "author_links": {
                "github": "davidberenstein1957",
                "website": "https://www.linkedin.com/in/david-berenstein-1bab11105/"
            },
            "category": [
                "standalone"
            ],
            "tags": [
                "ner",
                "few-shot",
                "augmentation",
                "datasets",
                "training"
            ],
            "spacy_version": 3
        },
        {
            "id": "spacysetfit",
            "title": "spaCy-SetFit",
            "slogan": "An an easy and intuitive approach to use SetFit in combination with spaCy.",
            "description": "spaCy-SetFit is a Python library that extends spaCy's text categorization capabilities by incorporating SetFit for few-shot classification. It allows you to train a text categorizer using a intuitive dictionary. \n\nThe library integrates with spaCy's pipeline architecture, enabling easy integration and configuration of the text categorizer component. You can provide a training dataset containing inlier and outlier examples, and spaCy-SetFit will use the paraphrase-MiniLM-L3-v2 model for training the text categorizer with SetFit. Once trained, you can use the categorizer to classify new text and obtain category probabilities.",
            "github": "davidberenstein1957/spacy-setfit",
            "pip": "spacy-setfit",
            "thumb": "https://raw.githubusercontent.com/davidberenstein1957/spacy-setfit/main/logo.png",
            "code_example": [
                "import spacy",
                "",
                "# Create some example data",
                "train_dataset = {",
                "    \"inlier\": [",
                "        \"Text about furniture\",",
                "        \"Couches, benches and televisions.\",",
                "        \"I really need to get a new sofa.\"",
                "    ],",
                "    \"outlier\": [",
                "        \"Text about kitchen equipment\",",
                "        \"This text is about politics\",",
                "        \"Comments about AI and stuff.\"",
                "    ]",
                "}",
                "",
                "# Load the spaCy language model:",
                "nlp = spacy.load(\"en_core_web_sm\")",
                "",
                "# Add the \"spacy_setfit\" pipeline component to the spaCy model, and configure it with SetFit parameters:",
                "nlp.add_pipe(\"spacy_setfit\", config={",
                "    \"pretrained_model_name_or_path\": \"paraphrase-MiniLM-L3-v2\",",
                "    \"setfit_trainer_args\": {",
                "        \"train_dataset\": train_dataset",
                "    }",
                "})",
                "doc = nlp(\"I really need to get a new sofa.\")",
                "doc.cats",
                "# {'inlier': 0.902350975129, 'outlier': 0.097649024871}"
            ],
            "author": "David Berenstein",
            "author_links": {
                "github": "davidberenstein1957",
                "website": "https://www.linkedin.com/in/david-berenstein-1bab11105/"
            },
            "category": [
                "pipeline"
            ],
            "tags": [
                "few-shot",
                "SetFit",
                "training"
            ],
            "spacy_version": 3
        },
        {
            "id": "blackstone",
            "title": "Blackstone",
            "slogan": "A spaCy pipeline and model for NLP on unstructured legal text",
            "description": "Blackstone is a spaCy model and library for processing long-form, unstructured legal text. Blackstone is an experimental research project from the [Incorporated Council of Law Reporting for England and Wales'](https://iclr.co.uk/) research lab, [ICLR&D](https://research.iclr.co.uk/).",
            "github": "ICLRandD/Blackstone",
            "pip": "blackstone",
            "thumb": "https://iclr.s3-eu-west-1.amazonaws.com/assets/iclrand/Blackstone/thumb.png",
            "url": "https://research.iclr.co.uk",
            "author": " ICLR&D",
            "author_links": {
                "github": "ICLRandD",
                "twitter": "ICLRanD",
                "website": "https://research.iclr.co.uk"
            },
            "category": [
                "scientific",
                "models",
                "research"
            ]
        },
        {
            "id": "NGym",
            "title": "NeuralGym",
            "slogan": "A little Windows GUI for training models with spaCy",
            "description": "NeuralGym is a Python application for Windows with a graphical user interface to train models with spaCy. Run the application, select an output folder, a training data file in spaCy's data format, a spaCy model or blank model and press 'Start'.",
            "github": "d5555/NeuralGym",
            "url": "https://github.com/d5555/NeuralGym",
            "image": "https://github.com/d5555/NeuralGym/raw/master/NGym.png",
            "thumb": "https://github.com/d5555/NeuralGym/raw/master/NGym/web.png",
            "author": "d5555",
            "category": [
                "training"
            ],
            "tags": [
                "windows"
            ]
        },
        {
            "id": "holmes",
            "title": "Holmes",
            "slogan": "Information extraction from English and German texts based on predicate logic",
            "github": "explosion/holmes-extractor",
            "url": "https://github.com/explosion/holmes-extractor",
            "description": "Holmes is a Python 3 library that supports a number of use cases involving information extraction from English and German texts, including chatbot, structural extraction, topic matching and supervised document classification. There is a [website demonstrating intelligent search based on topic matching](https://holmes-demo.explosion.services).",
            "pip": "holmes-extractor",
            "category": [
                "pipeline",
                "standalone"
            ],
            "tags": [
                "chatbots",
                "text-processing"
            ],
            "thumb": "https://raw.githubusercontent.com/explosion/holmes-extractor/master/docs/holmes_thumbnail.png",
            "code_example": [
                "import holmes_extractor as holmes",
                "holmes_manager = holmes.Manager(model='en_core_web_lg')",
                "holmes_manager.register_search_phrase('A big dog chases a cat')",
                "holmes_manager.start_chatbot_mode_console()"
            ],
            "author": "Richard Paul Hudson",
            "author_links": {
                "github": "richardpaulhudson"
            }
        },
        {
            "id": "coreferee",
            "title": "Coreferee",
            "slogan": "Coreference resolution for multiple languages",
            "github": "explosion/coreferee",
            "url": "https://github.com/explosion/coreferee",
            "description": "Coreferee is a pipeline plugin that performs coreference resolution for English, French, German and Polish. It is designed so that it is easy to add support for new languages and optimised for limited training data. It uses a mixture of neural networks and programmed rules. Please note you will need to [install models](https://github.com/explosion/coreferee#getting-started) before running the code example.",
            "pip": "coreferee",
            "category": [
                "pipeline",
                "models",
                "standalone"
            ],
            "tags": [
                "coreference-resolution",
                "anaphora"
            ],
            "code_example": [
                "import coreferee, spacy",
                "nlp = spacy.load('en_core_web_trf')",
                "nlp.add_pipe('coreferee')",
                "doc = nlp('Although he was very busy with his work, Peter had had enough of it. He and his wife decided they needed a holiday. They travelled to Spain because they loved the country very much.')",
                "doc._.coref_chains.print()",
                "# Output:",
                "#",
                "# 0: he(1), his(6), Peter(9), He(16), his(18)",
                "# 1: work(7), it(14)",
                "# 2: [He(16); wife(19)], they(21), They(26), they(31)",
                "# 3: Spain(29), country(34)",
                "#",
                "print(doc._.coref_chains.resolve(doc[31]))",
                "# Output:",
                "#",
                "# [Peter, wife]"
            ],
            "author": "Richard Paul Hudson",
            "author_links": {
                "github": "richardpaulhudson"
            }
        },
        {
            "id": "spacy-transformers",
            "title": "spacy-transformers",
            "slogan": "spaCy pipelines for pretrained BERT, XLNet and GPT-2",
            "description": "This package provides spaCy model pipelines that wrap [Hugging Face's `transformers`](https://github.com/huggingface/transformers) package, so you can use them in spaCy. The result is convenient access to state-of-the-art transformer architectures, such as BERT, GPT-2, XLNet, etc.",
            "github": "explosion/spacy-transformers",
            "url": "https://explosion.ai/blog/spacy-transformers",
            "pip": "spacy-transformers",
            "category": [
                "pipeline",
                "models",
                "research"
            ],
            "code_example": [
                "import spacy",
                "",
                "nlp = spacy.load(\"en_core_web_trf\")",
                "doc = nlp(\"Apple shares rose on the news. Apple pie is delicious.\")"
            ],
            "author": "Explosion",
            "author_links": {
                "twitter": "explosion_ai",
                "github": "explosion",
                "website": "https://explosion.ai"
            }
        },
        {
            "id": "spacy-huggingface-hub",
            "title": "spacy-huggingface-hub",
            "slogan": "Push your spaCy pipelines to the Hugging Face Hub",
            "description": "This package provides a CLI command for uploading any trained spaCy pipeline packaged with [`spacy package`](https://spacy.io/api/cli#package) to the [Hugging Face Hub](https://huggingface.co). It auto-generates all meta information for you, uploads a pretty README (requires spaCy v3.1+) and handles version control under the hood.",
            "github": "explosion/spacy-huggingface-hub",
            "thumb": "https://i.imgur.com/j6FO9O6.jpg",
            "url": "https://github.com/explosion/spacy-huggingface-hub",
            "pip": "spacy-huggingface-hub",
            "category": [
                "pipeline",
                "models"
            ],
            "author": "Explosion",
            "author_links": {
                "twitter": "explosion_ai",
                "github": "explosion",
                "website": "https://explosion.ai"
            }
        },
        {
            "id": "spacy-clausie",
            "title": "spacy-clausie",
            "slogan": "Implementation of the ClausIE information extraction system for Python+spaCy",
            "github": "mmxgn/spacy-clausie",
            "url": "https://github.com/mmxgn/spacy-clausie",
            "description": "ClausIE, a novel, clause-based approach to open information extraction, which extracts relations and their arguments from natural language text",
            "category": [
                "pipeline",
                "scientific",
                "research"
            ],
            "code_example": [
                "import spacy",
                "import claucy",
                "",
                "nlp = spacy.load(\"en\")",
                "claucy.add_to_pipe(nlp)",
                "",
                "doc = nlp(\"AE died in Princeton in 1955.\")",
                "",
                "print(doc._.clauses)",
                "# Output:",
                "# &lt;SV, AE, died, None, None, None, [in Princeton, in 1955]&gt;",
                "",
                "propositions = doc._.clauses[0].to_propositions(as_text=True)",
                "",
                "print(propositions)",
                "# Output:",
                "# [AE died in Princeton in 1955, AE died in 1955, AE died in Princeton"
            ],
            "author": "Emmanouil Theofanis Chourdakis",
            "author_links": {
                "github": "mmxgn"
            }
        },
        {
            "id": "ipymarkup",
            "slogan": "NER, syntax markup visualizations",
            "description": "Collection of NLP visualizations for NER and syntax tree markup. Similar to [displaCy](https://explosion.ai/demos/displacy) and [displaCy ENT](https://explosion.ai/demos/displacy-ent).",
            "github": "natasha/ipymarkup",
            "image": "https://github.com/natasha/ipymarkup/blob/master/table.png?raw=true",
            "pip": "pip install ipymarkup",
            "code_example": [
                "from ipymarkup import show_span_ascii_markup, show_dep_ascii_markup",
                "",
                "text = 'В мероприятии примут участие не только российские учёные, но и зарубежные исследователи, в том числе, Крис Хелмбрехт - управляющий директор и совладелец креативного агентства Kollektiv (Германия, США), Ннека Угбома - руководитель проекта Mushroom works (Великобритания), Гергей Ковач - политик и лидер субкультурной партии «Dog with two tails» (Венгрия), Георг Жено - немецкий режиссёр, один из создателей экспериментального театра «Театр.doc», Театра им. Йозефа Бойса (Германия).'",
                "spans = [(102, 116, 'PER'), (186, 194, 'LOC'), (196, 199, 'LOC'), (202, 214, 'PER'), (254, 268, 'LOC'), (271, 283, 'PER'), (324, 342, 'ORG'), (345, 352, 'LOC'), (355, 365, 'PER'), (445, 455, 'ORG'), (456, 468, 'PER'), (470, 478, 'LOC')]",
                "show_span_ascii_markup(text, spans)"
            ],
            "author": "Alexander Kukushkin",
            "author_links": {
                "github": "kuk"
            },
            "category": [
                "visualizers"
            ]
        },
        {
            "id": "negspacy",
            "title": "negspaCy",
            "slogan": "spaCy pipeline object for negating concepts in text based on the NegEx algorithm.",
            "github": "jenojp/negspacy",
            "url": "https://github.com/jenojp/negspacy",
            "description": "negspacy is a spaCy pipeline component that evaluates whether Named Entities are negated in text. It adds an extension to 'Span' objects.",
            "pip": "negspacy",
            "category": [
                "pipeline",
                "scientific"
            ],
            "tags": [
                "negation",
                "text-processing"
            ],
            "thumb": "https://github.com/jenojp/negspacy/blob/master/docs/thumb.png?raw=true",
            "image": "https://github.com/jenojp/negspacy/blob/master/docs/icon.png?raw=true",
            "code_example": [
                "import spacy",
                "from negspacy.negation import Negex",
                "",
                "nlp = spacy.load(\"en_core_web_sm\")",
                "nlp.add_pipe(\"negex\", config={\"ent_types\":[\"PERSON\",\"ORG\"]})",
                "",
                "doc = nlp(\"She does not like Steve Jobs but likes Apple products.\")",
                "for e in doc.ents:",
                "    print(e.text, e._.negex)"
            ],
            "author": "Jeno Pizarro",
            "author_links": {
                "github": "jenojp",
                "twitter": "jenojp"
            }
        },
        {
            "id": "ronec",
            "title": "RONEC - Romanian Named Entity Corpus",
            "slogan": "Named Entity Recognition corpus for Romanian language.",
            "github": "dumitrescustefan/ronec",
            "url": "https://github.com/dumitrescustefan/ronec",
            "description": "The corpus holds 5127 sentences, annotated with 16 classes, with a total of 26376 annotated entities. The corpus comes into two formats: BRAT and CONLLUP.",
            "category": [
                "standalone",
                "models"
            ],
            "tags": [
                "ner",
                "romanian"
            ],
            "thumb": "https://raw.githubusercontent.com/dumitrescustefan/ronec/master/res/thumb.png",
            "code_example": [
                "# to train a new model on ronec",
                "python3 convert_spacy.py ronec/conllup/ronec.conllup output",
                "python3 -m spacy train ro models output/train_ronec.json output/train_ronec.json -p ent",
                "",
                "# download the Romanian NER model",
                "python -m spacy download ro_ner",
                "",
                "# load the model and print entities for a simple sentence",
                "import spacy",
                "",
                "nlp = spacy.load(\"ro_ner\")",
                "doc = nlp(\"Popescu Ion a fost la Cluj\")",
                "",
                "for ent in doc.ents:",
                "\tprint(ent.text, ent.start_char, ent.end_char, ent.label_)"
            ],
            "author": "Stefan Daniel Dumitrescu, Andrei-Marius Avram"
        },
        {
            "id": "Healthsea",
            "title": "Healthsea",
            "slogan": "Healthsea: an end-to-end spaCy pipeline for exploring health supplement effects",
            "description": "This spaCy project trains an NER model and a custom Text Classification model with Clause Segmentation and Blinding capabilities to analyze supplement reviews and their potential effects on health.",
            "github": "explosion/healthsea",
            "thumb": "https://github.com/explosion/healthsea/blob/main/img/Jellyfish.png",
            "category": [
                "pipeline",
                "research"
            ],
            "code_example": [
                "import spacy",
                "",
                "nlp = spacy.load(\"en_healthsea\")",
                "doc = nlp(\"This is great for joint pain.\")",
                "",
                "# Clause Segmentation & Blinding",
                "print(doc._.clauses)",
                "",
                ">     {",
                ">    \"split_indices\": [0, 7],",
                ">    \"has_ent\": true,",
                ">    \"ent_indices\": [4, 6],",
                ">    \"blinder\": \"_CONDITION_\",",
                ">    \"ent_name\": \"joint pain\",",
                ">    \"cats\": {",
                ">        \"POSITIVE\": 0.9824668169021606,",
                ">        \"NEUTRAL\": 0.017364952713251114,",
                ">        \"NEGATIVE\": 0.00002889777533710003,",
                ">        \"ANAMNESIS\": 0.0001394189748680219",
                ">    \"prediction_text\": [\"This\", \"is\", \"great\", \"for\", \"_CONDITION_\", \"!\"]",
                ">    }",
                "",
                "# Aggregated results",
                ">    {",
                ">    \"joint_pain\": {",
                ">        \"effects\": [\"POSITIVE\"],",
                ">        \"effect\": \"POSITIVE\",",
                ">        \"label\": \"CONDITION\",",
                ">        \"text\": \"joint pain\"",
                ">       }",
                ">    }"
            ],
            "author": "Edward Schmuhl",
            "author_links": {
                "github": "thomashacker",
                "twitter": "aestheticedwar1",
                "website": "https://explosion.ai/"
            }
        },
        {
            "id": "presidio",
            "title": "Presidio",
            "slogan": "Context aware, pluggable and customizable data protection and PII data anonymization",
            "description": "Presidio *(Origin from Latin praesidium ‘protection, garrison’)* helps to ensure sensitive text is properly managed and governed. It provides fast ***analytics*** and ***anonymization*** for sensitive text such as credit card numbers, names, locations, social security numbers, bitcoin wallets, US phone numbers and financial data. Presidio analyzes the text using predefined or custom recognizers to identify entities, patterns, formats, and checksums with relevant context.",
            "url": "https://aka.ms/presidio",
            "image": "https://raw.githubusercontent.com/microsoft/presidio/master/docs/assets/before-after.png",
            "github": "microsoft/presidio",
            "category": [
                "standalone"
            ],
            "thumb": "https://avatars0.githubusercontent.com/u/6154722",
            "author": "Microsoft",
            "author_links": {
                "github": "microsoft"
            }
        },
        {
            "id": "presidio-research",
            "title": "Presidio Research",
            "slogan": "Toolbox for developing and evaluating PII detectors, NER models for PII and generating fake PII data",
            "description": "This package features data-science related tasks for developing new recognizers for Microsoft Presidio. It is used for the evaluation of the entire system, as well as for evaluating specific PII recognizers or PII detection models. Anyone interested in evaluating an existing Microsoft Presidio instance, a specific PII recognizer or to develop new models or logic for detecting PII could leverage the preexisting work in this package. Additionally, anyone interested in generating new data based on previous datasets (e.g. to increase the coverage of entity values) for Named Entity Recognition models could leverage the data generator contained in this package.",
            "url": "https://aka.ms/presidio-research",
            "github": "microsoft/presidio-research",
            "category": [
                "standalone"
            ],
            "thumb": "https://avatars0.githubusercontent.com/u/6154722",
            "author": "Microsoft",
            "author_links": {
                "github": "microsoft"
            }
        },
        {
            "id": "python-sentence-boundary-disambiguation",
            "title": "pySBD - python Sentence Boundary Disambiguation",
            "slogan": "Rule-based sentence boundary detection that works out-of-the-box",
            "github": "nipunsadvilkar/pySBD",
            "description": "pySBD is 'real-world' sentence segmenter which extracts reasonable sentences when the format and domain of the input text are unknown. It is a rules-based algorithm based on [The Golden Rules](https://s3.amazonaws.com/tm-town-nlp-resources/golden_rules.txt) - a set of tests to check accuracy of segmenter in regards to edge case scenarios developed by [TM-Town](https://www.tm-town.com/) dev team. pySBD is python port of ruby gem [Pragmatic Segmenter](https://github.com/diasks2/pragmatic_segmenter).",
            "pip": "pysbd",
            "category": [
                "scientific"
            ],
            "tags": [
                "sentence segmentation"
            ],
            "code_example": [
                "from pysbd.utils import PySBDFactory",
                "",
                "nlp = spacy.blank('en')",
                "# Caution: works with spaCy<=2.x.x",
                "nlp.add_pipe(PySBDFactory(nlp))",
                "",
                "doc = nlp('My name is Jonas E. Smith. Please turn to p. 55.')",
                "print(list(doc.sents))",
                "# [My name is Jonas E. Smith., Please turn to p. 55.]"
            ],
            "author": "Nipun Sadvilkar",
            "author_links": {
                "twitter": "nipunsadvilkar",
                "github": "nipunsadvilkar",
                "website": "https://nipunsadvilkar.github.io"
            }
        },
        {
            "id": "cookiecutter-spacy-fastapi",
            "title": "cookiecutter-spacy-fastapi",
            "slogan": "Docker-based cookiecutter for easy spaCy APIs using FastAPI",
            "description": "Docker-based cookiecutter for easy spaCy APIs using FastAPI. The default endpoints expect batch requests with a list of Records in the Azure Search Cognitive Skill format. So out of the box, this cookiecutter can be setup as a Custom Cognitive Skill. For more on Azure Search and Cognitive Skills [see this page](https://docs.microsoft.com/en-us/azure/search/cognitive-search-custom-skill-interface).",
            "url": "https://github.com/microsoft/cookiecutter-spacy-fastapi",
            "image": "https://raw.githubusercontent.com/microsoft/cookiecutter-spacy-fastapi/master/images/cookiecutter-docs.png",
            "github": "microsoft/cookiecutter-spacy-fastapi",
            "category": [
                "apis"
            ],
            "thumb": "https://avatars0.githubusercontent.com/u/6154722",
            "author": "Microsoft",
            "author_links": {
                "github": "microsoft"
            }
        },
        {
            "id": "dframcy",
            "title": "Dframcy",
            "slogan": "Dataframe Integration with spaCy NLP",
            "github": "yash1994/dframcy",
            "description": "DframCy is a light-weight utility module to integrate Pandas Dataframe to spaCy's linguistic annotation and training tasks.",
            "pip": "dframcy",
            "category": [
                "pipeline",
                "training"
            ],
            "tags": [
                "pandas"
            ],
            "code_example": [
                "import spacy",
                "from dframcy import DframCy",
                "",
                "nlp = spacy.load('en_core_web_sm')",
                "dframcy = DframCy(nlp)",
                "doc = dframcy.nlp(u'Apple is looking at buying U.K. startup for $1 billion')",
                "annotation_dataframe = dframcy.to_dataframe(doc)"
            ],
            "author": "Yash Patadia",
            "author_links": {
                "twitter": "PatadiaYash",
                "github": "yash1994"
            }
        },
        {
            "id": "spacy-pytextrank",
            "title": "PyTextRank",
            "slogan": "Py impl of TextRank for lightweight phrase extraction",
            "description": "An implementation of TextRank in Python for use in spaCy pipelines which provides fast, effective phrase extraction from texts, along with extractive summarization. The graph algorithm works independent of a specific natural language and does not require domain knowledge. See (Mihalcea 2004) https://web.eecs.umich.edu/~mihalcea/papers/mihalcea.emnlp04.pdf",
            "github": "DerwenAI/pytextrank",
            "pip": "pytextrank",
            "code_example": [
                "import spacy",
                "import pytextrank",
                "",
                "# example text",
                "text = \"\"\"Compatibility of systems of linear constraints over the set of natural numbers.",
                "Criteria of compatibility of a system of linear Diophantine equations, strict inequations,",
                "and nonstrict inequations are considered. Upper bounds for components of a minimal set of",
                "solutions and algorithms of construction of minimal generating sets of solutions for all types",
                "of systems are given. These criteria and the corresponding algorithms for constructing a minimal",
                "supporting set of solutions can be used in solving all the considered types systems and systems of mixed types.\"\"\"",
                "",
                "# load a spaCy model, depending on language, scale, etc.",
                "nlp = spacy.load(\"en_core_web_sm\")",
                "# add PyTextRank to the spaCy pipeline",
                "nlp.add_pipe(\"textrank\")",
                "",
                "doc = nlp(text)",
                "# examine the top-ranked phrases in the document",
                "for phrase in doc._.phrases:",
                "    print(phrase.text)",
                "    print(phrase.rank, phrase.count)",
                "    print(phrase.chunks)"
            ],
            "code_language": "python",
            "url": "https://github.com/DerwenAI/pytextrank/wiki",
            "thumb": "https://memegenerator.net/img/instances/66942896.jpg",
            "image": "https://memegenerator.net/img/instances/66942896.jpg",
            "author": "Paco Nathan",
            "author_links": {
                "twitter": "pacoid",
                "github": "ceteri",
                "website": "https://derwen.ai/paco"
            },
            "category": [
                "pipeline"
            ],
            "tags": [
                "phrase extraction",
                "ner",
                "summarization",
                "graph algorithms",
                "textrank"
            ]
        },
        {
            "id": "spacy_syllables",
            "title": "Spacy Syllables",
            "slogan": "Multilingual syllable annotations",
            "description": "Spacy Syllables is a pipeline component that adds multilingual syllable annotations to Tokens. It uses Pyphen under the hood and has support for a long list of languages.",
            "github": "sloev/spacy-syllables",
            "pip": "spacy_syllables",
            "code_example": [
                "import spacy",
                "from spacy_syllables import SpacySyllables",
                "",
                "nlp = spacy.load(\"en_core_web_sm\")",
                "nlp.add_pipe(\"syllables\", after=\"tagger\")",
                "",
                "assert nlp.pipe_names == [\"tok2vec\", \"tagger\", \"syllables\", \"parser\",  \"attribute_ruler\", \"lemmatizer\", \"ner\"]",
                "doc = nlp(\"terribly long\")",
                "data = [(token.text, token._.syllables, token._.syllables_count) for token in doc]",
                "assert data == [(\"terribly\", [\"ter\", \"ri\", \"bly\"], 3), (\"long\", [\"long\"], 1)]"
            ],
            "thumb": "https://raw.githubusercontent.com/sloev/spacy-syllables/master/logo.png",
            "author": "Johannes Valbjørn",
            "author_links": {
                "github": "sloev"
            },
            "category": [
                "pipeline"
            ],
            "tags": [
                "syllables",
                "multilingual"
            ]
        },
        {
            "id": "sentimental-onix",
            "title": "Sentimental Onix",
            "slogan": "Use onnx for sentiment models",
            "description": "spaCy pipeline component for sentiment analysis using onnx",
            "github": "sloev/sentimental-onix",
            "pip": "sentimental-onix",
            "code_example": [
                "# Download model:",
                "#   python -m sentimental_onix download en",
                "import spacy",
                "from sentimental_onix import pipeline",
                "",
                "nlp = spacy.load(\"en_core_web_sm\")",
                "nlp.add_pipe(\"sentencizer\")",
                "nlp.add_pipe(\"sentimental_onix\", after=\"sentencizer\")",
                "",
                "sentences = [",
                "    (sent.text, sent._.sentiment)",
                "    for doc in nlp.pipe(",
                "        [",
                "            \"i hate pasta on tuesdays\",",
                "            \"i like movies on wednesdays\",",
                "            \"i find your argument ridiculous\",",
                "            \"soda with straws are my favorite\",",
                "        ]",
                "    )",
                "    for sent in doc.sents",
                "]",
                "",
                "assert sentences == [",
                "    (\"i hate pasta on tuesdays\", \"Negative\"),",
                "    (\"i like movies on wednesdays\", \"Positive\"),",
                "    (\"i find your argument ridiculous\", \"Negative\"),",
                "    (\"soda with straws are my favorite\", \"Positive\"),",
                "]"
            ],
            "thumb": "https://raw.githubusercontent.com/sloev/sentimental-onix/master/.github/onix.webp",
            "author": "Johannes Valbjørn",
            "author_links": {
                "github": "sloev"
            },
            "category": [
                "pipeline"
            ],
            "tags": [
                "sentiment",
                "english"
            ]
        },
        {
            "id": "gobbli",
            "title": "gobbli",
            "slogan": "Deep learning for text classification doesn't have to be scary",
            "description": "gobbli is a Python library which wraps several modern deep learning models in a uniform interface that makes it easy to evaluate feasibility and conduct analyses. It leverages the abstractive powers of Docker to hide nearly all dependency management and functional differences between models from the user. It also contains an interactive app for exploring text data and evaluating classification models. spaCy's base text classification models, as well as models integrated from `spacy-transformers`, are available in the collection of classification models. In addition, spaCy is used for data augmentation and document embeddings.",
            "url": "https://github.com/rtiinternational/gobbli",
            "github": "rtiinternational/gobbli",
            "pip": "gobbli",
            "thumb": "https://i.postimg.cc/NGpzhrdr/gobbli-lg.png",
            "code_example": [
                "from gobbli.io import PredictInput, TrainInput",
                "from gobbli.model.bert import BERT",
                "",
                "train_input = TrainInput(",
                "    X_train=['This is a training document.', 'This is another training document.'],",
                "    y_train=['0', '1'],",
                "    X_valid=['This is a validation sentence.', 'This is another validation sentence.'],",
                "    y_valid=['1', '0'],",
                ")",
                "",
                "clf = BERT()",
                "",
                "# Set up classifier resources -- Docker image, etc.",
                "clf.build()",
                "",
                "# Train model",
                "train_output = clf.train(train_input)",
                "",
                "predict_input = PredictInput(",
                "    X=['Which class is this document?'],",
                "    labels=train_output.labels,",
                "    checkpoint=train_output.checkpoint,",
                ")",
                "",
                "predict_output = clf.predict(predict_input)"
            ],
            "category": [
                "standalone"
            ]
        },
        {
            "id": "spacy_fastlang",
            "title": "Spacy FastLang",
            "slogan": "Language detection done fast",
            "description": "Fast language detection using FastText and Spacy.",
            "github": "thomasthiebaud/spacy-fastlang",
            "pip": "spacy_fastlang",
            "code_example": [
                "import spacy_fastlang",
                "",
                "nlp = spacy.load(\"en_core_web_sm\")",
                "nlp.add_pipe(\"language_detector\")",
                "doc = nlp('Life is like a box of chocolates. You never know what you are gonna get.')",
                "",
                "assert doc._.language == 'en'",
                "assert doc._.language_score >= 0.8"
            ],
            "author": "Thomas Thiebaud",
            "author_links": {
                "github": "thomasthiebaud"
            },
            "category": [
                "pipeline"
            ]
        },
        {
            "id": "mlflow",
            "title": "MLflow",
            "slogan": "An open source platform for the machine learning lifecycle",
            "description": "MLflow is an open source platform to manage the ML lifecycle, including experimentation, reproducibility, deployment, and a central model registry. MLflow currently offers four components: Tracking, Projects, Models and Registry.",
            "github": "mlflow/mlflow",
            "pip": "mlflow",
            "thumb": "https://www.mlflow.org/docs/latest/_static/MLflow-logo-final-black.png",
            "image": "",
            "url": "https://mlflow.org/",
            "author": "Databricks",
            "author_links": {
                "github": "databricks",
                "twitter": "databricks",
                "website": "https://databricks.com/"
            },
            "category": [
                "standalone",
                "apis"
            ],
            "code_example": [
                "import mlflow",
                "import mlflow.spacy",
                "",
                "# MLflow Tracking",
                "nlp = spacy.load('my_best_model_path/output/model-best')",
                "with mlflow.start_run(run_name='Spacy'):",
                "    mlflow.set_tag('model_flavor', 'spacy')",
                "    mlflow.spacy.log_model(spacy_model=nlp, artifact_path='model')",
                "    mlflow.log_metric(('accuracy', 0.72))",
                "    my_run_id = mlflow.active_run().info.run_id",
                "",
                "",
                "# MLflow Models",
                "model_uri = f'runs:/{my_run_id}/model'",
                "nlp2 = mlflow.spacy.load_model(model_uri=model_uri)"
            ]
        },
        {
            "id": "pyate",
            "title": "PyATE",
            "slogan": "Python Automated Term Extraction",
            "description": "PyATE is a term extraction library written in Python using Spacy POS tagging with Basic, Combo Basic, C-Value, TermExtractor, and Weirdness.",
            "github": "kevinlu1248/pyate",
            "pip": "pyate",
            "code_example": [
                "import spacy",
                "import pyate",
                "",
                "nlp = spacy.load('en_core_web_sm')",
                "nlp.add_pipe(\"combo_basic\") # or any of `basic`, `weirdness`, `term_extractor` or `cvalue`",
                "# source: https://www.ncbi.nlm.nih.gov/pmc/articles/PMC1994795/",
                "string = 'Central to the development of cancer are genetic changes that endow these “cancer cells” with many of the hallmarks of cancer, such as self-sufficient growth and resistance to anti-growth and pro-death signals. However, while the genetic changes that occur within cancer cells themselves, such as activated oncogenes or dysfunctional tumor suppressors, are responsible for many aspects of cancer development, they are not sufficient. Tumor promotion and progression are dependent on ancillary processes provided by cells of the tumor environment but that are not necessarily cancerous themselves. Inflammation has long been associated with the development of cancer. This review will discuss the reflexive relationship between cancer and inflammation with particular focus on how considering the role of inflammation in physiologic processes such as the maintenance of tissue homeostasis and repair may provide a logical framework for understanding the connection between the inflammatory response and cancer.'",
                "",
                "doc = nlp(string)",
                "print(doc._.combo_basic.sort_values(ascending=False).head(5))",
                "\"\"\"\"\"\"",
                "dysfunctional tumor                1.443147",
                "tumor suppressors                  1.443147",
                "genetic changes                    1.386294",
                "cancer cells                       1.386294",
                "dysfunctional tumor suppressors    1.298612",
                "\"\"\"\"\"\""
            ],
            "code_language": "python",
            "url": "https://github.com/kevinlu1248/pyate",
            "author": "Kevin Lu",
            "author_links": {
                "twitter": "kevinlu1248",
                "github": "kevinlu1248",
                "website": "https://github.com/kevinlu1248/pyate"
            },
            "category": [
                "pipeline",
                "research"
            ],
            "tags": [
                "term_extraction"
            ]
        },
        {
            "id": "contextualSpellCheck",
            "title": "Contextual Spell Check",
            "slogan": "Contextual spell correction using BERT (bidirectional representations)",
            "description": "This package currently focuses on Out of Vocabulary (OOV) word or non-word error (NWE) correction using BERT model. The idea of using BERT was to use the context when correcting NWE.",
            "github": "R1j1t/contextualSpellCheck",
            "pip": "contextualSpellCheck",
            "code_example": [
                "import spacy",
                "import contextualSpellCheck",
                "",
                "nlp = spacy.load('en_core_web_sm')",
                "contextualSpellCheck.add_to_pipe(nlp)",
                "doc = nlp('Income was $9.4 milion compared to the prior year of $2.7 milion.')",
                "",
                "print(doc._.performed_spellCheck) #Should be True",
                "print(doc._.outcome_spellCheck) #Income was $9.4 million compared to the prior year of $2.7 million."
            ],
            "code_language": "python",
            "url": "https://github.com/R1j1t/contextualSpellCheck",
            "thumb": "https://user-images.githubusercontent.com/22280243/82760949-98e68480-9e14-11ea-952e-4738620fd9e3.png",
            "image": "https://user-images.githubusercontent.com/22280243/82138959-2852cd00-9842-11ea-918a-49b2a7873ef6.png",
            "author": "Rajat Goel",
            "author_links": {
                "github": "r1j1t",
                "website": "https://github.com/R1j1t"
            },
            "category": [
                "pipeline",
                "conversational",
                "research"
            ],
            "tags": [
                "spell check",
                "correction",
                "preprocessing",
                "translation",
                "correction"
            ]
        },
        {
            "id": "texthero",
            "title": "Texthero",
            "slogan": "Text preprocessing, representation and visualization from zero to hero.",
            "description": "Texthero is a python package to work with text data efficiently. It empowers NLP developers with a tool to quickly understand any text-based dataset and it provides a solid pipeline to clean and represent text data, from zero to hero.",
            "github": "jbesomi/texthero",
            "pip": "texthero",
            "code_example": [
                "import texthero as hero",
                "import pandas as pd",
                "",
                "df = pd.read_csv('https://github.com/jbesomi/texthero/raw/master/dataset/bbcsport.csv')",
                "df['named_entities'] = hero.named_entities(df['text'])",
                "df.head()"
            ],
            "code_language": "python",
            "url": "https://texthero.org",
            "thumb": "https://texthero.org/img/T.png",
            "image": "https://texthero.org/docs/assets/texthero.png",
            "author": "Jonathan Besomi",
            "author_links": {
                "github": "jbesomi",
                "website": "https://besomi.ai"
            },
            "category": [
                "standalone"
            ]
        },
        {
            "id": "cov-bsv",
            "title": "VA COVID-19 NLP BSV",
            "slogan": "spaCy pipeline for COVID-19 surveillance.",
            "github": "abchapman93/VA_COVID-19_NLP_BSV",
            "description": "A spaCy rule-based pipeline for identifying positive cases of COVID-19 from clinical text. A version of this system was deployed as part of the US Department of Veterans Affairs biosurveillance response to COVID-19.",
            "pip": "cov-bsv",
            "code_example": [
                "import cov_bsv",
                "",
                "nlp = cov_bsv.load()",
                "doc = nlp('Pt tested for COVID-19. His wife was recently diagnosed with novel coronavirus. SARS-COV-2: Detected')",
                "",
                "print(doc.ents)",
                "print(doc._.cov_classification)",
                "cov_bsv.visualize_doc(doc)"
            ],
            "category": [
                "pipeline",
                "standalone",
                "biomedical",
                "scientific"
            ],
            "tags": [
                "clinical",
                "epidemiology",
                "covid-19",
                "surveillance"
            ],
            "author": "Alec Chapman",
            "author_links": {
                "github": "abchapman93"
            }
        },
        {
            "id": "medspacy",
            "title": "medspaCy",
            "thumb": "https://raw.githubusercontent.com/medspacy/medspacy/master/images/medspacy_logo.png",
            "slogan": "A toolkit for clinical NLP with spaCy.",
            "github": "medspacy/medspacy",
            "description": "A toolkit for clinical NLP with spaCy. Features include sentence splitting, section detection, and asserting negation, family history, and uncertainty.",
            "pip": "medspacy",
            "code_example": [
                "import medspacy",
                "from medspacy.ner import TargetRule",
                "",
                "nlp = medspacy.load()",
                "print(nlp.pipe_names)",
                "",
                "nlp.get_pipe('target_matcher').add([TargetRule('stroke', 'CONDITION'), TargetRule('diabetes', 'CONDITION'), TargetRule('pna', 'CONDITION')])",
                "doc = nlp('Patient has hx of stroke. Mother diagnosed with diabetes. No evidence of pna.')",
                "",
                "for ent in doc.ents:",
                "    print(ent, ent._.is_negated, ent._.is_family, ent._.is_historical)",
                "medspacy.visualization.visualize_ent(doc)"
            ],
            "category": [
                "biomedical",
                "scientific",
                "research"
            ],
            "tags": [
                "clinical"
            ],
            "author": "medspacy",
            "author_links": {
                "github": "medspacy"
            }
        },
        {
            "id": "rita-dsl",
            "title": "RITA DSL",
            "slogan": "Domain Specific Language for creating language rules",
            "github": "zaibacu/rita-dsl",
            "description": "A Domain Specific Language (DSL) for building language patterns. These can be later compiled into spaCy patterns, pure regex, or any other format",
            "pip": "rita-dsl",
            "thumb": "https://raw.githubusercontent.com/zaibacu/rita-dsl/master/docs/assets/logo-100px.png",
            "code_language": "python",
            "code_example": [
                "import spacy",
                "from rita.shortcuts import setup_spacy",
                "",
                "rules = \"\"\"",
                "cuts = {\"fitted\", \"wide-cut\"}",
                "lengths = {\"short\", \"long\", \"calf-length\", \"knee-length\"}",
                "fabric_types = {\"soft\", \"airy\", \"crinkled\"}",
                "fabrics = {\"velour\", \"chiffon\", \"knit\", \"woven\", \"stretch\"}",
                "",
                "{IN_LIST(cuts)?, IN_LIST(lengths), WORD(\"dress\")}->MARK(\"DRESS_TYPE\")",
                "{IN_LIST(lengths), IN_LIST(cuts), WORD(\"dress\")}->MARK(\"DRESS_TYPE\")",
                "{IN_LIST(fabric_types)?, IN_LIST(fabrics)}->MARK(\"DRESS_FABRIC\")",
                "\"\"\"",
                "",
                "nlp = spacy.load(\"en\")",
                "setup_spacy(nlp, rules_string=rules)",
                "r = nlp(\"She was wearing a short wide-cut dress\")",
                "print(list([{\"label\": e.label_, \"text\": e.text} for e in r.ents]))"
            ],
            "category": [
                "standalone"
            ],
            "tags": [
                "dsl",
                "language-patterns",
                "language-rules",
                "nlp"
            ],
            "author": "Šarūnas Navickas",
            "author_links": {
                "github": "zaibacu"
            }
        },
        {
            "id": "PatternOmatic",
            "title": "PatternOmatic",
            "slogan": "Finds linguistic patterns effortlessly",
            "description": "Discover spaCy's linguistic patterns matching a given set of String samples to be used by the spaCy's Rule Based Matcher",
            "github": "revuel/PatternOmatic",
            "pip": "PatternOmatic",
            "code_example": [
                "from PatternOmatic.api import find_patterns",
                "",
                "samples = ['I am a cat!', 'You are a dog!', 'She is an owl!']",
                "",
                "patterns_found, _ = find_patterns(samples)",
                "",
                "print(f'Patterns found: {patterns_found}')"
            ],
            "code_language": "python",
            "thumb": "https://svgshare.com/i/R3P.svg",
            "image": "https://svgshare.com/i/R3P.svg",
            "author": "Miguel Revuelta Espinosa",
            "author_links": {
                "github": "revuel"
            },
            "category": [
                "scientific",
                "research",
                "standalone"
            ],
            "tags": [
                "Evolutionary Computation",
                "Grammatical Evolution"
            ]
        },
        {
            "id": "SpacyDotNet",
            "title": "spaCy .NET Wrapper",
            "slogan": "SpacyDotNet is a .NET Core compatible wrapper for spaCy, based on Python.NET",
            "description": "This projects relies on [Python.NET](http://pythonnet.github.io/) to interop with spaCy. It's not meant to be a complete and exhaustive implementation of all spaCy features and [APIs](https://spacy.io/api). Although it should be enough for basic tasks, it's considered as a starting point if you need to build a complex project using spaCy in .NET Most of the basic features in _Spacy101_ are available. All `Container` classes are present (`Doc`, `Token`, `Span` and `Lexeme`) with their basic properties/methods running and also `Vocab` and `StringStore` in a limited form. Anyway, any developer should be ready to add the missing properties or classes in a very straightforward manner.",
            "github": "AMArostegui/SpacyDotNet",
            "thumb": "https://raw.githubusercontent.com/AMArostegui/SpacyDotNet/master/cslogo.png",
            "code_example": [
                "var spacy = new Spacy();",
                "",
                "var nlp = spacy.Load(\"en_core_web_sm\");",
                "var doc = nlp.GetDocument(\"Apple is looking at buying U.K. startup for $1 billion\");",
                "",
                "foreach (Token token in doc.Tokens)",
                "    Console.WriteLine($\"{token.Text} {token.Lemma} {token.PoS} {token.Tag} {token.Dep} {token.Shape} {token.IsAlpha} {token.IsStop}\");",
                "",
                "Console.WriteLine(\"\");",
                "foreach (Span ent in doc.Ents)",
                "    Console.WriteLine($\"{ent.Text} {ent.StartChar} {ent.EndChar} {ent.Label}\");",
                "",
                "nlp = spacy.Load(\"en_core_web_md\");",
                "var tokens = nlp.GetDocument(\"dog cat banana afskfsd\");",
                "",
                "Console.WriteLine(\"\");",
                "foreach (Token token in tokens.Tokens)",
                "    Console.WriteLine($\"{token.Text} {token.HasVector} {token.VectorNorm}, {token.IsOov}\");",
                "",
                "tokens = nlp.GetDocument(\"dog cat banana\");",
                "Console.WriteLine(\"\");",
                "foreach (Token token1 in tokens.Tokens)",
                "{",
                "    foreach (Token token2 in tokens.Tokens)",
                "        Console.WriteLine($\"{token1.Text} {token2.Text} {token1.Similarity(token2) }\");",
                "}",
                "",
                "doc = nlp.GetDocument(\"I love coffee\");",
                "Console.WriteLine(\"\");",
                "Console.WriteLine(doc.Vocab.Strings[\"coffee\"]);",
                "Console.WriteLine(doc.Vocab.Strings[3197928453018144401]);",
                "",
                "Console.WriteLine(\"\");",
                "foreach (Token word in doc.Tokens)",
                "{",
                "    var lexeme = doc.Vocab[word.Text];",
                "    Console.WriteLine($@\"{lexeme.Text} {lexeme.Orth} {lexeme.Shape} {lexeme.Prefix} {lexeme.Suffix} {lexeme.IsAlpha} {lexeme.IsDigit} {lexeme.IsTitle} {lexeme.Lang}\");",
                "}"
            ],
            "code_language": "csharp",
            "author": "Antonio Miras",
            "author_links": {
                "github": "AMArostegui"
            },
            "category": [
                "nonpython"
            ]
        },
        {
            "id": "ruts",
            "title": "ruTS",
            "slogan": "A library for statistics extraction from texts in Russian",
            "description": "The library allows extracting the following statistics from a text: basic statistics, readability metrics, lexical diversity metrics, morphological statistics",
            "github": "SergeyShk/ruTS",
            "pip": "ruts",
            "code_example": [
                "import spacy",
                "import ruts",
                "",
                "nlp = spacy.load('ru_core_news_sm')",
                "nlp.add_pipe('basic', last=True)",
                "doc = nlp('мама мыла раму')",
                "doc._.basic.get_stats()"
            ],
            "code_language": "python",
            "thumb": "https://habrastorage.org/webt/6z/le/fz/6zlefzjavzoqw_wymz7v3pwgfp4.png",
            "image": "https://clipartart.com/images/free-tree-roots-clipart-black-and-white-2.png",
            "author": "Sergey Shkarin",
            "author_links": {
                "twitter": "shk_sergey",
                "github": "SergeyShk"
            },
            "category": [
                "pipeline",
                "standalone"
            ],
            "tags": [
                "Text Analytics",
                "Russian"
            ]
        },
        {
            "id": "trunajod",
            "title": "TRUNAJOD",
            "slogan": "A text complexity library for text analysis built on spaCy",
            "description": "With all the basic NLP capabilities provided by spaCy (dependency parsing, POS tagging, tokenizing), `TRUNAJOD` focuses on extracting measurements from texts that might be interesting for different applications and use cases.",
            "github": "dpalmasan/TRUNAJOD2.0",
            "pip": "trunajod",
            "code_example": [
                "import spacy",
                "from TRUNAJOD.entity_grid import EntityGrid",
                "",
                "nlp = spacy.load('es_core_news_sm', disable=['ner', 'textcat'])",
                "example_text = (",
                "    'El espectáculo del cielo nocturno cautiva la mirada y suscita preguntas'",
                "    'sobre el universo, su origen y su funcionamiento. No es sorprendente que '",
                "    'todas las civilizaciones y culturas hayan formado sus propias '",
                "    'cosmologías. Unas relatan, por ejemplo, que el universo ha'",
                "    'sido siempre tal como es, con ciclos que inmutablemente se repiten; '",
                "    'otras explican que este universo ha tenido un principio, '",
                "    'que ha aparecido por obra creadora de una divinidad.'",
                ")",
                "doc = nlp(example_text)",
                "egrid = EntityGrid(doc)",
                "print(egrid.get_egrid())"
            ],
            "code_language": "python",
            "thumb": "https://raw.githubusercontent.com/dpalmasan/TRUNAJOD2.0/master/imgs/trunajod_thumb.png",
            "image": "https://raw.githubusercontent.com/dpalmasan/TRUNAJOD2.0/master/imgs/trunajod_logo.png",
            "author": "Diego Palma",
            "author_links": {
                "github": "dpalmasan"
            },
            "category": [
                "research",
                "standalone",
                "scientific"
            ],
            "tags": [
                "Text Analytics",
                "Coherence",
                "Cohesion"
            ]
        },
        {
            "id": "lingfeat",
            "title": "LingFeat",
            "slogan": "A Linguistic Feature Extraction (Text Analysis) Tool for Readability Assessment and Text Simplification",
            "description": "LingFeat is a feature extraction library which currently extracts 255 linguistic features from English string input. Categories include syntax, semantics, discourse, and also traditional readability formulas. Published in EMNLP 2021.",
            "github": "brucewlee/lingfeat",
            "pip": "lingfeat",
            "code_example": [
                "from lingfeat import extractor",
                "",
                "",
                "text = 'TAEAN, South Chungcheong Province -- Just before sunup, Lee Young-ho, a seasoned fisherman with over 30 years of experience, silently waits for boats carrying blue crabs as the season for the seafood reaches its height. Soon afterward, small and big boats sail into Sinjin Port in Taean County, South Chungcheong Province, the second-largest source of blue crab after Incheon, accounting for 29 percent of total production of the country. A crane lifts 28 boxes filled with blue crabs weighing 40 kilograms each from the boat, worth about 10 million won ($8,500). “It has been a productive fall season for crabbing here. The water temperature is a very important factor affecting crab production. They hate cold water,” Lee said. The temperature of the sea off Taean appeared to have stayed at the level where crabs become active. If the sea temperature suddenly drops, crabs go into their winter dormancy mode, burrowing into the mud and sleeping through the cold months.'",
                "",
                "",
                "#Pass text",
                "LingFeat = extractor.pass_text(text)",
                "",
                "",
                "#Preprocess text",
                "LingFeat.preprocess()",
                "",
                "",
                "#Extract features",
                "#each method returns a dictionary of the corresponding features",
                "#Advanced Semantic (AdSem) Features",
                "WoKF = LingFeat.WoKF_() #Wikipedia Knowledge Features",
                "WBKF = LingFeat.WBKF_() #WeeBit Corpus Knowledge Features",
                "OSKF = LingFeat.OSKF_() #OneStopEng Corpus Knowledge Features",
                "",
                "#Discourse (Disco) Features",
                "EnDF = LingFeat.EnDF_() #Entity Density Features",
                "EnGF = LingFeat.EnGF_() #Entity Grid Features",
                "",
                "#Syntactic (Synta) Features",
                "PhrF = LingFeat.PhrF_() #Noun/Verb/Adj/Adv/... Phrasal Features",
                "TrSF = LingFeat.TrSF_() #(Parse) Tree Structural Features",
                "POSF = LingFeat.POSF_() #Noun/Verb/Adj/Adv/... Part-of-Speech Features",
                "",
                "#Lexico Semantic (LxSem) Features",
                "TTRF = LingFeat.TTRF_() #Type Token Ratio Features",
                "VarF = LingFeat.VarF_() #Noun/Verb/Adj/Adv Variation Features",
                "PsyF = LingFeat.PsyF_() #Psycholinguistic Difficulty of Words (AoA Kuperman)",
                "WoLF = LingFeat.WorF_() #Word Familiarity from Frequency Count (SubtlexUS)",
                "",
                "Shallow Traditional (ShTra) Features",
                "ShaF = LingFeat.ShaF_() #Shallow Features (e.g. avg number of tokens)",
                "TraF = LingFeat.TraF_() #Traditional Formulas"
            ],
            "code_language": "python",
            "thumb": "https://raw.githubusercontent.com/brucewlee/lingfeat/master/img/lingfeat_logo2.png",
            "image": "https://raw.githubusercontent.com/brucewlee/lingfeat/master/img/lingfeat_logo.png",
            "author": "Bruce W. Lee (이웅성)",
            "author_links": {
                "github": "brucewlee",
                "website": "https://brucewlee.github.io/"
            },
            "category": [
                "research",
                "scientific"
            ],
            "tags": [
                "Readability",
                "Simplification",
                "Feature Extraction",
                "Syntax",
                "Discourse",
                "Semantics",
                "Lexical"
            ]
        },
        {
            "id": "hmrb",
            "title": "Hammurabi",
            "slogan": "Python Rule Processing Engine 🏺",
            "description": "Hammurabi works as a rule engine to parse input using a defined set of rules. It uses a simple and readable syntax to define complex rules to handle phrase matching. The syntax supports nested logical statements, regular expressions, reusable or side-loaded variables and match triggered callback functions to modularize your rules. The latest version works with both spaCy 2.X and 3.X. For more information check the documentation on [ReadTheDocs](https://hmrb.readthedocs.io/en/latest/).",
            "github": "babylonhealth/hmrb",
            "pip": "hmrb",
            "code_example": [
                "import spacy",
                "from hmrb.core import SpacyCore",
                "",
                "nlp = spacy.load(\"en_core_web_sm\")",
                "sentences = \"I love gorillas. Peter loves gorillas. Jane loves Tarzan.\"",
                "",
                "def conj_be(subj: str) -> str:",
                "   if subj == \"I\":",
                "       return \"am\"",
                "   elif subj == \"you\":",
                "       return \"are\"",
                "   else:",
                "       return \"is\"",
                "",
                "@spacy.registry.callbacks(\"gorilla_callback\")",
                "def gorilla_clb(seq: list, span: slice, data: dict) -> None:",
                "   subj = seq[span.start].text",
                "   be = conj_be(subj)",
                "   print(f\"{subj} {be} a gorilla person.\")",
                "@spacy.registry.callbacks(\"lover_callback\")",
                "def lover_clb(seq: list, span: slice, data: dict) -> None:",
                "   print(f\"{seq[span][-1].text} is a love interest of {seq[span.start].text}.\")",
                "",
                "grammar = \"\"\"",
                "   Law:",
                "   - callback: \"loves_gorilla\"",
                "   (",
                "   ((pos: \"PROPN\") or (pos: \"PRON\"))",
                "   (lemma: \"love\")",
                "   (lemma: \"gorilla\")",
                "   )",
                "   Law:",
                "   - callback: \"loves_someone\"",
                "   (",
                "   (pos: \"PROPN\")",
                "   (lower: \"loves\")",
                "   (pos: \"PROPN\")",
                "   )",
                "\"\"\"",
                "",
                "@spacy.registry.augmenters(\"jsonify_span\")",
                "def jsonify_span(span):",
                "   return [{\"lemma\": token.lemma_, \"pos\": token.pos_, \"lower\": token.lower_} for token in span]",
                "",
                "conf = {",
                "   \"rules\": grammar,",
                "   \"callbacks\": {",
                "       \"loves_gorilla\": \"callbacks.gorilla_callback\",",
                "       \"loves_someone\": \"callbacks.lover_callback\",",
                "   },",
                "   \"map_doc\": \"augmenters.jsonify_span\",",
                "   \"sort_length\": True,",
                "}",
                "",
                "nlp.add_pipe(\"hmrb\", config=conf)",
                "nlp(sentences)"
            ],
            "code_language": "python",
            "thumb": "https://user-images.githubusercontent.com/6807878/118643685-cae6b880-b7d4-11eb-976e-066aec9505da.png",
            "image": "https://user-images.githubusercontent.com/6807878/118643685-cae6b880-b7d4-11eb-976e-066aec9505da.png",
            "author": "Kristian Boda",
            "author_links": {
                "github": "bodak",
                "twitter": "bodak",
                "website": "https://github.com/babylonhealth/"
            },
            "category": [
                "pipeline",
                "standalone",
                "scientific",
                "biomedical"
            ],
            "tags": [
                "babylonhealth",
                "rule-engine",
                "matcher"
            ]
        },
        {
            "id": "forte",
            "title": "Forte",
            "slogan": "Forte is a toolkit for building Natural Language Processing pipelines, featuring cross-task interaction, adaptable data-model interfaces and composable pipelines.",
            "description": "Forte provides a platform to assemble state-of-the-art NLP and ML technologies in a highly-composable fashion, including a wide spectrum of tasks ranging from Information Retrieval, Natural Language Understanding to Natural Language Generation.",
            "github": "asyml/forte",
            "pip": "forte.spacy stave torch",
            "code_example": [
                "from fortex.spacy import SpacyProcessor",
                "from forte.processors.stave import StaveProcessor",
                "from forte import Pipeline",
                "from forte.data.readers import StringReader",
                "",
                "pipeline = Pipeline()",
                "pipeline.set_reader(StringReader())",
                "pipeline.add(SpacyProcessor())",
                "pipeline.add(StaveProcessor())",
                "pipeline.run('Running SpaCy with Forte!')"
            ],
            "code_language": "python",
            "url": "https://medium.com/casl-project/forte-building-modular-and-re-purposable-nlp-pipelines-cf5b5c5abbe9",
            "thumb": "https://raw.githubusercontent.com/asyml/forte/master/docs/_static/img/forte_graphic.png",
            "image": "https://raw.githubusercontent.com/asyml/forte/master/docs/_static/img/logo_h.png",
            "author": "Petuum",
            "author_links": {
                "twitter": "PetuumInc",
                "github": "asyml",
                "website": "https://petuum.com"
            },
            "category": [
                "pipeline",
                "standalone"
            ],
            "tags": [
                "pipeline"
            ]
        },
        {
            "id": "spacy-api-docker-v3",
            "slogan": "spaCy v3 REST API, wrapped in a Docker container",
            "github": "bbieniek/spacy-api-docker",
            "url": "https://hub.docker.com/r/bbieniek/spacyapi/",
            "thumb": "https://i.imgur.com/NRnDKyj.jpg",
            "code_example": [
                "version: '3'",
                "",
                "services:",
                "  spacyapi:",
                "    image: bbieniek/spacyapi:en_v3",
                "    ports:",
                "      - \"127.0.0.1:8080:80\"",
                "    restart: always"
            ],
            "code_language": "docker",
            "author": "Baltazar Bieniek",
            "author_links": {
                "github": "bbieniek"
            },
            "category": [
                "apis"
            ]
        },
        {
            "id": "phruzz_matcher",
            "title": "phruzz-matcher",
            "slogan": "Phrase matcher using RapidFuzz",
            "description": "Combination of the RapidFuzz library with Spacy PhraseMatcher The goal of this component is to find matches when there were NO \"perfect matches\" due to typos or abbreviations between a Spacy doc and a list of phrases.",
            "github": "mjvallone/phruzz-matcher",
            "pip": "phruzz_matcher",
            "code_example": [
                "import spacy",
                "from spacy.language import Language",
                "from phruzz_matcher.phrase_matcher import PhruzzMatcher",
                "",
                "famous_people = [",
                "        \"Brad Pitt\",",
                "        \"Demi Moore\",",
                "        \"Bruce Willis\",",
                "        \"Jim Carrey\",",
                "]",
                "",
                "@Language.factory(\"phrase_matcher\")",
                "def phrase_matcher(nlp: Language, name: str):",
                "    return PhruzzMatcher(nlp, famous_people, \"FAMOUS_PEOPLE\", 85)",
                "",
                "nlp = spacy.blank('es')",
                "nlp.add_pipe(\"phrase_matcher\")",
                "",
                "doc = nlp(\"El otro día fui a un bar donde vi a brad pit y a Demi Moore, estaban tomando unas cervezas mientras charlaban de sus asuntos.\")",
                "print(f\"doc.ents: {doc.ents}\")",
                "",
                "#OUTPUT",
                "#doc.ents: (brad pit, Demi Moore)"
            ],
            "thumb": "https://avatars.githubusercontent.com/u/961296?v=4",
            "image": "",
            "code_language": "python",
            "author": "Martin Vallone",
            "author_links": {
                "github": "mjvallone",
                "twitter": "vallotin",
                "website": "https://fiqus.coop/"
            },
            "category": [
                "pipeline",
                "research",
                "standalone"
            ],
            "tags": [
                "spacy",
                "python",
                "nlp",
                "ner"
            ]
        },
        {
            "id": "WordDumb",
            "title": "WordDumb",
            "slogan": "A calibre plugin that generates Word Wise and X-Ray files.",
            "description": "A calibre plugin that generates Word Wise and X-Ray files then sends them to Kindle. Supports KFX, AZW3 and MOBI eBooks. X-Ray supports 18 languages.",
            "github": "xxyzz/WordDumb",
            "code_language": "python",
            "thumb": "https://raw.githubusercontent.com/xxyzz/WordDumb/master/starfish.svg",
            "image": "https://user-images.githubusercontent.com/21101839/130245435-b874f19a-7785-4093-9975-81596efc42bb.png",
            "author": "xxyzz",
            "author_links": {
                "github": "xxyzz"
            },
            "category": [
                "standalone"
            ]
        },
        {
            "id": "eng_spacysentiment",
            "title": "eng_spacysentiment",
            "slogan": "Simple sentiment analysis using spaCy pipelines",
            "description": "Sentiment analysis for simple english sentences using pre-trained spaCy pipelines",
            "github": "vishnunkumar/spacysentiment",
            "pip": "eng-spacysentiment",
            "code_example": [
                "import eng_spacysentiment",
                "nlp = eng_spacysentiment.load()",
                "text = \"Welcome to Arsenals official YouTube channel Watch as we take you closer and show you the personality of the club\"",
                "doc = nlp(text)",
                "print(doc.cats)",
                "# {'positive': 0.29878824949264526, 'negative': 0.7012117505073547}"
            ],
            "thumb": "",
            "image": "",
            "code_language": "python",
            "author": "Vishnu Nandakumar",
            "author_links": {
                "github": "Vishnunkumar",
                "twitter": "vishnun_uchiha"
            },
            "category": [
                "pipeline"
            ],
            "tags": [
                "pipeline",
                "nlp",
                "sentiment"
            ]
        },
        {
            "id": "textnets",
            "slogan": "Text analysis with networks",
            "description": "textnets represents collections of texts as networks of documents and words. This provides novel possibilities for the visualization and analysis of texts.",
            "github": "jboynyc/textnets",
            "image": "https://user-images.githubusercontent.com/2187261/152641425-6c0fb41c-b8e0-44fb-a52a-7c1ba24eba1e.png",
            "code_example": [
                "import textnets as tn",
                "",
                "corpus = tn.Corpus(tn.examples.moon_landing)",
                "t = tn.Textnet(corpus.tokenized(), min_docs=1)",
                "t.plot(label_nodes=True,",
                "       show_clusters=True,",
                "       scale_nodes_by=\"birank\",",
                "       scale_edges_by=\"weight\")"
            ],
            "author": "John Boy",
            "author_links": {
                "github": "jboynyc",
                "twitter": "jboy"
            },
            "category": [
                "visualizers",
                "standalone"
            ]
        },
        {
            "id": "tmtoolkit",
            "slogan": "Text mining and topic modeling toolkit",
            "description": "tmtoolkit is a set of tools for text mining and topic modeling with Python developed especially for the use in the social sciences, in journalism or related disciplines. It aims for easy installation, extensive documentation and a clear programming interface while offering good performance on large datasets by the means of vectorized operations (via NumPy) and parallel computation (using Python’s multiprocessing module and the loky package).",
            "github": "WZBSocialScienceCenter/tmtoolkit",
            "code_example": [
                "# Note: This requires these setup steps:",
                "#   pip install tmtoolkit[recommended]",
                "#   python -m tmtoolkit setup en",
                "from tmtoolkit.corpus import Corpus, tokens_table, lemmatize, to_lowercase, dtm",
                "from tmtoolkit.bow.bow_stats import tfidf, sorted_terms_table",
                "# load built-in sample dataset and use 4 worker processes",
                "corp = Corpus.from_builtin_corpus('en-News100', max_workers=4)",
                "# investigate corpus as dataframe",
                "toktbl = tokens_table(corp)",
                "print(toktbl)",
                "# apply some text normalization",
                "lemmatize(corp)",
                "to_lowercase(corp)",
                "# build sparse document-token matrix (DTM)",
                "# document labels identify rows, vocabulary tokens identify columns",
                "mat, doc_labels, vocab = dtm(corp, return_doc_labels=True, return_vocab=True)",
                "# apply tf-idf transformation to DTM",
                "# operation is applied on sparse matrix and uses few memory",
                "tfidf_mat = tfidf(mat)",
                "# show top 5 tokens per document ranked by tf-idf",
                "top_tokens = sorted_terms_table(tfidf_mat, vocab, doc_labels, top_n=5)",
                "print(top_tokens)"
            ],
            "author": "Markus Konrad / WZB Social Science Center",
            "author_links": {
                "github": "internaut",
                "twitter": "_knrd"
            },
            "category": [
                "scientific",
                "standalone"
            ]
        },
        {
            "id": "edsnlp",
            "title": "EDS-NLP",
            "slogan": "spaCy components to extract information from clinical notes written in French.",
            "description": "EDS-NLP provides a set of rule-based spaCy components to extract information for French clinical notes. It also features _qualifier_ pipelines that detect negations, speculations and family context, among other modalities. Check out the [demo](https://aphp.github.io/edsnlp/demo/)!",
            "github": "aphp/edsnlp",
            "pip": "edsnlp",
            "code_example": [
                "import spacy",
                "",
                "nlp = spacy.blank(\"fr\")",
                "",
                "terms = dict(",
                "    covid=[\"covid\", \"coronavirus\"],",
                ")",
                "",
                "# Sentencizer component, needed for negation detection",
                "nlp.add_pipe(\"eds.sentences\")",
                "# Matcher component",
                "nlp.add_pipe(\"eds.matcher\", config=dict(terms=terms))",
                "# Negation detection",
                "nlp.add_pipe(\"eds.negation\")",
                "",
                "# Process your text in one call !",
                "doc = nlp(\"Le patient est atteint de covid\")",
                "",
                "doc.ents",
                "# Out: (covid,)",
                "",
                "doc.ents[0]._.negation",
                "# Out: False"
            ],
            "code_language": "python",
            "url": "https://aphp.github.io/edsnlp/",
            "author": "AP-HP",
            "author_links": {
                "github": "aphp",
                "website": "https://github.com/aphp"
            },
            "category": [
                "biomedical",
                "scientific",
                "research",
                "pipeline"
            ],
            "tags": [
                "clinical"
            ]
        },
        {
            "id": "sent-pattern",
            "title": "English Interpretation Sentence Pattern",
            "slogan": "English interpretation for accurate translation from English to Japanese",
            "description": "This package categorizes English sentences into one of five basic sentence patterns and identifies the subject, verb, object, and other components. The five basic sentence patterns are based on C. T. Onions's Advanced English Syntax and are frequently used when teaching English in Japan.",
            "github": "lll-lll-lll-lll/sent-pattern",
            "pip": "sent-pattern",
            "author": "Shunpei Nakayama",
            "author_links": {
                "twitter": "ExZ79575296",
                "github": "lll-lll-lll-lll"
            },
            "category": [
                "pipeline"
            ],
            "tags": [
                "interpretation",
                "ja"
            ]
        },
        {
            "id": "spacy-partial-tagger",
            "title": "spaCy - Partial Tagger",
            "slogan": "Sequence Tagger for Partially Annotated Dataset in spaCy",
            "description": "This is a library to build a CRF tagger with a partially annotated dataset in spaCy. You can build your own tagger only from dictionary.",
            "github": "doccano/spacy-partial-tagger",
            "pip": "spacy-partial-tagger",
            "category": [
                "pipeline",
                "training"
            ],
            "author": "Yasufumi Taniguchi",
            "author_links": {
                "github": "yasufumy"
            }
        },
        {
            "id": "spacy-pythainlp",
            "title": "spaCy-PyThaiNLP",
            "slogan": "PyThaiNLP for spaCy",
            "description": "This package wraps the PyThaiNLP library to add support for Thai to spaCy.",
            "github": "PyThaiNLP/spaCy-PyThaiNLP",
            "code_example": [
                "import spacy",
                "import spacy_pythainlp.core",
                "",
                "nlp = spacy.blank('th')",
                "nlp.add_pipe('pythainlp')",
                "doc = nlp('ผมเป็นคนไทย   แต่มะลิอยากไปโรงเรียนส่วนผมจะไปไหน  ผมอยากไปเที่ยว')",
                "",
                "print(list(doc.sents))",
                "# output: [ผมเป็นคนไทย   แต่มะลิอยากไปโรงเรียนส่วนผมจะไปไหน  , ผมอยากไปเที่ยว]"
            ],
            "code_language": "python",
            "author": "Wannaphong Phatthiyaphaibun",
            "author_links": {
                "twitter": "@wannaphong_p",
                "github": "wannaphong",
                "website": "https://iam.wannaphong.com/"
            },
            "category": [
                "pipeline",
                "research"
            ],
            "tags": [
                "Thai"
            ]
        },
        {
            "id": "vetiver",
            "title": "Vetiver",
            "slogan": "Version, share, deploy, and monitor models.",
            "description": "The goal of vetiver is to provide fluent tooling to version, deploy, and monitor a trained model. Functions handle creating model objects, versioning models, predicting from a remote API endpoint, deploying Dockerfiles, and more.",
            "github": "rstudio/vetiver-python",
            "pip": "vetiver",
            "code_example": [
                "import spacy",
                "from vetiver import VetiverModel, VetiverAPI",
                "",
                "# If you use this model, you'll need to download it first:",
                "# python -m spacy download en_core_web_md",
                "nlp = spacy.load('en_core_web_md')",
                "# Create deployable model object with your nlp Language object",
                "v = VetiverModel(nlp, model_name = 'my_model')",
                "# Try out your API endpoint locally",
                "VetiverAPI(v).run()"
            ],
            "code_language": "python",
            "url": "https://vetiver.rstudio.com/",
            "thumb": "https://raw.githubusercontent.com/rstudio/vetiver-python/main/docs/figures/square-logo.svg",
            "author": "Posit, PBC",
            "author_links": {
                "twitter": "posit_pbc",
                "github": "rstudio",
                "website": "https://posit.co/"
            },
            "category": [
                "apis",
                "standalone"
            ],
            "tags": [
                "apis",
                "deployment"
            ]
        },
        {
            "id": "span_marker",
            "title": "SpanMarker",
            "slogan": "Effortless state-of-the-art NER in spaCy",
            "description": "The SpanMarker integration with spaCy allows you to seamlessly replace the default spaCy `\"ner\"` pipeline component with any [SpanMarker model available on the Hugging Face Hub](https://huggingface.co/models?library=span-marker). Through this, you can take advantage of the advanced Named Entity Recognition capabilities of SpanMarker within the familiar and powerful spaCy framework.\n\nBy default, the `span_marker` pipeline component uses a [SpanMarker model using RoBERTa-large trained on OntoNotes v5.0](https://huggingface.co/tomaarsen/span-marker-roberta-large-ontonotes5). This model reaches a competitive 91.54 F1, notably higher than the [85.5 and 89.8 F1](https://spacy.io/usage/facts-figures#section-benchmarks) from `en_core_web_lg` and `en_core_web_trf`, respectively. A short head-to-head between this SpanMarker model and the `trf` spaCy model has been posted [here](https://github.com/tomaarsen/SpanMarkerNER/pull/12).\n\nAdditionally, see [here](https://tomaarsen.github.io/SpanMarkerNER/notebooks/spacy_integration.html) for documentation on using SpanMarker with spaCy.",
            "github": "tomaarsen/SpanMarkerNER",
            "pip": "span_marker",
            "code_example": [
                "import spacy",
                "",
                "nlp = spacy.load(\"en_core_web_sm\", exclude=[\"ner\"])",
                "nlp.add_pipe(\"span_marker\", config={\"model\": \"tomaarsen/span-marker-roberta-large-ontonotes5\"})",
                "",
                "text = \"\"\"Cleopatra VII, also known as Cleopatra the Great, was the last active ruler of the \\",
                "Ptolemaic Kingdom of Egypt. She was born in 69 BCE and ruled Egypt from 51 BCE until her \\",
                "death in 30 BCE.\"\"\"",
                "doc = nlp(text)",
                "print([(entity, entity.label_) for entity in doc.ents])",
                "# [(Cleopatra VII, \"PERSON\"), (Cleopatra the Great, \"PERSON\"), (the Ptolemaic Kingdom of Egypt, \"GPE\"),",
                "# (69 BCE, \"DATE\"), (Egypt, \"GPE\"), (51 BCE, \"DATE\"), (30 BCE, \"DATE\")]"
            ],
            "code_language": "python",
            "url": "https://tomaarsen.github.io/SpanMarkerNER",
            "author": "Tom Aarsen",
            "author_links": {
                "github": "tomaarsen",
                "website": "https://www.linkedin.com/in/tomaarsen"
            },
            "category": [
                "pipeline",
                "standalone",
                "scientific"
            ],
            "tags": [
                "ner"
            ]
        },
        {
            "id": "hobbit-spacy",
            "title": "Hobbit spaCy",
            "slogan": "NLP for Middle Earth",
            "description": "Hobbit spaCy is a custom spaCy pipeline designed specifically for working with Middle Earth and texts from the world of J.R.R. Tolkien.",
            "github": "wjbmattingly/hobbit-spacy",
            "pip": "en-hobbit",
            "code_example": [
                "import spacy",
                "",
                "nlp = spacy.load('en_hobbit')",
                "doc = nlp('Frodo saw Glorfindel and Glóin; and in a corner alone Strider was sitting, clad in his old travel - worn clothes again')"
            ],
            "code_language": "python",
            "thumb": "https://github.com/wjbmattingly/hobbit-spacy/blob/main/images/hobbit-thumbnail.png?raw=true",
            "image": "https://github.com/wjbmattingly/hobbit-spacy/raw/main/images/hobbitspacy.png",
            "author": "W.J.B. Mattingly",
            "author_links": {
                "twitter": "wjb_mattingly",
                "github": "wjbmattingly",
                "website": "https://wjbmattingly.com"
            },
            "category": [
                "pipeline",
                "standalone"
            ],
            "tags": [
                "spans",
                "rules",
                "ner"
            ]
        },
        {
            "id": "rolegal",
            "title": "A spaCy Package for Romanian Legal Document Processing",
            "thumb": "https://raw.githubusercontent.com/senisioi/rolegal/main/img/paper200x200.jpeg",
            "slogan": "rolegal: a spaCy Package for Noisy Romanian Legal Document Processing",
            "description": "This is a spaCy language model for Romanian legal domain trained with floret 4-gram to 5-gram embeddings and `LEGAL` entity recognition. Useful for processing OCR-resulted noisy legal documents.",
            "github": "senisioi/rolegal",
            "pip": "ro-legal-fl",
            "tags": [
                "legal",
                "floret",
                "ner",
                "romanian"
            ],
            "code_example": [
                "import spacy",
                "nlp = spacy.load(\"ro_legal_fl\")",
                "",
                "doc = nlp(\"Titlul III din LEGEA nr. 255 din 19 iulie 2013, publicată în MONITORUL OFICIAL\")",
                "# legal entity identification",
                "for entity in doc.ents:",
                "    print('entity: ', entity, '; entity type: ', entity.label_)",
                "",
                "# floret n-gram embeddings robust to typos",
                "print(nlp('achizit1e public@').similarity(nlp('achiziții publice')))",
                "# 0.7393895566928835",
                "print(nlp('achizitii publice').similarity(nlp('achiziții publice')))",
                "# 0.8996480808279399"
            ],
            "author": "Sergiu Nisioi",
            "author_links": {
                "github": "senisioi",
                "website": "https://nlp.unibuc.ro/people/snisioi.html"
            },
            "category": [
                "pipeline",
                "training",
                "models"
            ]
        },
        {
            "id": "redfield-spacy-nodes",
            "title": "Redfield NLP Nodes for KNIME",
            "slogan": "Makes the functionality of the spaCy library available in KNIME Analytics Platform.",
            "description": "This extension provides nodes that make the functionality of the spaCy library available in the [KNIME Analytics Platform](https://www.knime.com/).",
            "github": "Redfield-AB/Spacy-Nodes",
            "url": "https://redfield.ai/spacy-redfield/",
            "thumb": "https://raw.githubusercontent.com/Redfield-AB/Spacy-Nodes/master/resource/redfield_logo_100x100.png",
            "image": "https://raw.githubusercontent.com/Redfield-AB/Spacy-Nodes/master/resource/screen1.png",
            "author": "Redfield AB",
            "author_links": {
                "twitter": "Redfield_AB",
                "github": "Redfield-AB",
                "website": "https://redfield.ai"
            },
            "category": [
                "standalone"
            ]
        },
        {
            "id": "quelquhui",
            "title": "quelquhui",
            "slogan": "Tokenizer for contemporary French",
            "description": "A tokenizer for French that handles inword parentheses like in _(b)rouille_, inclusive language (won't split _relecteur.rice.s_,but will split _mais.maintenant_), hyphens (split _peut-on_, or _pouvons-vous_ but not _tubulu-pimpant_), apostrophes (split _j'arrive_ or _j'arrivons_, but not _aujourd'hui_ or _r'garder_), emoticons, text-emoji (_:happy:_), urls, mails and more.",
            "github": "thjbdvlt/quelquhui",
            "code_example": [
                "import spacy",
                "import quelquhui",
                "nlp = spacy.load('fr_core_news_lg')",
                "nlp.tokenizer = quelquhui.Toquenizer(nlp.vocab)"
            ],
            "code_language": "python",
            "author": "thjbdvlt",
            "author_links": {
                "github": "thjbdvlt"
            },
            "category": [
                "pipeline"
            ],
            "tags": [
                "tokenizer",
                "french"
            ]
        },
        {
            "id": "gliner-spacy",
            "title": "GLiNER spaCy Wrapper",
            "slogan": "Integrating GLiNER's Advanced NER with spaCy",
            "description": "GLiNER SpaCy Wrapper is a project that brings together GLiNER, a zero-shot Named Entity Recognition (NER) model, with spaCy's NLP capabilities. It provides an easy way to integrate GLiNER within the spaCy environment, thus enhancing NER tasks with GLiNER's features.",
            "github": "theirstory/gliner-spacy",
            "pip": "gliner-spacy",
            "code_example": [
                "import spacy",
                "",
                "nlp = spacy.blank('en')",
                "nlp.add_pipe('gliner_spacy')",
                "text = 'This is a text about Bill Gates and Microsoft.'",
                "doc = nlp(text)",
                "",
                "for ent in doc.ents:",
                "    print(ent.text, ent.label_)"
            ],
            "code_language": "python",
            "url": "https://github.com/theirstory/gliner-spacy",
            "author": "TheirStory",
            "author_links": {
                "website": "https://theirstory.io"
            },
            "category": [
                "pipeline"
            ],
            "tags": [
                "NER"
            ]
        },
        {
            "id": "presque",
            "title": "presque",
            "slogan": "Normalizer for contemporary French",
            "description": "Normalizer for French with focus on online and informal communication, _peùUUUt-èTRE_ becomes _peut-être_, _voilaaaa_ becomes _voilà_. it also harmonizes inclusive language (the user can chose how): by default, _auteur-rice-s-x et relecteur.xrices_ becomes _auteur·ricexs et relecteur·ricexs_.",
            "github": "thjbdvlt/presque",
            "code_example": [
                "import spacy",
                "import presque",
                "",
                "@spacy.Language.factory('presque_normalizer')",
                "def create_presque_normalizer(nlp, name='presque_normalizer'):",
                "return presque.Normalizer(nlp=nlp)",
                "",
                "nlp = spacy.load('fr_core_news_lg')",
                "nlp.add_pipe('presque_normalizer', first=True)"
            ],
            "code_language": "python",
            "author": "thjbdvlt",
            "author_links": {
                "github": "thjbdvlt"
            },
            "category": [
                "pipeline"
            ],
            "tags": [
                "normalizer",
                "french"
            ]
        },
        {
            "id": "bagpipes-spacy",
            "title": "Bagpipes spaCy",
            "slogan": "A bag of custom spaCy pipes for various NLP tasks.",
            "description": "Bagpipes spaCy is a versatile collection of custom spaCy pipeline components enhancing text processing capabilities. It includes functionalities such as phrase extraction, text normalization, triple detection, entity and sentence clustering, token clustering, and keyword extraction. These components augment NLP tasks with advanced processing and analysis features, offering a comprehensive toolkit for natural language data handling.",
            "github": "wjbmattingly/bagpipes-spacy",
            "pip": "bagpipes-spacy",
            "code_example": [
                "import spacy",
                "from bagpipes_spacy import PhrasesExtractor",
                "nlp = spacy.load(\"en_core_web_md\")",
                "nlp.add_pipe(\"phrases_extractor\")",
                "text = 'Seconds later, he had climbed out onto a rather fine antique rug, brushing ash from the sleeves of his long pin-striped cloak, a lime-green bowler hat in his hand.'",
                "doc = nlp(text)",
                "print('Prepositional Phrases')",
                "print(doc._.prep_phrases)",
                "print('Noun Phrases')",
                "print(doc._.noun_phrases)",
                "print('Verb Phrases')",
                "print(doc._.verb_phrases)",
                "print('Adj Phrases')",
                "print(doc._.adj_phrases)"
            ],
            "code_language": "python",
            "url": "https://github.com/wjbmattingly/bagpipes-spacy",
            "thumb": "https://github.com/wjbmattingly/bagpipes-spacy/raw/main/images/bagpipes-spacy-icon.png?raw=true",
            "image": "https://github.com/wjbmattingly/bagpipes-spacy/raw/main/images/bagpipes-spacy-logo.png?raw=true",
            "author": "W.J.B. Mattingly",
            "author_links": {
                "twitter": "wjb_mattingly",
                "github": "wjbmattingly",
                "website": "https://www.wjbmattingly.com"
            },
            "category": [
                "pipeline"
            ],
            "tags": [
                "spacy",
                "text processing",
                "NLP",
                "custom components"
            ]
        },
        {
            "id": "number-spacy",
            "title": "Number spaCy",
            "slogan": "Enhancing Numeric Entity Recognition in Text with spaCy",
            "description": "Number spaCy is a custom spaCy pipeline component that enhances the identification of number entities in text and fetches the parsed numeric values using spaCy's token extensions. It uses RegEx to identify number entities written in words and then leverages the [word2number](https://github.com/akshaynagpal/w2n) library to convert those words into structured numeric data. The output numeric value is stored in a custom entity extension: `._.number`. This lightweight component can be seamlessly added to an existing spaCy pipeline or integrated into a blank model. If using within an existing spaCy pipeline, ensure to insert it before the NER model.",
            "github": "wjbmattingly/number-spacy",
            "pip": "number-spacy",
            "code_example": [
                "import spacy",
                "from number_spacy import find_numbers",
                "",
                "nlp = spacy.blank('en')",
                "nlp.add_pipe('find_numbers')",
                "",
                "doc = nlp('I have three apples. She gave me twenty-two more, and now I have twenty-five apples in total.')",
                "",
                "for ent in doc.ents:",
                "    if ent.label_ == 'NUMBER':",
                "        print(f'Text: {ent.text} -> Parsed Number: {ent._.number}')"
            ],
            "code_language": "python",
            "url": "https://github.com/wjbmattingly/number-spacy",
            "thumb": "https://github.com/wjbmattingly/number-spacy/raw/main/images/number-spacy-logo.png?raw=true",
            "image": "https://github.com/wjbmattingly/number-spacy/raw/main/images/number-spacy-logo.png?raw=true",
            "author": "W.J.B. Mattingly",
            "author_links": {
                "twitter": "wjb_mattingly",
                "github": "wjbmattingly",
                "website": "https://www.wjbmattingly.com"
            },
            "category": [
                "pipeline"
            ],
            "tags": [
                "spacy",
                "number",
                "NLP",
                "entity recognition"
            ]
        },
        {
<<<<<<< HEAD
            "id": "spacy-whisper",
            "title": "spaCy Whisper",
            "slogan": "Seamless Integration of Whisper with spaCy NLP",
            "description": "spaCy Whisper is a Python package designed for integrating Whisper transcriptions with spaCy's NLP capabilities. It provides users with the ability to process and analyze transcribed text using spaCy's features like tokenization, entity recognition, and part-of-speech tagging. Key features include word and segment level processing with custom attributes, as well as custom token, span, and document extensions, enriching the NLP analysis of transcribed texts.",
            "github": "theirstory/spacy-whisper",
            "pip": "spacy-whisper",
            "code_example": [
                "from spacy_whisper import SpacyWhisper",
                "import json",
                "",
                "# Load a Whisper Output (see repo for sample file):",
                "with open('whisper_output.json', 'r', encoding='utf-8') as f:",
                "    whisper_output = json.load(f)",
                "",
                "# Initialize SpacyWhisper",
                "sw = SpacyWhisper(lang='en', model='en_core_web_sm', segments_key='segments', word_level=True)",
                "doc = sw.create_doc(whisper_output)",
                "",
                "# Access custom attributes",
                "for token in doc:",
                "    print(token.text, token._.start_time, token._.end_time, token._.probability)"
            ],
            "code_language": "python",
            "url": "https://github.com/theirstory/spacy-whisper",
            "thumb": "https://github.com/theirstory/spacy-whisper/raw/main/images/spacy_whisper.jpeg",
            "image": "https://github.com/theirstory/spacy-whisper/raw/main/images/spacy_whisper.jpeg",
            "author": "TheirStory",
            "author_links": {
                "website": "https://theirstory.io"
            },
=======
            "id": "spacy-annoy",
            "title": "Spacy Annoy",
            "slogan": "Integrating Spacy NLP and Annoy for Semantic Text Search with spaCy linguistic tags.",
            "description": "Spacy Annoy offers a combination of Spacy's natural language processing (NLP) capabilities and Annoy's efficient similarity search algorithms. This Python class is tailored for analyzing and querying large text corpora, delivering results based on semantic similarity. Key features include contextual window chunking and controlled overlap with preservation of original context at the Doc level, allowing access to all original Spacy properties.",
            "github": "wjbmattingly/spacy-annoy",
            "pip": "spacy-annoy",
            "code_example": [
                "from SpacyAnnoy import SpacyAnnoy",
                "",
                "# Initialize with a Spacy model name",
                "sa = SpacyAnnoy('en_core_web_lg')",
                "",
                "texts = ['This is a text about sports', 'This is a text about dogs']*20",
                "sa.load_docs(texts)",
                "",
                "sa.build_index(n_trees=10, metric='euclidean')",
                "",
                "# Query the index",
                "results = sa.query_index('Dogs and cats.', depth=5)",
                "",
                "# Pretty print results",
                "sa.pretty_print(results)",
                "",
                "# Accessing the Spacy span of the first result",
                "first_result_span = results[0][0]"
            ],
            "author": "W.J.B. Mattingly",
            "author_links": {
                "twitter": "wjb_mattingly",
                "github": "wjbmattingly",
                "website": "https://wjbmattingly.com"
            },
            "code_language": "python",
            "url": "https://github.com/wjbmattingly/spacy-annoy",
>>>>>>> c80dacd0
            "category": [
                "standalone"
            ],
            "tags": [
                "spacy",
<<<<<<< HEAD
                "whisper",
                "transcription",
                "nlp"
=======
                "annoy",
                "text analysis",
                "semantic search"
>>>>>>> c80dacd0
            ]
        }
    ],
    "categories": [
        {
            "label": "Projects",
            "items": [
                {
                    "id": "pipeline",
                    "title": "Pipeline",
                    "description": "Custom pipeline components and extensions"
                },
                {
                    "id": "training",
                    "title": "Training",
                    "description": "Helpers and toolkits for training spaCy models"
                },
                {
                    "id": "conversational",
                    "title": "Conversational",
                    "description": "Frameworks and utilities for working with conversational text, e.g. for chat bots"
                },
                {
                    "id": "research",
                    "title": "Research",
                    "description": "Frameworks and utilities for developing better NLP models, especially using neural networks"
                },
                {
                    "id": "scientific",
                    "title": "Scientific",
                    "description": "Frameworks and utilities for scientific text processing"
                },
                {
                    "id": "biomedical",
                    "title": "Biomedical",
                    "description": "Frameworks and utilities for processing biomedical text"
                },
                {
                    "id": "visualizers",
                    "title": "Visualizers",
                    "description": "Demos and tools to visualize NLP annotations or systems"
                },
                {
                    "id": "apis",
                    "title": "Containers & APIs",
                    "description": "Infrastructure tools for managing or deploying spaCy"
                },
                {
                    "id": "nonpython",
                    "title": "Non-Python",
                    "description": "Wrappers, bindings and implementations in other programming languages"
                },
                {
                    "id": "standalone",
                    "title": "Standalone",
                    "description": "Self-contained libraries or tools that use spaCy under the hood"
                },
                {
                    "id": "models",
                    "title": "Models",
                    "description": "Third-party pretrained models for different languages and domains"
                }
            ]
        },
        {
            "label": "Education",
            "items": [
                {
                    "id": "books",
                    "title": "Books",
                    "description": "Books about or featuring spaCy"
                },
                {
                    "id": "courses",
                    "title": "Courses",
                    "description": "Online courses and interactive tutorials"
                },
                {
                    "id": "videos",
                    "title": "Videos",
                    "description": "Talks and tutorials in video format"
                },
                {
                    "id": "podcasts",
                    "title": "Podcasts",
                    "description": "Episodes about spaCy or interviews with the spaCy team"
                }
            ]
        }
    ]
}<|MERGE_RESOLUTION|>--- conflicted
+++ resolved
@@ -5446,7 +5446,51 @@
             ]
         },
         {
-<<<<<<< HEAD
+            "id": "spacy-annoy",
+            "title": "Spacy Annoy",
+            "slogan": "Integrating Spacy NLP and Annoy for Semantic Text Search with spaCy linguistic tags.",
+            "description": "Spacy Annoy offers a combination of Spacy's natural language processing (NLP) capabilities and Annoy's efficient similarity search algorithms. This Python class is tailored for analyzing and querying large text corpora, delivering results based on semantic similarity. Key features include contextual window chunking and controlled overlap with preservation of original context at the Doc level, allowing access to all original Spacy properties.",
+            "github": "wjbmattingly/spacy-annoy",
+            "pip": "spacy-annoy",
+            "code_example": [
+                "from SpacyAnnoy import SpacyAnnoy",
+                "",
+                "# Initialize with a Spacy model name",
+                "sa = SpacyAnnoy('en_core_web_lg')",
+                "",
+                "texts = ['This is a text about sports', 'This is a text about dogs']*20",
+                "sa.load_docs(texts)",
+                "",
+                "sa.build_index(n_trees=10, metric='euclidean')",
+                "",
+                "# Query the index",
+                "results = sa.query_index('Dogs and cats.', depth=5)",
+                "",
+                "# Pretty print results",
+                "sa.pretty_print(results)",
+                "",
+                "# Accessing the Spacy span of the first result",
+                "first_result_span = results[0][0]"
+            ],
+            "author": "W.J.B. Mattingly",
+            "author_links": {
+                "twitter": "wjb_mattingly",
+                "github": "wjbmattingly",
+                "website": "https://wjbmattingly.com"
+            },
+            "code_language": "python",
+            "url": "https://github.com/wjbmattingly/spacy-annoy",
+            "category": [
+                "standalone"
+            ],
+            "tags": [
+                "spacy",
+                "annoy",
+                "text analysis",
+                "semantic search"
+            ]
+        },
+        {
             "id": "spacy-whisper",
             "title": "spaCy Whisper",
             "slogan": "Seamless Integration of Whisper with spaCy NLP",
@@ -5477,56 +5521,14 @@
             "author_links": {
                 "website": "https://theirstory.io"
             },
-=======
-            "id": "spacy-annoy",
-            "title": "Spacy Annoy",
-            "slogan": "Integrating Spacy NLP and Annoy for Semantic Text Search with spaCy linguistic tags.",
-            "description": "Spacy Annoy offers a combination of Spacy's natural language processing (NLP) capabilities and Annoy's efficient similarity search algorithms. This Python class is tailored for analyzing and querying large text corpora, delivering results based on semantic similarity. Key features include contextual window chunking and controlled overlap with preservation of original context at the Doc level, allowing access to all original Spacy properties.",
-            "github": "wjbmattingly/spacy-annoy",
-            "pip": "spacy-annoy",
-            "code_example": [
-                "from SpacyAnnoy import SpacyAnnoy",
-                "",
-                "# Initialize with a Spacy model name",
-                "sa = SpacyAnnoy('en_core_web_lg')",
-                "",
-                "texts = ['This is a text about sports', 'This is a text about dogs']*20",
-                "sa.load_docs(texts)",
-                "",
-                "sa.build_index(n_trees=10, metric='euclidean')",
-                "",
-                "# Query the index",
-                "results = sa.query_index('Dogs and cats.', depth=5)",
-                "",
-                "# Pretty print results",
-                "sa.pretty_print(results)",
-                "",
-                "# Accessing the Spacy span of the first result",
-                "first_result_span = results[0][0]"
-            ],
-            "author": "W.J.B. Mattingly",
-            "author_links": {
-                "twitter": "wjb_mattingly",
-                "github": "wjbmattingly",
-                "website": "https://wjbmattingly.com"
-            },
-            "code_language": "python",
-            "url": "https://github.com/wjbmattingly/spacy-annoy",
->>>>>>> c80dacd0
             "category": [
                 "standalone"
             ],
             "tags": [
                 "spacy",
-<<<<<<< HEAD
                 "whisper",
                 "transcription",
                 "nlp"
-=======
-                "annoy",
-                "text analysis",
-                "semantic search"
->>>>>>> c80dacd0
             ]
         }
     ],

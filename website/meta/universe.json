--- conflicted
+++ resolved
@@ -1,7 +1,6 @@
 {
     "resources": [
         {
-<<<<<<< HEAD
             "id": "denomme",
             "title": "denomme : Multilingual Name Detector",
             "slogan": "Multilingual Name Detection",
@@ -9,13 +8,13 @@
             "github": "meghanabhange/denomme",
             "pip": "denomme",
             "code_example": [
-            "from spacy.lang.xx import MultiLanguage",
-            "from denomme.name import person_name_component",
-            "nlp = MultiLanguage()",
-            "nlp.add_pipe('denomme')",
-            "doc = nlp('Hi my name is Meghana S.R Bhange and I want to talk Asha')",
-            "print(doc._.person_name)",
-            "# ['Meghana S.R Bhange', 'Asha']"
+                "from spacy.lang.xx import MultiLanguage",
+                "from denomme.name import person_name_component",
+                "nlp = MultiLanguage()",
+                "nlp.add_pipe('denomme')",
+                "doc = nlp('Hi my name is Meghana S.R Bhange and I want to talk Asha')",
+                "print(doc._.person_name)",
+                "# ['Meghana S.R Bhange', 'Asha']"
             ],
             "author": "Meghana Bhange",
             "author_links": {
@@ -25,29 +24,7 @@
             "category": ["standalone"],
             "tags": ["person-name-detection"]
         },
-	{
-	    "id": "numerizer",
-	    "title": "numerizer",
-	    "slogan": "Convert natural language numerics into ints and floats.",
-	    "description": "A SpaCy extension for Docs, Spans and Tokens that converts numerical words and quantitative named entities into numeric strings.",
-	    "github": "jaidevd/numerizer",
-	    "pip": "numerizer",
-	    "code_example": [
-		"from spacy import load",
-		"import numerizer",
-		"nlp = load('en_core_web_sm') # or any other model",
-		"doc = nlp('The Hogwarts Express is at platform nine and three quarters')",
-		"doc._.numerize()",
-		"# {nine and three quarters: '9.75'}"
-	    ],
-	    "author": "Jaidev Deshpande",
-	    "author_links": {
-		"github": "jaidevd",
-		"twitter": "jaidevd"
-	    },
-	    "category": ["standalone"]
-	},
-=======
+	      {
             "id": "skweak",
             "title": "skweak",
             "slogan": "Weak supervision for NLP",
@@ -122,7 +99,6 @@
             },
             "category": ["standalone"]
         },
->>>>>>> b8c6c10c
         {
             "id": "spikex",
             "title": "SpikeX - SpaCy Pipes for Knowledge Extraction",

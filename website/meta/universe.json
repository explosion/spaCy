--- conflicted
+++ resolved
@@ -5272,8 +5272,95 @@
                 "github": "Redfield-AB",
                 "website": "https://redfield.ai"
             },
-<<<<<<< HEAD
-            "category": ["standalone"]
+            "category": [
+                "standalone"
+            ]
+        },
+        {
+            "id": "quelquhui",
+            "title": "quelquhui",
+            "slogan": "Tokenizer for contemporary French",
+            "description": "A tokenizer for French that handles inword parentheses like in _(b)rouille_, inclusive language (won't split _relecteur.rice.s_,but will split _mais.maintenant_), hyphens (split _peut-on_, or _pouvons-vous_ but not _tubulu-pimpant_), apostrophes (split _j'arrive_ or _j'arrivons_, but not _aujourd'hui_ or _r'garder_), emoticons, text-emoji (_:happy:_), urls, mails and more.",
+            "github": "thjbdvlt/quelquhui",
+            "code_example": [
+                "import spacy",
+                "import quelquhui",
+                "nlp = spacy.load('fr_core_news_lg')",
+                "nlp.tokenizer = quelquhui.Toquenizer(nlp.vocab)"
+            ],
+            "code_language": "python",
+            "author": "thjbdvlt",
+            "author_links": {
+                "github": "thjbdvlt"
+            },
+            "category": [
+                "pipeline"
+            ],
+            "tags": [
+                "tokenizer",
+                "french"
+            ]
+        },
+        {
+            "id": "gliner-spacy",
+            "title": "GLiNER spaCy Wrapper",
+            "slogan": "Integrating GLiNER's Advanced NER with spaCy",
+            "description": "GLiNER SpaCy Wrapper is a project that brings together GLiNER, a zero-shot Named Entity Recognition (NER) model, with spaCy's NLP capabilities. It provides an easy way to integrate GLiNER within the spaCy environment, thus enhancing NER tasks with GLiNER's features.",
+            "github": "theirstory/gliner-spacy",
+            "pip": "gliner-spacy",
+            "code_example": [
+                "import spacy",
+                "",
+                "nlp = spacy.blank('en')",
+                "nlp.add_pipe('gliner_spacy')",
+                "text = 'This is a text about Bill Gates and Microsoft.'",
+                "doc = nlp(text)",
+                "",
+                "for ent in doc.ents:",
+                "    print(ent.text, ent.label_)"
+            ],
+            "code_language": "python",
+            "url": "https://github.com/theirstory/gliner-spacy",
+            "author": "TheirStory",
+            "author_links": {
+                "website": "https://theirstory.io"
+            },
+            "category": [
+                "pipeline"
+            ],
+            "tags": [
+                "NER"
+            ]
+        },
+        {
+            "id": "presque",
+            "title": "presque",
+            "slogan": "Normalizer for contemporary French",
+            "description": "Normalizer for French with focus on online and informal communication, _peùUUUt-èTRE_ becomes _peut-être_, _voilaaaa_ becomes _voilà_. it also harmonizes inclusive language (the user can chose how): by default, _auteur-rice-s-x et relecteur.xrices_ becomes _auteur·ricexs et relecteur·ricexs_.",
+            "github": "thjbdvlt/presque",
+            "code_example": [
+                "import spacy",
+                "import presque",
+                "",
+                "@spacy.Language.factory('presque_normalizer')",
+                "def create_presque_normalizer(nlp, name='presque_normalizer'):",
+                "return presque.Normalizer(nlp=nlp)",
+                "",
+                "nlp = spacy.load('fr_core_news_lg')",
+                "nlp.add_pipe('presque_normalizer', first=True)"
+            ],
+            "code_language": "python",
+            "author": "thjbdvlt",
+            "author_links": {
+                "github": "thjbdvlt"
+            },
+            "category": [
+                "pipeline"
+            ],
+            "tags": [
+                "normalizer",
+                "french"
+            ]
         },
         {
             "id": "bagpipes-spacy",
@@ -5297,7 +5384,7 @@
                 "print(doc._.verb_phrases)",
                 "print('Adj Phrases')",
                 "print(doc._.adj_phrases)"
-                ],
+            ],
             "code_language": "python",
             "url": "https://github.com/wjbmattingly/bagpipes-spacy",
             "thumb": "https://github.com/wjbmattingly/bagpipes-spacy/raw/main/images/bagpipes-spacy-icon.png?raw=true",
@@ -5308,99 +5395,15 @@
                 "github": "wjbmattingly",
                 "website": "https://www.wjbmattingly.com"
             },
-            "category": ["pipeline"],
-            "tags": ["spacy", "text processing", "NLP", "custom components"]
-=======
-            "category": [
-                "standalone"
-            ]
-        },
-        {
-            "id": "quelquhui",
-            "title": "quelquhui",
-            "slogan": "Tokenizer for contemporary French",
-            "description": "A tokenizer for French that handles inword parentheses like in _(b)rouille_, inclusive language (won't split _relecteur.rice.s_,but will split _mais.maintenant_), hyphens (split _peut-on_, or _pouvons-vous_ but not _tubulu-pimpant_), apostrophes (split _j'arrive_ or _j'arrivons_, but not _aujourd'hui_ or _r'garder_), emoticons, text-emoji (_:happy:_), urls, mails and more.",
-            "github": "thjbdvlt/quelquhui",
-            "code_example": [
-                "import spacy",
-                "import quelquhui",
-                "nlp = spacy.load('fr_core_news_lg')",
-                "nlp.tokenizer = quelquhui.Toquenizer(nlp.vocab)"
-            ],
-            "code_language": "python",
-            "author": "thjbdvlt",
-            "author_links": {
-                "github": "thjbdvlt"
-            },
             "category": [
                 "pipeline"
             ],
             "tags": [
-                "tokenizer",
-                "french"
-            ]
-        },
-        {
-            "id": "gliner-spacy",
-            "title": "GLiNER spaCy Wrapper",
-            "slogan": "Integrating GLiNER's Advanced NER with spaCy",
-            "description": "GLiNER SpaCy Wrapper is a project that brings together GLiNER, a zero-shot Named Entity Recognition (NER) model, with spaCy's NLP capabilities. It provides an easy way to integrate GLiNER within the spaCy environment, thus enhancing NER tasks with GLiNER's features.",
-            "github": "theirstory/gliner-spacy",
-            "pip": "gliner-spacy",
-            "code_example": [
-                "import spacy",
-                "",
-                "nlp = spacy.blank('en')",
-                "nlp.add_pipe('gliner_spacy')",
-                "text = 'This is a text about Bill Gates and Microsoft.'",
-                "doc = nlp(text)",
-                "",
-                "for ent in doc.ents:",
-                "    print(ent.text, ent.label_)"
-            ],
-            "code_language": "python",
-            "url": "https://github.com/theirstory/gliner-spacy",
-            "author": "TheirStory",
-            "author_links": {
-                "website": "https://theirstory.io"
-            },
-            "category": [
-                "pipeline"
-            ],
-            "tags": [
-                "NER"
-            ]
-        },
-        {
-            "id": "presque",
-            "title": "presque",
-            "slogan": "Normalizer for contemporary French",
-            "description": "Normalizer for French with focus on online and informal communication, _peùUUUt-èTRE_ becomes _peut-être_, _voilaaaa_ becomes _voilà_. it also harmonizes inclusive language (the user can chose how): by default, _auteur-rice-s-x et relecteur.xrices_ becomes _auteur·ricexs et relecteur·ricexs_.",
-            "github": "thjbdvlt/presque",
-            "code_example": [
-                "import spacy",
-                "import presque",
-                "",
-                "@spacy.Language.factory('presque_normalizer')",
-                "def create_presque_normalizer(nlp, name='presque_normalizer'):",
-                "return presque.Normalizer(nlp=nlp)",
-                "",
-                "nlp = spacy.load('fr_core_news_lg')",
-                "nlp.add_pipe('presque_normalizer', first=True)"
-            ],
-            "code_language": "python",
-            "author": "thjbdvlt",
-            "author_links": {
-                "github": "thjbdvlt"
-            },
-            "category": [
-                "pipeline"
-            ],
-            "tags": [
-                "normalizer",
-                "french"
-            ]
->>>>>>> 081e4e38
+                "spacy",
+                "text processing",
+                "NLP",
+                "custom components"
+            ]
         }
     ],
     "categories": [

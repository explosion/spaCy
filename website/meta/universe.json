--- conflicted
+++ resolved
@@ -5272,37 +5272,6 @@
                 "github": "Redfield-AB",
                 "website": "https://redfield.ai"
             },
-<<<<<<< HEAD
-            "category": ["standalone"]
-        },
-        {
-            "id": "spacy-whisper",
-            "title": "spaCy Whisper",
-            "slogan": "Seamless Integration of Whisper with spaCy NLP",
-            "description": "spaCy Whisper is a Python package designed for integrating Whisper transcriptions with spaCy's NLP capabilities. It provides users with the ability to process and analyze transcribed text using spaCy's features like tokenization, entity recognition, and part-of-speech tagging. Key features include word and segment level processing with custom attributes, as well as custom token, span, and document extensions, enriching the NLP analysis of transcribed texts.",
-            "github": "theirstory/spacy-whisper",
-            "pip": "spacy-whisper",
-            "code_example": [
-                "from spacy_whisper import SpacyWhisper",
-                "import json",
-                "",
-                "# Load a Whisper Output (see repo for sample file):",
-                "with open('whisper_output.json', 'r', encoding='utf-8') as f:",
-                "    whisper_output = json.load(f)",
-                "",
-                "# Initialize SpacyWhisper",
-                "sw = SpacyWhisper(lang='en', model='en_core_web_sm', segments_key='segments', word_level=True)",
-                "doc = sw.create_doc(whisper_output)",
-                "",
-                "# Access custom attributes",
-                "for token in doc:",
-                "    print(token.text, token._.start_time, token._.end_time, token._.probability)"
-            ],
-            "code_language": "python",
-            "url": "https://github.com/theirstory/spacy-whisper",
-            "thumb": "https://github.com/theirstory/spacy-whisper/raw/main/images/spacy_whisper.jpeg",
-            "image": "https://github.com/theirstory/spacy-whisper/raw/main/images/spacy_whisper.jpeg",
-=======
             "category": [
                 "standalone"
             ]
@@ -5352,15 +5321,10 @@
             ],
             "code_language": "python",
             "url": "https://github.com/theirstory/gliner-spacy",
->>>>>>> 7fbbb200
             "author": "TheirStory",
             "author_links": {
                 "website": "https://theirstory.io"
             },
-<<<<<<< HEAD
-            "category": ["standalone"],
-            "tags": ["spacy", "whisper", "transcription", "nlp"]
-=======
             "category": [
                 "pipeline"
             ],
@@ -5480,10 +5444,48 @@
                 "NLP",
                 "entity recognition"
             ]
->>>>>>> 7fbbb200
+        },
+        {
+            "id": "spacy-whisper",
+            "title": "spaCy Whisper",
+            "slogan": "Seamless Integration of Whisper with spaCy NLP",
+            "description": "spaCy Whisper is a Python package designed for integrating Whisper transcriptions with spaCy's NLP capabilities. It provides users with the ability to process and analyze transcribed text using spaCy's features like tokenization, entity recognition, and part-of-speech tagging. Key features include word and segment level processing with custom attributes, as well as custom token, span, and document extensions, enriching the NLP analysis of transcribed texts.",
+            "github": "theirstory/spacy-whisper",
+            "pip": "spacy-whisper",
+            "code_example": [
+                "from spacy_whisper import SpacyWhisper",
+                "import json",
+                "",
+                "# Load a Whisper Output (see repo for sample file):",
+                "with open('whisper_output.json', 'r', encoding='utf-8') as f:",
+                "    whisper_output = json.load(f)",
+                "",
+                "# Initialize SpacyWhisper",
+                "sw = SpacyWhisper(lang='en', model='en_core_web_sm', segments_key='segments', word_level=True)",
+                "doc = sw.create_doc(whisper_output)",
+                "",
+                "# Access custom attributes",
+                "for token in doc:",
+                "    print(token.text, token._.start_time, token._.end_time, token._.probability)"
+            ],
+            "code_language": "python",
+            "url": "https://github.com/theirstory/spacy-whisper",
+            "thumb": "https://github.com/theirstory/spacy-whisper/raw/main/images/spacy_whisper.jpeg",
+            "image": "https://github.com/theirstory/spacy-whisper/raw/main/images/spacy_whisper.jpeg",
+            "author": "TheirStory",
+            "author_links": {
+                "website": "https://theirstory.io"
+            },
+            "category": [
+                "standalone"
+            ],
+            "tags": [
+                "spacy",
+                "whisper",
+                "transcription",
+                "nlp"
+            ]
         }
-        
-        
     ],
     "categories": [
         {

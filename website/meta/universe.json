{
    "resources": [
        {
<<<<<<< HEAD
            "id": "spacy-wasm",
            "title": "spacy-wasm",
            "slogan": "spaCy in the browser using WebAssembly",
            "description": "Run spaCy directly in the browser with WebAssembly. Using Pyodide, the application loads the spaCy model and renders the text prompt with displaCy.",
            "url": "https://spacy-wasm.vercel.app/",
            "github": "SyedAhkam/spacy-wasm",
            "code_language": "python",
            "author": "Syed Ahkam",
            "author_links": {
                "twitter": "@SyedAhkam1",
                "github": "SyedAhkam"
            },
            "category": ["visualizers"],
            "tags": ["visualization", "deployment"]
=======
            "id": "spacysee",
            "title": "spaCysee",
            "slogan": "Visualize spaCy's Dependency Parsing, POS tagging, and morphological analysis",
            "description": "A project that helps you visualize your spaCy docs in Jupyter notebooks. Each of the dependency tags, POS tags and morphological features are clickable. Clicking on a tag will bring up the relevant documentation for that tag.",
            "github": "moxley01/spacysee",
            "pip": "spacysee",
            "code_example": [
                "import spacy",
                "from spacysee import render",
                "",
                "nlp = spacy.load('en_core_web_sm')",
                "doc = nlp('This is a neat way to visualize your spaCy docs')",
                "render(doc, width='500', height='500')"
            ],
            "code_language": "python",
            "thumb": "https://www.mattoxley.com/static/images/spacysee_logo.svg",
            "image": "https://www.mattoxley.com/static/images/spacysee_logo.svg",
            "author": "Matt Oxley",
            "author_links": {
                "twitter": "matt0xley",
                "github": "moxley01",
                "website": "https://mattoxley.com"
            },
            "category": ["visualizers"],
            "tags": ["visualization"]
>>>>>>> 070fa165
        },
        {
            "id": "grecy",
            "title": "greCy",
            "slogan": "Ancient Greek pipelines for spaCy",
            "description": "greCy offers state-of-the-art pipelines for ancient Greek NLP. The repository makes language models available in various sizes, some of them containing floret word vectors and a BERT transformer layer.",
            "github": "jmyerston/greCy",
            "code_example": [
                "import spacy",
                "#After installing the grc_ud_proiel_trf wheel package from the greCy repository",
                "",
                "nlp = spacy.load('grc_ud_proiel_trf')",
                "doc = nlp('δοκῶ μοι περὶ ὧν πυνθάνεσθε οὐκ ἀμελέτητος εἶναι.')",
                "",
                "for token in doc:",
                "   print(token.text, token.norm_, token.lemma_, token.pos_, token.tag_)"
            ],
            "code_language": "python",
            "author": "Jacobo Myerston",
            "author_links": {
                "twitter": "@jcbmyrstn",
                "github": "jmyerston",
                "website": "https://huggingface.co/spaces/Jacobo/syntax"
            },
            "category": ["pipeline", "research"],
            "tags": ["ancient Greek"]
        },
        {
            "id": "spacy-cleaner",
            "title": "spacy-cleaner",
            "slogan": "Easily clean text with spaCy!",
            "description": "**spacy-cleaner** utilises spaCy `Language` models to replace, remove, and \n  mutate spaCy tokens. Cleaning actions available are:\n\n* Remove/replace stopwords.\n* Remove/replace punctuation.\n* Remove/replace numbers.\n* Remove/replace emails.\n* Remove/replace URLs.\n* Perform lemmatisation.\n\nSee our [docs](https://ce11an.github.io/spacy-cleaner/) for more information.",
            "github": "Ce11an/spacy-cleaner",
            "pip": "spacy-cleaner",
            "code_example": [
                "import spacy",
                "import spacy_cleaner",
                "from spacy_cleaner.processing import removers, replacers, mutators",
                "",
                "model = spacy.load(\"en_core_web_sm\")",
                "pipeline = spacy_cleaner.Pipeline(",
                "    model,",
                "    removers.remove_stopword_token,",
                "    replacers.replace_punctuation_token,",
                "    mutators.mutate_lemma_token,",
                ")",
                "",
                "texts = [\"Hello, my name is Cellan! I love to swim!\"]",
                "",
                "pipeline.clean(texts)",
                "# ['hello _IS_PUNCT_ Cellan _IS_PUNCT_ love swim _IS_PUNCT_']"
            ],
            "code_language": "python",
            "url": "https://ce11an.github.io/spacy-cleaner/",
            "image": "https://raw.githubusercontent.com/Ce11an/spacy-cleaner/main/docs/assets/images/spacemen.png",
            "author": "Cellan Hall",
            "author_links": {
                "twitter": "Ce11an",
                "github": "Ce11an",
                "website": "https://www.linkedin.com/in/cellan-hall/"
            },
            "category": ["extension"],
            "tags": ["text-processing"]
        },
        {
            "id": "Zshot",
            "title": "Zshot",
            "slogan": "Zero and Few shot named entity & relationships recognition",
            "github": "ibm/zshot",
            "pip": "zshot",
            "code_example": [
                "import spacy",
                "from zshot import PipelineConfig, displacy",
                "from zshot.linker import LinkerRegen",
                "from zshot.mentions_extractor import MentionsExtractorSpacy",
                "from zshot.utils.data_models import Entity",
                "",
                "nlp = spacy.load('en_core_web_sm')",
                "# zero shot definition of entities",
                "nlp_config = PipelineConfig(",
                "    mentions_extractor=MentionsExtractorSpacy(),",
                "    linker=LinkerRegen(),",
                "    entities=[",
                "        Entity(name='Paris',",
                "               description='Paris is located in northern central France, in a north-bending arc of the river Seine'),",
                "        Entity(name='IBM',",
                "               description='International Business Machines Corporation (IBM) is an American multinational technology corporation headquartered in Armonk, New York'),",
                "        Entity(name='New York', description='New York is a city in U.S. state'),",
                "        Entity(name='Florida', description='southeasternmost U.S. state'),",
                "        Entity(name='American',",
                "              description='American, something of, from, or related to the United States of America, commonly known as the United States or America'),",
                "        Entity(name='Chemical formula',",
                "               description='In chemistry, a chemical formula is a way of presenting information about the chemical proportions of atoms that constitute a particular chemical compound or molecul'),",
                "        Entity(name='Acetamide',",
                "               description='Acetamide (systematic name: ethanamide) is an organic compound with the formula CH3CONH2. It is the simplest amide derived from acetic acid. It finds some use as a plasticizer and as an industrial solvent.'),",
                "        Entity(name='Armonk',",
                "               description='Armonk is a hamlet and census-designated place (CDP) in the town of North Castle, located in Westchester County, New York, United States.'),",
                "        Entity(name='Acetic Acid',",
                "               description='Acetic acid, systematically named ethanoic acid, is an acidic, colourless liquid and organic compound with the chemical formula CH3COOH'),",
                "        Entity(name='Industrial solvent',",
                "               description='Acetamide (systematic name: ethanamide) is an organic compound with the formula CH3CONH2. It is the simplest amide derived from acetic acid. It finds some use as a plasticizer and as an industrial solvent.'),",
                "    ]",
                ")",
                "nlp.add_pipe('zshot', config=nlp_config, last=True)",
                "",
                "text = 'International Business Machines Corporation (IBM) is an American multinational technology corporation' \\",
                "        ' headquartered in Armonk, New York, with operations in over 171 countries.'",
                "",
                "doc = nlp(text)",
                "displacy.serve(doc, style='ent')"
            ],
            "thumb": "https://ibm.github.io/zshot/img/graph.png",
            "url": "https://ibm.github.io/zshot/",
            "author": "IBM Research",
            "author_links": {
                "github": "ibm",
                "twitter": "IBMResearch",
                "website": "https://research.ibm.com/labs/ireland/"
            },
            "category": ["scientific", "models", "research"]
        },
        {
            "id": "concepcy",
            "title": "concepCy",
            "slogan": "A multilingual knowledge graph in spaCy",
            "description": "A spaCy wrapper for ConceptNet, a freely-available semantic network designed to help computers understand the meaning of words.",
            "github": "JulesBelveze/concepcy",
            "pip": "concepcy",
            "code_example": [
                "import spacy",
                "import concepcy",
                "",
                "nlp = spacy.load('en_core_web_sm')",
                "# Using default concepCy configuration",
                "nlp.add_pipe('concepcy')",
                "",
                "doc = nlp('WHO is a lovely company')",
                "",
                "# Access all the 'RelatedTo' relations from the Doc",
                "for word, relations in doc._.relatedto.items():",
                "    print(f'Word: {word}\n{relations}')",
                "",
                "# Access the 'RelatedTo' relations word by word",
                "for token in doc:",
                "    print(f'Word: {token}\n{token._.relatedto}')"
            ],
            "category": ["pipeline"],
            "image": "https://github.com/JulesBelveze/concepcy/blob/main/figures/concepcy.png",
            "tags": ["semantic", "ConceptNet"],
            "author": "Jules Belveze",
            "author_links": {
                "github": "JulesBelveze",
                "website": "https://www.linkedin.com/in/jules-belveze/"
            }
        },
        {
            "id": "spacyfishing",
            "title": "spaCy fishing",
            "slogan": "Named entity disambiguation and linking on Wikidata in spaCy with Entity-Fishing.",
            "description": "A spaCy wrapper of Entity-Fishing for named entity disambiguation and linking against a Wikidata knowledge base.",
            "github": "Lucaterre/spacyfishing",
            "pip": "spacyfishing",
            "code_example": [
                "import spacy",
                "text = 'Victor Hugo and Honoré de Balzac are French writers who lived in Paris.'",
                "nlp = spacy.load('en_core_web_sm')",
                "nlp.add_pipe('entityfishing')",
                "doc = nlp(text)",
                "for span in doc.ents:",
                "    print((ent.text, ent.label_, ent._.kb_qid, ent._.url_wikidata, ent._.nerd_score))",
                "# ('Victor Hugo', 'PERSON', 'Q535', 'https://www.wikidata.org/wiki/Q535', 0.972)",
                "# ('Honoré de Balzac', 'PERSON', 'Q9711', 'https://www.wikidata.org/wiki/Q9711', 0.9724)",
                "# ('French', 'NORP', 'Q121842', 'https://www.wikidata.org/wiki/Q121842', 0.3739)",
                "# ('Paris', 'GPE', 'Q90', 'https://www.wikidata.org/wiki/Q90', 0.5652)",
                "## Set parameter `extra_info` to `True` and check also span._.description, span._.src_description, span._.normal_term, span._.other_ids"
            ],
            "category": ["models", "pipeline"],
            "image": "https://raw.githubusercontent.com/Lucaterre/spacyfishing/main/docs/spacyfishing-logo-resized.png",
            "tags": ["NER", "NEL"],
            "author": "Lucas Terriel",
            "author_links": {
                "twitter": "TerreLuca",
                "github": "Lucaterre"
            }
        },
        {
            "id": "aim-spacy",
            "title": "Aim-spaCy",
            "slogan": "Aim-spaCy is an Aim-based spaCy experiment tracker.",
            "description": "Aim-spaCy helps to easily collect, store and explore training logs for spaCy, including: hyper-parameters, metrics and displaCy visualizations",
            "github": "aimhubio/aim-spacy",
            "pip": "aim-spacy",
            "code_example": ["https://github.com/aimhubio/aim-spacy/tree/master/examples"],
            "code_language": "python",
            "url": "https://aimstack.io/spacy",
            "thumb": "https://user-images.githubusercontent.com/13848158/172912427-ee9327ea-3cd8-47fa-8427-6c0d36cd831f.png",
            "image": "https://user-images.githubusercontent.com/13848158/136364717-0939222c-55b6-44f0-ad32-d9ab749546e4.png",
            "author": "AimStack",
            "author_links": {
                "twitter": "aimstackio",
                "github": "aimhubio",
                "website": "https://aimstack.io"
            },
            "category": ["visualizers"],
            "tags": ["experiment-tracking", "visualization"]
        },
        {
            "id": "spacy-report",
            "title": "spacy-report",
            "slogan": "Generates interactive reports for spaCy models.",
            "description": "The goal of spacy-report is to offer static reports for spaCy models that help users make better decisions on how the models can be used.",
            "github": "koaning/spacy-report",
            "pip": "spacy-report",
            "thumb": "https://github.com/koaning/spacy-report/raw/main/icon.png",
            "image": "https://raw.githubusercontent.com/koaning/spacy-report/main/gif.gif",
            "code_example": [
                "python -m spacy report textcat training/model-best/ corpus/train.spacy corpus/dev.spacy"
            ],
            "category": ["visualizers", "research"],
            "author": "Vincent D. Warmerdam",
            "author_links": {
                "twitter": "fishnets88",
                "github": "koaning",
                "website": "https://koaning.io"
            }
        },
        {
            "id": "scrubadub_spacy",
            "title": "scrubadub_spacy",
            "category": ["pipeline"],
            "slogan": "Remove personally identifiable information from text using spaCy.",
            "description": "scrubadub removes personally identifiable information from text. scrubadub_spacy is an extension that uses spaCy NLP models to remove personal information from text.",
            "github": "LeapBeyond/scrubadub_spacy",
            "pip": "scrubadub-spacy",
            "url": "https://github.com/LeapBeyond/scrubadub_spacy",
            "code_language": "python",
            "author": "Leap Beyond",
            "author_links": {
                "github": "LeapBeyond",
                "website": "https://leapbeyond.ai"
            },
            "code_example": [
                "import scrubadub, scrubadub_spacy",
                "scrubber = scrubadub.Scrubber()",
                "scrubber.add_detector(scrubadub_spacy.detectors.SpacyEntityDetector)",
                "print(scrubber.clean(\"My name is Alex, I work at LifeGuard in London, and my eMail is alex@lifeguard.com btw. my super secret twitter login is username: alex_2000 password: g-dragon180888\"))",
                "# My name is {{NAME}}, I work at {{ORGANIZATION}} in {{LOCATION}}, and my eMail is {{EMAIL}} btw. my super secret twitter login is username: {{USERNAME}} password: {{PASSWORD}}"
            ]
        },
        {
            "id": "spacy-setfit-textcat",
            "title": "spacy-setfit-textcat",
            "category": ["research"],
            "tags": ["SetFit", "Few-Shot"],
            "slogan": "spaCy Project: Experiments with SetFit & Few-Shot Classification",
            "description": "This project is an experiment with spaCy and few-shot text classification using SetFit",
            "github": "pmbaumgartner/spacy-setfit-textcat",
            "url": "https://github.com/pmbaumgartner/spacy-setfit-textcat",
            "code_language": "python",
            "author": "Peter Baumgartner",
            "author_links": {
                "twitter": "pmbaumgartner",
                "github": "pmbaumgartner",
                "website": "https://www.peterbaumgartner.com/"
            },
            "code_example": [
                "https://colab.research.google.com/drive/1CvGEZC0I9_v8gWrBxSJQ4Z8JGPJz-HYb?usp=sharing"
            ]
        },
        {
            "id": "spacy-experimental",
            "title": "spacy-experimental",
            "category": ["extension"],
            "slogan": "Cutting-edge experimental spaCy components and features",
            "description": "This package includes experimental components and features for spaCy v3.x, for example model architectures, pipeline components and utilities.",
            "github": "explosion/spacy-experimental",
            "pip": "spacy-experimental",
            "url": "https://github.com/explosion/spacy-experimental",
            "code_language": "python",
            "author": "Explosion",
            "author_links": {
                "twitter": "explosion_ai",
                "github": "explosion",
                "website": "https://explosion.ai/"
            },
            "code_example": [
                "python -m pip install -U pip setuptools wheel",
                "python -m pip install spacy-experimental"
            ]
        },
        {
            "id": "spacypdfreader",
            "title": "spadypdfreader",
            "category": ["pipeline"],
            "tags": ["PDF"],
            "slogan": "Easy PDF to text to spaCy text extraction in Python.",
            "description": "*spacypdfreader* is a Python library that allows you to convert PDF files directly into *spaCy* `Doc` objects. The library provides several built in parsers or bring your own parser. `Doc` objects are annotated with several custom attributes including: `token._.page_number`, `doc._.page_range`, `doc._.first_page`, `doc._.last_page`, `doc._.pdf_file_name`, and `doc._.page(int)`.",
            "github": "SamEdwardes/spacypdfreader",
            "pip": "spacypdfreader",
            "url": "https://samedwardes.github.io/spacypdfreader/",
            "code_language": "python",
            "author": "Sam Edwardes",
            "author_links": {
                "twitter": "TheReaLSamlam",
                "github": "SamEdwardes",
                "website": "https://samedwardes.com"
            },
            "code_example": [
                "import spacy",
                "from spacypdfreader import pdf_reader",
                "",
                "nlp = spacy.load('en_core_web_sm')",
                "doc = pdf_reader('tests/data/test_pdf_01.pdf', nlp)",
                "",
                "# Get the page number of any token.",
                "print(doc[0]._.page_number)  # 1",
                "print(doc[-1]._.page_number) # 4",
                "",
                "# Get page meta data about the PDF document.",
                "print(doc._.pdf_file_name)   # 'tests/data/test_pdf_01.pdf'",
                "print(doc._.page_range)      # (1, 4)",
                "print(doc._.first_page)      # 1",
                "print(doc._.last_page)       # 4",
                "",
                "# Get all of the text from a specific PDF page.",
                "print(doc._.page(4))         # 'able to display the destination page (unless...'"
            ]
        },
        {
            "id": "nlpcloud",
            "title": "NLPCloud.io",
            "slogan": "Production-ready API for spaCy models in production",
            "description": "A highly-available hosted API to easily deploy and use spaCy models in production. Supports NER, POS tagging, dependency parsing, and tokenization.",
            "github": "nlpcloud",
            "pip": "nlpcloud",
            "code_example": [
                "import nlpcloud",
                "",
                "client = nlpcloud.Client('en_core_web_lg', '4eC39HqLyjWDarjtT1zdp7dc')",
                "client.entities('John Doe is a Go Developer at Google')",
                "# [{'end': 8, 'start': 0, 'text': 'John Doe', 'type': 'PERSON'}, {'end': 25, 'start': 13, 'text': 'Go Developer', 'type': 'POSITION'}, {'end': 35,'start': 30, 'text': 'Google', 'type': 'ORG'}]"
            ],
            "thumb": "https://avatars.githubusercontent.com/u/77671902",
            "image": "https://nlpcloud.io/assets/images/logo.svg",
            "code_language": "python",
            "author": "NLPCloud.io",
            "author_links": {
                "github": "nlpcloud",
                "twitter": "cloud_nlp",
                "website": "https://nlpcloud.io"
            },
            "category": ["apis", "nonpython", "standalone"],
            "tags": ["api", "deploy", "production"]
        },
        {
            "id": "eMFDscore",
            "title": "eMFDscore : Extended Moral Foundation Dictionary Scoring for Python",
            "slogan": "Extended Moral Foundation Dictionary Scoring for Python",
            "description": "eMFDscore is a library for the fast and flexible extraction of various moral information metrics from textual input data. eMFDscore is built on spaCy for faster execution and performs minimal preprocessing consisting of tokenization, syntactic dependency parsing, lower-casing, and stopword/punctuation/whitespace removal. eMFDscore lets users score documents with multiple Moral Foundations Dictionaries, provides various metrics for analyzing moral information, and extracts moral patient, agent, and attribute words related to entities.",
            "github": "medianeuroscience/emfdscore",
            "code_example": [
                "from emfdscore.scoring import score_docs",
                "import pandas as pd",
                "template_input = pd.read_csv('emfdscore/template_input.csv', header=None)",
                "DICT_TYPE = 'emfd'",
                "PROB_MAP = 'single'",
                "SCORE_METHOD = 'bow'",
                "OUT_METRICS = 'vice-virtue'",
                "OUT_CSV_PATH = 'single-vv.csv'",
                "df = score_docs(template_input,DICT_TYPE,PROB_MAP,SCORE_METHOD,OUT_METRICS,num_docs)"
            ],
            "code_language": "python",
            "author": "Media Neuroscience Lab",
            "author_links": {
                "github": "medianeuroscience",
                "twitter": "medianeuro"
            },
            "category": ["research", "teaching"],
            "tags": ["morality", "dictionary", "sentiment"]
        },
        {
            "id": "skweak",
            "title": "skweak",
            "slogan": "Weak supervision for NLP",
            "description": "`skweak` brings the power of weak supervision to NLP tasks, and in particular sequence labelling and text classification. Instead of annotating documents by hand, `skweak` allows you to define *labelling functions* to automatically label your documents, and then aggregate their results using a statistical model that estimates the accuracy and confusions of each labelling function.",
            "github": "NorskRegnesentral/skweak",
            "pip": "skweak",
            "code_example": [
                "import spacy, re",
                "from skweak import heuristics, gazetteers, aggregation, utils",
                "",
                "# LF 1: heuristic to detect occurrences of MONEY entities",
                "def money_detector(doc):",
                "   for tok in doc[1:]:",
                "      if tok.text[0].isdigit() and tok.nbor(-1).is_currency:",
                "          yield tok.i-1, tok.i+1, 'MONEY'",
                "lf1 = heuristics.FunctionAnnotator('money', money_detector)",
                "",
                "# LF 2: detection of years with a regex",
                "lf2= heuristics.TokenConstraintAnnotator ('years', lambda tok: re.match('(19|20)\\d{2}$', tok.text), 'DATE')",
                "",
                "# LF 3: a gazetteer with a few names",
                "NAMES = [('Barack', 'Obama'), ('Donald', 'Trump'), ('Joe', 'Biden')]",
                "trie = gazetteers.Trie(NAMES)",
                "lf3 = gazetteers.GazetteerAnnotator('presidents', {'PERSON':trie})",
                "",
                "# We create a corpus (here with a single text)",
                "nlp = spacy.load('en_core_web_sm')",
                "doc = nlp('Donald Trump paid $750 in federal income taxes in 2016')",
                "",
                "# apply the labelling functions",
                "doc = lf3(lf2(lf1(doc)))",
                "",
                "# and aggregate them",
                "hmm = aggregation.HMM('hmm', ['PERSON', 'DATE', 'MONEY'])",
                "hmm.fit_and_aggregate([doc])",
                "",
                "# we can then visualise the final result (in Jupyter)",
                "utils.display_entities(doc, 'hmm')"
            ],
            "code_language": "python",
            "url": "https://github.com/NorskRegnesentral/skweak",
            "thumb": "https://raw.githubusercontent.com/NorskRegnesentral/skweak/main/data/skweak_logo_thumbnail.jpg",
            "image": "https://raw.githubusercontent.com/NorskRegnesentral/skweak/main/data/skweak_logo.jpg",
            "author": "Pierre Lison",
            "author_links": {
                "twitter": "plison2",
                "github": "plison",
                "website": "https://www.nr.no/~plison"
            },
            "category": ["pipeline", "standalone", "research", "training"],
            "tags": [],
            "spacy_version": 3
        },
        {
            "id": "numerizer",
            "title": "numerizer",
            "slogan": "Convert natural language numerics into ints and floats.",
            "description": "A SpaCy extension for Docs, Spans and Tokens that converts numerical words and quantitative named entities into numeric strings.",
            "github": "jaidevd/numerizer",
            "pip": "numerizer",
            "code_example": [
                "from spacy import load",
                "import numerizer",
                "nlp = load('en_core_web_sm') # or any other model",
                "doc = nlp('The Hogwarts Express is at platform nine and three quarters')",
                "doc._.numerize()",
                "# {nine and three quarters: '9.75'}"
            ],
            "author": "Jaidev Deshpande",
            "author_links": {
                "github": "jaidevd",
                "twitter": "jaidevd"
            },
            "category": ["standalone"]
        },
        {
            "id": "spacy-dbpedia-spotlight",
            "title": "DBpedia Spotlight for SpaCy",
            "slogan": "Use DBpedia Spotlight to link entities inside SpaCy",
            "description": "This library links SpaCy with [DBpedia Spotlight](https://www.dbpedia-spotlight.org/). You can easily get the DBpedia entities from your documents, using the public web service or by using your own instance of DBpedia Spotlight. The `doc.ents` are populated with the entities and all their details (URI, type, ...).",
            "github": "MartinoMensio/spacy-dbpedia-spotlight",
            "pip": "spacy-dbpedia-spotlight",
            "code_example": [
                "import spacy_dbpedia_spotlight",
                "# load your model as usual",
                "nlp = spacy.load('en_core_web_lg')",
                "# add the pipeline stage",
                "nlp.add_pipe('dbpedia_spotlight')",
                "# get the document",
                "doc = nlp('The president of USA is calling Boris Johnson to decide what to do about coronavirus')",
                "# see the entities",
                "print('Entities', [(ent.text, ent.label_, ent.kb_id_) for ent in doc.ents])",
                "# inspect the raw data from DBpedia spotlight",
                "print(doc.ents[0]._.dbpedia_raw_result)"
            ],
            "category": ["models", "pipeline"],
            "author": "Martino Mensio",
            "author_links": {
                "twitter": "MartinoMensio",
                "github": "MartinoMensio",
                "website": "https://martinomensio.github.io"
            }
        },
        {
            "id": "spacy-textblob",
            "title": "spacytextblob",
            "slogan": "A TextBlob sentiment analysis pipeline component for spaCy.",
            "thumb": "https://github.com/SamEdwardes/spacytextblob/raw/main/docs/static/img/logo-thumb-square-250x250.png",
            "description": "spacytextblob is a pipeline component that enables sentiment analysis using the [TextBlob](https://github.com/sloria/TextBlob) library. It will add the additional extension `._.blob` to `Doc`, `Span`, and `Token` objects.",
            "github": "SamEdwardes/spacytextblob",
            "pip": "spacytextblob",
            "code_example": [
                "# the following installations are required",
                "# python -m textblob.download_corpora",
                "# python -m spacy download en_core_web_sm",
                "",
                "import spacy",
                "from spacytextblob.spacytextblob import SpacyTextBlob",
                "",
                "nlp = spacy.load('en_core_web_sm')",
                "nlp.add_pipe('spacytextblob')",
                "text = 'I had a really horrible day. It was the worst day ever! But every now and then I have a really good day that makes me happy.'",
                "doc = nlp(text)",
                "doc._.blob.polarity                            # Polarity: -0.125",
                "doc._.blob.subjectivity                        # Subjectivity: 0.9",
                "doc._.blob.sentiment_assessments.assessments   # Assessments: [(['really', 'horrible'], -1.0, 1.0, None), (['worst', '!'], -1.0, 1.0, None), (['really', 'good'], 0.7, 0.6000000000000001, None), (['happy'], 0.8, 1.0, None)]",
                "doc._.blob.ngrams()                            # [WordList(['I', 'had', 'a']), WordList(['had', 'a', 'really']), WordList(['a', 'really', 'horrible']), WordList(['really', 'horrible', 'day']), WordList(['horrible', 'day', 'It']), WordList(['day', 'It', 'was']), WordList(['It', 'was', 'the']), WordList(['was', 'the', 'worst']), WordList(['the', 'worst', 'day']), WordList(['worst', 'day', 'ever']), WordList(['day', 'ever', 'But']), WordList(['ever', 'But', 'every']), WordList(['But', 'every', 'now']), WordList(['every', 'now', 'and']), WordList(['now', 'and', 'then']), WordList(['and', 'then', 'I']), WordList(['then', 'I', 'have']), WordList(['I', 'have', 'a']), WordList(['have', 'a', 'really']), WordList(['a', 'really', 'good']), WordList(['really', 'good', 'day']), WordList(['good', 'day', 'that']), WordList(['day', 'that', 'makes']), WordList(['that', 'makes', 'me']), WordList(['makes', 'me', 'happy'])]"
            ],
            "code_language": "python",
            "url": "https://spacytextblob.netlify.app/",
            "author": "Sam Edwardes",
            "author_links": {
                "twitter": "TheReaLSamlam",
                "github": "SamEdwardes",
                "website": "https://samedwardes.com"
            },
            "category": ["pipeline"],
            "tags": ["sentiment", "textblob"],
            "spacy_version": 3
        },
        {
            "id": "spacy-sentence-bert",
            "title": "spaCy - sentence-transformers",
            "slogan": "Pipelines for pretrained sentence-transformers (BERT, RoBERTa, XLM-RoBERTa & Co.) directly within spaCy",
            "description": "This library lets you use the embeddings from [sentence-transformers](https://github.com/UKPLab/sentence-transformers) of Docs, Spans and Tokens directly from spaCy. Most models are for the english language but three of them are multilingual.",
            "github": "MartinoMensio/spacy-sentence-bert",
            "pip": "spacy-sentence-bert",
            "code_example": [
                "import spacy_sentence_bert",
                "# load one of the models listed at https://github.com/MartinoMensio/spacy-sentence-bert/",
                "nlp = spacy_sentence_bert.load_model('en_roberta_large_nli_stsb_mean_tokens')",
                "# get two documents",
                "doc_1 = nlp('Hi there, how are you?')",
                "doc_2 = nlp('Hello there, how are you doing today?')",
                "# use the similarity method that is based on the vectors, on Doc, Span or Token",
                "print(doc_1.similarity(doc_2[0:7]))"
            ],
            "category": ["models", "pipeline"],
            "author": "Martino Mensio",
            "author_links": {
                "twitter": "MartinoMensio",
                "github": "MartinoMensio",
                "website": "https://martinomensio.github.io"
            }
        },
        {
            "id": "spacy-streamlit",
            "title": "spacy-streamlit",
            "slogan": "spaCy building blocks for Streamlit apps",
            "github": "explosion/spacy-streamlit",
            "description": "This package contains utilities for visualizing spaCy models and building interactive spaCy-powered apps with [Streamlit](https://streamlit.io). It includes various building blocks you can use in your own Streamlit app, like visualizers for **syntactic dependencies**, **named entities**, **text classification**, **semantic similarity** via word vectors, token attributes, and more.",
            "pip": "spacy-streamlit",
            "category": ["visualizers"],
            "thumb": "https://i.imgur.com/mhEjluE.jpg",
            "image": "https://user-images.githubusercontent.com/13643239/85388081-f2da8700-b545-11ea-9bd4-e303d3c5763c.png",
            "code_example": [
                "import spacy_streamlit",
                "",
                "models = [\"en_core_web_sm\", \"en_core_web_md\"]",
                "default_text = \"Sundar Pichai is the CEO of Google.\"",
                "spacy_streamlit.visualize(models, default_text)"
            ],
            "author": "Ines Montani",
            "author_links": {
                "twitter": "_inesmontani",
                "github": "ines",
                "website": "https://ines.io"
            }
        },
        {
            "id": "spaczz",
            "title": "spaczz",
            "slogan": "Fuzzy matching and more for spaCy.",
            "description": "Spaczz provides fuzzy matching and multi-token regex matching functionality for spaCy. Spaczz's components have similar APIs to their spaCy counterparts and spaczz pipeline components can integrate into spaCy pipelines where they can be saved/loaded as models.",
            "github": "gandersen101/spaczz",
            "pip": "spaczz",
            "code_example": [
                "import spacy",
                "from spaczz.matcher import FuzzyMatcher",
                "",
                "nlp = spacy.blank(\"en\")",
                "text = \"\"\"Grint Anderson created spaczz in his home at 555 Fake St,",
                "Apt 5 in Nashv1le, TN 55555-1234 in the US.\"\"\"  # Spelling errors intentional.",
                "doc = nlp(text)",
                "",
                "matcher = FuzzyMatcher(nlp.vocab)",
                "matcher.add(\"NAME\", [nlp(\"Grant Andersen\")])",
                "matcher.add(\"GPE\", [nlp(\"Nashville\")])",
                "matches = matcher(doc)",
                "",
                "for match_id, start, end, ratio in matches:",
                "    print(match_id, doc[start:end], ratio)"
            ],
            "code_language": "python",
            "url": "https://spaczz.readthedocs.io/en/latest/",
            "author": "Grant Andersen",
            "author_links": {
                "twitter": "gandersen101",
                "github": "gandersen101"
            },
            "category": ["pipeline"],
            "tags": ["fuzzy-matching", "regex"]
        },
        {
            "id": "spacy-universal-sentence-encoder",
            "title": "spaCy - Universal Sentence Encoder",
            "slogan": "Make use of Google's Universal Sentence Encoder directly within spaCy",
            "description": "This library lets you use Universal Sentence Encoder embeddings of Docs, Spans and Tokens directly from TensorFlow Hub",
            "github": "MartinoMensio/spacy-universal-sentence-encoder",
            "pip": "spacy-universal-sentence-encoder",
            "code_example": [
                "import spacy_universal_sentence_encoder",
                "# load one of the models: ['en_use_md', 'en_use_lg', 'xx_use_md', 'xx_use_lg']",
                "nlp = spacy_universal_sentence_encoder.load_model('en_use_lg')",
                "# get two documents",
                "doc_1 = nlp('Hi there, how are you?')",
                "doc_2 = nlp('Hello there, how are you doing today?')",
                "# use the similarity method that is based on the vectors, on Doc, Span or Token",
                "print(doc_1.similarity(doc_2[0:7]))"
            ],
            "category": ["models", "pipeline"],
            "author": "Martino Mensio",
            "author_links": {
                "twitter": "MartinoMensio",
                "github": "MartinoMensio",
                "website": "https://martinomensio.github.io"
            }
        },
        {
            "id": "whatlies",
            "title": "whatlies",
            "slogan": "Make interactive visualisations to figure out 'what lies' in word embeddings.",
            "description": "This small library offers tools to make visualisation easier of both word embeddings as well as operations on them. It has support for spaCy prebuilt models as a first class citizen but also offers support for sense2vec. There's a convenient API to perform linear algebra as well as support for popular transformations like PCA/UMAP/etc.",
            "github": "koaning/whatlies",
            "pip": "whatlies",
            "thumb": "https://i.imgur.com/rOkOiLv.png",
            "image": "https://raw.githubusercontent.com/koaning/whatlies/master/docs/gif-two.gif",
            "code_example": [
                "from whatlies import EmbeddingSet",
                "from whatlies.language import SpacyLanguage",
                "",
                "lang = SpacyLanguage('en_core_web_md')",
                "words = ['cat', 'dog', 'fish', 'kitten', 'man', 'woman', 'king', 'queen', 'doctor', 'nurse']",
                "",
                "emb = lang[words]",
                "emb.plot_interactive(x_axis='man', y_axis='woman')"
            ],
            "category": ["visualizers", "research"],
            "author": "Vincent D. Warmerdam",
            "author_links": {
                "twitter": "fishnets88",
                "github": "koaning",
                "website": "https://koaning.io"
            }
        },
        {
            "id": "bertopic",
            "title": "BERTopic",
            "slogan": "Leveraging BERT and c-TF-IDF to create easily interpretable topics.",
            "description": "BERTopic is a topic modeling technique that leverages embedding models and c-TF-IDF to create dense clusters allowing for easily interpretable topics whilst keeping important words in the topic descriptions. BERTopic supports guided, (semi-) supervised, hierarchical, and dynamic topic modeling.",
            "github": "maartengr/bertopic",
            "pip": "bertopic",
            "thumb": "https://i.imgur.com/Rx2LfBm.png",
            "image": "https://raw.githubusercontent.com/MaartenGr/BERTopic/master/images/topic_visualization.gif",
            "code_example": [
                "import spacy",
                "from bertopic import BERTopic",
                "from sklearn.datasets import fetch_20newsgroups",
                "",
                "docs = fetch_20newsgroups(subset='all',  remove=('headers', 'footers', 'quotes'))['data']",
                "nlp = spacy.load('en_core_web_md', exclude=['tagger', 'parser', 'ner', 'attribute_ruler', 'lemmatizer'])",
                "",
                "topic_model = BERTopic(embedding_model=nlp)",
                "topics, probs = topic_model.fit_transform(docs)",
                "",
                "fig = topic_model.visualize_topics()",
                "fig.show()"
            ],
            "category": ["visualizers", "training"],
            "author": "Maarten Grootendorst",
            "author_links": {
                "twitter": "maartengr",
                "github": "maartengr",
                "website": "https://maartengrootendorst.com"
            }
        },
        {
            "id": "tokenwiser",
            "title": "tokenwiser",
            "slogan": "Connect vowpal-wabbit & scikit-learn models to spaCy to run simple classification benchmarks. Comes with many utility functions for spaCy pipelines.",
            "github": "koaning/tokenwiser",
            "pip": "tokenwiser",
            "thumb": "https://koaning.github.io/tokenwiser/token.png",
            "image": "https://koaning.github.io/tokenwiser/logo-tokw.png",
            "code_example": [
                "import spacy",
                "",
                "from sklearn.pipeline import make_pipeline",
                "from sklearn.feature_extraction.text import CountVectorizer",
                "from sklearn.linear_model import LogisticRegression",
                "",
                "from tokenwiser.component import attach_sklearn_categoriser",
                "",
                "X = [",
                "    'i really like this post',",
                "    'thanks for that comment',",
                "    'i enjoy this friendly forum',",
                "    'this is a bad post',",
                "    'i dislike this article',",
                "    'this is not well written'",
                "]",
                "",
                "y = ['pos', 'pos', 'pos', 'neg', 'neg', 'neg']",
                "",
                "# Note that we're training a pipeline here via a single-batch `.fit()` method",
                "pipe = make_pipeline(CountVectorizer(), LogisticRegression()).fit(X, y)",
                "",
                "nlp = spacy.load('en_core_web_sm')",
                "# This is where we attach our pre-trained model as a pipeline step.",
                "attach_sklearn_categoriser(nlp, pipe_name='silly_sentiment', estimator=pipe)"
            ],
            "category": ["pipeline", "training"],
            "author": "Vincent D. Warmerdam",
            "author_links": {
                "twitter": "fishnets88",
                "github": "koaning",
                "website": "https://koaning.io"
            }
        },
        {
            "id": "Klayers",
            "title": "Klayers",
            "category": ["pipeline"],
            "tags": ["AWS"],
            "slogan": "spaCy as a AWS Lambda Layer",
            "description": "A collection of Python Packages as AWS Lambda(λ) Layers",
            "github": "keithrozario/Klayers",
            "pip": "",
            "url": "https://github.com/keithrozario/Klayers",
            "code_language": "python",
            "author": "Keith Rozario",
            "author_links": {
                "twitter": "keithrozario",
                "github": "keithrozario",
                "website": "https://www.keithrozario.com"
            },
            "code_example": [
                "# SAM Template",
                "MyLambdaFunction:",
                "    Type: AWS::Serverless::Function",
                "    Handler: 02_pipeline/spaCy.main",
                "    Description: Name Entity Extraction",
                "    Runtime: python3.8",
                "    Layers:",
                "        - arn:aws:lambda:${self:provider.region}:113088814899:layer:Klayers-python37-spacy:18"
            ]
        },
        {
            "type": "education",
            "id": "video-spacys-ner-model-alt",
            "title": "Named Entity Recognition (NER) using spaCy",
            "slogan": "",
            "description": "In this video, I show you how to do named entity recognition using the spaCy library for Python.",
            "youtube": "Gn_PjruUtrc",
            "author": "Applied Language Technology",
            "author_links": {
                "twitter": "HelsinkiNLP",
                "github": "Applied-Language-Technology",
                "website": "https://applied-language-technology.mooc.fi/"
            },
            "category": ["videos"]
        },
        {
            "id": "HuSpaCy",
            "title": "HuSpaCy",
            "category": ["models"],
            "tags": ["Hungarian"],
            "slogan": "HuSpaCy: industrial-strength Hungarian natural language processing",
            "description": "HuSpaCy is a spaCy model and a library providing industrial-strength Hungarian language processing facilities.",
            "github": "huspacy/huspacy",
            "pip": "huspacy",
            "url": "https://github.com/huspacy/huspacy",
            "code_language": "python",
            "author": "SzegedAI",
            "author_links": {
                "github": "https://szegedai.github.io/",
                "website": "https://u-szeged.hu/english"
            },
            "code_example": [
                "# Load the model using huspacy",
                "import huspacy",
                "",
                "nlp = huspacy.load()",
                "",
                "# Load the mode using spacy.load()",
                "import spacy",
                "",
                "nlp = spacy.load(\"hu_core_news_lg\")",
                "",
                "# Load the model directly as a module",
                "import hu_core_news_lg",
                "",
                "nlp = hu_core_news_lg.load()\n",
                "# Either way you get the same model and can start processing texts.",
                "doc = nlp(\"Csiribiri csiribiri zabszalma - négy csillag közt alszom ma.\")"
            ]
        },
        {
            "id": "spacy-stanza",
            "title": "spacy-stanza",
            "slogan": "Use the latest Stanza (StanfordNLP) research models directly in spaCy",
            "description": "This package wraps the Stanza (formerly StanfordNLP) library, so you can use Stanford's models as a spaCy pipeline. Using this wrapper, you'll be able to use the following annotations, computed by your pretrained `stanza` model:\n\n- Statistical tokenization (reflected in the `Doc` and its tokens)\n - Lemmatization (`token.lemma` and `token.lemma_`)\n - Part-of-speech tagging (`token.tag`, `token.tag_`, `token.pos`, `token.pos_`)\n - Dependency parsing (`token.dep`, `token.dep_`, `token.head`)\n - Named entity recognition (`doc.ents`, `token.ent_type`, `token.ent_type_`, `token.ent_iob`, `token.ent_iob_`)\n - Sentence segmentation (`doc.sents`)",
            "github": "explosion/spacy-stanza",
            "pip": "spacy-stanza",
            "thumb": "https://i.imgur.com/myhLjMJ.png",
            "code_example": [
                "import stanza",
                "import spacy_stanza",
                "",
                "stanza.download(\"en\")",
                "nlp = spacy_stanza.load_pipeline(\"en\")",
                "",
                "doc = nlp(\"Barack Obama was born in Hawaii. He was elected president in 2008.\")",
                "for token in doc:",
                "    print(token.text, token.lemma_, token.pos_, token.dep_, token.ent_type_)",
                "print(doc.ents)"
            ],
            "category": ["pipeline", "standalone", "models", "research"],
            "author": "Explosion",
            "author_links": {
                "twitter": "explosion_ai",
                "github": "explosion",
                "website": "https://explosion.ai"
            }
        },
        {
            "id": "spacy-udpipe",
            "title": "spacy-udpipe",
            "slogan": "Use the latest UDPipe models directly in spaCy",
            "description": "This package wraps the fast and efficient UDPipe language-agnostic NLP pipeline (via its Python bindings), so you can use UDPipe pre-trained models as a spaCy pipeline for 50+ languages out-of-the-box. Inspired by spacy-stanza, this package offers slightly less accurate models that are in turn much faster.",
            "github": "TakeLab/spacy-udpipe",
            "pip": "spacy-udpipe",
            "code_example": [
                "import spacy_udpipe",
                "",
                "spacy_udpipe.download(\"en\") # download English model",
                "",
                "text = \"Wikipedia is a free online encyclopedia, created and edited by volunteers around the world.\"",
                "nlp = spacy_udpipe.load(\"en\")",
                "",
                "doc = nlp(text)",
                "for token in doc:",
                "    print(token.text, token.lemma_, token.pos_, token.dep_)"
            ],
            "category": ["pipeline", "standalone", "models", "research"],
            "author": "TakeLab",
            "author_links": {
                "github": "TakeLab",
                "website": "https://takelab.fer.hr/"
            }
        },
        {
            "id": "spacy-server",
            "title": "spaCy Server",
            "slogan": "\uD83E\uDD9C Containerized HTTP API for spaCy NLP",
            "description": "For developers who need programming language agnostic NLP, spaCy Server is a containerized HTTP API that provides industrial-strength natural language processing. Unlike other servers, our server is fast, idiomatic, and well documented.",
            "github": "neelkamath/spacy-server",
            "code_example": [
                "docker run --rm -dp 8080:8080 neelkamath/spacy-server",
                "curl http://localhost:8080/ner -H 'Content-Type: application/json' -d '{\"sections\": [\"My name is John Doe. I grew up in California.\"]}'"
            ],
            "code_language": "shell",
            "url": "https://hub.docker.com/r/neelkamath/spacy-server",
            "author": "Neel Kamath",
            "author_links": {
                "github": "neelkamath",
                "website": "https://neelkamath.com"
            },
            "category": ["apis"],
            "tags": ["docker"]
        },
        {
            "id": "nlp-architect",
            "title": "NLP Architect",
            "slogan": "Python lib for exploring Deep NLP & NLU by Intel AI",
            "github": "NervanaSystems/nlp-architect",
            "pip": "nlp-architect",
            "thumb": "https://i.imgur.com/vMideRx.png",
            "category": ["standalone", "research"],
            "tags": ["pytorch"]
        },
        {
            "id": "Chatterbot",
            "title": "Chatterbot",
            "slogan": "A machine-learning based conversational dialog engine for creating chat bots",
            "github": "gunthercox/ChatterBot",
            "pip": "chatterbot",
            "thumb": "https://i.imgur.com/eyAhwXk.jpg",
            "code_example": [
                "from chatterbot import ChatBot",
                "from chatterbot.trainers import ListTrainer",
                "# Create a new chat bot named Charlie",
                "chatbot = ChatBot('Charlie')",
                "trainer = ListTrainer(chatbot)",
                "trainer.train([",
                "'Hi, can I help you?',",
                "'Sure, I would like to book a flight to Iceland.',",
                "'Your flight has been booked.'",
                "])",
                "",
                "response = chatbot.get_response('I would like to book a flight.')"
            ],
            "author": "Gunther Cox",
            "author_links": {
                "github": "gunthercox"
            },
            "category": ["conversational", "standalone"],
            "tags": ["chatbots"]
        },
        {
            "id": "alibi",
            "title": "alibi",
            "slogan": "Algorithms for monitoring and explaining machine learning models ",
            "github": "SeldonIO/alibi",
            "pip": "alibi",
            "thumb": "https://i.imgur.com/YkzQHRp.png",
            "code_example": [
                "from alibi.explainers import AnchorTabular",
                "explainer = AnchorTabular(predict_fn, feature_names)",
                "explainer.fit(X_train)",
                "explainer.explain(x)"
            ],
            "author": "Seldon",
            "category": ["standalone", "research"]
        },
        {
            "id": "spacymoji",
            "slogan": "Emoji handling and meta data as a spaCy pipeline component",
            "github": "ines/spacymoji",
            "description": "spaCy extension and pipeline component for adding emoji meta data to `Doc` objects. Detects emoji consisting of one or more unicode characters, and can optionally merge multi-char emoji (combined pictures, emoji with skin tone modifiers) into one token. Human-readable emoji descriptions are added as a custom attribute, and an optional lookup table can be provided for your own descriptions. The extension sets the custom `Doc`, `Token` and `Span` attributes `._.is_emoji`, `._.emoji_desc`, `._.has_emoji` and `._.emoji`.",
            "pip": "spacymoji",
            "category": ["pipeline"],
            "tags": ["emoji", "unicode"],
            "thumb": "https://i.imgur.com/XOTYIgn.jpg",
            "code_example": [
                "import spacy",
                "from spacymoji import Emoji",
                "",
                "nlp = spacy.load(\"en_core_web_sm\")",
                "nlp.add_pipe(\"emoji\", first=True)",
                "doc = nlp(\"This is a test 😻 👍🏿\")",
                "",
                "assert doc._.has_emoji is True",
                "assert doc[2:5]._.has_emoji is True",
                "assert doc[0]._.is_emoji is False",
                "assert doc[4]._.is_emoji is True",
                "assert doc[5]._.emoji_desc == \"thumbs up dark skin tone\"",
                "assert len(doc._.emoji) == 2",
                "assert doc._.emoji[1] == (\"👍🏿\", 5, \"thumbs up dark skin tone\")"
            ],
            "author": "Ines Montani",
            "author_links": {
                "twitter": "_inesmontani",
                "github": "ines",
                "website": "https://ines.io"
            }
        },
        {
            "id": "spacyopentapioca",
            "title": "spaCyOpenTapioca",
            "slogan": "Named entity linking on Wikidata in spaCy via OpenTapioca",
            "description": "A spaCy wrapper of OpenTapioca for named entity linking on Wikidata",
            "github": "UB-Mannheim/spacyopentapioca",
            "pip": "spacyopentapioca",
            "code_example": [
                "import spacy",
                "nlp = spacy.blank('en')",
                "nlp.add_pipe('opentapioca')",
                "doc = nlp('Christian Drosten works in Germany.')",
                "for span in doc.ents:",
                "    print((span.text, span.kb_id_, span.label_, span._.description, span._.score))",
                "# ('Christian Drosten', 'Q1079331', 'PERSON', 'German virologist and university teacher', 3.6533377082098895)",
                "# ('Germany', 'Q183', 'LOC', 'sovereign state in Central Europe', 2.1099332471902863)",
                "## Check also span._.types, span._.aliases, span._.rank"
            ],
            "category": ["models", "pipeline"],
            "tags": ["NER", "NEL"],
            "author": "Renat Shigapov",
            "author_links": {
                "twitter": "_shigapov",
                "github": "shigapov"
            }
        },
        {
            "id": "spacy_readability",
            "slogan": "Add text readability meta data to Doc objects",
            "description": "spaCy v2.0 pipeline component for calculating readability scores of of text. Provides scores for Flesh-Kincaid grade level, Flesh-Kincaid reading ease, and Dale-Chall.",
            "github": "mholtzscher/spacy_readability",
            "pip": "spacy-readability",
            "code_example": [
                "import spacy",
                "from spacy_readability import Readability",
                "",
                "nlp = spacy.load('en')",
                "read = Readability(nlp)",
                "nlp.add_pipe(read, last=True)",
                "doc = nlp(\"I am some really difficult text to read because I use obnoxiously large words.\")",
                "doc._.flesch_kincaid_grade_level",
                "doc._.flesch_kincaid_reading_ease",
                "doc._.dale_chall"
            ],
            "author": "Michael Holtzscher",
            "author_links": {
                "github": "mholtzscher"
            },
            "category": ["pipeline"]
        },
        {
            "id": "spacy_cld",
            "title": "spaCy-CLD",
            "slogan": "Add language detection to your spaCy pipeline using CLD2",
            "description": "spaCy-CLD operates on `Doc` and `Span` spaCy objects. When called on a `Doc` or `Span`, the object is given two attributes: `languages` (a list of up to 3 language codes) and `language_scores` (a dictionary mapping language codes to confidence scores between 0 and 1).\n\nspacy-cld is a little extension that wraps the [PYCLD2](https://github.com/aboSamoor/pycld2) Python library, which in turn wraps the [Compact Language Detector 2](https://github.com/CLD2Owners/cld2) C library originally built at Google for the Chromium project. CLD2 uses character n-grams as features and a Naive Bayes classifier to identify 80+ languages from Unicode text strings (or XML/HTML). It can detect up to 3 different languages in a given document, and reports a confidence score (reported in with each language.",
            "github": "nickdavidhaynes/spacy-cld",
            "pip": "spacy_cld",
            "code_example": [
                "import spacy",
                "from spacy_cld import LanguageDetector",
                "",
                "nlp = spacy.load('en')",
                "language_detector = LanguageDetector()",
                "nlp.add_pipe(language_detector)",
                "doc = nlp('This is some English text.')",
                "",
                "doc._.languages  # ['en']",
                "doc._.language_scores['en']  # 0.96"
            ],
            "author": "Nicholas D Haynes",
            "author_links": {
                "github": "nickdavidhaynes"
            },
            "category": ["pipeline"]
        },
        {
            "id": "spacy-iwnlp",
            "slogan": "German lemmatization with IWNLP",
            "description": "This package uses the [spaCy 2.0 extensions](https://spacy.io/usage/processing-pipelines#extensions) to add [IWNLP-py](https://github.com/Liebeck/iwnlp-py) as German lemmatizer directly into your spaCy pipeline.",
            "github": "Liebeck/spacy-iwnlp",
            "pip": "spacy-iwnlp",
            "code_example": [
                "import spacy",
                "from spacy_iwnlp import spaCyIWNLP",
                "",
                "nlp = spacy.load('de')",
                "iwnlp = spaCyIWNLP(lemmatizer_path='data/IWNLP.Lemmatizer_20170501.json')",
                "nlp.add_pipe(iwnlp)",
                "doc = nlp('Wir mögen Fußballspiele mit ausgedehnten Verlängerungen.')",
                "for token in doc:",
                "    print('POS: {}\tIWNLP:{}'.format(token.pos_, token._.iwnlp_lemmas))"
            ],
            "author": "Matthias Liebeck",
            "author_links": {
                "github": "Liebeck"
            },
            "category": ["pipeline"],
            "tags": ["lemmatizer", "german"]
        },
        {
            "id": "spacy-sentiws",
            "slogan": "German sentiment scores with SentiWS",
            "description": "This package uses the [spaCy 2.0 extensions](https://spacy.io/usage/processing-pipelines#extensions) to add [SentiWS](http://wortschatz.uni-leipzig.de/en/download) as German sentiment score directly into your spaCy pipeline.",
            "github": "Liebeck/spacy-sentiws",
            "pip": "spacy-sentiws",
            "code_example": [
                "import spacy",
                "from spacy_sentiws import spaCySentiWS",
                "",
                "nlp = spacy.load('de_core_news_sm')",
                "nlp.add_pipe('sentiws', config={'sentiws_path': 'data/sentiws'})",
                "doc = nlp('Die Dummheit der Unterwerfung blüht in hübschen Farben.')",
                "",
                "for token in doc:",
                "    print('{}, {}, {}'.format(token.text, token._.sentiws, token.pos_))"
            ],
            "author": "Matthias Liebeck",
            "author_links": {
                "github": "Liebeck"
            },
            "category": ["pipeline"],
            "tags": ["sentiment", "german"]
        },
        {
            "id": "spacy-lefff",
            "slogan": "POS and French lemmatization with Lefff",
            "description": "spacy v2.0 extension and pipeline component for adding a French POS and lemmatizer based on [Lefff](https://hal.inria.fr/inria-00521242/).",
            "github": "sammous/spacy-lefff",
            "pip": "spacy-lefff",
            "code_example": [
                "import spacy",
                "from spacy_lefff import LefffLemmatizer, POSTagger",
                "",
                "nlp = spacy.load('fr')",
                "pos = POSTagger()",
                "french_lemmatizer = LefffLemmatizer(after_melt=True)",
                "nlp.add_pipe(pos, name='pos', after='parser')",
                "nlp.add_pipe(french_lemmatizer, name='lefff', after='pos')",
                "doc = nlp(u\"Paris est une ville très chère.\")",
                "for d in doc:",
                "    print(d.text, d.pos_, d._.melt_tagger, d._.lefff_lemma, d.tag_, d.lemma_)"
            ],
            "author": "Sami Moustachir",
            "author_links": {
                "github": "sammous"
            },
            "category": ["pipeline"],
            "tags": ["pos", "lemmatizer", "french"]
        },
        {
            "id": "lemmy",
            "title": "Lemmy",
            "slogan": "A Danish lemmatizer",
            "description": "Lemmy is a lemmatizer for Danish 🇩🇰 . It comes already trained on Dansk Sprognævns (DSN) word list (‘fuldformliste’) and the Danish Universal Dependencies and is ready for use. Lemmy also supports training on your own dataset. The model currently included in Lemmy was evaluated on the Danish Universal Dependencies dev dataset and scored an accruacy > 99%.\n\nYou can use Lemmy as a spaCy extension, more specifcally a spaCy pipeline component. This is highly recommended and makes the lemmas easily accessible from the spaCy tokens. Lemmy makes use of POS tags to predict the lemmas. When wired up to the spaCy pipeline, Lemmy has the benefit of using spaCy’s builtin POS tagger.",
            "github": "sorenlind/lemmy",
            "pip": "lemmy",
            "code_example": [
                "import da_custom_model as da # name of your spaCy model",
                "import lemmy.pipe",
                "nlp = da.load()",
                "",
                "# create an instance of Lemmy's pipeline component for spaCy",
                "pipe = lemmy.pipe.load()",
                "",
                "# add the comonent to the spaCy pipeline.",
                "nlp.add_pipe(pipe, after='tagger')",
                "",
                "# lemmas can now be accessed using the `._.lemma` attribute on the tokens",
                "nlp(\"akvariernes\")[0]._.lemma"
            ],
            "thumb": "https://i.imgur.com/RJVFRWm.jpg",
            "author": "Søren Lind Kristiansen",
            "author_links": {
                "github": "sorenlind"
            },
            "category": ["pipeline"],
            "tags": ["lemmatizer", "danish"]
        },
        {
            "id": "augmenty",
            "title": "Augmenty",
            "slogan": "The cherry on top of your NLP pipeline",
            "description": "Augmenty is an augmentation library based on spaCy for augmenting texts. Augmenty differs from other augmentation libraries in that it corrects (as far as possible) the token, sentence and document labels under the augmentation.",
            "github": "kennethenevoldsen/augmenty",
            "pip": "augmenty",
            "code_example": [
                "import spacy",
                "import augmenty",
                "",
                "nlp = spacy.load('en_core_web_md')",
                "",
                "docs = nlp.pipe(['Augmenty is a great tool for text augmentation'])",
                "",
                "ent_dict = {'ORG': [['spaCy'], ['spaCy', 'Universe']]}",
                "entity_augmenter = augmenty.load('ents_replace.v1',",
                "                                 ent_dict = ent_dict, level=1)",
                "",
                "for doc in augmenty.docs(docs, augmenter=entity_augmenter, nlp=nlp):",
                "    print(doc)"
            ],
            "thumb": "https://github.com/KennethEnevoldsen/augmenty/blob/master/img/icon.png?raw=true",
            "author": "Kenneth Enevoldsen",
            "author_links": {
                "github": "kennethenevoldsen",
                "website": "https://www.kennethenevoldsen.com"
            },
            "category": ["training", "research"],
            "tags": ["training", "research", "augmentation"]
        },
        {
            "id": "dacy",
            "title": "DaCy",
            "slogan": "An efficient Pipeline for Danish NLP",
            "description": "DaCy is a Danish preprocessing pipeline trained in SpaCy. It has achieved State-of-the-Art performance on Named entity recognition, part-of-speech tagging and dependency parsing for Danish. This repository contains material for using the DaCy, reproducing the results and guides on usage of the package. Furthermore, it also contains a series of behavioural test for biases and robustness of Danish NLP pipelines.",
            "github": "centre-for-humanities-computing/DaCy",
            "pip": "dacy",
            "code_example": [
                "import dacy",
                "print(dacy.models()) # get a list of dacy models",
                "nlp = dacy.load('medium')  # load your spacy pipeline",
                "",
                "# DaCy also includes functionality for adding other Danish models to the pipeline",
                "# For instance you can add the BertTone model for classification of sentiment polarity to the pipeline:",
                "nlp = add_berttone_polarity(nlp)"
            ],
            "thumb": "https://github.com/centre-for-humanities-computing/DaCy/blob/main/img/icon_no_title.png?raw=true",
            "author": "Centre for Humanities Computing Aarhus",
            "author_links": {
                "github": "centre-for-humanities-computing",
                "website": "https://chcaa.io/#/"
            },
            "category": ["pipeline"],
            "tags": ["pipeline", "danish"]
        },
        {
            "id": "spacy-wrap",
            "title": "spaCy-wrap",
            "slogan": "For Wrapping fine-tuned transformers in spaCy pipelines",
            "description": "spaCy-wrap is a wrapper library for spaCy for including fine-tuned transformers from Huggingface in your spaCy pipeline allowing inclusion of existing models within existing workflows.",
            "github": "kennethenevoldsen/spacy-wrap",
            "pip": "spacy_wrap",
            "code_example": [
                "import spacy",
                "import spacy_wrap",
                "",
                "nlp = spacy.blank('en')",
                "config = {",
                "   'doc_extension_trf_data': 'clf_trf_data',  # document extention for the forward pass",
                "   'doc_extension_prediction': 'sentiment',  # document extention for the prediction",
                "   'labels': ['negative', 'neutral', 'positive'],",
                "   'model': {",
                "       'name': 'cardiffnlp/twitter-roberta-base-sentiment',  # the model name or path of huggingface model",
                "},",
                "}",
                "",
                "transformer = nlp.add_pipe('classification_transformer', config=config)",
                "transformer.model.initialize()",
                "",
                "doc = nlp('spaCy is a wonderful tool')",
                "",
                "print(doc._.clf_trf_data)",
                "# TransformerData(wordpieces=...",
                "print(doc._.sentiment)",
                "# 'positive'",
                "print(doc._.sentiment_prob)",
                "# {'prob': array([0.004, 0.028, 0.969], dtype=float32), 'labels': ['negative', 'neutral', 'positive']}"
            ],
            "thumb": "https://raw.githubusercontent.com/KennethEnevoldsen/spacy-wrap/main/docs/_static/icon.png",
            "author": "Kenneth Enevoldsen",
            "author_links": {
                "github": "KennethEnevoldsen",
                "website": "https://www.kennethenevoldsen.com"
            },
            "category": ["pipeline", "models", "training"],
            "tags": ["pipeline", "models", "transformers"]
        },
        {
            "id": "asent",
            "title": "Asent",
            "slogan": "Fast, flexible and transparent sentiment analysis",
            "description": "Asent is a rule-based sentiment analysis library for Python made using spaCy. It is inspired by VADER, but uses a more modular ruleset, that allows the user to change e.g. the method for finding negations. Furthermore it includes visualisers to visualize the model predictions, making the model easily interpretable.",
            "github": "kennethenevoldsen/asent",
            "pip": "asent",
            "code_example": [
                "import spacy",
                "import asent",
                "",
                "# load spacy pipeline",
                "nlp = spacy.blank('en')",
                "nlp.add_pipe('sentencizer')",
                "",
                "# add the rule-based sentiment model",
                "nlp.add_pipe('asent_en_v1')",
                "",
                "# try an example",
                "text = 'I am not very happy, but I am also not especially sad'",
                "doc = nlp(text)",
                "",
                "# print polarity of document, scaled to be between -1, and 1",
                "print(doc._.polarity)",
                "# neg=0.0 neu=0.631 pos=0.369 compound=0.7526",
                "",
                "# Naturally, a simple score can be quite unsatisfying, thus Asent implements a series of visualizer to interpret the results:",
                "asent.visualize(doc, style='prediction')",
                " # or",
                "asent.visualize(doc[:5], style='analysis')"
            ],
            "thumb": "https://github.com/KennethEnevoldsen/asent/raw/main/docs/img/logo_black_font.png?raw=true",
            "author": "Kenneth Enevoldsen",
            "author_links": {
                "github": "KennethEnevoldsen",
                "website": "https://www.kennethenevoldsen.com"
            },
            "category": ["pipeline", "models"],
            "tags": ["pipeline", "models", "sentiment"]
        },
        {
            "id": "textdescriptives",
            "title": "TextDescriptives",
            "slogan": "Extraction of descriptive stats, readability, and syntactic complexity measures",
            "description": "Pipeline component for spaCy v.3 that calculates descriptive statistics, readability metrics, and syntactic complexity (dependency distance).",
            "github": "HLasse/TextDescriptives",
            "pip": "textdescriptives",
            "code_example": [
                "import spacy",
                "import textdescriptives as td",
                "nlp = spacy.load('en_core_web_sm')",
                "nlp.add_pipe('textdescriptives')",
                "doc = nlp('This is a short test text')",
                "doc._.readability # access some of the values",
                "td.extract_df(doc) # extract all metrics to DataFrame"
            ],
            "author": "Lasse Hansen, Kenneth Enevoldsen, Ludvig Olsen",
            "author_links": {
                "github": "HLasse"
            },
            "category": ["pipeline"],
            "tags": ["pipeline", "readability", "syntactic complexity", "descriptive statistics"]
        },
        {
            "id": "neuralcoref",
            "slogan": "State-of-the-art coreference resolution based on neural nets and spaCy",
            "description": "This coreference resolution module is based on the super fast [spaCy](https://spacy.io/) parser and uses the neural net scoring model described in [Deep Reinforcement Learning for Mention-Ranking Coreference Models](http://cs.stanford.edu/people/kevclark/resources/clark-manning-emnlp2016-deep.pdf) by Kevin Clark and Christopher D. Manning, EMNLP 2016. Since ✨Neuralcoref v2.0, you can train the coreference resolution system on your own dataset — e.g., another language than English! — **provided you have an annotated dataset**. Note that to use neuralcoref with spaCy > 2.1.0, you'll have to install neuralcoref from source.",
            "github": "huggingface/neuralcoref",
            "thumb": "https://i.imgur.com/j6FO9O6.jpg",
            "code_example": [
                "import spacy",
                "import neuralcoref",
                "",
                "nlp = spacy.load('en')",
                "neuralcoref.add_to_pipe(nlp)",
                "doc1 = nlp('My sister has a dog. She loves him.')",
                "print(doc1._.coref_clusters)",
                "",
                "doc2 = nlp('Angela lives in Boston. She is quite happy in that city.')",
                "for ent in doc2.ents:",
                "    print(ent._.coref_cluster)"
            ],
            "author": "Hugging Face",
            "author_links": {
                "github": "huggingface"
            },
            "category": ["standalone", "conversational", "models"],
            "tags": ["coref"]
        },
        {
            "id": "neuralcoref-vizualizer",
            "title": "Neuralcoref Visualizer",
            "slogan": "State-of-the-art coreference resolution based on neural nets and spaCy",
            "description": "In short, coreference is the fact that two or more expressions in a text – like pronouns or nouns – link to the same person or thing. It is a classical Natural language processing task, that has seen a revival of interest in the past two years as several research groups applied cutting-edge deep-learning and reinforcement-learning techniques to it. It is also one of the key building blocks to building conversational Artificial intelligences.",
            "url": "https://huggingface.co/coref/",
            "image": "https://i.imgur.com/3yy4Qyf.png",
            "thumb": "https://i.imgur.com/j6FO9O6.jpg",
            "github": "huggingface/neuralcoref",
            "category": ["visualizers", "conversational"],
            "tags": ["coref", "chatbots"],
            "author": "Hugging Face",
            "author_links": {
                "github": "huggingface"
            }
        },
        {
            "id": "matcher-explorer",
            "title": "Rule-based Matcher Explorer",
            "slogan": "Test spaCy's rule-based Matcher by creating token patterns interactively",
            "description": "Test spaCy's rule-based `Matcher` by creating token patterns interactively and running them over your text. Each token can set multiple attributes like text value, part-of-speech tag or boolean flags. The token-based view lets you explore how spaCy processes your text – and why your pattern matches, or why it doesn't. For more details on rule-based matching, see the [documentation](https://spacy.io/usage/rule-based-matching).",
            "image": "https://explosion.ai/assets/img/demos/matcher.png",
            "thumb": "https://i.imgur.com/rPK4AGt.jpg",
            "url": "https://explosion.ai/demos/matcher",
            "author": "Ines Montani",
            "author_links": {
                "twitter": "_inesmontani",
                "github": "ines",
                "website": "https://ines.io"
            },
            "category": ["visualizers"]
        },
        {
            "id": "displacy",
            "title": "displaCy",
            "slogan": "A modern syntactic dependency visualizer",
            "description": "Visualize spaCy's guess at the syntactic structure of a sentence. Arrows point from children to heads, and are labelled by their relation type.",
            "url": "https://explosion.ai/demos/displacy",
            "thumb": "https://i.imgur.com/nxDcHaL.jpg",
            "image": "https://explosion.ai/assets/img/demos/displacy.png",
            "author": "Ines Montani",
            "author_links": {
                "twitter": "_inesmontani",
                "github": "ines",
                "website": "https://ines.io"
            },
            "category": ["visualizers"]
        },
        {
            "id": "displacy-ent",
            "title": "displaCy ENT",
            "slogan": "A modern named entity visualizer",
            "description": "Visualize spaCy's guess at the named entities in the document. You can filter the displayed types, to only show the annotations you're interested in.",
            "url": "https://explosion.ai/demos/displacy-ent",
            "thumb": "https://i.imgur.com/A77Ecbs.jpg",
            "image": "https://explosion.ai/assets/img/demos/displacy-ent.png",
            "author": "Ines Montani",
            "author_links": {
                "twitter": "_inesmontani",
                "github": "ines",
                "website": "https://ines.io"
            },
            "category": ["visualizers"]
        },
        {
            "id": "explacy",
            "slogan": "A small tool that explains spaCy parse results",
            "github": "tylerneylon/explacy",
            "thumb": "https://i.imgur.com/V1hCWmn.jpg",
            "image": "https://raw.githubusercontent.com/tylerneylon/explacy/master/img/screenshot.png",
            "code_example": [
                "import spacy",
                "import explacy",
                "",
                "nlp = spacy.load('en')",
                "explacy.print_parse_info(nlp, 'The salad was surprisingly tasty.')"
            ],
            "author": "Tyler Neylon",
            "author_links": {
                "github": "tylerneylon"
            },
            "category": ["visualizers"]
        },
        {
            "id": "deplacy",
            "slogan": "CUI-based Tree Visualizer for Universal Dependencies and Immediate Catena Analysis",
            "description": "Simple dependency visualizer for [spaCy](https://spacy.io/), [UniDic2UD](https://pypi.org/project/unidic2ud), [Stanza](https://stanfordnlp.github.io/stanza/), [NLP-Cube](https://github.com/Adobe/NLP-Cube), [Trankit](https://github.com/nlp-uoregon/trankit), etc.",
            "github": "KoichiYasuoka/deplacy",
            "image": "https://i.imgur.com/6uOI4Op.png",
            "code_example": [
                "import spacy",
                "import deplacy",
                "",
                "nlp=spacy.load('en_core_web_sm')",
                "doc=nlp('I saw a horse yesterday which had no name.')",
                "deplacy.render(doc)"
            ],
            "author": "Koichi Yasuoka",
            "author_links": {
                "github": "KoichiYasuoka"
            },
            "category": ["visualizers"]
        },
        {
            "id": "scattertext",
            "slogan": "Beautiful visualizations of how language differs among document types",
            "description": "A tool for finding distinguishing terms in small-to-medium-sized corpora, and presenting them in a sexy, interactive scatter plot with non-overlapping term labels. Exploratory data analysis just got more fun.",
            "github": "JasonKessler/scattertext",
            "image": "https://jasonkessler.github.io/2012conventions0.0.2.2.png",
            "code_example": [
                "import spacy",
                "",
                "from scattertext import SampleCorpora, produce_scattertext_explorer",
                "from scattertext import produce_scattertext_html",
                "from scattertext.CorpusFromPandas import CorpusFromPandas",
                "",
                "nlp = spacy.load('en_core_web_sm')",
                "convention_df = SampleCorpora.ConventionData2012.get_data()",
                "corpus = CorpusFromPandas(convention_df,",
                "                          category_col='party',",
                "                          text_col='text',",
                "                          nlp=nlp).build()",
                "",
                "html = produce_scattertext_html(corpus,",
                "                                    category='democrat',",
                "                                    category_name='Democratic',",
                "                                    not_category_name='Republican',",
                "                                    minimum_term_frequency=5,",
                "                                    width_in_pixels=1000)",
                "open('./simple.html', 'wb').write(html.encode('utf-8'))",
                "print('Open ./simple.html in Chrome or Firefox.')"
            ],
            "author": "Jason Kessler",
            "author_links": {
                "github": "JasonKessler",
                "twitter": "jasonkessler"
            },
            "category": ["visualizers"]
        },
        {
            "id": "rasa",
            "title": "Rasa",
            "slogan": "Turn natural language into structured data",
            "description": "Machine learning tools for developers to build, improve, and deploy contextual chatbots and assistants. Powered by open source.",
            "github": "RasaHQ/rasa",
            "pip": "rasa",
            "thumb": "https://i.imgur.com/TyZnpwL.png",
            "url": "https://rasa.com/",
            "author": "Rasa",
            "author_links": {
                "github": "RasaHQ"
            },
            "category": ["conversational"],
            "tags": ["chatbots"]
        },
        {
            "id": "mindmeld",
            "title": "MindMeld - Conversational AI platform",
            "slogan": "Conversational AI platform for deep-domain voice interfaces and chatbots",
            "description": "The MindMeld Conversational AI platform is among the most advanced AI platforms for building production-quality conversational applications. It is a Python-based machine learning framework which encompasses all of the algorithms and utilities required for this purpose. (https://github.com/cisco/mindmeld)",
            "github": "cisco/mindmeld",
            "pip": "mindmeld",
            "thumb": "https://www.mindmeld.com/img/mindmeld-logo.png",
            "category": ["conversational", "ner"],
            "tags": ["chatbots"],
            "author": "Cisco",
            "author_links": {
                "github": "cisco/mindmeld",
                "website": "https://www.mindmeld.com/"
            }
        },
        {
            "id": "torchtext",
            "title": "torchtext",
            "slogan": "Data loaders and abstractions for text and NLP",
            "github": "pytorch/text",
            "pip": "torchtext",
            "thumb": "https://i.imgur.com/WFkxuPo.png",
            "code_example": [
                ">>> pos = data.TabularDataset(",
                "...    path='data/pos/pos_wsj_train.tsv', format='tsv',",
                "...    fields=[('text', data.Field()),",
                "...            ('labels', data.Field())])",
                "...",
                ">>> sentiment = data.TabularDataset(",
                "...    path='data/sentiment/train.json', format='json',",
                "...    fields={'sentence_tokenized': ('text', data.Field(sequential=True)),",
                "...            'sentiment_gold': ('labels', data.Field(sequential=False))})"
            ],
            "category": ["standalone", "research"],
            "tags": ["pytorch"]
        },
        {
            "id": "allennlp",
            "title": "AllenNLP",
            "slogan": "An open-source NLP research library, built on PyTorch and spaCy",
            "description": "AllenNLP is a new library designed to accelerate NLP research, by providing a framework that supports modern deep learning workflows for cutting-edge language understanding problems. AllenNLP uses spaCy as a preprocessing component. You can also use Allen NLP to develop spaCy pipeline components, to add annotations to the `Doc` object.",
            "github": "allenai/allennlp",
            "pip": "allennlp",
            "thumb": "https://i.imgur.com/U8opuDN.jpg",
            "url": "http://allennlp.org",
            "author": " Allen Institute for Artificial Intelligence",
            "author_links": {
                "github": "allenai",
                "twitter": "allenai_org",
                "website": "http://allenai.org"
            },
            "category": ["standalone", "research"]
        },
        {
            "id": "scispacy",
            "title": "scispaCy",
            "slogan": "A full spaCy pipeline and models for scientific/biomedical documents",
            "github": "allenai/scispacy",
            "pip": "scispacy",
            "thumb": "https://i.imgur.com/dJQSclW.png",
            "url": "https://allenai.github.io/scispacy/",
            "author": " Allen Institute for Artificial Intelligence",
            "author_links": {
                "github": "allenai",
                "twitter": "allenai_org",
                "website": "http://allenai.org"
            },
            "category": ["scientific", "models", "research", "biomedical"]
        },
        {
            "id": "textacy",
            "slogan": "NLP, before and after spaCy",
            "description": "`textacy` is a Python library for performing a variety of natural language processing (NLP) tasks, built on the high-performance `spacy` library. With the fundamentals – tokenization, part-of-speech tagging, dependency parsing, etc. – delegated to another library, `textacy` focuses on the tasks that come before and follow after.",
            "github": "chartbeat-labs/textacy",
            "pip": "textacy",
            "url": "https://github.com/chartbeat-labs/textacy",
            "author": "Burton DeWilde",
            "author_links": {
                "github": "bdewilde",
                "twitter": "bjdewilde"
            },
            "category": ["standalone"]
        },
        {
            "id": "textpipe",
            "slogan": "clean and extract metadata from text",
            "description": "`textpipe` is a Python package for converting raw text in to clean, readable text and extracting metadata from that text. Its functionalities include transforming raw text into readable text by removing HTML tags and extracting metadata such as the number of words and named entities from the text.",
            "github": "textpipe/textpipe",
            "pip": "textpipe",
            "author": "Textpipe Contributors",
            "author_links": {
                "github": "textpipe",
                "website": "https://github.com/textpipe/textpipe/blob/master/CONTRIBUTORS.md"
            },
            "category": ["standalone"],
            "tags": ["text-processing", "named-entity-recognition"],
            "thumb": "https://avatars0.githubusercontent.com/u/40492530",
            "code_example": [
                "from textpipe import doc, pipeline",
                "sample_text = 'Sample text! <!DOCTYPE>'",
                "document = doc.Doc(sample_text)",
                "print(document.clean)",
                "'Sample text!'",
                "print(document.language)",
                "# 'en'",
                "print(document.nwords)",
                "# 2",
                "",
                "pipe = pipeline.Pipeline(['CleanText', 'NWords'])",
                "print(pipe(sample_text))",
                "# {'CleanText': 'Sample text!', 'NWords': 2}"
            ]
        },
        {
            "id": "mordecai",
            "slogan": "Full text geoparsing using spaCy, Geonames and Keras",
            "description": "Extract the place names from a piece of text, resolve them to the correct place, and return their coordinates and structured geographic information.",
            "github": "openeventdata/mordecai",
            "pip": "mordecai",
            "thumb": "https://i.imgur.com/gPJ9upa.jpg",
            "code_example": [
                "from mordecai import Geoparser",
                "geo = Geoparser()",
                "geo.geoparse(\"I traveled from Oxford to Ottawa.\")"
            ],
            "author": "Andy Halterman",
            "author_links": {
                "github": "ahalterman",
                "twitter": "ahalterman"
            },
            "category": ["standalone", "scientific"]
        },
        {
            "id": "kindred",
            "title": "Kindred",
            "slogan": "Biomedical relation extraction using spaCy",
            "description": "Kindred is a package for relation extraction in biomedical texts. Given some training data, it can build a model to identify relations between entities (e.g. drugs, genes, etc) in a sentence.",
            "github": "jakelever/kindred",
            "pip": "kindred",
            "code_example": [
                "import kindred",
                "",
                "trainCorpus = kindred.bionlpst.load('2016-BB3-event-train')",
                "devCorpus = kindred.bionlpst.load('2016-BB3-event-dev')",
                "predictionCorpus = devCorpus.clone()",
                "predictionCorpus.removeRelations()",
                "classifier = kindred.RelationClassifier()",
                "classifier.train(trainCorpus)",
                "classifier.predict(predictionCorpus)",
                "f1score = kindred.evaluate(devCorpus, predictionCorpus, metric='f1score')"
            ],
            "author": "Jake Lever",
            "author_links": {
                "github": "jakelever"
            },
            "category": ["standalone", "scientific"]
        },
        {
            "id": "sense2vec",
            "slogan": "Use NLP to go beyond vanilla word2vec",
            "description": "sense2vec ([Trask et. al](https://arxiv.org/abs/1511.06388), 2015) is a nice twist on [word2vec](https://en.wikipedia.org/wiki/Word2vec) that lets you learn more interesting, detailed and context-sensitive word vectors. For an interactive example of the technology, see our [sense2vec demo](https://explosion.ai/demos/sense2vec) that lets you explore semantic similarities across all Reddit comments of 2015.",
            "github": "explosion/sense2vec",
            "pip": "sense2vec==1.0.0a1",
            "thumb": "https://i.imgur.com/awfdhX6.jpg",
            "image": "https://explosion.ai/assets/img/demos/sense2vec.png",
            "url": "https://explosion.ai/demos/sense2vec",
            "code_example": [
                "import spacy",
                "",
                "nlp = spacy.load(\"en_core_web_sm\")",
                "s2v = nlp.add_pipe(\"sense2vec\")",
                "s2v.from_disk(\"/path/to/s2v_reddit_2015_md\")",
                "",
                "doc = nlp(\"A sentence about natural language processing.\")",
                "assert doc[3:6].text == \"natural language processing\"",
                "freq = doc[3:6]._.s2v_freq",
                "vector = doc[3:6]._.s2v_vec",
                "most_similar = doc[3:6]._.s2v_most_similar(3)",
                "# [(('machine learning', 'NOUN'), 0.8986967),",
                "#  (('computer vision', 'NOUN'), 0.8636297),",
                "#  (('deep learning', 'NOUN'), 0.8573361)]"
            ],
            "category": ["pipeline", "standalone", "visualizers"],
            "tags": ["vectors"],
            "author": "Explosion",
            "author_links": {
                "twitter": "explosion_ai",
                "github": "explosion",
                "website": "https://explosion.ai"
            }
        },
        {
            "id": "spacyr",
            "slogan": "An R wrapper for spaCy",
            "github": "quanteda/spacyr",
            "cran": "spacyr",
            "code_example": [
                "library(\"spacyr\")",
                "spacy_initialize()",
                "",
                "txt <- c(d1 = \"spaCy excels at large-scale information extraction tasks.\",",
                "         d2 = \"Mr. Smith goes to North Carolina.\")",
                "",
                "# process documents and obtain a data.table",
                "parsedtxt <- spacy_parse(txt)"
            ],
            "code_language": "r",
            "author": "Kenneth Benoit & Aki Matsuo",
            "category": ["nonpython"]
        },
        {
            "id": "cleannlp",
            "title": "CleanNLP",
            "slogan": "A tidy data model for NLP in R",
            "description": "The cleanNLP package is designed to make it as painless as possible to turn raw text into feature-rich data frames. the package offers four backends that can be used for parsing text: `tokenizers`, `udpipe`, `spacy` and `corenlp`.",
            "github": "statsmaths/cleanNLP",
            "cran": "cleanNLP",
            "author": "Taylor B. Arnold",
            "author_links": {
                "github": "statsmaths"
            },
            "category": ["nonpython"]
        },
        {
            "id": "spacy-cpp",
            "slogan": "C++ wrapper library for spaCy",
            "description": "The goal of spacy-cpp is to expose the functionality of spaCy to C++ applications, and to provide an API that is similar to that of spaCy, enabling rapid development in Python and simple porting to C++.",
            "github": "d99kris/spacy-cpp",
            "code_example": [
                "Spacy::Spacy spacy;",
                "auto nlp = spacy.load(\"en_core_web_sm\");",
                "auto doc = nlp.parse(\"This is a sentence.\");",
                "for (auto& token : doc.tokens())",
                "    std::cout << token.text() << \" [\" << token.pos_() << \"]\\n\";"
            ],
            "code_language": "cpp",
            "author": "Kristofer Berggren",
            "author_links": {
                "github": "d99kris"
            },
            "category": ["nonpython"]
        },
        {
            "id": "ruby-spacy",
            "title": "ruby-spacy",
            "slogan": "Wrapper module for using spaCy from Ruby via PyCall",
            "description": "ruby-spacy is a wrapper module for using spaCy from the Ruby programming language via PyCall. This module aims to make it easy and natural for Ruby programmers to use spaCy.",
            "github": "yohasebe/ruby-spacy",
            "code_example": [
                "require \"ruby-spacy\"",
                "require \"terminal-table\"",
                "nlp = Spacy::Language.new(\"en_core_web_sm\")",
                "doc = nlp.read(\"Apple is looking at buying U.K. startup for $1 billion\")",
                "headings = [\"text\", \"lemma\", \"pos\", \"tag\", \"dep\"]",
                "rows = []",
                "doc.each do |token|",
                "  rows << [token.text, token.lemma, token.pos, token.tag, token.dep]",
                "end",
                "table = Terminal::Table.new rows: rows, headings: headings",
                "puts table"
            ],
            "code_language": "ruby",
            "url": "https://rubygems.org/gems/ruby-spacy",
            "author": "Yoichiro Hasebe",
            "author_links": {
                "github": "yohasebe",
                "twitter": "yohasebe"
            },
            "category": ["nonpython"],
            "tags": ["ruby"]
        },
        {
            "id": "spacy_api",
            "slogan": "Server/client to load models in a separate, dedicated process",
            "github": "kootenpv/spacy_api",
            "pip": "spacy_api",
            "code_example": [
                "from spacy_api import Client",
                "",
                "spacy_client = Client() # default args host/port",
                "doc = spacy_client.single(\"How are you\")"
            ],
            "author": "Pascal van Kooten",
            "author_links": {
                "github": "kootenpv"
            },
            "category": ["apis"]
        },
        {
            "id": "spacy-api-docker",
            "slogan": "spaCy REST API, wrapped in a Docker container",
            "github": "jgontrum/spacy-api-docker",
            "url": "https://hub.docker.com/r/jgontrum/spacyapi/",
            "thumb": "https://i.imgur.com/NRnDKyj.jpg",
            "code_example": [
                "version: '2'",
                "",
                "services:",
                "  spacyapi:",
                "    image: jgontrum/spacyapi:en_v2",
                "    ports:",
                "      - \"127.0.0.1:8080:80\"",
                "    restart: always"
            ],
            "code_language": "docker",
            "author": "Johannes Gontrum",
            "author_links": {
                "github": "jgontrum"
            },
            "category": ["apis"]
        },
        {
            "id": "spacy-nlp",
            "slogan": " Expose spaCy NLP text parsing to Node.js (and other languages) via Socket.IO",
            "github": "kengz/spacy-nlp",
            "thumb": "https://i.imgur.com/w41VSr7.jpg",
            "code_example": [
                "const spacyNLP = require(\"spacy-nlp\")",
                "// default port 6466",
                "// start the server with the python client that exposes spacyIO (or use an existing socketIO server at IOPORT)",
                "var serverPromise = spacyNLP.server({ port: process.env.IOPORT });",
                "// Loading spacy may take up to 15s"
            ],
            "code_language": "javascript",
            "author": "Wah Loon Keng",
            "author_links": {
                "github": "kengz"
            },
            "category": ["apis", "nonpython"]
        },
        {
            "id": "prodigy",
            "title": "Prodigy",
            "slogan": "Radically efficient machine teaching, powered by active learning",
            "description": "Prodigy is an annotation tool so efficient that data scientists can do the annotation themselves, enabling a new level of rapid iteration. Whether you're working on entity recognition, intent detection or image classification, Prodigy can help you train and evaluate your models faster. Stream in your own examples or real-world data from live APIs, update your model in real-time and chain models together to build more complex systems.",
            "thumb": "https://i.imgur.com/UVRtP6g.jpg",
            "image": "https://i.imgur.com/Dt5vrY6.png",
            "url": "https://prodi.gy",
            "code_example": [
                "prodigy dataset ner_product \"Improve PRODUCT on Reddit data\"",
                "✨ Created dataset 'ner_product'.",
                "",
                "prodigy ner.teach ner_product en_core_web_sm ~/data.jsonl --label PRODUCT",
                "✨ Starting the web server on port 8080..."
            ],
            "code_language": "bash",
            "category": ["standalone", "training"],
            "author": "Explosion",
            "author_links": {
                "twitter": "explosion_ai",
                "github": "explosion",
                "website": "https://explosion.ai"
            }
        },
        {
            "id": "dragonfire",
            "title": "Dragonfire",
            "slogan": "An open-source virtual assistant for Ubuntu based Linux distributions",
            "github": "DragonComputer/Dragonfire",
            "thumb": "https://i.imgur.com/5fqguKS.jpg",
            "image": "https://raw.githubusercontent.com/DragonComputer/Dragonfire/master/docs/img/demo.gif",
            "author": "Dragon Computer",
            "author_links": {
                "github": "DragonComputer",
                "website": "http://dragon.computer"
            },
            "category": ["standalone"]
        },
        {
            "id": "prefect",
            "title": "Prefect",
            "slogan": "Workflow management system designed for modern infrastructure",
            "github": "PrefectHQ/prefect",
            "pip": "prefect",
            "thumb": "https://i.imgur.com/oLTwr0e.png",
            "code_example": [
                "from prefect import Flow",
                "from prefect.tasks.spacy.spacy_tasks import SpacyNLP",
                "import spacy",
                "",
                "nlp = spacy.load(\"en_core_web_sm\")",
                "",
                "with Flow(\"Natural Language Processing\") as flow:",
                "    doc = SpacyNLP(text=\"This is some text\", nlp=nlp)",
                "",
                "flow.run()"
            ],
            "author": "Prefect",
            "author_links": {
                "website": "https://prefect.io"
            },
            "category": ["standalone"]
        },
        {
            "id": "graphbrain",
            "title": "Graphbrain",
            "slogan": "Automated meaning extraction and text understanding",
            "description": "Graphbrain is an Artificial Intelligence open-source software library and scientific research tool. Its aim is to facilitate automated meaning extraction and text understanding, as well as the exploration and inference of knowledge.",
            "github": "graphbrain/graphbrain",
            "pip": "graphbrain",
            "thumb": "https://i.imgur.com/cct9W1E.png",
            "author": "Graphbrain",
            "category": ["standalone"]
        },
        {
            "type": "education",
            "id": "nostarch-nlp-python",
            "title": "Natural Language Processing Using Python",
            "slogan": "No Starch Press, 2020",
            "description": "Natural Language Processing Using Python is an introduction to natural language processing (NLP), the task of converting human language into data that a computer can process. The book uses spaCy, a leading Python library for NLP, to guide readers through common NLP tasks related to generating and understanding human language with code. It addresses problems like understanding a user's intent, continuing a conversation with a human, and maintaining the state of a conversation.",
            "cover": "https://i.imgur.com/w0iycjl.jpg",
            "url": "https://nostarch.com/NLPPython",
            "author": "Yuli Vasiliev",
            "category": ["books"]
        },
        {
            "type": "education",
            "id": "oreilly-python-ds",
            "title": "Introduction to Machine Learning with Python: A Guide for Data Scientists",
            "slogan": "O'Reilly, 2016",
            "description": "Machine learning has become an integral part of many commercial applications and research projects, but this field is not exclusive to large companies with extensive research teams. If you use Python, even as a beginner, this book will teach you practical ways to build your own machine learning solutions. With all the data available today, machine learning applications are limited only by your imagination.",
            "cover": "https://covers.oreillystatic.com/images/0636920030515/lrg.jpg",
            "url": "http://shop.oreilly.com/product/0636920030515.do",
            "author": "Andreas Müller, Sarah Guido",
            "category": ["books"]
        },
        {
            "type": "education",
            "id": "text-analytics-python",
            "title": "Text Analytics with Python",
            "slogan": "Apress / Springer, 2016",
            "description": "*Text Analytics with Python* teaches you the techniques related to natural language processing and text analytics, and you will gain the skills to know which technique is best suited to solve a particular problem. You will look at each technique and algorithm with both a bird's eye view to understand how it can be used as well as with a microscopic view to understand the mathematical concepts and to implement them to solve your own problems.",
            "github": "dipanjanS/text-analytics-with-python",
            "cover": "https://i.imgur.com/AOmzZu8.png",
            "url": "https://www.amazon.com/Text-Analytics-Python-Real-World-Actionable/dp/148422387X",
            "author": "Dipanjan Sarkar",
            "category": ["books"]
        },
        {
            "type": "education",
            "id": "practical-ml-python",
            "title": "Practical Machine Learning with Python",
            "slogan": "Apress, 2017",
            "description": "Master the essential skills needed to recognize and solve complex problems with machine learning and deep learning. Using real-world examples that leverage the popular Python machine learning ecosystem, this book is your perfect companion for learning the art and science of machine learning to become a successful practitioner. The concepts, techniques, tools, frameworks, and methodologies used in this book will teach you how to think, design, build, and execute machine learning systems and projects successfully.",
            "github": "dipanjanS/practical-machine-learning-with-python",
            "cover": "https://i.imgur.com/5F4mkt7.jpg",
            "url": "https://www.amazon.com/Practical-Machine-Learning-Python-Problem-Solvers/dp/1484232062",
            "author": "Dipanjan Sarkar, Raghav Bali, Tushar Sharma",
            "category": ["books"]
        },
        {
            "type": "education",
            "id": "packt-nlp-computational-linguistics",
            "title": "Natural Language Processing and Computational Linguistics",
            "slogan": "Packt, 2018",
            "description": "This book shows you how to use natural language processing, and computational linguistics algorithms, to make inferences and gain insights about data you have. These algorithms are based on statistical machine learning and artificial intelligence techniques. The tools to work with these algorithms are available to you right now - with Python, and tools like Gensim and spaCy.",
            "cover": "https://i.imgur.com/aleMf1Y.jpg",
            "url": "https://www.amazon.com/Natural-Language-Processing-Computational-Linguistics-ebook/dp/B07BWH779J",
            "author": "Bhargav Srinivasa-Desikan",
            "category": ["books"]
        },
        {
            "type": "education",
            "id": "mastering-spacy",
            "title": "Mastering spaCy",
            "slogan": "Packt, 2021",
            "description": "This is your ultimate spaCy book. Master the crucial skills to use spaCy components effectively to create real-world NLP applications with spaCy. Explaining linguistic concepts such as dependency parsing, POS-tagging and named entity extraction with many examples, this book will help you to conquer computational linguistics with spaCy. The book further focuses on ML topics with Keras and Tensorflow. You'll cover popular topics, including intent recognition, sentiment analysis and context resolution; and use them on popular datasets and interpret the results. A special hands-on section on chatbot design is included.",
            "github": "PacktPublishing/Mastering-spaCy",
            "cover": "https://tinyimg.io/i/aWEm0dh.jpeg",
            "url": "https://www.amazon.com/Mastering-spaCy-end-end-implementing/dp/1800563353",
            "author": "Duygu Altinok",
            "author_links": {
                "github": "DuyguA",
                "website": "https://www.linkedin.com/in/duygu-altinok-4021389a"
            },
            "category": ["books"]
        },
        {
            "type": "education",
            "id": "applied-nlp-in-enterprise",
            "title": "Applied Natural Language Processing in the Enterprise: Teaching Machines to Read, Write, and Understand",
            "slogan": "O'Reilly, 2021",
            "description": "Natural language processing (NLP) is one of the hottest topics in AI today. Having lagged behind other deep learning fields such as computer vision for years, NLP only recently gained mainstream popularity. Even though Google, Facebook, and OpenAI have open sourced large pretrained language models to make NLP easier, many organizations today still struggle with developing and productionizing NLP applications. This hands-on guide helps you learn the field quickly.",
            "github": "nlpbook/nlpbook",
            "cover": "https://i.imgur.com/6RxLBvf.jpg",
            "url": "https://www.amazon.com/dp/149206257X",
            "author": "Ankur A. Patel",
            "author_links": {
                "github": "aapatel09",
                "website": "https://www.ankurapatel.io"
            },
            "category": ["books"]
        },
        {
            "type": "education",
            "id": "introduction-into-spacy-3",
            "title": "Introduction to spaCy 3",
            "slogan": "A free course for beginners by Dr. W.J.B. Mattingly",
            "url": "http://spacy.pythonhumanities.com/",
            "thumb": "https://spacy.pythonhumanities.com/_static/freecodecamp_small.jpg",
            "author": "Dr. W.J.B. Mattingly",
            "category": ["courses"]
        },
        {
            "type": "education",
            "id": "spacy-course",
            "title": "Advanced NLP with spaCy",
            "slogan": "A free online course",
            "description": "In this free interactive course, you'll learn how to use spaCy to build advanced natural language understanding systems, using both rule-based and machine learning approaches.",
            "url": "https://course.spacy.io",
            "image": "https://i.imgur.com/JC00pHW.jpg",
            "thumb": "https://i.imgur.com/5RXLtrr.jpg",
            "author": "Ines Montani",
            "author_links": {
                "twitter": "_inesmontani",
                "github": "ines",
                "website": "https://ines.io"
            },
            "category": ["courses"]
        },
        {
            "type": "education",
            "id": "applt-course",
            "title": "Applied Language Technology",
            "slogan": "NLP for newcomers using spaCy and Stanza",
            "description": "These learning materials provide an introduction to applied language technology for audiences who are unfamiliar with language technology and programming. The learning materials assume no previous knowledge of the Python programming language.",
            "url": "https://applied-language-technology.mooc.fi",
            "image": "https://www.mv.helsinki.fi/home/thiippal/images/applt-preview.jpg",
            "thumb": "https://www.mv.helsinki.fi/home/thiippal/images/applt-logo.png",
            "author": "Tuomo Hiippala",
            "author_links": {
                "twitter": "tuomo_h",
                "github": "thiippal",
                "website": "https://www.mv.helsinki.fi/home/thiippal/"
            },
            "category": ["courses"]
        },
        {
            "type": "education",
            "id": "video-spacys-ner-model",
            "title": "spaCy's NER model",
            "slogan": "Incremental parsing with bloom embeddings and residual CNNs",
            "description": "spaCy v2.0's Named Entity Recognition system features a sophisticated word embedding strategy using subword features and \"Bloom\" embeddings, a deep convolutional neural network with residual connections, and a novel transition-based approach to named entity parsing. The system is designed to give a good balance of efficiency, accuracy and adaptability. In this talk, I sketch out the components of the system, explaining the intuition behind the various choices. I also give a brief introduction to the named entity recognition problem, with an overview of what else Explosion AI is working on, and why.",
            "youtube": "sqDHBH9IjRU",
            "author": "Matthew Honnibal",
            "author_links": {
                "twitter": "honnibal",
                "github": "honnibal",
                "website": "https://explosion.ai"
            },
            "category": ["videos"]
        },
        {
            "type": "education",
            "id": "video-new-nlp-solutions",
            "title": "Building new NLP solutions with spaCy and Prodigy",
            "slogan": "PyData Berlin 2018",
            "description": "In this talk, I will discuss how to address some of the most likely causes of failure for new Natural Language Processing (NLP) projects. My main recommendation is to take an iterative approach: don't assume you know what your pipeline should look like, let alone your annotation schemes or model architectures.",
            "author": "Matthew Honnibal",
            "author_links": {
                "twitter": "honnibal",
                "github": "honnibal",
                "website": "https://explosion.ai"
            },
            "youtube": "jpWqz85F_4Y",
            "category": ["videos"]
        },
        {
            "type": "education",
            "id": "video-modern-nlp-in-python",
            "title": "Modern NLP in Python",
            "slogan": "PyData DC 2016",
            "description": "Academic and industry research in Natural Language Processing (NLP) has progressed at an accelerating pace over the last several years. Members of the Python community have been hard at work moving cutting-edge research out of papers and into open source, \"batteries included\" software libraries that can be applied to practical problems. We'll explore some of these tools for modern NLP in Python.",
            "author": "Patrick Harrison",
            "youtube": "6zm9NC9uRkk",
            "category": ["videos"]
        },
        {
            "type": "education",
            "id": "video-spacy-course",
            "title": "Advanced NLP with spaCy · A free online course",
            "description": "spaCy is a modern Python library for industrial-strength Natural Language Processing. In this free and interactive online course, you'll learn how to use spaCy to build advanced natural language understanding systems, using both rule-based and machine learning approaches.",
            "url": "https://course.spacy.io/en",
            "author": "Ines Montani",
            "author_links": {
                "twitter": "_inesmontani",
                "github": "ines"
            },
            "youtube": "THduWAnG97k",
            "category": ["videos"]
        },
        {
            "type": "education",
            "id": "video-spacy-course-de",
            "title": "Modernes NLP mit spaCy · Ein Gratis-Onlinekurs",
            "description": "spaCy ist eine moderne Python-Bibliothek für industriestarkes Natural Language Processing. In diesem kostenlosen und interaktiven Onlinekurs lernst du, mithilfe von spaCy fortgeschrittene Systeme für die Analyse natürlicher Sprache zu entwickeln und dabei sowohl regelbasierte Verfahren, als auch moderne Machine-Learning-Technologie einzusetzen.",
            "url": "https://course.spacy.io/de",
            "author": "Ines Montani",
            "author_links": {
                "twitter": "_inesmontani",
                "github": "ines"
            },
            "youtube": "K1elwpgDdls",
            "category": ["videos"]
        },
        {
            "type": "education",
            "id": "video-spacy-course-es",
            "title": "NLP avanzado con spaCy · Un curso en línea gratis",
            "description": "spaCy es un paquete moderno de Python para hacer Procesamiento de Lenguaje Natural de potencia industrial. En este curso en línea, interactivo y gratuito, aprenderás a usar spaCy para construir sistemas avanzados de comprensión de lenguaje natural usando enfoques basados en reglas y en machine learning.",
            "url": "https://course.spacy.io/es",
            "author": "Camila Gutiérrez",
            "author_links": {
                "twitter": "Mariacamilagl30"
            },
            "youtube": "RNiLVCE5d4k",
            "category": ["videos"]
        },
        {
            "type": "education",
            "id": "video-intro-to-nlp-episode-1",
            "title": "Intro to NLP with spaCy (1)",
            "slogan": "Episode 1: Data exploration",
            "description": "In this new video series, data science instructor Vincent Warmerdam gets started with spaCy, an open-source library for Natural Language Processing in Python. His mission: building a system to automatically detect programming languages in large volumes of text. Follow his process from the first idea to a prototype all the way to data collection and training a statistical named entity recogntion model from scratch.",
            "author": "Vincent Warmerdam",
            "author_links": {
                "twitter": "fishnets88",
                "github": "koaning"
            },
            "youtube": "WnGPv6HnBok",
            "category": ["videos"]
        },
        {
            "type": "education",
            "id": "video-intro-to-nlp-episode-2",
            "title": "Intro to NLP with spaCy (2)",
            "slogan": "Episode 2: Rule-based Matching",
            "description": "In this new video series, data science instructor Vincent Warmerdam gets started with spaCy, an open-source library for Natural Language Processing in Python. His mission: building a system to automatically detect programming languages in large volumes of text. Follow his process from the first idea to a prototype all the way to data collection and training a statistical named entity recogntion model from scratch.",
            "author": "Vincent Warmerdam",
            "author_links": {
                "twitter": "fishnets88",
                "github": "koaning"
            },
            "youtube": "KL4-Mpgbahw",
            "category": ["videos"]
        },
        {
            "type": "education",
            "id": "video-intro-to-nlp-episode-3",
            "title": "Intro to NLP with spaCy (3)",
            "slogan": "Episode 2: Evaluation",
            "description": "In this new video series, data science instructor Vincent Warmerdam gets started with spaCy, an open-source library for Natural Language Processing in Python. His mission: building a system to automatically detect programming languages in large volumes of text. Follow his process from the first idea to a prototype all the way to data collection and training a statistical named entity recogntion model from scratch.",
            "author": "Vincent Warmerdam",
            "author_links": {
                "twitter": "fishnets88",
                "github": "koaning"
            },
            "youtube": "4V0JDdohxAk",
            "category": ["videos"]
        },
        {
            "type": "education",
            "id": "video-intro-to-nlp-episode-4",
            "title": "Intro to NLP with spaCy (4)",
            "slogan": "Episode 4: Named Entity Recognition",
            "description": "In this new video series, data science instructor Vincent Warmerdam gets started with spaCy, an open-source library for Natural Language Processing in Python. His mission: building a system to automatically detect programming languages in large volumes of text. Follow his process from the first idea to a prototype all the way to data collection and training a statistical named entity recogntion model from scratch.",
            "author": "Vincent Warmerdam",
            "author_links": {
                "twitter": "fishnets88",
                "github": "koaning"
            },
            "youtube": "IqOJU1-_Fi0",
            "category": ["videos"]
        },
        {
            "type": "education",
            "id": "video-intro-to-nlp-episode-5",
            "title": "Intro to NLP with spaCy (5)",
            "slogan": "Episode 5: Rules vs. Machine Learning",
            "description": "In this new video series, data science instructor Vincent Warmerdam gets started with spaCy, an open-source library for Natural Language Processing in Python. His mission: building a system to automatically detect programming languages in large volumes of text. Follow his process from the first idea to a prototype all the way to data collection and training a statistical named entity recogntion model from scratch.",
            "author": "Vincent Warmerdam",
            "author_links": {
                "twitter": "fishnets88",
                "github": "koaning"
            },
            "youtube": "f4sqeLRzkPg",
            "category": ["videos"]
        },
        {
            "type": "education",
            "id": "video-intro-to-nlp-episode-6",
            "title": "Intro to NLP with spaCy (6)",
            "slogan": "Episode 6: Moving to spaCy v3",
            "description": "In this new video series, data science instructor Vincent Warmerdam gets started with spaCy, an open-source library for Natural Language Processing in Python. His mission: building a system to automatically detect programming languages in large volumes of text. Follow his process from the first idea to a prototype all the way to data collection and training a statistical named entity recogntion model from scratch.",
            "author": "Vincent Warmerdam",
            "author_links": {
                "twitter": "fishnets88",
                "github": "koaning"
            },
            "youtube": "k77RrmMaKEI",
            "category": ["videos"]
        },
        {
            "type": "education",
            "id": "video-spacy-irl-entity-linking",
            "title": "Entity Linking functionality in spaCy",
            "slogan": "spaCy IRL 2019",
            "url": "https://www.youtube.com/playlist?list=PLBmcuObd5An4UC6jvK_-eSl6jCvP1gwXc",
            "author": "Sofie Van Landeghem",
            "author_links": {
                "twitter": "OxyKodit",
                "github": "svlandeg"
            },
            "youtube": "PW3RJM8tDGo",
            "category": ["videos"]
        },
        {
            "type": "education",
            "id": "video-spacy-irl-lemmatization",
            "title": "Rethinking rule-based lemmatization",
            "slogan": "spaCy IRL 2019",
            "url": "https://www.youtube.com/playlist?list=PLBmcuObd5An4UC6jvK_-eSl6jCvP1gwXc",
            "author": "Guadalupe Romero",
            "author_links": {
                "twitter": "_guadiromero",
                "github": "guadi1994"
            },
            "youtube": "88zcQODyuko",
            "category": ["videos"]
        },
        {
            "type": "education",
            "id": "video-spacy-irl-scispacy",
            "title": "ScispaCy: A spaCy pipeline & models for scientific & biomedical text",
            "slogan": "spaCy IRL 2019",
            "url": "https://www.youtube.com/playlist?list=PLBmcuObd5An4UC6jvK_-eSl6jCvP1gwXc",
            "author": "Mark Neumann",
            "author_links": {
                "twitter": "MarkNeumannnn",
                "github": "DeNeutoy"
            },
            "youtube": "2_HSKDALwuw",
            "category": ["videos"]
        },
        {
            "type": "education",
            "id": "podcast-nlp-highlights",
            "title": "NLP Highlights #78: Where do corpora come from?",
            "slogan": "January 2019",
            "description": "Most NLP projects rely crucially on the quality of annotations used for training and evaluating models. In this episode, Matt and Ines of Explosion AI tell us how Prodigy can improve data annotation and model development workflows. Prodigy is an annotation tool implemented as a python library, and it comes with a web application and a command line interface. A developer can define input data streams and design simple annotation interfaces. Prodigy can help break down complex annotation decisions into a series of binary decisions, and it provides easy integration with spaCy models. Developers can specify how models should be modified as new annotations come in in an active learning framework.",
            "soundcloud": "559200912",
            "thumb": "https://i.imgur.com/hOBQEzc.jpg",
            "url": "https://soundcloud.com/nlp-highlights/78-where-do-corpora-come-from-with-matt-honnibal-and-ines-montani",
            "author": "Matt Gardner, Waleed Ammar (Allen AI)",
            "author_links": {
                "website": "https://soundcloud.com/nlp-highlights"
            },
            "category": ["podcasts"]
        },
        {
            "type": "education",
            "id": "podcast-init",
            "title": "Podcast.__init__ #87: spaCy with Matthew Honnibal",
            "slogan": "December 2017",
            "description": "As the amount of text available on the internet and in businesses continues to increase, the need for fast and accurate language analysis becomes more prominent. This week Matthew Honnibal, the creator of spaCy, talks about his experiences researching natural language processing and creating a library to make his findings accessible to industry.",
            "iframe": "https://www.pythonpodcast.com/wp-content/plugins/podlove-podcasting-plugin-for-wordpress/lib/modules/podlove_web_player/player_v4/dist/share.html?episode=https://www.pythonpodcast.com/?podlove_player4=176",
            "iframe_height": 200,
            "thumb": "https://i.imgur.com/rpo6BuY.png",
            "url": "https://www.podcastinit.com/episode-87-spacy-with-matthew-honnibal/",
            "author": "Tobias Macey",
            "author_links": {
                "website": "https://www.podcastinit.com"
            },
            "category": ["podcasts"]
        },
        {
            "type": "education",
            "id": "podcast-init2",
            "title": "Podcast.__init__ #256: An Open Source Toolchain For NLP From Explosion AI",
            "slogan": "March 2020",
            "description": "The state of the art in natural language processing is a constantly moving target. With the rise of deep learning, previously cutting edge techniques have given way to robust language models. Through it all the team at Explosion AI have built a strong presence with the trifecta of spaCy, Thinc, and Prodigy to support fast and flexible data labeling to feed deep learning models and performant and scalable text processing. In this episode founder and open source author Matthew Honnibal shares his experience growing a business around cutting edge open source libraries for the machine learning developent process.",
            "iframe": "https://cdn.podlove.org/web-player/share.html?episode=https%3A%2F%2Fwww.pythonpodcast.com%2F%3Fpodlove_player4%3D614",
            "iframe_height": 200,
            "thumb": "https://i.imgur.com/rpo6BuY.png",
            "url": "https://www.pythonpodcast.com/explosion-ai-natural-language-processing-episode-256/",
            "author": "Tobias Macey",
            "author_links": {
                "website": "https://www.podcastinit.com"
            },
            "category": ["podcasts"]
        },
        {
            "type": "education",
            "id": "talk-python-podcast",
            "title": "Talk Python #202: Building a software business",
            "slogan": "March 2019",
            "description": "One core question around open source is how do you fund it? Well, there is always that PayPal donate button. But that's been a tremendous failure for many projects. Often the go-to answer is consulting. But what if you don't want to trade time for money? You could take things up a notch and change the equation, exchanging value for money. That's what Ines Montani and her co-founder did when they started Explosion AI with spaCy as the foundation.",
            "thumb": "https://i.imgur.com/q1twuK8.png",
            "url": "https://talkpython.fm/episodes/show/202/building-a-software-business",
            "soundcloud": "588364857",
            "author": "Michael Kennedy",
            "author_links": {
                "website": "https://talkpython.fm/"
            },
            "category": ["podcasts"]
        },
        {
            "type": "education",
            "id": "twimlai-podcast",
            "title": "TWiML & AI: Practical NLP with spaCy and Prodigy",
            "slogan": "May 2019",
            "description": "\"Ines and I caught up to discuss her various projects, including the aforementioned spaCy, an open-source NLP library built with a focus on industry and production use cases. In our conversation, Ines gives us an overview of the spaCy Library, a look at some of the use cases that excite her, and the Spacy community and contributors. We also discuss her work with Prodigy, an annotation service tool that uses continuous active learning to train models, and finally, what other exciting projects she is working on.\"",
            "thumb": "https://i.imgur.com/ng2F5gK.png",
            "url": "https://twimlai.com/twiml-talk-262-practical-natural-language-processing-with-spacy-and-prodigy-w-ines-montani",
            "iframe": "https://html5-player.libsyn.com/embed/episode/id/9691514/height/90/theme/custom/thumbnail/no/preload/no/direction/backward/render-playlist/no/custom-color/3e85b1/",
            "iframe_height": 90,
            "author": "Sam Charrington",
            "author_links": {
                "website": "https://twimlai.com"
            },
            "category": ["podcasts"]
        },
        {
            "type": "education",
            "id": "analytics-vidhya",
            "title": "DataHack Radio #23: The Brains behind spaCy",
            "slogan": "June 2019",
            "description": "\"What would you do if you had the chance to pick the brains behind one of the most popular Natural Language Processing (NLP) libraries of our era? A library that has helped usher in the current boom in NLP applications and nurtured tons of NLP scientists? Well – you invite the creators on our popular DataHack Radio podcast and let them do the talking! We are delighted to welcome Ines Montani and Matt Honnibal, the developers of spaCy – a powerful and advanced library for NLP.\"",
            "thumb": "https://i.imgur.com/3zJKZ1P.jpg",
            "url": "https://www.analyticsvidhya.com/blog/2019/06/datahack-radio-ines-montani-matthew-honnibal-brains-behind-spacy/",
            "soundcloud": "630741825",
            "author": "Analytics Vidhya",
            "author_links": {
                "website": "https://www.analyticsvidhya.com",
                "twitter": "analyticsvidhya"
            },
            "category": ["podcasts"]
        },
        {
            "type": "education",
            "id": "practical-ai-podcast",
            "title": "Practical AI: Modern NLP with spaCy",
            "slogan": "December 2019",
            "description": "\"spaCy is awesome for NLP! It’s easy to use, has widespread adoption, is open source, and integrates the latest language models. Ines Montani and Matthew Honnibal (core developers of spaCy and co-founders of Explosion) join us to discuss the history of the project, its capabilities, and the latest trends in NLP. We also dig into the practicalities of taking NLP workflows to production. You don’t want to miss this episode!\"",
            "thumb": "https://i.imgur.com/jn8Bcdw.png",
            "url": "https://changelog.com/practicalai/68",
            "author": "Daniel Whitenack & Chris Benson",
            "author_links": {
                "website": "https://changelog.com/practicalai",
                "twitter": "PracticalAIFM"
            },
            "category": ["podcasts"]
        },
        {
            "type": "education",
            "id": "video-entity-linking",
            "title": "Training a custom entity linking mode with spaCy",
            "author": "Sofie Van Landeghem",
            "author_links": {
                "twitter": "OxyKodit",
                "github": "svlandeg"
            },
            "youtube": "8u57WSXVpmw",
            "category": ["videos"]
        },
        {
            "id": "self-attentive-parser",
            "title": "Berkeley Neural Parser",
            "slogan": "Constituency Parsing with a Self-Attentive Encoder (ACL 2018)",
            "description": "A Python implementation of the parsers described in *\"Constituency Parsing with a Self-Attentive Encoder\"* from ACL 2018.",
            "url": "https://arxiv.org/abs/1805.01052",
            "github": "nikitakit/self-attentive-parser",
            "pip": "benepar",
            "code_example": [
                "import benepar, spacy",
                "nlp = spacy.load('en_core_web_md')",
                "nlp.add_pipe('benepar', config={'model': 'benepar_en3'})",
                "doc = nlp('The time for action is now. It is never too late to do something.')",
                "sent = list(doc.sents)[0]",
                "print(sent._.parse_string)",
                "# (S (NP (NP (DT The) (NN time)) (PP (IN for) (NP (NN action)))) (VP (VBZ is) (ADVP (RB now))) (. .))",
                "print(sent._.labels)",
                "# ('S',)",
                "print(list(sent._.children)[0])",
                "# The time for action"
            ],
            "author": "Nikita Kitaev",
            "author_links": {
                "github": "nikitakit",
                "website": "http://kitaev.io"
            },
            "category": ["research", "pipeline"]
        },
        {
            "id": "spacy-graphql",
            "title": "spacy-graphql",
            "slogan": "Query spaCy's linguistic annotations using GraphQL",
            "github": "ines/spacy-graphql",
            "description": "A very simple and experimental app that lets you query spaCy's linguistic annotations using [GraphQL](https://graphql.org/). The API currently supports most token attributes, named entities, sentences and text categories (if available as `doc.cats`, i.e. if you added a text classifier to a model). The `meta` field will return the model meta data. Models are only loaded once and kept in memory.",
            "url": "https://explosion.ai/demos/spacy-graphql",
            "category": ["apis"],
            "tags": ["graphql"],
            "thumb": "https://i.imgur.com/xC7zpTO.png",
            "code_example": [
                "{",
                "  nlp(text: \"Zuckerberg is the CEO of Facebook.\", model: \"en_core_web_sm\") {",
                "    meta {",
                "      lang",
                "      description",
                "    }",
                "    doc {",
                "      text",
                "      tokens {",
                "        text",
                "        pos_",
                "      }",
                "      ents {",
                "        text",
                "        label_",
                "      }",
                "    }",
                "  }",
                "}"
            ],
            "code_language": "json",
            "author": "Ines Montani",
            "author_links": {
                "twitter": "_inesmontani",
                "github": "ines",
                "website": "https://ines.io"
            }
        },
        {
            "id": "spacy-js",
            "title": "spacy-js",
            "slogan": "JavaScript API for spaCy with Python REST API",
            "github": "ines/spacy-js",
            "description": "JavaScript interface for accessing linguistic annotations provided by spaCy. This project is mostly experimental and was developed for fun to play around with different ways of mimicking spaCy's Python API.\n\nThe results will still be computed in Python and made available via a REST API. The JavaScript API resembles spaCy's Python API as closely as possible (with a few exceptions, as the values are all pre-computed and it's tricky to express complex recursive relationships).",
            "code_language": "javascript",
            "code_example": [
                "const spacy = require('spacy');",
                "",
                "(async function() {",
                "    const nlp = spacy.load('en_core_web_sm');",
                "    const doc = await nlp('This is a text about Facebook.');",
                "    for (let ent of doc.ents) {",
                "        console.log(ent.text, ent.label);",
                "    }",
                "    for (let token of doc) {",
                "        console.log(token.text, token.pos, token.head.text);",
                "    }",
                "})();"
            ],
            "author": "Ines Montani",
            "author_links": {
                "twitter": "_inesmontani",
                "github": "ines",
                "website": "https://ines.io"
            },
            "category": ["nonpython"],
            "tags": ["javascript"]
        },
        {
            "id": "spacy-wordnet",
            "title": "spacy-wordnet",
            "slogan": "WordNet meets spaCy",
            "description": "`spacy-wordnet` creates annotations that easily allow the use of WordNet and [WordNet Domains](http://wndomains.fbk.eu/) by using the [NLTK WordNet interface](http://www.nltk.org/howto/wordnet.html)",
            "github": "recognai/spacy-wordnet",
            "tags": ["wordnet", "synsets"],
            "thumb": "https://i.imgur.com/ud4C7cj.png",
            "code_example": [
                "import spacy",
                "from spacy_wordnet.wordnet_annotator import WordnetAnnotator ",
                "",
                "# Load a spaCy model (supported languages are \"es\" and \"en\") ",
                "nlp = spacy.load('en_core_web_sm')",
                "# spaCy 3.x",
                "nlp.add_pipe(\"spacy_wordnet\", after='tagger')",
                "# spaCy 2.x",
                "# nlp.add_pipe(WordnetAnnotator(nlp.lang), after='tagger')",
                "token = nlp('prices')[0]",
                "",
                "# WordNet object links spaCy token with NLTK WordNet interface by giving access to",
                "# synsets and lemmas ",
                "token._.wordnet.synsets()",
                "token._.wordnet.lemmas()",
                "",
                "# And automatically add info about WordNet domains",
                "token._.wordnet.wordnet_domains()"
            ],
            "author": "recognai",
            "author_links": {
                "github": "recognai",
                "twitter": "recogn_ai",
                "website": "https://recogn.ai"
            },
            "category": ["pipeline"]
        },
        {
            "id": "spacy-conll",
            "title": "spacy_conll",
            "slogan": "Parsing from and to CoNLL-U format with `spacy`, `spacy-stanza` and `spacy-udpipe`",
            "description": "This module allows you to parse text into CoNLL-U format or read ConLL-U into a spaCy `Doc`. You can use it as a command line tool, or embed it in your own scripts by adding it as a custom pipeline component to a `spacy`, `spacy-stanza` or `spacy-udpipe` pipeline. It also provides an easy-to-use function to quickly initialize any spaCy-wrapped parser. CoNLL-related properties are added to `Doc` elements, `Span` sentences, and `Token` objects.",
            "code_example": [
                "from spacy_conll import init_parser",
                "",
                "",
                "# Initialise English parser, already including the ConllFormatter as a pipeline component.",
                "# Indicate that we want to get the CoNLL headers in the string output.",
                "# `use_gpu` and `verbose` are specific to stanza. These keywords arguments are passed onto their Pipeline() initialisation",
                "nlp = init_parser(\"en\",",
                "                  \"stanza\",",
                "                  parser_opts={\"use_gpu\": True, \"verbose\": False},",
                "                  include_headers=True)",
                "# Parse a given string",
                "doc = nlp(\"A cookie is a baked or cooked food that is typically small, flat and sweet. It usually contains flour, sugar and some type of oil or fat.\")",
                "",
                "# Get the CoNLL representation of the whole document, including headers",
                "conll = doc._.conll_str",
                "print(conll)"
            ],
            "code_language": "python",
            "author": "Bram Vanroy",
            "author_links": {
                "github": "BramVanroy",
                "twitter": "BramVanroy",
                "website": "http://bramvanroy.be"
            },
            "github": "BramVanroy/spacy_conll",
            "category": ["standalone", "pipeline"],
            "tags": ["linguistics", "computational linguistics", "conll", "conll-u"]
        },
        {
            "id": "ludwig",
            "title": "Ludwig",
            "slogan": "A code-free deep learning toolbox",
            "description": "Ludwig makes it easy to build deep learning models for many applications, including NLP ones. It uses spaCy for tokenizing text in different languages.",
            "pip": "ludwig",
            "github": "uber/ludwig",
            "thumb": "https://i.imgur.com/j1sORgD.png",
            "url": "http://ludwig.ai",
            "author": "Piero Molino @ Uber AI",
            "author_links": {
                "github": "w4nderlust",
                "twitter": "w4nderlus7",
                "website": "http://w4nderlu.st"
            },
            "category": ["standalone", "research"]
        },
        {
            "id": "pic2phrase_bot",
            "title": "pic2phrase_bot: Photo Description Generator",
            "slogan": "A bot that generates descriptions to submitted photos, in a human-like manner.",
            "description": "pic2phrase_bot runs inside Telegram messenger and can be used to generate a phrase describing a submitted photo, employing computer vision, web scraping, and syntactic dependency analysis powered by spaCy.",
            "thumb": "https://i.imgur.com/ggVI02O.jpg",
            "image": "https://i.imgur.com/z1yhWQR.jpg",
            "url": "https://telegram.me/pic2phrase_bot",
            "author": "Yuli Vasiliev",
            "author_links": {
                "twitter": "VasilievYuli"
            },
            "category": ["standalone", "conversational"]
        },
        {
            "id": "pyInflect",
            "slogan": "A Python module for word inflections",
            "description": "This package uses the [spaCy 2.0 extensions](https://spacy.io/usage/processing-pipelines#extensions) to add word inflections to the system.",
            "github": "bjascob/pyInflect",
            "pip": "pyinflect",
            "code_example": [
                "import spacy",
                "import pyinflect",
                "",
                "nlp = spacy.load('en_core_web_sm')",
                "doc = nlp('This is an example.')",
                "doc[3].tag_                # NN",
                "doc[3]._.inflect('NNS')    # examples"
            ],
            "author": "Brad Jascob",
            "author_links": {
                "github": "bjascob"
            },
            "category": ["pipeline"],
            "tags": ["inflection"]
        },
        {
            "id": "lemminflect",
            "slogan": "A Python module for English lemmatization and inflection",
            "description": "LemmInflect uses a dictionary approach to lemmatize English words and inflect them into forms specified by a user supplied [Universal Dependencies](https://universaldependencies.org/u/pos/) or [Penn Treebank](https://www.ling.upenn.edu/courses/Fall_2003/ling001/penn_treebank_pos.html) tag.  The library works with out-of-vocabulary (OOV) words by applying neural network techniques to classify word forms and choose the appropriate morphing rules. The system acts as a standalone module or as an extension to spaCy.",
            "github": "bjascob/LemmInflect",
            "pip": "lemminflect",
            "thumb": "https://raw.githubusercontent.com/bjascob/LemmInflect/master/docs/img/icons8-citrus-80.png",
            "code_example": [
                "import spacy",
                "import lemminflect",
                "",
                "nlp = spacy.load('en_core_web_sm')",
                "doc = nlp('I am testing this example.')",
                "doc[2]._.lemma()         # 'test'",
                "doc[4]._.inflect('NNS')  # 'examples'"
            ],
            "author": "Brad Jascob",
            "author_links": {
                "github": "bjascob"
            },
            "category": ["pipeline"],
            "tags": ["inflection", "lemmatizer"]
        },
        {
            "id": "amrlib",
            "slogan": "A python library that makes AMR parsing, generation and visualization simple.",
            "description": "amrlib is a python module and spaCy add-in for Abstract Meaning Representation (AMR).  The system can parse sentences to AMR graphs or generate text from existing graphs.  It includes a GUI for visualization and experimentation.",
            "github": "bjascob/amrlib",
            "pip": "amrlib",
            "code_example": [
                "import spacy",
                "import amrlib",
                "amrlib.setup_spacy_extension()",
                "nlp = spacy.load('en_core_web_sm')",
                "doc = nlp('This is a test of the spaCy extension. The test has multiple sentences.')",
                "graphs = doc._.to_amr()",
                "for graph in graphs:",
                "    print(graph)"
            ],
            "author": "Brad Jascob",
            "author_links": {
                "github": "bjascob"
            },
            "category": ["pipeline"]
        },
        {
            "id": "classyclassification",
            "title": "Classy Classification",
            "slogan": "Have you ever struggled with needing a spaCy TextCategorizer but didn't have the time to train one from scratch? Classy Classification is the way to go!",
            "description": "Have you ever struggled with needing a [spaCy TextCategorizer](https://spacy.io/api/textcategorizer) but didn't have the time to train one from scratch? Classy Classification is the way to go! For few-shot classification using [sentence-transformers](https://github.com/UKPLab/sentence-transformers) or [spaCy models](https://spacy.io/usage/models), provide a dictionary with labels and examples, or just provide a list of labels for zero shot-classification with [Huggingface zero-shot classifiers](https://huggingface.co/models?pipeline_tag=zero-shot-classification).",
            "github": "davidberenstein1957/classy-classification",
            "pip": "classy-classification",
            "thumb": "https://raw.githubusercontent.com/Pandora-Intelligence/classy-classification/master/logo.png",
            "code_example": [
                "import spacy",
                "import classy_classification",
                "",
                "data = {",
                "    \"furniture\": [\"This text is about chairs.\",",
                "               \"Couches, benches and televisions.\",",
                "               \"I really need to get a new sofa.\"],",
                "    \"kitchen\": [\"There also exist things like fridges.\",",
                "                \"I hope to be getting a new stove today.\",",
                "                \"Do you also have some ovens.\"]",
                "}",
                "",
                "# see github repo for examples on sentence-transformers and Huggingface",
                "nlp = spacy.load('en_core_web_md')",
                "nlp.add_pipe(\"text_categorizer\", ",
                "    config={",
                "        \"data\": data,",
                "        \"model\": \"spacy\"",
                "    }",
                ")",
                "",
                "print(nlp(\"I am looking for kitchen appliances.\")._.cats)",
                "# Output:",
                "#",
                "# [{\"label\": \"furniture\", \"score\": 0.21}, {\"label\": \"kitchen\", \"score\": 0.79}]"
            ],
            "author": "David Berenstein",
            "author_links": {
                "github": "davidberenstein1957",
                "website": "https://www.linkedin.com/in/david-berenstein-1bab11105/"
            },
            "category": ["pipeline", "standalone"],
            "tags": [
                "classification",
                "zero-shot",
                "few-shot",
                "sentence-transformers",
                "huggingface"
            ],
            "spacy_version": 3
        },
        {
            "id": "conciseconcepts",
            "title": "Concise Concepts",
            "slogan": "Concise Concepts uses few-shot NER based on word embedding similarity to get you going with easy!",
            "description": "When wanting to apply NER to concise concepts, it is really easy to come up with examples, but it takes some effort to train an entire pipeline. Concise Concepts uses few-shot NER based on word embedding similarity to get you going with easy!",
            "github": "pandora-intelligence/concise-concepts",
            "pip": "concise-concepts",
            "thumb": "https://raw.githubusercontent.com/Pandora-Intelligence/concise-concepts/master/img/logo.png",
            "image": "https://raw.githubusercontent.com/Pandora-Intelligence/concise-concepts/master/img/example.png",
            "code_example": [
                "import spacy",
                "from spacy import displacy",
                "import concise_concepts",
                "",
                "data = {",
                "    \"fruit\": [\"apple\", \"pear\", \"orange\"],",
                "    \"vegetable\": [\"broccoli\", \"spinach\", \"tomato\"],",
                "    \"meat\": [\"beef\", \"pork\", \"fish\", \"lamb\"]",
                "}",
                "",
                "text = \"\"\"",
                "    Heat the oil in a large pan and add the Onion, celery and carrots.",
                "    Then, cook over a medium–low heat for 10 minutes, or until softened.",
                "    Add the courgette, garlic, red peppers and oregano and cook for 2–3 minutes.",
                "    Later, add some oranges and chickens.\"\"\"",
                "",
                "# use any model that has internal spacy embeddings",
                "nlp = spacy.load('en_core_web_lg')",
                "nlp.add_pipe(\"concise_concepts\", ",
                "    config={\"data\": data}",
                ")",
                "doc = nlp(text)",
                "",
                "options = {\"colors\": {\"fruit\": \"darkorange\", \"vegetable\": \"limegreen\", \"meat\": \"salmon\"},",
                "           \"ents\": [\"fruit\", \"vegetable\", \"meat\"]}",
                "",
                "displacy.render(doc, style=\"ent\", options=options)"
            ],
            "author": "David Berenstein",
            "author_links": {
                "github": "davidberenstein1957",
                "website": "https://www.linkedin.com/in/david-berenstein-1bab11105/"
            },
            "category": ["pipeline"],
            "tags": ["ner", "few-shot", "gensim"],
            "spacy_version": 3
        },
        {
            "id": "crosslingualcoreference",
            "title": "Crosslingual Coreference",
            "slogan": "One multi-lingual coreference model to rule them all!",
            "description": "Coreference is amazing but the data required for training a model is very scarce. In our case, the available training for non-English languages also data proved to be poorly annotated. Crosslingual Coreference therefore uses the assumption a trained model with English data and cross-lingual embeddings should work for other languages with similar sentence structure. Verified to work quite well for at least (EN, NL, DK, FR, DE).",
            "github": "pandora-intelligence/crosslingual-coreference",
            "pip": "crosslingual-coreference",
            "thumb": "https://raw.githubusercontent.com/Pandora-Intelligence/crosslingual-coreference/master/img/logo.png",
            "image": "https://raw.githubusercontent.com/Pandora-Intelligence/crosslingual-coreference/master/img/example_total.png",
            "code_example": [
                "import spacy",
                "import crosslingual_coreference",
                "",
                "text = \"\"\"",
                "    Do not forget about Momofuku Ando!",
                "    He created instant noodles in Osaka.",
                "    At that location, Nissin was founded.",
                "    Many students survived by eating these noodles, but they don't even know him.\"\"\"",
                "",
                "# use any model that has internal spacy embeddings",
                "nlp = spacy.load('en_core_web_sm')",
                "nlp.add_pipe(",
                "    \"xx_coref\", config={\"chunk_size\": 2500, \"chunk_overlap\": 2, \"device\": 0})",
                ")",
                "",
                "doc = nlp(text)",
                "",
                "print(doc._.coref_clusters)",
                "# Output",
                "#",
                "# [[[4, 5], [7, 7], [27, 27], [36, 36]],",
                "# [[12, 12], [15, 16]],",
                "# [[9, 10], [27, 28]],",
                "# [[22, 23], [31, 31]]]",
                "print(doc._.resolved_text)",
                "# Output",
                "#",
                "# Do not forget about Momofuku Ando!",
                "# Momofuku Ando created instant noodles in Osaka.",
                "# At Osaka, Nissin was founded.",
                "# Many students survived by eating instant noodles,",
                "# but Many students don't even know Momofuku Ando."
            ],
            "author": "David Berenstein",
            "author_links": {
                "github": "davidberenstein1957",
                "website": "https://www.linkedin.com/in/david-berenstein-1bab11105/"
            },
            "category": ["pipeline", "standalone"],
            "tags": ["coreference", "multi-lingual", "cross-lingual", "allennlp"],
            "spacy_version": 3
        },
        {
            "id": "blackstone",
            "title": "Blackstone",
            "slogan": "A spaCy pipeline and model for NLP on unstructured legal text",
            "description": "Blackstone is a spaCy model and library for processing long-form, unstructured legal text. Blackstone is an experimental research project from the [Incorporated Council of Law Reporting for England and Wales'](https://iclr.co.uk/) research lab, [ICLR&D](https://research.iclr.co.uk/).",
            "github": "ICLRandD/Blackstone",
            "pip": "blackstone",
            "thumb": "https://iclr.s3-eu-west-1.amazonaws.com/assets/iclrand/Blackstone/thumb.png",
            "url": "https://research.iclr.co.uk",
            "author": " ICLR&D",
            "author_links": {
                "github": "ICLRandD",
                "twitter": "ICLRanD",
                "website": "https://research.iclr.co.uk"
            },
            "category": ["scientific", "models", "research"]
        },
        {
            "id": "NGym",
            "title": "NeuralGym",
            "slogan": "A little Windows GUI for training models with spaCy",
            "description": "NeuralGym is a Python application for Windows with a graphical user interface to train models with spaCy. Run the application, select an output folder, a training data file in spaCy's data format, a spaCy model or blank model and press 'Start'.",
            "github": "d5555/NeuralGym",
            "url": "https://github.com/d5555/NeuralGym",
            "image": "https://github.com/d5555/NeuralGym/raw/master/NGym.png",
            "thumb": "https://github.com/d5555/NeuralGym/raw/master/NGym/web.png",
            "author": "d5555",
            "category": ["training"],
            "tags": ["windows"]
        },
        {
            "id": "holmes",
            "title": "Holmes",
            "slogan": "Information extraction from English and German texts based on predicate logic",
            "github": "explosion/holmes-extractor",
            "url": "https://github.com/explosion/holmes-extractor",
            "description": "Holmes is a Python 3 library that supports a number of use cases involving information extraction from English and German texts, including chatbot, structural extraction, topic matching and supervised document classification. There is a [website demonstrating intelligent search based on topic matching](https://holmes-demo.explosion.services).",
            "pip": "holmes-extractor",
            "category": ["pipeline", "standalone"],
            "tags": ["chatbots", "text-processing"],
            "thumb": "https://raw.githubusercontent.com/explosion/holmes-extractor/master/docs/holmes_thumbnail.png",
            "code_example": [
                "import holmes_extractor as holmes",
                "holmes_manager = holmes.Manager(model='en_core_web_lg')",
                "holmes_manager.register_search_phrase('A big dog chases a cat')",
                "holmes_manager.start_chatbot_mode_console()"
            ],
            "author": "Richard Paul Hudson",
            "author_links": {
                "github": "richardpaulhudson"
            }
        },
        {
            "id": "coreferee",
            "title": "Coreferee",
            "slogan": "Coreference resolution for multiple languages",
            "github": "explosion/coreferee",
            "url": "https://github.com/explosion/coreferee",
            "description": "Coreferee is a pipeline plugin that performs coreference resolution for English, French, German and Polish. It is designed so that it is easy to add support for new languages and optimised for limited training data. It uses a mixture of neural networks and programmed rules. Please note you will need to [install models](https://github.com/explosion/coreferee#getting-started) before running the code example.",
            "pip": "coreferee",
            "category": ["pipeline", "models", "standalone"],
            "tags": ["coreference-resolution", "anaphora"],
            "code_example": [
                "import coreferee, spacy",
                "nlp = spacy.load('en_core_web_trf')",
                "nlp.add_pipe('coreferee')",
                "doc = nlp('Although he was very busy with his work, Peter had had enough of it. He and his wife decided they needed a holiday. They travelled to Spain because they loved the country very much.')",
                "doc._.coref_chains.print()",
                "# Output:",
                "#",
                "# 0: he(1), his(6), Peter(9), He(16), his(18)",
                "# 1: work(7), it(14)",
                "# 2: [He(16); wife(19)], they(21), They(26), they(31)",
                "# 3: Spain(29), country(34)",
                "#",
                "print(doc._.coref_chains.resolve(doc[31]))",
                "# Output:",
                "#",
                "# [Peter, wife]"
            ],
            "author": "Richard Paul Hudson",
            "author_links": {
                "github": "richardpaulhudson"
            }
        },
        {
            "id": "spacy-transformers",
            "title": "spacy-transformers",
            "slogan": "spaCy pipelines for pretrained BERT, XLNet and GPT-2",
            "description": "This package provides spaCy model pipelines that wrap [Hugging Face's `transformers`](https://github.com/huggingface/transformers) package, so you can use them in spaCy. The result is convenient access to state-of-the-art transformer architectures, such as BERT, GPT-2, XLNet, etc.",
            "github": "explosion/spacy-transformers",
            "url": "https://explosion.ai/blog/spacy-transformers",
            "pip": "spacy-transformers",
            "category": ["pipeline", "models", "research"],
            "code_example": [
                "import spacy",
                "",
                "nlp = spacy.load(\"en_core_web_trf\")",
                "doc = nlp(\"Apple shares rose on the news. Apple pie is delicious.\")"
            ],
            "author": "Explosion",
            "author_links": {
                "twitter": "explosion_ai",
                "github": "explosion",
                "website": "https://explosion.ai"
            }
        },
        {
            "id": "spacy-huggingface-hub",
            "title": "spacy-huggingface-hub",
            "slogan": "Push your spaCy pipelines to the Hugging Face Hub",
            "description": "This package provides a CLI command for uploading any trained spaCy pipeline packaged with [`spacy package`](https://spacy.io/api/cli#package) to the [Hugging Face Hub](https://huggingface.co). It auto-generates all meta information for you, uploads a pretty README (requires spaCy v3.1+) and handles version control under the hood.",
            "github": "explosion/spacy-huggingface-hub",
            "thumb": "https://i.imgur.com/j6FO9O6.jpg",
            "url": "https://github.com/explosion/spacy-huggingface-hub",
            "pip": "spacy-huggingface-hub",
            "category": ["pipeline", "models"],
            "author": "Explosion",
            "author_links": {
                "twitter": "explosion_ai",
                "github": "explosion",
                "website": "https://explosion.ai"
            }
        },
        {
            "id": "spacy-clausie",
            "title": "spacy-clausie",
            "slogan": "Implementation of the ClausIE information extraction system for Python+spaCy",
            "github": "mmxgn/spacy-clausie",
            "url": "https://github.com/mmxgn/spacy-clausie",
            "description": "ClausIE, a novel, clause-based approach to open information extraction, which extracts relations and their arguments from natural language text",
            "category": ["pipeline", "scientific", "research"],
            "code_example": [
                "import spacy",
                "import claucy",
                "",
                "nlp = spacy.load(\"en\")",
                "claucy.add_to_pipe(nlp)",
                "",
                "doc = nlp(\"AE died in Princeton in 1955.\")",
                "",
                "print(doc._.clauses)",
                "# Output:",
                "# &lt;SV, AE, died, None, None, None, [in Princeton, in 1955]&gt;",
                "",
                "propositions = doc._.clauses[0].to_propositions(as_text=True)",
                "",
                "print(propositions)",
                "# Output:",
                "# [AE died in Princeton in 1955, AE died in 1955, AE died in Princeton"
            ],
            "author": "Emmanouil Theofanis Chourdakis",
            "author_links": {
                "github": "mmxgn"
            }
        },
        {
            "id": "ipymarkup",
            "slogan": "NER, syntax markup visualizations",
            "description": "Collection of NLP visualizations for NER and syntax tree markup. Similar to [displaCy](https://explosion.ai/demos/displacy) and [displaCy ENT](https://explosion.ai/demos/displacy-ent).",
            "github": "natasha/ipymarkup",
            "image": "https://github.com/natasha/ipymarkup/blob/master/table.png?raw=true",
            "pip": "pip install ipymarkup",
            "code_example": [
                "from ipymarkup import show_span_ascii_markup, show_dep_ascii_markup",
                "",
                "text = 'В мероприятии примут участие не только российские учёные, но и зарубежные исследователи, в том числе, Крис Хелмбрехт - управляющий директор и совладелец креативного агентства Kollektiv (Германия, США), Ннека Угбома - руководитель проекта Mushroom works (Великобритания), Гергей Ковач - политик и лидер субкультурной партии «Dog with two tails» (Венгрия), Георг Жено - немецкий режиссёр, один из создателей экспериментального театра «Театр.doc», Театра им. Йозефа Бойса (Германия).'",
                "spans = [(102, 116, 'PER'), (186, 194, 'LOC'), (196, 199, 'LOC'), (202, 214, 'PER'), (254, 268, 'LOC'), (271, 283, 'PER'), (324, 342, 'ORG'), (345, 352, 'LOC'), (355, 365, 'PER'), (445, 455, 'ORG'), (456, 468, 'PER'), (470, 478, 'LOC')]",
                "show_span_ascii_markup(text, spans)"
            ],
            "author": "Alexander Kukushkin",
            "author_links": {
                "github": "kuk"
            },
            "category": ["visualizers"]
        },
        {
            "id": "negspacy",
            "title": "negspaCy",
            "slogan": "spaCy pipeline object for negating concepts in text based on the NegEx algorithm.",
            "github": "jenojp/negspacy",
            "url": "https://github.com/jenojp/negspacy",
            "description": "negspacy is a spaCy pipeline component that evaluates whether Named Entities are negated in text. It adds an extension to 'Span' objects.",
            "pip": "negspacy",
            "category": ["pipeline", "scientific"],
            "tags": ["negation", "text-processing"],
            "thumb": "https://github.com/jenojp/negspacy/blob/master/docs/thumb.png?raw=true",
            "image": "https://github.com/jenojp/negspacy/blob/master/docs/icon.png?raw=true",
            "code_example": [
                "import spacy",
                "from negspacy.negation import Negex",
                "",
                "nlp = spacy.load(\"en_core_web_sm\")",
                "nlp.add_pipe(\"negex\", config={\"ent_types\":[\"PERSON\",\"ORG\"]})",
                "",
                "doc = nlp(\"She does not like Steve Jobs but likes Apple products.\")",
                "for e in doc.ents:",
                "    print(e.text, e._.negex)"
            ],
            "author": "Jeno Pizarro",
            "author_links": {
                "github": "jenojp",
                "twitter": "jenojp"
            }
        },
        {
            "id": "ronec",
            "title": "RONEC - Romanian Named Entity Corpus",
            "slogan": "Named Entity Recognition corpus for Romanian language.",
            "github": "dumitrescustefan/ronec",
            "url": "https://github.com/dumitrescustefan/ronec",
            "description": "The corpus holds 5127 sentences, annotated with 16 classes, with a total of 26376 annotated entities. The corpus comes into two formats: BRAT and CONLLUP.",
            "category": ["standalone", "models"],
            "tags": ["ner", "romanian"],
            "thumb": "https://raw.githubusercontent.com/dumitrescustefan/ronec/master/res/thumb.png",
            "code_example": [
                "# to train a new model on ronec",
                "python3 convert_spacy.py ronec/conllup/ronec.conllup output",
                "python3 -m spacy train ro models output/train_ronec.json output/train_ronec.json -p ent",
                "",
                "# download the Romanian NER model",
                "python -m spacy download ro_ner",
                "",
                "# load the model and print entities for a simple sentence",
                "import spacy",
                "",
                "nlp = spacy.load(\"ro_ner\")",
                "doc = nlp(\"Popescu Ion a fost la Cluj\")",
                "",
                "for ent in doc.ents:",
                "\tprint(ent.text, ent.start_char, ent.end_char, ent.label_)"
            ],
            "author": "Stefan Daniel Dumitrescu, Andrei-Marius Avram"
        },
        {
            "id": "Healthsea",
            "title": "Healthsea",
            "slogan": "Healthsea: an end-to-end spaCy pipeline for exploring health supplement effects",
            "description": "This spaCy project trains an NER model and a custom Text Classification model with Clause Segmentation and Blinding capabilities to analyze supplement reviews and their potential effects on health.",
            "github": "explosion/healthsea",
            "thumb": "https://github.com/explosion/healthsea/blob/main/img/Jellyfish.png",
            "category": ["pipeline", "research"],
            "code_example": [
                "import spacy",
                "",
                "nlp = spacy.load(\"en_healthsea\")",
                "doc = nlp(\"This is great for joint pain.\")",
                "",
                "# Clause Segmentation & Blinding",
                "print(doc._.clauses)",
                "",
                ">     {",
                ">    \"split_indices\": [0, 7],",
                ">    \"has_ent\": true,",
                ">    \"ent_indices\": [4, 6],",
                ">    \"blinder\": \"_CONDITION_\",",
                ">    \"ent_name\": \"joint pain\",",
                ">    \"cats\": {",
                ">        \"POSITIVE\": 0.9824668169021606,",
                ">        \"NEUTRAL\": 0.017364952713251114,",
                ">        \"NEGATIVE\": 0.00002889777533710003,",
                ">        \"ANAMNESIS\": 0.0001394189748680219",
                ">    \"prediction_text\": [\"This\", \"is\", \"great\", \"for\", \"_CONDITION_\", \"!\"]",
                ">    }",
                "",
                "# Aggregated results",
                ">    {",
                ">    \"joint_pain\": {",
                ">        \"effects\": [\"POSITIVE\"],",
                ">        \"effect\": \"POSITIVE\",",
                ">        \"label\": \"CONDITION\",",
                ">        \"text\": \"joint pain\"",
                ">       }",
                ">    }"
            ],
            "author": "Edward Schmuhl",
            "author_links": {
                "github": "thomashacker",
                "twitter": "aestheticedwar1",
                "website": "https://explosion.ai/"
            }
        },
        {
            "id": "presidio",
            "title": "Presidio",
            "slogan": "Context aware, pluggable and customizable data protection and PII data anonymization",
            "description": "Presidio *(Origin from Latin praesidium ‘protection, garrison’)* helps to ensure sensitive text is properly managed and governed. It provides fast ***analytics*** and ***anonymization*** for sensitive text such as credit card numbers, names, locations, social security numbers, bitcoin wallets, US phone numbers and financial data. Presidio analyzes the text using predefined or custom recognizers to identify entities, patterns, formats, and checksums with relevant context.",
            "url": "https://aka.ms/presidio",
            "image": "https://raw.githubusercontent.com/microsoft/presidio/master/docs/assets/before-after.png",
            "github": "microsoft/presidio",
            "category": ["standalone"],
            "thumb": "https://avatars0.githubusercontent.com/u/6154722",
            "author": "Microsoft",
            "author_links": {
                "github": "microsoft"
            }
        },
        {
            "id": "presidio-research",
            "title": "Presidio Research",
            "slogan": "Toolbox for developing and evaluating PII detectors, NER models for PII and generating fake PII data",
            "description": "This package features data-science related tasks for developing new recognizers for Microsoft Presidio. It is used for the evaluation of the entire system, as well as for evaluating specific PII recognizers or PII detection models. Anyone interested in evaluating an existing Microsoft Presidio instance, a specific PII recognizer or to develop new models or logic for detecting PII could leverage the preexisting work in this package. Additionally, anyone interested in generating new data based on previous datasets (e.g. to increase the coverage of entity values) for Named Entity Recognition models could leverage the data generator contained in this package.",
            "url": "https://aka.ms/presidio-research",
            "github": "microsoft/presidio-research",
            "category": ["standalone"],
            "thumb": "https://avatars0.githubusercontent.com/u/6154722",
            "author": "Microsoft",
            "author_links": {
                "github": "microsoft"
            }
        },
        {
            "id": "python-sentence-boundary-disambiguation",
            "title": "pySBD - python Sentence Boundary Disambiguation",
            "slogan": "Rule-based sentence boundary detection that works out-of-the-box",
            "github": "nipunsadvilkar/pySBD",
            "description": "pySBD is 'real-world' sentence segmenter which extracts reasonable sentences when the format and domain of the input text are unknown. It is a rules-based algorithm based on [The Golden Rules](https://s3.amazonaws.com/tm-town-nlp-resources/golden_rules.txt) - a set of tests to check accuracy of segmenter in regards to edge case scenarios developed by [TM-Town](https://www.tm-town.com/) dev team. pySBD is python port of ruby gem [Pragmatic Segmenter](https://github.com/diasks2/pragmatic_segmenter).",
            "pip": "pysbd",
            "category": ["scientific"],
            "tags": ["sentence segmentation"],
            "code_example": [
                "from pysbd.utils import PySBDFactory",
                "",
                "nlp = spacy.blank('en')",
                "# Caution: works with spaCy<=2.x.x",
                "nlp.add_pipe(PySBDFactory(nlp))",
                "",
                "doc = nlp('My name is Jonas E. Smith. Please turn to p. 55.')",
                "print(list(doc.sents))",
                "# [My name is Jonas E. Smith., Please turn to p. 55.]"
            ],
            "author": "Nipun Sadvilkar",
            "author_links": {
                "twitter": "nipunsadvilkar",
                "github": "nipunsadvilkar",
                "website": "https://nipunsadvilkar.github.io"
            }
        },
        {
            "id": "cookiecutter-spacy-fastapi",
            "title": "cookiecutter-spacy-fastapi",
            "slogan": "Docker-based cookiecutter for easy spaCy APIs using FastAPI",
            "description": "Docker-based cookiecutter for easy spaCy APIs using FastAPI. The default endpoints expect batch requests with a list of Records in the Azure Search Cognitive Skill format. So out of the box, this cookiecutter can be setup as a Custom Cognitive Skill. For more on Azure Search and Cognitive Skills [see this page](https://docs.microsoft.com/en-us/azure/search/cognitive-search-custom-skill-interface).",
            "url": "https://github.com/microsoft/cookiecutter-spacy-fastapi",
            "image": "https://raw.githubusercontent.com/microsoft/cookiecutter-spacy-fastapi/master/images/cookiecutter-docs.png",
            "github": "microsoft/cookiecutter-spacy-fastapi",
            "category": ["apis"],
            "thumb": "https://avatars0.githubusercontent.com/u/6154722",
            "author": "Microsoft",
            "author_links": {
                "github": "microsoft"
            }
        },
        {
            "id": "dframcy",
            "title": "Dframcy",
            "slogan": "Dataframe Integration with spaCy NLP",
            "github": "yash1994/dframcy",
            "description": "DframCy is a light-weight utility module to integrate Pandas Dataframe to spaCy's linguistic annotation and training tasks.",
            "pip": "dframcy",
            "category": ["pipeline", "training"],
            "tags": ["pandas"],
            "code_example": [
                "import spacy",
                "from dframcy import DframCy",
                "",
                "nlp = spacy.load('en_core_web_sm')",
                "dframcy = DframCy(nlp)",
                "doc = dframcy.nlp(u'Apple is looking at buying U.K. startup for $1 billion')",
                "annotation_dataframe = dframcy.to_dataframe(doc)"
            ],
            "author": "Yash Patadia",
            "author_links": {
                "twitter": "PatadiaYash",
                "github": "yash1994"
            }
        },
        {
            "id": "spacy-pytextrank",
            "title": "PyTextRank",
            "slogan": "Py impl of TextRank for lightweight phrase extraction",
            "description": "An implementation of TextRank in Python for use in spaCy pipelines which provides fast, effective phrase extraction from texts, along with extractive summarization. The graph algorithm works independent of a specific natural language and does not require domain knowledge. See (Mihalcea 2004) https://web.eecs.umich.edu/~mihalcea/papers/mihalcea.emnlp04.pdf",
            "github": "DerwenAI/pytextrank",
            "pip": "pytextrank",
            "code_example": [
                "import spacy",
                "import pytextrank",
                "",
                "# example text",
                "text = \"\"\"Compatibility of systems of linear constraints over the set of natural numbers.",
                "Criteria of compatibility of a system of linear Diophantine equations, strict inequations,",
                "and nonstrict inequations are considered. Upper bounds for components of a minimal set of",
                "solutions and algorithms of construction of minimal generating sets of solutions for all types",
                "of systems are given. These criteria and the corresponding algorithms for constructing a minimal",
                "supporting set of solutions can be used in solving all the considered types systems and systems of mixed types.\"\"\"",
                "",
                "# load a spaCy model, depending on language, scale, etc.",
                "nlp = spacy.load(\"en_core_web_sm\")",
                "# add PyTextRank to the spaCy pipeline",
                "nlp.add_pipe(\"textrank\")",
                "",
                "doc = nlp(text)",
                "# examine the top-ranked phrases in the document",
                "for phrase in doc._.phrases:",
                "    print(phrase.text)",
                "    print(phrase.rank, phrase.count)",
                "    print(phrase.chunks)"
            ],
            "code_language": "python",
            "url": "https://github.com/DerwenAI/pytextrank/wiki",
            "thumb": "https://memegenerator.net/img/instances/66942896.jpg",
            "image": "https://memegenerator.net/img/instances/66942896.jpg",
            "author": "Paco Nathan",
            "author_links": {
                "twitter": "pacoid",
                "github": "ceteri",
                "website": "https://derwen.ai/paco"
            },
            "category": ["pipeline"],
            "tags": ["phrase extraction", "ner", "summarization", "graph algorithms", "textrank"]
        },
        {
            "id": "spacy_syllables",
            "title": "Spacy Syllables",
            "slogan": "Multilingual syllable annotations",
            "description": "Spacy Syllables is a pipeline component that adds multilingual syllable annotations to Tokens. It uses Pyphen under the hood and has support for a long list of languages.",
            "github": "sloev/spacy-syllables",
            "pip": "spacy_syllables",
            "code_example": [
                "import spacy",
                "from spacy_syllables import SpacySyllables",
                "",
                "nlp = spacy.load(\"en_core_web_sm\")",
                "nlp.add_pipe(\"syllables\", after=\"tagger\")",
                "",
                "assert nlp.pipe_names == [\"tok2vec\", \"tagger\", \"syllables\", \"parser\",  \"attribute_ruler\", \"lemmatizer\", \"ner\"]",
                "doc = nlp(\"terribly long\")",
                "data = [(token.text, token._.syllables, token._.syllables_count) for token in doc]",
                "assert data == [(\"terribly\", [\"ter\", \"ri\", \"bly\"], 3), (\"long\", [\"long\"], 1)]"
            ],
            "thumb": "https://raw.githubusercontent.com/sloev/spacy-syllables/master/logo.png",
            "author": "Johannes Valbjørn",
            "author_links": {
                "github": "sloev"
            },
            "category": ["pipeline"],
            "tags": ["syllables", "multilingual"]
        },
        {
            "id": "sentimental-onix",
            "title": "Sentimental Onix",
            "slogan": "Use onnx for sentiment models",
            "description": "spaCy pipeline component for sentiment analysis using onnx",
            "github": "sloev/sentimental-onix",
            "pip": "sentimental-onix",
            "code_example": [
                "# Download model:",
                "#   python -m sentimental_onix download en",
                "import spacy",
                "from sentimental_onix import pipeline",
                "",
                "nlp = spacy.load(\"en_core_web_sm\")",
                "nlp.add_pipe(\"sentencizer\")",
                "nlp.add_pipe(\"sentimental_onix\", after=\"sentencizer\")",
                "",
                "sentences = [",
                "    (sent.text, sent._.sentiment)",
                "    for doc in nlp.pipe(",
                "        [",
                "            \"i hate pasta on tuesdays\",",
                "            \"i like movies on wednesdays\",",
                "            \"i find your argument ridiculous\",",
                "            \"soda with straws are my favorite\",",
                "        ]",
                "    )",
                "    for sent in doc.sents",
                "]",
                "",
                "assert sentences == [",
                "    (\"i hate pasta on tuesdays\", \"Negative\"),",
                "    (\"i like movies on wednesdays\", \"Positive\"),",
                "    (\"i find your argument ridiculous\", \"Negative\"),",
                "    (\"soda with straws are my favorite\", \"Positive\"),",
                "]"
            ],
            "thumb": "https://raw.githubusercontent.com/sloev/sentimental-onix/master/.github/onix.webp",
            "author": "Johannes Valbjørn",
            "author_links": {
                "github": "sloev"
            },
            "category": ["pipeline"],
            "tags": ["sentiment", "english"]
        },
        {
            "id": "gobbli",
            "title": "gobbli",
            "slogan": "Deep learning for text classification doesn't have to be scary",
            "description": "gobbli is a Python library which wraps several modern deep learning models in a uniform interface that makes it easy to evaluate feasibility and conduct analyses. It leverages the abstractive powers of Docker to hide nearly all dependency management and functional differences between models from the user. It also contains an interactive app for exploring text data and evaluating classification models. spaCy's base text classification models, as well as models integrated from `spacy-transformers`, are available in the collection of classification models. In addition, spaCy is used for data augmentation and document embeddings.",
            "url": "https://github.com/rtiinternational/gobbli",
            "github": "rtiinternational/gobbli",
            "pip": "gobbli",
            "thumb": "https://i.postimg.cc/NGpzhrdr/gobbli-lg.png",
            "code_example": [
                "from gobbli.io import PredictInput, TrainInput",
                "from gobbli.model.bert import BERT",
                "",
                "train_input = TrainInput(",
                "    X_train=['This is a training document.', 'This is another training document.'],",
                "    y_train=['0', '1'],",
                "    X_valid=['This is a validation sentence.', 'This is another validation sentence.'],",
                "    y_valid=['1', '0'],",
                ")",
                "",
                "clf = BERT()",
                "",
                "# Set up classifier resources -- Docker image, etc.",
                "clf.build()",
                "",
                "# Train model",
                "train_output = clf.train(train_input)",
                "",
                "predict_input = PredictInput(",
                "    X=['Which class is this document?'],",
                "    labels=train_output.labels,",
                "    checkpoint=train_output.checkpoint,",
                ")",
                "",
                "predict_output = clf.predict(predict_input)"
            ],
            "category": ["standalone"]
        },
        {
            "id": "spacy_fastlang",
            "title": "Spacy FastLang",
            "slogan": "Language detection done fast",
            "description": "Fast language detection using FastText and Spacy.",
            "github": "thomasthiebaud/spacy-fastlang",
            "pip": "spacy_fastlang",
            "code_example": [
                "import spacy_fastlang",
                "",
                "nlp = spacy.load(\"en_core_web_sm\")",
                "nlp.add_pipe(\"language_detector\")",
                "doc = nlp('Life is like a box of chocolates. You never know what you are gonna get.')",
                "",
                "assert doc._.language == 'en'",
                "assert doc._.language_score >= 0.8"
            ],
            "author": "Thomas Thiebaud",
            "author_links": {
                "github": "thomasthiebaud"
            },
            "category": ["pipeline"]
        },
        {
            "id": "mlflow",
            "title": "MLflow",
            "slogan": "An open source platform for the machine learning lifecycle",
            "description": "MLflow is an open source platform to manage the ML lifecycle, including experimentation, reproducibility, deployment, and a central model registry. MLflow currently offers four components: Tracking, Projects, Models and Registry.",
            "github": "mlflow/mlflow",
            "pip": "mlflow",
            "thumb": "https://www.mlflow.org/docs/latest/_static/MLflow-logo-final-black.png",
            "image": "",
            "url": "https://mlflow.org/",
            "author": "Databricks",
            "author_links": {
                "github": "databricks",
                "twitter": "databricks",
                "website": "https://databricks.com/"
            },
            "category": ["standalone", "apis"],
            "code_example": [
                "import mlflow",
                "import mlflow.spacy",
                "",
                "# MLflow Tracking",
                "nlp = spacy.load('my_best_model_path/output/model-best')",
                "with mlflow.start_run(run_name='Spacy'):",
                "    mlflow.set_tag('model_flavor', 'spacy')",
                "    mlflow.spacy.log_model(spacy_model=nlp, artifact_path='model')",
                "    mlflow.log_metric(('accuracy', 0.72))",
                "    my_run_id = mlflow.active_run().info.run_id",
                "",
                "",
                "# MLflow Models",
                "model_uri = f'runs:/{my_run_id}/model'",
                "nlp2 = mlflow.spacy.load_model(model_uri=model_uri)"
            ]
        },
        {
            "id": "pyate",
            "title": "PyATE",
            "slogan": "Python Automated Term Extraction",
            "description": "PyATE is a term extraction library written in Python using Spacy POS tagging with Basic, Combo Basic, C-Value, TermExtractor, and Weirdness.",
            "github": "kevinlu1248/pyate",
            "pip": "pyate",
            "code_example": [
                "import spacy",
                "import pyate",
                "",
                "nlp = spacy.load('en_core_web_sm')",
                "nlp.add_pipe(\"combo_basic\") # or any of `basic`, `weirdness`, `term_extractor` or `cvalue`",
                "# source: https://www.ncbi.nlm.nih.gov/pmc/articles/PMC1994795/",
                "string = 'Central to the development of cancer are genetic changes that endow these “cancer cells” with many of the hallmarks of cancer, such as self-sufficient growth and resistance to anti-growth and pro-death signals. However, while the genetic changes that occur within cancer cells themselves, such as activated oncogenes or dysfunctional tumor suppressors, are responsible for many aspects of cancer development, they are not sufficient. Tumor promotion and progression are dependent on ancillary processes provided by cells of the tumor environment but that are not necessarily cancerous themselves. Inflammation has long been associated with the development of cancer. This review will discuss the reflexive relationship between cancer and inflammation with particular focus on how considering the role of inflammation in physiologic processes such as the maintenance of tissue homeostasis and repair may provide a logical framework for understanding the connection between the inflammatory response and cancer.'",
                "",
                "doc = nlp(string)",
                "print(doc._.combo_basic.sort_values(ascending=False).head(5))",
                "\"\"\"\"\"\"",
                "dysfunctional tumor                1.443147",
                "tumor suppressors                  1.443147",
                "genetic changes                    1.386294",
                "cancer cells                       1.386294",
                "dysfunctional tumor suppressors    1.298612",
                "\"\"\"\"\"\""
            ],
            "code_language": "python",
            "url": "https://github.com/kevinlu1248/pyate",
            "author": "Kevin Lu",
            "author_links": {
                "twitter": "kevinlu1248",
                "github": "kevinlu1248",
                "website": "https://github.com/kevinlu1248/pyate"
            },
            "category": ["pipeline", "research"],
            "tags": ["term_extraction"]
        },
        {
            "id": "contextualSpellCheck",
            "title": "Contextual Spell Check",
            "slogan": "Contextual spell correction using BERT (bidirectional representations)",
            "description": "This package currently focuses on Out of Vocabulary (OOV) word or non-word error (NWE) correction using BERT model. The idea of using BERT was to use the context when correcting NWE.",
            "github": "R1j1t/contextualSpellCheck",
            "pip": "contextualSpellCheck",
            "code_example": [
                "import spacy",
                "import contextualSpellCheck",
                "",
                "nlp = spacy.load('en_core_web_sm')",
                "contextualSpellCheck.add_to_pipe(nlp)",
                "doc = nlp('Income was $9.4 milion compared to the prior year of $2.7 milion.')",
                "",
                "print(doc._.performed_spellCheck) #Should be True",
                "print(doc._.outcome_spellCheck) #Income was $9.4 million compared to the prior year of $2.7 million."
            ],
            "code_language": "python",
            "url": "https://github.com/R1j1t/contextualSpellCheck",
            "thumb": "https://user-images.githubusercontent.com/22280243/82760949-98e68480-9e14-11ea-952e-4738620fd9e3.png",
            "image": "https://user-images.githubusercontent.com/22280243/82138959-2852cd00-9842-11ea-918a-49b2a7873ef6.png",
            "author": "Rajat Goel",
            "author_links": {
                "github": "r1j1t",
                "website": "https://github.com/R1j1t"
            },
            "category": ["pipeline", "conversational", "research"],
            "tags": ["spell check", "correction", "preprocessing", "translation", "correction"]
        },
        {
            "id": "texthero",
            "title": "Texthero",
            "slogan": "Text preprocessing, representation and visualization from zero to hero.",
            "description": "Texthero is a python package to work with text data efficiently. It empowers NLP developers with a tool to quickly understand any text-based dataset and it provides a solid pipeline to clean and represent text data, from zero to hero.",
            "github": "jbesomi/texthero",
            "pip": "texthero",
            "code_example": [
                "import texthero as hero",
                "import pandas as pd",
                "",
                "df = pd.read_csv('https://github.com/jbesomi/texthero/raw/master/dataset/bbcsport.csv')",
                "df['named_entities'] = hero.named_entities(df['text'])",
                "df.head()"
            ],
            "code_language": "python",
            "url": "https://texthero.org",
            "thumb": "https://texthero.org/img/T.png",
            "image": "https://texthero.org/docs/assets/texthero.png",
            "author": "Jonathan Besomi",
            "author_links": {
                "github": "jbesomi",
                "website": "https://besomi.ai"
            },
            "category": ["standalone"]
        },
        {
            "id": "cov-bsv",
            "title": "VA COVID-19 NLP BSV",
            "slogan": "spaCy pipeline for COVID-19 surveillance.",
            "github": "abchapman93/VA_COVID-19_NLP_BSV",
            "description": "A spaCy rule-based pipeline for identifying positive cases of COVID-19 from clinical text. A version of this system was deployed as part of the US Department of Veterans Affairs biosurveillance response to COVID-19.",
            "pip": "cov-bsv",
            "code_example": [
                "import cov_bsv",
                "",
                "nlp = cov_bsv.load()",
                "doc = nlp('Pt tested for COVID-19. His wife was recently diagnosed with novel coronavirus. SARS-COV-2: Detected')",
                "",
                "print(doc.ents)",
                "print(doc._.cov_classification)",
                "cov_bsv.visualize_doc(doc)"
            ],
            "category": ["pipeline", "standalone", "biomedical", "scientific"],
            "tags": ["clinical", "epidemiology", "covid-19", "surveillance"],
            "author": "Alec Chapman",
            "author_links": {
                "github": "abchapman93"
            }
        },
        {
            "id": "medspacy",
            "title": "medspaCy",
            "thumb": "https://raw.githubusercontent.com/medspacy/medspacy/master/images/medspacy_logo.png",
            "slogan": "A toolkit for clinical NLP with spaCy.",
            "github": "medspacy/medspacy",
            "description": "A toolkit for clinical NLP with spaCy. Features include sentence splitting, section detection, and asserting negation, family history, and uncertainty.",
            "pip": "medspacy",
            "code_example": [
                "import medspacy",
                "from medspacy.ner import TargetRule",
                "",
                "nlp = medspacy.load()",
                "print(nlp.pipe_names)",
                "",
                "nlp.get_pipe('target_matcher').add([TargetRule('stroke', 'CONDITION'), TargetRule('diabetes', 'CONDITION'), TargetRule('pna', 'CONDITION')])",
                "doc = nlp('Patient has hx of stroke. Mother diagnosed with diabetes. No evidence of pna.')",
                "",
                "for ent in doc.ents:",
                "    print(ent, ent._.is_negated, ent._.is_family, ent._.is_historical)",
                "medspacy.visualization.visualize_ent(doc)"
            ],
            "category": ["biomedical", "scientific", "research"],
            "tags": ["clinical"],
            "author": "medspacy",
            "author_links": {
                "github": "medspacy"
            }
        },
        {
            "id": "rita-dsl",
            "title": "RITA DSL",
            "slogan": "Domain Specific Language for creating language rules",
            "github": "zaibacu/rita-dsl",
            "description": "A Domain Specific Language (DSL) for building language patterns. These can be later compiled into spaCy patterns, pure regex, or any other format",
            "pip": "rita-dsl",
            "thumb": "https://raw.githubusercontent.com/zaibacu/rita-dsl/master/docs/assets/logo-100px.png",
            "code_language": "python",
            "code_example": [
                "import spacy",
                "from rita.shortcuts import setup_spacy",
                "",
                "rules = \"\"\"",
                "cuts = {\"fitted\", \"wide-cut\"}",
                "lengths = {\"short\", \"long\", \"calf-length\", \"knee-length\"}",
                "fabric_types = {\"soft\", \"airy\", \"crinkled\"}",
                "fabrics = {\"velour\", \"chiffon\", \"knit\", \"woven\", \"stretch\"}",
                "",
                "{IN_LIST(cuts)?, IN_LIST(lengths), WORD(\"dress\")}->MARK(\"DRESS_TYPE\")",
                "{IN_LIST(lengths), IN_LIST(cuts), WORD(\"dress\")}->MARK(\"DRESS_TYPE\")",
                "{IN_LIST(fabric_types)?, IN_LIST(fabrics)}->MARK(\"DRESS_FABRIC\")",
                "\"\"\"",
                "",
                "nlp = spacy.load(\"en\")",
                "setup_spacy(nlp, rules_string=rules)",
                "r = nlp(\"She was wearing a short wide-cut dress\")",
                "print(list([{\"label\": e.label_, \"text\": e.text} for e in r.ents]))"
            ],
            "category": ["standalone"],
            "tags": ["dsl", "language-patterns", "language-rules", "nlp"],
            "author": "Šarūnas Navickas",
            "author_links": {
                "github": "zaibacu"
            }
        },
        {
            "id": "PatternOmatic",
            "title": "PatternOmatic",
            "slogan": "Finds linguistic patterns effortlessly",
            "description": "Discover spaCy's linguistic patterns matching a given set of String samples to be used by the spaCy's Rule Based Matcher",
            "github": "revuel/PatternOmatic",
            "pip": "PatternOmatic",
            "code_example": [
                "from PatternOmatic.api import find_patterns",
                "",
                "samples = ['I am a cat!', 'You are a dog!', 'She is an owl!']",
                "",
                "patterns_found, _ = find_patterns(samples)",
                "",
                "print(f'Patterns found: {patterns_found}')"
            ],
            "code_language": "python",
            "thumb": "https://svgshare.com/i/R3P.svg",
            "image": "https://svgshare.com/i/R3P.svg",
            "author": "Miguel Revuelta Espinosa",
            "author_links": {
                "github": "revuel"
            },
            "category": ["scientific", "research", "standalone"],
            "tags": ["Evolutionary Computation", "Grammatical Evolution"]
        },
        {
            "id": "SpacyDotNet",
            "title": "spaCy .NET Wrapper",
            "slogan": "SpacyDotNet is a .NET Core compatible wrapper for spaCy, based on Python.NET",
            "description": "This projects relies on [Python.NET](http://pythonnet.github.io/) to interop with spaCy. It's not meant to be a complete and exhaustive implementation of all spaCy features and [APIs](https://spacy.io/api). Although it should be enough for basic tasks, it's considered as a starting point if you need to build a complex project using spaCy in .NET Most of the basic features in _Spacy101_ are available. All `Container` classes are present (`Doc`, `Token`, `Span` and `Lexeme`) with their basic properties/methods running and also `Vocab` and `StringStore` in a limited form. Anyway, any developer should be ready to add the missing properties or classes in a very straightforward manner.",
            "github": "AMArostegui/SpacyDotNet",
            "thumb": "https://raw.githubusercontent.com/AMArostegui/SpacyDotNet/master/cslogo.png",
            "code_example": [
                "var spacy = new Spacy();",
                "",
                "var nlp = spacy.Load(\"en_core_web_sm\");",
                "var doc = nlp.GetDocument(\"Apple is looking at buying U.K. startup for $1 billion\");",
                "",
                "foreach (Token token in doc.Tokens)",
                "    Console.WriteLine($\"{token.Text} {token.Lemma} {token.PoS} {token.Tag} {token.Dep} {token.Shape} {token.IsAlpha} {token.IsStop}\");",
                "",
                "Console.WriteLine(\"\");",
                "foreach (Span ent in doc.Ents)",
                "    Console.WriteLine($\"{ent.Text} {ent.StartChar} {ent.EndChar} {ent.Label}\");",
                "",
                "nlp = spacy.Load(\"en_core_web_md\");",
                "var tokens = nlp.GetDocument(\"dog cat banana afskfsd\");",
                "",
                "Console.WriteLine(\"\");",
                "foreach (Token token in tokens.Tokens)",
                "    Console.WriteLine($\"{token.Text} {token.HasVector} {token.VectorNorm}, {token.IsOov}\");",
                "",
                "tokens = nlp.GetDocument(\"dog cat banana\");",
                "Console.WriteLine(\"\");",
                "foreach (Token token1 in tokens.Tokens)",
                "{",
                "    foreach (Token token2 in tokens.Tokens)",
                "        Console.WriteLine($\"{token1.Text} {token2.Text} {token1.Similarity(token2) }\");",
                "}",
                "",
                "doc = nlp.GetDocument(\"I love coffee\");",
                "Console.WriteLine(\"\");",
                "Console.WriteLine(doc.Vocab.Strings[\"coffee\"]);",
                "Console.WriteLine(doc.Vocab.Strings[3197928453018144401]);",
                "",
                "Console.WriteLine(\"\");",
                "foreach (Token word in doc.Tokens)",
                "{",
                "    var lexeme = doc.Vocab[word.Text];",
                "    Console.WriteLine($@\"{lexeme.Text} {lexeme.Orth} {lexeme.Shape} {lexeme.Prefix} {lexeme.Suffix} {lexeme.IsAlpha} {lexeme.IsDigit} {lexeme.IsTitle} {lexeme.Lang}\");",
                "}"
            ],
            "code_language": "csharp",
            "author": "Antonio Miras",
            "author_links": {
                "github": "AMArostegui"
            },
            "category": ["nonpython"]
        },
        {
            "id": "ruts",
            "title": "ruTS",
            "slogan": "A library for statistics extraction from texts in Russian",
            "description": "The library allows extracting the following statistics from a text: basic statistics, readability metrics, lexical diversity metrics, morphological statistics",
            "github": "SergeyShk/ruTS",
            "pip": "ruts",
            "code_example": [
                "import spacy",
                "import ruts",
                "",
                "nlp = spacy.load('ru_core_news_sm')",
                "nlp.add_pipe('basic', last=True)",
                "doc = nlp('мама мыла раму')",
                "doc._.basic.get_stats()"
            ],
            "code_language": "python",
            "thumb": "https://habrastorage.org/webt/6z/le/fz/6zlefzjavzoqw_wymz7v3pwgfp4.png",
            "image": "https://clipartart.com/images/free-tree-roots-clipart-black-and-white-2.png",
            "author": "Sergey Shkarin",
            "author_links": {
                "twitter": "shk_sergey",
                "github": "SergeyShk"
            },
            "category": ["pipeline", "standalone"],
            "tags": ["Text Analytics", "Russian"]
        },
        {
            "id": "trunajod",
            "title": "TRUNAJOD",
            "slogan": "A text complexity library for text analysis built on spaCy",
            "description": "With all the basic NLP capabilities provided by spaCy (dependency parsing, POS tagging, tokenizing), `TRUNAJOD` focuses on extracting measurements from texts that might be interesting for different applications and use cases.",
            "github": "dpalmasan/TRUNAJOD2.0",
            "pip": "trunajod",
            "code_example": [
                "import spacy",
                "from TRUNAJOD.entity_grid import EntityGrid",
                "",
                "nlp = spacy.load('es_core_news_sm', disable=['ner', 'textcat'])",
                "example_text = (",
                "    'El espectáculo del cielo nocturno cautiva la mirada y suscita preguntas'",
                "    'sobre el universo, su origen y su funcionamiento. No es sorprendente que '",
                "    'todas las civilizaciones y culturas hayan formado sus propias '",
                "    'cosmologías. Unas relatan, por ejemplo, que el universo ha'",
                "    'sido siempre tal como es, con ciclos que inmutablemente se repiten; '",
                "    'otras explican que este universo ha tenido un principio, '",
                "    'que ha aparecido por obra creadora de una divinidad.'",
                ")",
                "doc = nlp(example_text)",
                "egrid = EntityGrid(doc)",
                "print(egrid.get_egrid())"
            ],
            "code_language": "python",
            "thumb": "https://raw.githubusercontent.com/dpalmasan/TRUNAJOD2.0/master/imgs/trunajod_thumb.png",
            "image": "https://raw.githubusercontent.com/dpalmasan/TRUNAJOD2.0/master/imgs/trunajod_logo.png",
            "author": "Diego Palma",
            "author_links": {
                "github": "dpalmasan"
            },
            "category": ["research", "standalone", "scientific"],
            "tags": ["Text Analytics", "Coherence", "Cohesion"]
        },
        {
            "id": "lingfeat",
            "title": "LingFeat",
            "slogan": "A Linguistic Feature Extraction (Text Analysis) Tool for Readability Assessment and Text Simplification",
            "description": "LingFeat is a feature extraction library which currently extracts 255 linguistic features from English string input. Categories include syntax, semantics, discourse, and also traditional readability formulas. Published in EMNLP 2021.",
            "github": "brucewlee/lingfeat",
            "pip": "lingfeat",
            "code_example": [
                "from lingfeat import extractor",
                "",
                "",
                "text = 'TAEAN, South Chungcheong Province -- Just before sunup, Lee Young-ho, a seasoned fisherman with over 30 years of experience, silently waits for boats carrying blue crabs as the season for the seafood reaches its height. Soon afterward, small and big boats sail into Sinjin Port in Taean County, South Chungcheong Province, the second-largest source of blue crab after Incheon, accounting for 29 percent of total production of the country. A crane lifts 28 boxes filled with blue crabs weighing 40 kilograms each from the boat, worth about 10 million won ($8,500). “It has been a productive fall season for crabbing here. The water temperature is a very important factor affecting crab production. They hate cold water,” Lee said. The temperature of the sea off Taean appeared to have stayed at the level where crabs become active. If the sea temperature suddenly drops, crabs go into their winter dormancy mode, burrowing into the mud and sleeping through the cold months.'",
                "",
                "",
                "#Pass text",
                "LingFeat = extractor.pass_text(text)",
                "",
                "",
                "#Preprocess text",
                "LingFeat.preprocess()",
                "",
                "",
                "#Extract features",
                "#each method returns a dictionary of the corresponding features",
                "#Advanced Semantic (AdSem) Features",
                "WoKF = LingFeat.WoKF_() #Wikipedia Knowledge Features",
                "WBKF = LingFeat.WBKF_() #WeeBit Corpus Knowledge Features",
                "OSKF = LingFeat.OSKF_() #OneStopEng Corpus Knowledge Features",
                "",
                "#Discourse (Disco) Features",
                "EnDF = LingFeat.EnDF_() #Entity Density Features",
                "EnGF = LingFeat.EnGF_() #Entity Grid Features",
                "",
                "#Syntactic (Synta) Features",
                "PhrF = LingFeat.PhrF_() #Noun/Verb/Adj/Adv/... Phrasal Features",
                "TrSF = LingFeat.TrSF_() #(Parse) Tree Structural Features",
                "POSF = LingFeat.POSF_() #Noun/Verb/Adj/Adv/... Part-of-Speech Features",
                "",
                "#Lexico Semantic (LxSem) Features",
                "TTRF = LingFeat.TTRF_() #Type Token Ratio Features",
                "VarF = LingFeat.VarF_() #Noun/Verb/Adj/Adv Variation Features",
                "PsyF = LingFeat.PsyF_() #Psycholinguistic Difficulty of Words (AoA Kuperman)",
                "WoLF = LingFeat.WorF_() #Word Familiarity from Frequency Count (SubtlexUS)",
                "",
                "Shallow Traditional (ShTra) Features",
                "ShaF = LingFeat.ShaF_() #Shallow Features (e.g. avg number of tokens)",
                "TraF = LingFeat.TraF_() #Traditional Formulas"
            ],
            "code_language": "python",
            "thumb": "https://raw.githubusercontent.com/brucewlee/lingfeat/master/img/lingfeat_logo2.png",
            "image": "https://raw.githubusercontent.com/brucewlee/lingfeat/master/img/lingfeat_logo.png",
            "author": "Bruce W. Lee (이웅성)",
            "author_links": {
                "github": "brucewlee",
                "website": "https://brucewlee.github.io/"
            },
            "category": ["research", "scientific"],
            "tags": [
                "Readability",
                "Simplification",
                "Feature Extraction",
                "Syntax",
                "Discourse",
                "Semantics",
                "Lexical"
            ]
        },
        {
            "id": "hmrb",
            "title": "Hammurabi",
            "slogan": "Python Rule Processing Engine 🏺",
            "description": "Hammurabi works as a rule engine to parse input using a defined set of rules. It uses a simple and readable syntax to define complex rules to handle phrase matching. The syntax supports nested logical statements, regular expressions, reusable or side-loaded variables and match triggered callback functions to modularize your rules. The latest version works with both spaCy 2.X and 3.X. For more information check the documentation on [ReadTheDocs](https://hmrb.readthedocs.io/en/latest/).",
            "github": "babylonhealth/hmrb",
            "pip": "hmrb",
            "code_example": [
                "import spacy",
                "from hmrb.core import SpacyCore",
                "",
                "nlp = spacy.load(\"en_core_web_sm\")",
                "sentences = \"I love gorillas. Peter loves gorillas. Jane loves Tarzan.\"",
                "",
                "def conj_be(subj: str) -> str:",
                "   if subj == \"I\":",
                "       return \"am\"",
                "   elif subj == \"you\":",
                "       return \"are\"",
                "   else:",
                "       return \"is\"",
                "",
                "@spacy.registry.callbacks(\"gorilla_callback\")",
                "def gorilla_clb(seq: list, span: slice, data: dict) -> None:",
                "   subj = seq[span.start].text",
                "   be = conj_be(subj)",
                "   print(f\"{subj} {be} a gorilla person.\")",
                "@spacy.registry.callbacks(\"lover_callback\")",
                "def lover_clb(seq: list, span: slice, data: dict) -> None:",
                "   print(f\"{seq[span][-1].text} is a love interest of {seq[span.start].text}.\")",
                "",
                "grammar = \"\"\"",
                "   Law:",
                "   - callback: \"loves_gorilla\"",
                "   (",
                "   ((pos: \"PROPN\") or (pos: \"PRON\"))",
                "   (lemma: \"love\")",
                "   (lemma: \"gorilla\")",
                "   )",
                "   Law:",
                "   - callback: \"loves_someone\"",
                "   (",
                "   (pos: \"PROPN\")",
                "   (lower: \"loves\")",
                "   (pos: \"PROPN\")",
                "   )",
                "\"\"\"",
                "",
                "@spacy.registry.augmenters(\"jsonify_span\")",
                "def jsonify_span(span):",
                "   return [{\"lemma\": token.lemma_, \"pos\": token.pos_, \"lower\": token.lower_} for token in span]",
                "",
                "conf = {",
                "   \"rules\": grammar,",
                "   \"callbacks\": {",
                "       \"loves_gorilla\": \"callbacks.gorilla_callback\",",
                "       \"loves_someone\": \"callbacks.lover_callback\",",
                "   },",
                "   \"map_doc\": \"augmenters.jsonify_span\",",
                "   \"sort_length\": True,",
                "}",
                "",
                "nlp.add_pipe(\"hmrb\", config=conf)",
                "nlp(sentences)"
            ],
            "code_language": "python",
            "thumb": "https://user-images.githubusercontent.com/6807878/118643685-cae6b880-b7d4-11eb-976e-066aec9505da.png",
            "image": "https://user-images.githubusercontent.com/6807878/118643685-cae6b880-b7d4-11eb-976e-066aec9505da.png",
            "author": "Kristian Boda",
            "author_links": {
                "github": "bodak",
                "twitter": "bodak",
                "website": "https://github.com/babylonhealth/"
            },
            "category": ["pipeline", "standalone", "scientific", "biomedical"],
            "tags": ["babylonhealth", "rule-engine", "matcher"]
        },
        {
            "id": "forte",
            "title": "Forte",
            "slogan": "Forte is a toolkit for building Natural Language Processing pipelines, featuring cross-task interaction, adaptable data-model interfaces and composable pipelines.",
            "description": "Forte provides a platform to assemble state-of-the-art NLP and ML technologies in a highly-composable fashion, including a wide spectrum of tasks ranging from Information Retrieval, Natural Language Understanding to Natural Language Generation.",
            "github": "asyml/forte",
            "pip": "forte.spacy stave torch",
            "code_example": [
                "from fortex.spacy import SpacyProcessor",
                "from forte.processors.stave import StaveProcessor",
                "from forte import Pipeline",
                "from forte.data.readers import StringReader",
                "",
                "pipeline = Pipeline()",
                "pipeline.set_reader(StringReader())",
                "pipeline.add(SpacyProcessor())",
                "pipeline.add(StaveProcessor())",
                "pipeline.run('Running SpaCy with Forte!')"
            ],
            "code_language": "python",
            "url": "https://medium.com/casl-project/forte-building-modular-and-re-purposable-nlp-pipelines-cf5b5c5abbe9",
            "thumb": "https://raw.githubusercontent.com/asyml/forte/master/docs/_static/img/forte_graphic.png",
            "image": "https://raw.githubusercontent.com/asyml/forte/master/docs/_static/img/logo_h.png",
            "author": "Petuum",
            "author_links": {
                "twitter": "PetuumInc",
                "github": "asyml",
                "website": "https://petuum.com"
            },
            "category": ["pipeline", "standalone"],
            "tags": ["pipeline"]
        },
        {
            "id": "spacy-api-docker-v3",
            "slogan": "spaCy v3 REST API, wrapped in a Docker container",
            "github": "bbieniek/spacy-api-docker",
            "url": "https://hub.docker.com/r/bbieniek/spacyapi/",
            "thumb": "https://i.imgur.com/NRnDKyj.jpg",
            "code_example": [
                "version: '3'",
                "",
                "services:",
                "  spacyapi:",
                "    image: bbieniek/spacyapi:en_v3",
                "    ports:",
                "      - \"127.0.0.1:8080:80\"",
                "    restart: always"
            ],
            "code_language": "docker",
            "author": "Baltazar Bieniek",
            "author_links": {
                "github": "bbieniek"
            },
            "category": ["apis"]
        },
        {
            "id": "phruzz_matcher",
            "title": "phruzz-matcher",
            "slogan": "Phrase matcher using RapidFuzz",
            "description": "Combination of the RapidFuzz library with Spacy PhraseMatcher The goal of this component is to find matches when there were NO \"perfect matches\" due to typos or abbreviations between a Spacy doc and a list of phrases.",
            "github": "mjvallone/phruzz-matcher",
            "pip": "phruzz_matcher",
            "code_example": [
                "import spacy",
                "from spacy.language import Language",
                "from phruzz_matcher.phrase_matcher import PhruzzMatcher",
                "",
                "famous_people = [",
                "        \"Brad Pitt\",",
                "        \"Demi Moore\",",
                "        \"Bruce Willis\",",
                "        \"Jim Carrey\",",
                "]",
                "",
                "@Language.factory(\"phrase_matcher\")",
                "def phrase_matcher(nlp: Language, name: str):",
                "    return PhruzzMatcher(nlp, famous_people, \"FAMOUS_PEOPLE\", 85)",
                "",
                "nlp = spacy.blank('es')",
                "nlp.add_pipe(\"phrase_matcher\")",
                "",
                "doc = nlp(\"El otro día fui a un bar donde vi a brad pit y a Demi Moore, estaban tomando unas cervezas mientras charlaban de sus asuntos.\")",
                "print(f\"doc.ents: {doc.ents}\")",
                "",
                "#OUTPUT",
                "#doc.ents: (brad pit, Demi Moore)"
            ],
            "thumb": "https://avatars.githubusercontent.com/u/961296?v=4",
            "image": "",
            "code_language": "python",
            "author": "Martin Vallone",
            "author_links": {
                "github": "mjvallone",
                "twitter": "vallotin",
                "website": "https://fiqus.coop/"
            },
            "category": ["pipeline", "research", "standalone"],
            "tags": ["spacy", "python", "nlp", "ner"]
        },
        {
            "id": "WordDumb",
            "title": "WordDumb",
            "slogan": "A calibre plugin that generates Word Wise and X-Ray files.",
            "description": "A calibre plugin that generates Word Wise and X-Ray files then sends them to Kindle. Supports KFX, AZW3 and MOBI eBooks. X-Ray supports 18 languages.",
            "github": "xxyzz/WordDumb",
            "code_language": "python",
            "thumb": "https://raw.githubusercontent.com/xxyzz/WordDumb/master/starfish.svg",
            "image": "https://user-images.githubusercontent.com/21101839/130245435-b874f19a-7785-4093-9975-81596efc42bb.png",
            "author": "xxyzz",
            "author_links": {
                "github": "xxyzz"
            },
            "category": ["standalone"]
        },
        {
            "id": "eng_spacysentiment",
            "title": "eng_spacysentiment",
            "slogan": "Simple sentiment analysis using spaCy pipelines",
            "description": "Sentiment analysis for simple english sentences using pre-trained spaCy pipelines",
            "github": "vishnunkumar/spacysentiment",
            "pip": "eng-spacysentiment",
            "code_example": [
                "import eng_spacysentiment",
                "nlp = eng_spacysentiment.load()",
                "text = \"Welcome to Arsenals official YouTube channel Watch as we take you closer and show you the personality of the club\"",
                "doc = nlp(text)",
                "print(doc.cats)",
                "# {'positive': 0.29878824949264526, 'negative': 0.7012117505073547}"
            ],
            "thumb": "",
            "image": "",
            "code_language": "python",
            "author": "Vishnu Nandakumar",
            "author_links": {
                "github": "Vishnunkumar",
                "twitter": "vishnun_uchiha"
            },
            "category": ["pipeline"],
            "tags": ["pipeline", "nlp", "sentiment"]
        },
        {
            "id": "textnets",
            "slogan": "Text analysis with networks",
            "description": "textnets represents collections of texts as networks of documents and words. This provides novel possibilities for the visualization and analysis of texts.",
            "github": "jboynyc/textnets",
            "image": "https://user-images.githubusercontent.com/2187261/152641425-6c0fb41c-b8e0-44fb-a52a-7c1ba24eba1e.png",
            "code_example": [
                "import textnets as tn",
                "",
                "corpus = tn.Corpus(tn.examples.moon_landing)",
                "t = tn.Textnet(corpus.tokenized(), min_docs=1)",
                "t.plot(label_nodes=True,",
                "       show_clusters=True,",
                "       scale_nodes_by=\"birank\",",
                "       scale_edges_by=\"weight\")"
            ],
            "author": "John Boy",
            "author_links": {
                "github": "jboynyc",
                "twitter": "jboy"
            },
            "category": ["visualizers", "standalone"]
        },
        {
            "id": "tmtoolkit",
            "slogan": "Text mining and topic modeling toolkit",
            "description": "tmtoolkit is a set of tools for text mining and topic modeling with Python developed especially for the use in the social sciences, in journalism or related disciplines. It aims for easy installation, extensive documentation and a clear programming interface while offering good performance on large datasets by the means of vectorized operations (via NumPy) and parallel computation (using Python’s multiprocessing module and the loky package).",
            "github": "WZBSocialScienceCenter/tmtoolkit",
            "code_example": [
                "# Note: This requires these setup steps:",
                "#   pip install tmtoolkit[recommended]",
                "#   python -m tmtoolkit setup en",
                "from tmtoolkit.corpus import Corpus, tokens_table, lemmatize, to_lowercase, dtm",
                "from tmtoolkit.bow.bow_stats import tfidf, sorted_terms_table",
                "# load built-in sample dataset and use 4 worker processes",
                "corp = Corpus.from_builtin_corpus('en-News100', max_workers=4)",
                "# investigate corpus as dataframe",
                "toktbl = tokens_table(corp)",
                "print(toktbl)",
                "# apply some text normalization",
                "lemmatize(corp)",
                "to_lowercase(corp)",
                "# build sparse document-token matrix (DTM)",
                "# document labels identify rows, vocabulary tokens identify columns",
                "mat, doc_labels, vocab = dtm(corp, return_doc_labels=True, return_vocab=True)",
                "# apply tf-idf transformation to DTM",
                "# operation is applied on sparse matrix and uses few memory",
                "tfidf_mat = tfidf(mat)",
                "# show top 5 tokens per document ranked by tf-idf",
                "top_tokens = sorted_terms_table(tfidf_mat, vocab, doc_labels, top_n=5)",
                "print(top_tokens)"
            ],
            "author": "Markus Konrad / WZB Social Science Center",
            "author_links": {
                "github": "internaut",
                "twitter": "_knrd"
            },
            "category": ["scientific", "standalone"]
        },
        {
            "id": "edsnlp",
            "title": "EDS-NLP",
            "slogan": "spaCy components to extract information from clinical notes written in French.",
            "description": "EDS-NLP provides a set of rule-based spaCy components to extract information for French clinical notes. It also features _qualifier_ pipelines that detect negations, speculations and family context, among other modalities. Check out the [demo](https://aphp.github.io/edsnlp/demo/)!",
            "github": "aphp/edsnlp",
            "pip": "edsnlp",
            "code_example": [
                "import spacy",
                "",
                "nlp = spacy.blank(\"fr\")",
                "",
                "terms = dict(",
                "    covid=[\"covid\", \"coronavirus\"],",
                ")",
                "",
                "# Sentencizer component, needed for negation detection",
                "nlp.add_pipe(\"eds.sentences\")",
                "# Matcher component",
                "nlp.add_pipe(\"eds.matcher\", config=dict(terms=terms))",
                "# Negation detection",
                "nlp.add_pipe(\"eds.negation\")",
                "",
                "# Process your text in one call !",
                "doc = nlp(\"Le patient est atteint de covid\")",
                "",
                "doc.ents",
                "# Out: (covid,)",
                "",
                "doc.ents[0]._.negation",
                "# Out: False"
            ],
            "code_language": "python",
            "url": "https://aphp.github.io/edsnlp/",
            "author": "AP-HP",
            "author_links": {
                "github": "aphp",
                "website": "https://github.com/aphp"
            },
            "category": ["biomedical", "scientific", "research", "pipeline"],
            "tags": ["clinical"]
        },
        {
            "id": "sent-pattern",
            "title": "English Interpretation Sentence Pattern",
            "slogan": "English interpretation for accurate translation from English to Japanese",
            "description": "This package categorizes English sentences into one of five basic sentence patterns and identifies the subject, verb, object, and other components. The five basic sentence patterns are based on C. T. Onions's Advanced English Syntax and are frequently used when teaching English in Japan.",
            "github": "lll-lll-lll-lll/sent-pattern",
            "pip": "sent-pattern",
            "author": "Shunpei Nakayama",
            "author_links": {
                "twitter": "ExZ79575296",
                "github": "lll-lll-lll-lll"
            },
            "category": ["pipeline"],
            "tags": ["interpretation", "ja"]
        },
        {
            "id": "spacy-partial-tagger",
            "title": "spaCy - Partial Tagger",
            "slogan": "Sequence Tagger for Partially Annotated Dataset in spaCy",
            "description": "This is a library to build a CRF tagger with a partially annotated dataset in spaCy. You can build your own tagger only from dictionary.",
            "github": "doccano/spacy-partial-tagger",
            "pip": "spacy-partial-tagger",
            "category": ["pipeline", "training"],
            "author": "Yasufumi Taniguchi",
            "author_links": {
                "github": "yasufumy"
            }
        },
        {
            "id": "spacy-pythainlp",
            "title": "spaCy-PyThaiNLP",
            "slogan": "PyThaiNLP for spaCy",
            "description": "This package wraps the PyThaiNLP library to add support for Thai to spaCy.",
            "github": "PyThaiNLP/spaCy-PyThaiNLP",
            "code_example": [
                "import spacy",
                "import spacy_pythainlp.core",
                "",
                "nlp = spacy.blank('th')",
                "nlp.add_pipe('pythainlp')",
                "doc = nlp('ผมเป็นคนไทย   แต่มะลิอยากไปโรงเรียนส่วนผมจะไปไหน  ผมอยากไปเที่ยว')",
                "",
                "print(list(doc.sents))",
                "# output: [ผมเป็นคนไทย   แต่มะลิอยากไปโรงเรียนส่วนผมจะไปไหน  , ผมอยากไปเที่ยว]"
            ],
            "code_language": "python",
            "author": "Wannaphong Phatthiyaphaibun",
            "author_links": {
                "twitter": "@wannaphong_p",
                "github": "wannaphong",
                "website": "https://iam.wannaphong.com/"
            },
            "category": ["pipeline", "research"],
            "tags": ["Thai"]
        }
    ],

    "categories": [
        {
            "label": "Projects",
            "items": [
                {
                    "id": "pipeline",
                    "title": "Pipeline",
                    "description": "Custom pipeline components and extensions"
                },
                {
                    "id": "training",
                    "title": "Training",
                    "description": "Helpers and toolkits for training spaCy models"
                },
                {
                    "id": "conversational",
                    "title": "Conversational",
                    "description": "Frameworks and utilities for working with conversational text, e.g. for chat bots"
                },
                {
                    "id": "research",
                    "title": "Research",
                    "description": "Frameworks and utilities for developing better NLP models, especially using neural networks"
                },
                {
                    "id": "scientific",
                    "title": "Scientific",
                    "description": "Frameworks and utilities for scientific text processing"
                },
                {
                    "id": "biomedical",
                    "title": "Biomedical",
                    "description": "Frameworks and utilities for processing biomedical text"
                },
                {
                    "id": "visualizers",
                    "title": "Visualizers",
                    "description": "Demos and tools to visualize NLP annotations or systems"
                },
                {
                    "id": "apis",
                    "title": "Containers & APIs",
                    "description": "Infrastructure tools for managing or deploying spaCy"
                },
                {
                    "id": "nonpython",
                    "title": "Non-Python",
                    "description": "Wrappers, bindings and implementations in other programming languages"
                },
                {
                    "id": "standalone",
                    "title": "Standalone",
                    "description": "Self-contained libraries or tools that use spaCy under the hood"
                },
                {
                    "id": "models",
                    "title": "Models",
                    "description": "Third-party pretrained models for different languages and domains"
                }
            ]
        },
        {
            "label": "Education",
            "items": [
                {
                    "id": "books",
                    "title": "Books",
                    "description": "Books about or featuring spaCy"
                },
                {
                    "id": "courses",
                    "title": "Courses",
                    "description": "Online courses and interactive tutorials"
                },
                {
                    "id": "videos",
                    "title": "Videos",
                    "description": "Talks and tutorials in video format"
                },
                {
                    "id": "podcasts",
                    "title": "Podcasts",
                    "description": "Episodes about spaCy or interviews with the spaCy team"
                }
            ]
        }
    ]
}<|MERGE_RESOLUTION|>--- conflicted
+++ resolved
@@ -1,7 +1,6 @@
 {
     "resources": [
         {
-<<<<<<< HEAD
             "id": "spacy-wasm",
             "title": "spacy-wasm",
             "slogan": "spaCy in the browser using WebAssembly",
@@ -16,7 +15,8 @@
             },
             "category": ["visualizers"],
             "tags": ["visualization", "deployment"]
-=======
+        },
+        {
             "id": "spacysee",
             "title": "spaCysee",
             "slogan": "Visualize spaCy's Dependency Parsing, POS tagging, and morphological analysis",
@@ -42,7 +42,6 @@
             },
             "category": ["visualizers"],
             "tags": ["visualization"]
->>>>>>> 070fa165
         },
         {
             "id": "grecy",

--- conflicted
+++ resolved
@@ -65,15 +65,9 @@
                 "DICT_TYPE = 'emfd'",
                 "PROB_MAP = 'single'",
                 "SCORE_METHOD = 'bow'",
-<<<<<<< HEAD
-		"OUT_METRICS = 'vice-virtue'",
-		"OUT_CSV_PATH = 'single-vv.csv'",
-		"df = score_docs(template_input,DICT_TYPE,PROB_MAP,SCORE_METHOD,OUT_METRICS,num_docs)"
-=======
                 "OUT_METRICS = 'vice-virtue'",
                 "OUT_CSV_PATH = 'single-vv.csv'",
                 "df = score_docs(template_input,DICT_TYPE,PROB_MAP,SCORE_METHOD,OUT_METRICS,num_docs)"
->>>>>>> 3259faad
             ],
             "code_language": "python",
             "author": "Media Neuroscience Lab",

{
    "resources": [
        {
            "id": "nlp-architect",
            "title": "NLP Architect",
            "slogan": "Python lib for exploring Deep NLP & NLU by Intel AI",
            "github": "NervanaSystems/nlp-architect",
            "pip": "nlp-architect",
            "thumb": "https://i.imgur.com/vMideRx.png",
            "category": ["standalone", "research"],
            "tags": ["pytorch"]
        },
        {
            "id": "NeuroNER",
            "title": "NeuroNER",
            "slogan": "Named-entity recognition using neural networks",
            "github": "Franck-Dernoncourt/NeuroNER",
            "pip": "pyneuroner[cpu]",
            "code_example": [
                "from neuroner import neuromodel",
                "nn = neuromodel.NeuroNER(train_model=False, use_pretrained_model=True)"
            ],
            "category": ["ner"],
            "tags": ["standalone"]
        },
        {
            "id": "NLPre",
            "title": "NLPre",
            "slogan": "Natural Language Preprocessing Library for health data and more",
            "github": "NIHOPA/NLPre",
            "pip": "nlpre",
            "code_example": [
                "from nlpre import titlecaps, dedash, identify_parenthetical_phrases",
                "from nlpre import replace_acronyms, replace_from_dictionary",
                "ABBR = identify_parenthetical_phrases()(text)",
                "parsers = [dedash(), titlecaps(), replace_acronyms(ABBR),",
                "        replace_from_dictionary(prefix='MeSH_')]",
                "for f in parsers:",
                "    text = f(text)",
                "print(text)"
            ],
            "category": ["scientific"]
        },
        {
            "id": "Chatterbot",
            "title": "Chatterbot",
            "slogan": "A machine-learning based conversational dialog engine for creating chat bots",
            "github": "gunthercox/ChatterBot",
            "pip": "chatterbot",
            "thumb": "https://i.imgur.com/eyAhwXk.jpg",
            "code_example": [
                "from chatterbot import ChatBot",
                "from chatterbot.trainers import ListTrainer",
                "# Create a new chat bot named Charlie",
                "chatbot = ChatBot('Charlie')",
                "trainer = ListTrainer(chatbot)",
                "trainer.train([",
                "'Hi, can I help you?',",
                "'Sure, I would like to book a flight to Iceland.",
                "'Your flight has been booked.'",
                "])",
                "",
                "response = chatbot.get_response('I would like to book a flight.')"
            ],
            "author": "Gunther Cox",
            "author_links": {
                "github": "gunthercox"
            },
            "category": ["conversational", "standalone"],
            "tags": ["chatbots"]
        },
        {
            "id": "saber",
            "title": "saber",
            "slogan": "Deep-learning based tool for information extraction in the biomedical domain",
            "github": "BaderLab/saber",
            "pip": "saber",
            "thumb": "https://raw.githubusercontent.com/BaderLab/saber/master/docs/img/saber_logo.png",
            "code_example": [
                "from saber.saber import Saber",
                "saber = Saber()",
                "saber.load('PRGE')",
                "saber.annotate('The phosphorylation of Hdm2 by MK2 promotes the ubiquitination of p53.')"
            ],
            "author": "Bader Lab, University of Toronto",
            "category": ["scientific"],
            "tags": ["keras", "biomedical"]
        },
        {
            "id": "alibi",
            "title": "alibi",
            "slogan": "Algorithms for monitoring and explaining machine learning models ",
            "github": "SeldonIO/alibi",
            "pip": "alibi",
            "thumb": "https://i.imgur.com/YkzQHRp.png",
            "code_example": [
                "from alibi.explainers import AnchorTabular",
                "explainer = AnchorTabular(predict_fn, feature_names)",
                "explainer.fit(X_train)",
                "explainer.explain(x)"
            ],
            "author": "Seldon",
            "category": ["standalone", "research"]
        },
        {
            "id": "spacymoji",
            "slogan": "Emoji handling and meta data as a spaCy pipeline component",
            "github": "ines/spacymoji",
            "description": "spaCy v2.0 extension and pipeline component for adding emoji meta data to `Doc` objects. Detects emoji consisting of one or more unicode characters, and can optionally merge multi-char emoji (combined pictures, emoji with skin tone modifiers) into one token. Human-readable emoji descriptions are added as a custom attribute, and an optional lookup table can be provided for your own descriptions. The extension sets the custom `Doc`, `Token` and `Span` attributes `._.is_emoji`, `._.emoji_desc`, `._.has_emoji` and `._.emoji`.",
            "pip": "spacymoji",
            "category": ["pipeline"],
            "tags": ["emoji", "unicode"],
            "thumb": "https://i.imgur.com/XOTYIgn.jpg",
            "code_example": [
                "import spacy",
                "from spacymoji import Emoji",
                "",
                "nlp = spacy.load('en')",
                "emoji = Emoji(nlp)",
                "nlp.add_pipe(emoji, first=True)",
                "",
                "doc = nlp('This is a test 😻 👍🏿')",
                "assert doc._.has_emoji == True",
                "assert doc[2:5]._.has_emoji == True",
                "assert doc[0]._.is_emoji == False",
                "assert doc[4]._.is_emoji == True",
                "assert doc[5]._.emoji_desc == 'thumbs up dark skin tone'",
                "assert len(doc._.emoji) == 2",
                "assert doc._.emoji[1] == ('👍🏿', 5, 'thumbs up dark skin tone')"
            ],
            "author": "Ines Montani",
            "author_links": {
                "twitter": "_inesmontani",
                "github": "ines",
                "website": "https://ines.io"
            }
        },
        {
            "id": "spacy_hunspell",
            "slogan": "Add spellchecking and spelling suggestions to your spaCy pipeline using Hunspell",
            "description": "This package uses the [spaCy 2.0 extensions](https://spacy.io/usage/processing-pipelines#extensions) to add [Hunspell](http://hunspell.github.io) support for spellchecking.",
            "github": "tokestermw/spacy_hunspell",
            "pip": "spacy_hunspell",
            "code_example": [
                "import spacy",
                "from spacy_hunspell import spaCyHunSpell",
                "",
                "nlp = spacy.load('en_core_web_sm')",
                "hunspell = spaCyHunSpell(nlp, 'mac')",
                "nlp.add_pipe(hunspell)",
                "doc = nlp('I can haz cheezeburger.')",
                "haz = doc[2]",
                "haz._.hunspell_spell  # False",
                "haz._.hunspell_suggest  # ['ha', 'haze', 'hazy', 'has', 'hat', 'had', 'hag', 'ham', 'hap', 'hay', 'haw', 'ha z']"
            ],
            "author": "Motoki Wu",
            "author_links": {
                "github": "tokestermw",
                "twitter": "plusepsilon"
            },
            "category": ["pipeline"],
            "tags": ["spellcheck"]
        },
        {
            "id": "spacy_grammar",
            "slogan": "Language Tool style grammar handling with spaCy",
            "description": "This packages leverages the [Matcher API](https://spacy.io/docs/usage/rule-based-matching) in spaCy to quickly match on spaCy tokens not dissimilar to regex. It  reads a `grammar.yml` file to load up custom patterns and returns the results inside `Doc`, `Span`, and `Token`. It is extensible through adding rules to `grammar.yml` (though currently only the simple string matching is implemented).",
            "github": "tokestermw/spacy_grammar",
            "code_example": [
                "import spacy",
                "from spacy_grammar.grammar import Grammar",
                "",
                "nlp = spacy.load('en')",
                "grammar = Grammar(nlp)",
                "nlp.add_pipe(grammar)",
                "doc = nlp('I can haz cheeseburger.')",
                "doc._.has_grammar_error  # True"
            ],
            "author": "Motoki Wu",
            "author_links": {
                "github": "tokestermw",
                "twitter": "plusepsilon"
            },
            "category": ["pipeline"]
        },
        {
            "id": "spacy_kenlm",
            "slogan": "KenLM extension for spaCy 2.0",
            "github": "tokestermw/spacy_kenlm",
            "pip": "spacy_kenlm",
            "code_example": [
                "import spacy",
                "from spacy_kenlm import spaCyKenLM",
                "",
                "nlp = spacy.load('en_core_web_sm')",
                "spacy_kenlm = spaCyKenLM()  # default model from test.arpa",
                "nlp.add_pipe(spacy_kenlm)",
                "doc = nlp('How are you?')",
                "doc._.kenlm_score # doc score",
                "doc[:2]._.kenlm_score # span score",
                "doc[2]._.kenlm_score # token score"
            ],
            "author": "Motoki Wu",
            "author_links": {
                "github": "tokestermw",
                "twitter": "plusepsilon"
            },
            "category": ["pipeline"]
        },
        {
            "id": "spacy_readability",
            "slogan": "Add text readability meta data to Doc objects",
            "description": "spaCy v2.0 pipeline component for calculating readability scores of of text. Provides scores for Flesh-Kincaid grade level, Flesh-Kincaid reading ease, and Dale-Chall.",
            "github": "mholtzscher/spacy_readability",
            "pip": "spacy-readability",
            "code_example": [
                "import spacy",
                "from spacy_readability import Readability",
                "",
                "nlp = spacy.load('en')",
                "read = Readability(nlp)",
                "nlp.add_pipe(read, last=True)",
                "doc = nlp(\"I am some really difficult text to read because I use obnoxiously large words.\")",
                "doc._.flesch_kincaid_grade_level",
                "doc._.flesch_kincaid_reading_ease",
                "doc._.dale_chall"
            ],
            "author": "Michael Holtzscher",
            "author_links": {
                "github": "mholtzscher"
            },
            "category": ["pipeline"]
        },
        {
            "id": "spacy-sentence-segmenter",
            "title": "Sentence Segmenter",
            "slogan": "Custom sentence segmentation for spaCy",
            "code_example": [
                "from seg.newline.segmenter import NewLineSegmenter",
                "import spacy",
                "",
                "nlseg = NewLineSegmenter()",
                "nlp = spacy.load('en')",
                "nlp.add_pipe(nlseg.set_sent_starts, name='sentence_segmenter', before='parser')",
                "doc = nlp(my_doc_text)"
            ],
            "author": "tc64",
            "author_links": {
                "github": "tc64"
            },
            "category": ["pipeline"]
        },
        {
            "id": "spacy_cld",
            "title": "spaCy-CLD",
            "slogan": "Add language detection to your spaCy pipeline using CLD2",
            "description": "spaCy-CLD operates on `Doc` and `Span` spaCy objects. When called on a `Doc` or `Span`, the object is given two attributes: `languages` (a list of up to 3 language codes) and `language_scores` (a dictionary mapping language codes to confidence scores between 0 and 1).\n\nspacy-cld is a little extension that wraps the [PYCLD2](https://github.com/aboSamoor/pycld2) Python library, which in turn wraps the [Compact Language Detector 2](https://github.com/CLD2Owners/cld2) C library originally built at Google for the Chromium project. CLD2 uses character n-grams as features and a Naive Bayes classifier to identify 80+ languages from Unicode text strings (or XML/HTML). It can detect up to 3 different languages in a given document, and reports a confidence score (reported in with each language.",
            "github": "nickdavidhaynes/spacy-cld",
            "pip": "spacy_cld",
            "code_example": [
                "import spacy",
                "from spacy_cld import LanguageDetector",
                "",
                "nlp = spacy.load('en')",
                "language_detector = LanguageDetector()",
                "nlp.add_pipe(language_detector)",
                "doc = nlp('This is some English text.')",
                "",
                "doc._.languages  # ['en']",
                "doc._.language_scores['en']  # 0.96"
            ],
            "author": "Nicholas D Haynes",
            "author_links": {
                "github": "nickdavidhaynes"
            },
            "category": ["pipeline"]
        },
        {
            "id": "spacy-lookup",
            "slogan": "A powerful entity matcher for very large dictionaries, using the FlashText module",
            "description": "spaCy v2.0 extension and pipeline component for adding Named Entities metadata to `Doc` objects. Detects Named Entities using dictionaries. The extension sets the custom `Doc`, `Token` and `Span` attributes `._.is_entity`, `._.entity_type`, `._.has_entities` and `._.entities`. Named Entities are matched using the python module `flashtext`, and looked up in the data provided by different dictionaries.",
            "github": "mpuig/spacy-lookup",
            "pip": "spacy-lookup",
            "code_example": [
                "import spacy",
                "from spacy_lookup import Entity",
                "",
                "nlp = spacy.load('en')",
                "entity = Entity(keywords_list=['python', 'java platform'])",
                "nlp.add_pipe(entity, last=True)",
                "",
                "doc = nlp(u\"I am a product manager for a java and python.\")",
                "assert doc._.has_entities == True",
                "assert doc[2:5]._.has_entities == True",
                "assert doc[0]._.is_entity == False",
                "assert doc[3]._.is_entity == True",
                "print(doc._.entities)"
            ],
            "author": "Marc Puig",
            "author_links": {
                "github": "mpuig"
            },
            "category": ["pipeline"]
        },
        {
            "id": "spacy-iwnlp",
            "slogan": "German lemmatization with IWNLP",
            "description": "This package uses the [spaCy 2.0 extensions](https://spacy.io/usage/processing-pipelines#extensions) to add [IWNLP-py](https://github.com/Liebeck/iwnlp-py) as German lemmatizer directly into your spaCy pipeline.",
            "github": "Liebeck/spacy-iwnlp",
            "pip": "spacy-iwnlp",
            "code_example": [
                "import spacy",
                "from spacy_iwnlp import spaCyIWNLP",
                "",
                "nlp = spacy.load('de')",
                "iwnlp = spaCyIWNLP(lemmatizer_path='data/IWNLP.Lemmatizer_20170501.json')",
                "nlp.add_pipe(iwnlp)",
                "doc = nlp('Wir mögen Fußballspiele mit ausgedehnten Verlängerungen.')",
                "for token in doc:",
                "    print('POS: {}\tIWNLP:{}'.format(token.pos_, token._.iwnlp_lemmas))"
            ],
            "author": "Matthias Liebeck",
            "author_links": {
                "github": "Liebeck"
            },
            "category": ["pipeline"],
            "tags": ["lemmatizer", "german"]
        },
        {
            "id": "spacy-sentiws",
            "slogan": "German sentiment scores with SentiWS",
            "description": "This package uses the [spaCy 2.0 extensions](https://spacy.io/usage/processing-pipelines#extensions) to add [SentiWS](http://wortschatz.uni-leipzig.de/en/download) as German sentiment score directly into your spaCy pipeline.",
            "github": "Liebeck/spacy-sentiws",
            "pip": "spacy-sentiws",
            "code_example": [
                "import spacy",
                "from spacy_sentiws import spaCySentiWS",
                "",
                "nlp = spacy.load('de')",
                "sentiws = spaCySentiWS(sentiws_path='data/sentiws/')",
                "nlp.add_pipe(sentiws)",
                "doc = nlp('Die Dummheit der Unterwerfung blüht in hübschen Farben.')",
                "",
                "for token in doc:",
                "    print('{}, {}, {}'.format(token.text, token._.sentiws, token.pos_))"
            ],
            "author": "Matthias Liebeck",
            "author_links": {
                "github": "Liebeck"
            },
            "category": ["pipeline"],
            "tags": ["sentiment", "german"]
        },
        {
            "id": "spacy-lefff",
            "slogan": "POS and French lemmatization with Lefff",
            "description": "spacy v2.0 extension and pipeline component for adding a French POS and lemmatizer based on [Lefff](https://hal.inria.fr/inria-00521242/).",
            "github": "sammous/spacy-lefff",
            "pip": "spacy-lefff",
            "code_example": [
                "import spacy",
                "from spacy_lefff import LefffLemmatizer, POSTagger",
                "",
                "nlp = spacy.load('fr')",
                "pos = POSTagger()",
                "french_lemmatizer = LefffLemmatizer(after_melt=True)",
                "nlp.add_pipe(pos, name='pos', after='parser')",
                "nlp.add_pipe(french_lemmatizer, name='lefff', after='pos')",
                "doc = nlp(u\"Paris est une ville très chère.\")",
                "for d in doc:",
                "    print(d.text, d.pos_, d._.melt_tagger, d._.lefff_lemma, d.tag_, d.lemma_)"
            ],
            "author": "Sami Moustachir",
            "author_links": {
                "github": "sammous"
            },
            "category": ["pipeline"],
            "tags": ["pos", "lemmatizer", "french"]
        },
        {
            "id": "lemmy",
            "title": "Lemmy",
            "slogan": "A Danish lemmatizer",
            "description": "Lemmy is a lemmatizer for Danish 🇩🇰 . It comes already trained on Dansk Sprognævns (DSN) word list (‘fuldformliste’) and the Danish Universal Dependencies and is ready for use. Lemmy also supports training on your own dataset. The model currently included in Lemmy was evaluated on the Danish Universal Dependencies dev dataset and scored an accruacy > 99%.\n\nYou can use Lemmy as a spaCy extension, more specifcally a spaCy pipeline component. This is highly recommended and makes the lemmas easily accessible from the spaCy tokens. Lemmy makes use of POS tags to predict the lemmas. When wired up to the spaCy pipeline, Lemmy has the benefit of using spaCy’s builtin POS tagger.",
            "github": "sorenlind/lemmy",
            "pip": "lemmy",
            "code_example": [
                "import da_custom_model as da # name of your spaCy model",
                "import lemmy.pipe",
                "nlp = da.load()",
                "",
                "# create an instance of Lemmy's pipeline component for spaCy",
                "pipe = lemmy.pipe.load()",
                "",
                "# add the comonent to the spaCy pipeline.",
                "nlp.add_pipe(pipe, after='tagger')",
                "",
                "# lemmas can now be accessed using the `._.lemma` attribute on the tokens",
                "nlp(\"akvariernes\")[0]._.lemma"
            ],
            "thumb": "https://i.imgur.com/RJVFRWm.jpg",
            "author": "Søren Lind Kristiansen",
            "author_links": {
                "github": "sorenlind"
            },
            "category": ["pipeline"],
            "tags": ["lemmatizer", "danish"]
        },
        {
            "id": "wmd-relax",
            "slogan": "Calculates word mover's distance insanely fast",
            "description": "Calculates Word Mover's Distance as described in [From Word Embeddings To Document Distances](http://www.cs.cornell.edu/~kilian/papers/wmd_metric.pdf) by Matt Kusner, Yu Sun, Nicholas Kolkin and Kilian Weinberger.\n\n⚠️ **This package is currently only compatible with spaCy v.1x.**",
            "github": "src-d/wmd-relax",
            "thumb": "https://i.imgur.com/f91C3Lf.jpg",
            "code_example": [
                "import spacy",
                "import wmd",
                "",
                "nlp = spacy.load('en', create_pipeline=wmd.WMD.create_spacy_pipeline)",
                "doc1 = nlp(\"Politician speaks to the media in Illinois.\")",
                "doc2 = nlp(\"The president greets the press in Chicago.\")",
                "print(doc1.similarity(doc2))"
            ],
            "author": "source{d}",
            "author_links": {
                "github": "src-d",
                "twitter": "sourcedtech",
                "website": "https://sourced.tech"
            },
            "category": ["pipeline"]
        },
        {
            "id": "neuralcoref",
            "slogan": "State-of-the-art coreference resolution based on neural nets and spaCy",
            "description": "This coreference resolution module is based on the super fast [spaCy](https://spacy.io/) parser and uses the neural net scoring model described in [Deep Reinforcement Learning for Mention-Ranking Coreference Models](http://cs.stanford.edu/people/kevclark/resources/clark-manning-emnlp2016-deep.pdf) by Kevin Clark and Christopher D. Manning, EMNLP 2016. Since ✨Neuralcoref v2.0, you can train the coreference resolution system on your own dataset — e.g., another language than English! — **provided you have an annotated dataset**. Note that to use neuralcoref with spaCy > 2.1.0, you'll have to install neuralcoref from source.",
            "github": "huggingface/neuralcoref",
            "thumb": "https://i.imgur.com/j6FO9O6.jpg",
            "code_example": [
                "import spacy",
                "import neuralcoref",
                "",
                "nlp = spacy.load('en')",
                "neuralcoref.add_to_pipe(nlp)",
                "doc1 = nlp('My sister has a dog. She loves him.')",
                "print(doc1._.coref_clusters)",
                "",
                "doc2 = nlp('Angela lives in Boston. She is quite happy in that city.')",
                "for ent in doc2.ents:",
                "    print(ent._.coref_cluster)"
            ],
            "author": "Hugging Face",
            "author_links": {
                "github": "huggingface"
            },
            "category": ["standalone", "conversational", "models"],
            "tags": ["coref"]
        },
        {
            "id": "neuralcoref-vizualizer",
            "title": "Neuralcoref Visualizer",
            "slogan": "State-of-the-art coreference resolution based on neural nets and spaCy",
            "description": "In short, coreference is the fact that two or more expressions in a text – like pronouns or nouns – link to the same person or thing. It is a classical Natural language processing task, that has seen a revival of interest in the past two years as several research groups applied cutting-edge deep-learning and reinforcement-learning techniques to it. It is also one of the key building blocks to building conversational Artificial intelligences.",
            "url": "https://huggingface.co/coref/",
            "image": "https://i.imgur.com/3yy4Qyf.png",
            "thumb": "https://i.imgur.com/j6FO9O6.jpg",
            "github": "huggingface/neuralcoref",
            "category": ["visualizers", "conversational"],
            "tags": ["coref", "chatbots"],
            "author": "Hugging Face",
            "author_links": {
                "github": "huggingface"
            }
        },
        {
            "id": "spacy-vis",
            "slogan": "A visualisation tool for spaCy using Hierplane",
            "description": "A visualiser for spaCy annotations. This visualisation uses the [Hierplane](https://allenai.github.io/hierplane/) Library to render the dependency parse from spaCy's models. It also includes visualisation of entities and POS tags within nodes.",
            "github": "DeNeutoy/spacy-vis",
            "url": "http://spacyvis.allennlp.org/spacy-parser",
            "thumb": "https://i.imgur.com/DAG9QFd.jpg",
            "image": "https://raw.githubusercontent.com/DeNeutoy/spacy-vis/master/img/example.gif",
            "author": "Mark Neumann",
            "author_links": {
                "twitter": "MarkNeumannnn",
                "github": "DeNeutoy"
            },
            "category": ["visualizers"]
        },
        {
            "id": "matcher-explorer",
            "title": "Rule-based Matcher Explorer",
            "slogan": "Test spaCy's rule-based Matcher by creating token patterns interactively",
            "description": "Test spaCy's rule-based `Matcher` by creating token patterns interactively and running them over your text. Each token can set multiple attributes like text value, part-of-speech tag or boolean flags. The token-based view lets you explore how spaCy processes your text – and why your pattern matches, or why it doesn't. For more details on rule-based matching, see the [documentation](https://spacy.io/usage/rule-based-matching).",
            "image": "https://explosion.ai/assets/img/demos/matcher.png",
            "thumb": "https://i.imgur.com/rPK4AGt.jpg",
            "url": "https://explosion.ai/demos/matcher",
            "author": "Ines Montani",
            "author_links": {
                "twitter": "_inesmontani",
                "github": "ines",
                "website": "https://ines.io"
            },
            "category": ["visualizers"]
        },
        {
            "id": "displacy",
            "title": "displaCy",
            "slogan": "A modern syntactic dependency visualizer",
            "description": "Visualize spaCy's guess at the syntactic structure of a sentence. Arrows point from children to heads, and are labelled by their relation type.",
            "url": "https://explosion.ai/demos/displacy",
            "thumb": "https://i.imgur.com/nxDcHaL.jpg",
            "image": "https://explosion.ai/assets/img/demos/displacy.png",
            "author": "Ines Montani",
            "author_links": {
                "twitter": "_inesmontani",
                "github": "ines",
                "website": "https://ines.io"
            },
            "category": ["visualizers"]
        },
        {
            "id": "displacy-ent",
            "title": "displaCy ENT",
            "slogan": "A modern named entity visualizer",
            "description": "Visualize spaCy's guess at the named entities in the document. You can filter the displayed types, to only show the annotations you're interested in.",
            "url": "https://explosion.ai/demos/displacy-ent",
            "thumb": "https://i.imgur.com/A77Ecbs.jpg",
            "image": "https://explosion.ai/assets/img/demos/displacy-ent.png",
            "author": "Ines Montani",
            "author_links": {
                "twitter": "_inesmontani",
                "github": "ines",
                "website": "https://ines.io"
            },
            "category": ["visualizers"]
        },
        {
            "id": "explacy",
            "slogan": "A small tool that explains spaCy parse results",
            "github": "tylerneylon/explacy",
            "thumb": "https://i.imgur.com/V1hCWmn.jpg",
            "image": "https://raw.githubusercontent.com/tylerneylon/explacy/master/img/screenshot.png",
            "code_example": [
                "import spacy",
                "import explacy",
                "",
                "nlp = spacy.load('en')",
                "explacy.print_parse_info(nlp, 'The salad was surprisingly tasty.')"
            ],
            "author": "Tyler Neylon",
            "author_links": {
                "github": "tylerneylon"
            },
            "category": ["visualizers"]
        },
        {
            "id": "scattertext",
            "slogan": "Beautiful visualizations of how language differs among document types",
            "description": "A tool for finding distinguishing terms in small-to-medium-sized corpora, and presenting them in a sexy, interactive scatter plot with non-overlapping term labels. Exploratory data analysis just got more fun.",
            "github": "JasonKessler/scattertext",
            "image": "https://jasonkessler.github.io/2012conventions0.0.2.2.png",
            "code_example": [
                "import spacy",
                "import scattertext as st",
                "",
                "nlp = spacy.load('en')",
                "corpus = st.CorpusFromPandas(convention_df,",
                "                             category_col='party',",
                "                             text_col='text',",
                "                             nlp=nlp).build()"
            ],
            "author": "Jason Kessler",
            "author_links": {
                "github": "JasonKessler",
                "twitter": "jasonkessler"
            },
            "category": ["visualizers"]
        },
        {
            "id": "rasa",
            "title": "Rasa",
            "slogan": "Turn natural language into structured data",
            "description": "Machine learning tools for developers to build, improve, and deploy contextual chatbots and assistants. Powered by open source.",
            "github": "RasaHQ/rasa",
            "pip": "rasa",
            "thumb": "https://i.imgur.com/TyZnpwL.png",
            "url": "https://rasa.com/",
            "author": "Rasa",
            "author_links": {
                "github": "RasaHQ"
            },
            "category": ["conversational"],
            "tags": ["chatbots"]
        },
        {
            "id": "tochtext",
            "title": "torchtext",
            "slogan": "Data loaders and abstractions for text and NLP",
            "github": "pytorch/text",
            "pip": "torchtext",
            "thumb": "https://i.imgur.com/WFkxuPo.png",
            "code_example": [
                ">>> pos = data.TabularDataset(",
                "...    path='data/pos/pos_wsj_train.tsv', format='tsv',",
                "...    fields=[('text', data.Field()),",
                "...            ('labels', data.Field())])",
                "...",
                ">>> sentiment = data.TabularDataset(",
                "...    path='data/sentiment/train.json', format='json',",
                "...    fields={'sentence_tokenized': ('text', data.Field(sequential=True)),",
                "...            'sentiment_gold': ('labels', data.Field(sequential=False))})"
            ],
            "category": ["standalone", "research"],
            "tags": ["pytorch"]
        },
        {
            "id": "allennlp",
            "title": "AllenNLP",
            "slogan": "An open-source NLP research library, built on PyTorch and spaCy",
            "description": "AllenNLP is a new library designed to accelerate NLP research, by providing a framework that supports modern deep learning workflows for cutting-edge language understanding problems. AllenNLP uses spaCy as a preprocessing component. You can also use Allen NLP to develop spaCy pipeline components, to add annotations to the `Doc` object.",
            "github": "allenai/allennlp",
            "pip": "allennlp",
            "thumb": "https://i.imgur.com/U8opuDN.jpg",
            "url": "http://allennlp.org",
            "author": " Allen Institute for Artificial Intelligence",
            "author_links": {
                "github": "allenai",
                "twitter": "allenai_org",
                "website": "http://allenai.org"
            },
            "category": ["standalone", "research"]
        },
        {
            "id": "scispacy",
            "title": "scispaCy",
            "slogan": "A full spaCy pipeline and models for scientific/biomedical documents",
            "github": "allenai/scispacy",
            "pip": "scispacy",
            "thumb": "https://i.imgur.com/dJQSclW.png",
            "url": "https://allenai.github.io/scispacy/",
            "author": " Allen Institute for Artificial Intelligence",
            "author_links": {
                "github": "allenai",
                "twitter": "allenai_org",
                "website": "http://allenai.org"
            },
            "category": ["scientific", "models", "research"]
        },
        {
            "id": "textacy",
            "slogan": "NLP, before and after spaCy",
            "description": "`textacy` is a Python library for performing a variety of natural language processing (NLP) tasks, built on the high-performance `spacy` library. With the fundamentals – tokenization, part-of-speech tagging, dependency parsing, etc. – delegated to another library, `textacy` focuses on the tasks that come before and follow after.",
            "github": "chartbeat-labs/textacy",
            "pip": "textacy",
            "url": "https://chartbeat-labs.github.io/textacy/",
            "author": "Burton DeWilde",
            "author_links": {
                "github": "bdewilde",
                "twitter": "bjdewilde"
            },
            "category": ["standalone"]
        },
        {
            "id": "textpipe",
            "slogan": "clean and extract metadata from text",
            "description": "`textpipe` is a Python package for converting raw text in to clean, readable text and extracting metadata from that text. Its functionalities include transforming raw text into readable text by removing HTML tags and extracting metadata such as the number of words and named entities from the text.",
            "github": "textpipe/textpipe",
            "pip": "textpipe",
            "author": "Textpipe Contributors",
            "author_links": {
                "github": "textpipe",
                "website": "https://github.com/textpipe/textpipe/blob/master/CONTRIBUTORS.md"
            },
            "category": ["standalone"],
            "tags": ["text-processing", "named-entity-recognition"],
            "thumb": "https://avatars0.githubusercontent.com/u/40492530",
            "code_example": [
                "from textpipe import doc, pipeline",
                "sample_text = 'Sample text! <!DOCTYPE>'",
                "document = doc.Doc(sample_text)",
                "print(document.clean)",
                "'Sample text!'",
                "print(document.language)",
                "# 'en'",
                "print(document.nwords)",
                "# 2",
                "",
                "pipe = pipeline.Pipeline(['CleanText', 'NWords'])",
                "print(pipe(sample_text))",
                "# {'CleanText': 'Sample text!', 'NWords': 2}"
            ]
        },
        {
            "id": "mordecai",
            "slogan": "Full text geoparsing using spaCy, Geonames and Keras",
            "description": "Extract the place names from a piece of text, resolve them to the correct place, and return their coordinates and structured geographic information.",
            "github": "openeventdata/mordecai",
            "pip": "mordecai",
            "thumb": "https://i.imgur.com/gPJ9upa.jpg",
            "code_example": [
                "from mordecai import Geoparser",
                "geo = Geoparser()",
                "geo.geoparse(\"I traveled from Oxford to Ottawa.\")"
            ],
            "author": "Andy Halterman",
            "author_links": {
                "github": "ahalterman",
                "twitter": "ahalterman"
            },
            "category": ["standalone", "scientific"]
        },
        {
            "id": "kindred",
            "title": "Kindred",
            "slogan": "Biomedical relation extraction using spaCy",
            "description": "Kindred is a package for relation extraction in biomedical texts. Given some training data, it can build a model to identify relations between entities (e.g. drugs, genes, etc) in a sentence.",
            "github": "jakelever/kindred",
            "pip": "kindred",
            "code_example": [
                "import kindred",
                "",
                "trainCorpus = kindred.bionlpst.load('2016-BB3-event-train')",
                "devCorpus = kindred.bionlpst.load('2016-BB3-event-dev')",
                "predictionCorpus = devCorpus.clone()",
                "predictionCorpus.removeRelations()",
                "classifier = kindred.RelationClassifier()",
                "classifier.train(trainCorpus)",
                "classifier.predict(predictionCorpus)",
                "f1score = kindred.evaluate(devCorpus, predictionCorpus, metric='f1score')"
            ],
            "author": "Jake Lever",
            "author_links": {
                "github": "jakelever"
            },
            "category": ["standalone", "scientific"]
        },
        {
            "id": "sense2vec",
            "slogan": "Use NLP to go beyond vanilla word2vec",
            "description": "sense2vec ([Trask et. al](https://arxiv.org/abs/1511.06388), 2015) is a nice twist on [word2vec](https://en.wikipedia.org/wiki/Word2vec) that lets you learn more interesting, detailed and context-sensitive word vectors. For an interactive example of the technology, see our [sense2vec demo](https://explosion.ai/demos/sense2vec) that lets you explore semantic similarities across all Reddit comments of 2015.",
            "github": "explosion/sense2vec",
            "pip": "sense2vec==1.0.0a1",
            "thumb": "https://i.imgur.com/awfdhX6.jpg",
            "image": "https://explosion.ai/assets/img/demos/sense2vec.png",
            "url": "https://explosion.ai/demos/sense2vec",
            "code_example": [
                "import spacy",
                "from sense2vec import Sense2VecComponent",
                "",
                "nlp = spacy.load('en')",
                "s2v = Sense2VecComponent('/path/to/reddit_vectors-1.1.0')",
                "nlp.add_pipe(s2v)",
                "",
                "doc = nlp(\"A sentence about natural language processing.\")",
                "assert doc[3].text == 'natural language processing'",
                "freq = doc[3]._.s2v_freq",
                "vector = doc[3]._.s2v_vec",
                "most_similar = doc[3]._.s2v_most_similar(3)",
                "# [(('natural language processing', 'NOUN'), 1.0),",
                "#  (('machine learning', 'NOUN'), 0.8986966609954834),",
                "#  (('computer vision', 'NOUN'), 0.8636297583580017)]"
            ],
            "category": ["pipeline", "standalone", "visualizers"],
            "tags": ["vectors"],
            "author": "Explosion",
            "author_links": {
                "twitter": "explosion_ai",
                "github": "explosion",
                "website": "https://explosion.ai"
            }
        },
        {
            "id": "spacyr",
            "slogan": "An R wrapper for spaCy",
            "github": "quanteda/spacyr",
            "cran": "spacyr",
            "code_example": [
                "library(\"spacyr\")",
                "spacy_initialize()",
                "",
                "txt <- c(d1 = \"spaCy excels at large-scale information extraction tasks.\",",
                "         d2 = \"Mr. Smith goes to North Carolina.\")",
                "",
                "# process documents and obtain a data.table",
                "parsedtxt <- spacy_parse(txt)"
            ],
            "code_language": "r",
            "author": "Kenneth Benoit & Aki Matsuo",
            "category": ["nonpython"]
        },
        {
            "id": "cleannlp",
            "title": "CleanNLP",
            "slogan": "A tidy data model for NLP in R",
            "description": "The cleanNLP package is designed to make it as painless as possible to turn raw text into feature-rich data frames. the package offers four backends that can be used for parsing text: `tokenizers`, `udpipe`, `spacy` and `corenlp`.",
            "github": "statsmaths/cleanNLP",
            "cran": "cleanNLP",
            "author": "Taylor B. Arnold",
            "author_links": {
                "github": "statsmaths"
            },
            "category": ["nonpython"]
        },
        {
            "id": "spacy-cpp",
            "slogan": "C++ wrapper library for spaCy",
            "description": "The goal of spacy-cpp is to expose the functionality of spaCy to C++ applications, and to provide an API that is similar to that of spaCy, enabling rapid development in Python and simple porting to C++.",
            "github": "d99kris/spacy-cpp",
            "code_example": [
                "Spacy::Spacy spacy;",
                "auto nlp = spacy.load(\"en_core_web_sm\");",
                "auto doc = nlp.parse(\"This is a sentence.\");",
                "for (auto& token : doc.tokens())",
                "    std::cout << token.text() << \" [\" << token.pos_() << \"]\\n\";"
            ],
            "code_language": "cpp",
            "author": "Kristofer Berggren",
            "author_links": {
                "github": "d99kris"
            },
            "category": ["nonpython"]
        },
        {
            "id": "spaCy.jl",
            "slogan": "Julia interface for spaCy (work in progress)",
            "github": "jekbradbury/SpaCy.jl",
            "author": "James Bradbury",
            "author_links": {
                "github": "jekbradbury",
                "twitter": "jekbradbury"
            },
            "category": ["nonpython"]
        },
        {
            "id": "spacy_api",
            "slogan": "Server/client to load models in a separate, dedicated process",
            "github": "kootenpv/spacy_api",
            "pip": "spacy_api",
            "code_example": [
                "from spacy_api import Client",
                "",
                "spacy_client = Client() # default args host/port",
                "doc = spacy_client.single(\"How are you\")"
            ],
            "author": "Pascal van Kooten",
            "author_links": {
                "github": "kootenpv"
            },
            "category": ["apis"]
        },
        {
            "id": "spacy-api-docker",
            "slogan": "spaCy REST API, wrapped in a Docker container",
            "github": "jgontrum/spacy-api-docker",
            "url": "https://hub.docker.com/r/jgontrum/spacyapi/",
            "thumb": "https://i.imgur.com/NRnDKyj.jpg",
            "code_example": [
                "version: '2'",
                "",
                "services:",
                "  spacyapi:",
                "    image: jgontrum/spacyapi:en_v2",
                "    ports:",
                "      - \"127.0.0.1:8080:80\"",
                "    restart: always"
            ],
            "code_language": "docker",
            "author": "Johannes Gontrum",
            "author_links": {
                "github": "jgontrum"
            },
            "category": ["apis"]
        },
        {
            "id": "languagecrunch",
            "slogan": "NLP server for spaCy, WordNet and NeuralCoref as a Docker image",
            "github": "artpar/languagecrunch",
            "code_example": [
                "docker run -it -p 8080:8080 artpar/languagecrunch",
                "curl http://localhost:8080/nlp/parse?`echo -n \"The new twitter is so weird. Seriously. Why is there a new twitter? What was wrong with the old one? Fix it now.\" | python -c \"import urllib, sys; print(urllib.urlencode({'sentence': sys.stdin.read()}))\"`"
            ],
            "code_language": "bash",
            "author": "Parth Mudgal",
            "author_links": {
                "github": "artpar"
            },
            "category": ["apis"]
        },
        {
            "id": "spacy-nlp",
            "slogan": " Expose spaCy NLP text parsing to Node.js (and other languages) via Socket.IO",
            "github": "kengz/spacy-nlp",
            "thumb": "https://i.imgur.com/w41VSr7.jpg",
            "code_example": [
                "const spacyNLP = require(\"spacy-nlp\")",
                "// default port 6466",
                "// start the server with the python client that exposes spacyIO (or use an existing socketIO server at IOPORT)",
                "var serverPromise = spacyNLP.server({ port: process.env.IOPORT });",
                "// Loading spacy may take up to 15s"
            ],
            "code_language": "javascript",
            "author": "Wah Loon Keng",
            "author_links": {
                "github": "kengz"
            },
            "category": ["apis", "nonpython"]
        },
        {
            "id": "prodigy",
            "title": "Prodigy",
            "slogan": "Radically efficient machine teaching, powered by active learning",
            "description": "Prodigy is an annotation tool so efficient that data scientists can do the annotation themselves, enabling a new level of rapid iteration. Whether you're working on entity recognition, intent detection or image classification, Prodigy can help you train and evaluate your models faster. Stream in your own examples or real-world data from live APIs, update your model in real-time and chain models together to build more complex systems.",
            "thumb": "https://i.imgur.com/UVRtP6g.jpg",
            "image": "https://i.imgur.com/Dt5vrY6.png",
            "url": "https://prodi.gy",
            "code_example": [
                "prodigy dataset ner_product \"Improve PRODUCT on Reddit data\"",
                "✨ Created dataset 'ner_product'.",
                "",
                "prodigy ner.teach ner_product en_core_web_sm ~/data.jsonl --label PRODUCT",
                "✨ Starting the web server on port 8080..."
            ],
            "code_language": "bash",
            "category": ["standalone", "training"],
            "author": "Explosion",
            "author_links": {
                "twitter": "explosion_ai",
                "github": "explosion",
                "website": "https://explosion.ai"
            }
        },
        {
            "id": "dragonfire",
            "title": "Dragonfire",
            "slogan": "An open-source virtual assistant for Ubuntu based Linux distributions",
            "github": "DragonComputer/Dragonfire",
            "thumb": "https://i.imgur.com/5fqguKS.jpg",
            "image": "https://raw.githubusercontent.com/DragonComputer/Dragonfire/master/docs/img/demo.gif",
            "author": "Dragon Computer",
            "author_links": {
                "github": "DragonComputer",
                "website": "http://dragon.computer"
            },
            "category": ["standalone"]
        },
        {
            "id": "prefect",
            "title": "Prefect",
            "slogan": "Workflow management system designed for modern infrastructure",
            "github": "PrefectHQ/prefect",
            "pip": "prefect",
            "thumb": "https://i.imgur.com/oLTwr0e.png",
            "code_example": [
                "from prefect import Flow",
                "from prefect.tasks.spacy.spacy_tasks import SpacyNLP",
                "import spacy",
                "",
                "nlp = spacy.load(\"en_core_web_sm\")",
                "",
                "with Flow(\"Natural Language Processing\") as flow:",
                "    doc = SpacyNLP(text=\"This is some text\", nlp=nlp)",
                "",
                "flow.run()"
            ],
            "author": "Prefect",
            "author_links": {
                "website": "https://prefect.io"
            },
            "category": ["standalone"]
        },
        {
            "id": "graphbrain",
            "title": "Graphbrain",
            "slogan": "Automated meaning extraction and text understanding",
            "description": "Graphbrain is an Artificial Intelligence open-source software library and scientific research tool. Its aim is to facilitate automated meaning extraction and text understanding, as well as the exploration and inference of knowledge.",
            "github": "graphbrain/graphbrain",
            "pip": "graphbrain",
            "thumb": "https://i.imgur.com/cct9W1E.png",
            "author": "Graphbrain",
            "category": ["standalone"]
        },
        {
            "type": "education",
            "id": "oreilly-python-ds",
            "title": "Introduction to Machine Learning with Python: A Guide for Data Scientists",
            "slogan": "O'Reilly, 2016",
            "description": "Machine learning has become an integral part of many commercial applications and research projects, but this field is not exclusive to large companies with extensive research teams. If you use Python, even as a beginner, this book will teach you practical ways to build your own machine learning solutions. With all the data available today, machine learning applications are limited only by your imagination.",
            "cover": "https://covers.oreillystatic.com/images/0636920030515/lrg.jpg",
            "url": "http://shop.oreilly.com/product/0636920030515.do",
            "author": "Andreas Müller, Sarah Guido",
            "category": ["books"]
        },
        {
            "type": "education",
            "id": "text-analytics-python",
            "title": "Text Analytics with Python",
            "slogan": "Apress / Springer, 2016",
            "description": "*Text Analytics with Python* teaches you the techniques related to natural language processing and text analytics, and you will gain the skills to know which technique is best suited to solve a particular problem. You will look at each technique and algorithm with both a bird's eye view to understand how it can be used as well as with a microscopic view to understand the mathematical concepts and to implement them to solve your own problems.",
            "github": "dipanjanS/text-analytics-with-python",
            "cover": "https://i.imgur.com/AOmzZu8.png",
            "url": "https://www.amazon.com/Text-Analytics-Python-Real-World-Actionable/dp/148422387X",
            "author": "Dipanjan Sarkar",
            "category": ["books"]
        },
        {
            "type": "education",
            "id": "practical-ml-python",
            "title": "Practical Machine Learning with Python",
            "slogan": "Apress, 2017",
            "description": "Master the essential skills needed to recognize and solve complex problems with machine learning and deep learning. Using real-world examples that leverage the popular Python machine learning ecosystem, this book is your perfect companion for learning the art and science of machine learning to become a successful practitioner. The concepts, techniques, tools, frameworks, and methodologies used in this book will teach you how to think, design, build, and execute machine learning systems and projects successfully.",
            "github": "dipanjanS/practical-machine-learning-with-python",
            "cover": "https://i.imgur.com/5F4mkt7.jpg",
            "url": "https://www.amazon.com/Practical-Machine-Learning-Python-Problem-Solvers/dp/1484232062",
            "author": "Dipanjan Sarkar, Raghav Bali, Tushar Sharma",
            "category": ["books"]
        },
        {
            "type": "education",
            "id": "packt-nlp-computational-linguistics",
            "title": "Natural Language Processing and Computational Linguistics",
            "slogan": "Packt, 2018",
            "description": "This book shows you how to use natural language processing, and computational linguistics algorithms, to make inferences and gain insights about data you have. These algorithms are based on statistical machine learning and artificial intelligence techniques. The tools to work with these algorithms are available to you right now - with Python, and tools like Gensim and spaCy.",
            "cover": "https://i.imgur.com/aleMf1Y.jpg",
            "url": "https://www.amazon.com/Natural-Language-Processing-Computational-Linguistics-ebook/dp/B07BWH779J",
            "author": "Bhargav Srinivasa-Desikan",
            "category": ["books"]
        },
        {
            "type": "education",
            "id": "learning-path-spacy",
            "title": "Learning Path: Mastering spaCy for Natural Language Processing",
            "slogan": "O'Reilly, 2017",
            "description": "spaCy, a fast, user-friendly library for teaching computers to understand text, simplifies NLP techniques, such as speech tagging and syntactic dependencies, so you can easily extract information, attributes, and objects from massive amounts of text to then document, measure, and analyze. This Learning Path is a hands-on introduction to using spaCy to discover insights through natural language processing. While end-to-end natural language processing solutions can be complex, you’ll learn the linguistics, algorithms, and machine learning skills to get the job done.",
            "url": "https://www.safaribooksonline.com/library/view/learning-path-mastering/9781491986653/",
            "thumb": "https://i.imgur.com/9MIgMAc.jpg",
            "author": "Aaron Kramer",
            "category": ["courses"]
        },
        {
            "type": "education",
            "id": "spacy-course",
            "title": "Advanced NLP with spaCy",
            "slogan": "spaCy, 2019",
            "description": "In this free interactive course, you'll learn how to use spaCy to build advanced natural language understanding systems, using both rule-based and machine learning approaches.",
            "url": "https://course.spacy.io",
            "image": "https://i.imgur.com/JC00pHW.jpg",
            "thumb": "https://i.imgur.com/5RXLtrr.jpg",
            "author": "Ines Montani",
            "author_links": {
                "twitter": "_inesmontani",
                "github": "ines",
                "website": "https://ines.io"
            },
            "category": ["courses"]
        },
        {
            "type": "education",
            "id": "video-spacys-ner-model",
            "title": "spaCy's NER model",
            "slogan": "Incremental parsing with bloom embeddings and residual CNNs",
            "description": "spaCy v2.0's Named Entity Recognition system features a sophisticated word embedding strategy using subword features and \"Bloom\" embeddings, a deep convolutional neural network with residual connections, and a novel transition-based approach to named entity parsing. The system is designed to give a good balance of efficiency, accuracy and adaptability. In this talk, I sketch out the components of the system, explaining the intuition behind the various choices. I also give a brief introduction to the named entity recognition problem, with an overview of what else Explosion AI is working on, and why.",
            "youtube": "sqDHBH9IjRU",
            "author": "Matthew Honnibal",
            "author_links": {
                "twitter": "honnibal",
                "github": "honnibal",
                "website": "https://explosion.ai"
            },
            "category": ["videos"]
        },
        {
            "type": "education",
            "id": "video-new-nlp-solutions",
            "title": "Building new NLP solutions with spaCy and Prodigy",
            "slogan": "PyData Berlin 2018",
            "description": "In this talk, I will discuss how to address some of the most likely causes of failure for new Natural Language Processing (NLP) projects. My main recommendation is to take an iterative approach: don't assume you know what your pipeline should look like, let alone your annotation schemes or model architectures.",
            "author": "Matthew Honnibal",
            "author_links": {
                "twitter": "honnibal",
                "github": "honnibal",
                "website": "https://explosion.ai"
            },
            "youtube": "jpWqz85F_4Y",
            "category": ["videos"]
        },
        {
            "type": "education",
            "id": "video-modern-nlp-in-python",
            "title": "Modern NLP in Python",
            "slogan": "PyData DC 2016",
            "description": "Academic and industry research in Natural Language Processing (NLP) has progressed at an accelerating pace over the last several years. Members of the Python community have been hard at work moving cutting-edge research out of papers and into open source, \"batteries included\" software libraries that can be applied to practical problems. We'll explore some of these tools for modern NLP in Python.",
            "author": "Patrick Harrison",
            "youtube": "6zm9NC9uRkk",
            "category": ["videos"]
        },
        {
            "type": "education",
            "id": "video-intro-to-nlp-episode-1",
            "title": "Intro to NLP with spaCy",
            "slogan": "Episode 1: Data exploration",
            "description": "In this new video series, data science instructor Vincent Warmerdam gets started with spaCy, an open-source library for Natural Language Processing in Python. His mission: building a system to automatically detect programming languages in large volumes of text. Follow his process from the first idea to a prototype all the way to data collection and training a statistical named entity recogntion model from scratch.",
            "author": "Vincent Warmerdam",
            "author_links": {
                "twitter": "fishnets88",
                "github": "koaning"
            },
            "youtube": "WnGPv6HnBok",
            "category": ["videos"]
        },
        {
            "type": "education",
            "id": "video-intro-to-nlp-episode-2",
            "title": "Intro to NLP with spaCy",
            "slogan": "Episode 2: Rule-based Matching",
            "description": "In this new video series, data science instructor Vincent Warmerdam gets started with spaCy, an open-source library for Natural Language Processing in Python. His mission: building a system to automatically detect programming languages in large volumes of text. Follow his process from the first idea to a prototype all the way to data collection and training a statistical named entity recogntion model from scratch.",
            "author": "Vincent Warmerdam",
            "author_links": {
                "twitter": "fishnets88",
                "github": "koaning"
            },
            "youtube": "KL4-Mpgbahw",
            "category": ["videos"]
        },
        {
            "type": "education",
            "id": "video-spacy-irl-entity-linking",
            "title": "Entity Linking functionality in spaCy",
            "slogan": "spaCy IRL 2019",
            "url": "https://www.youtube.com/playlist?list=PLBmcuObd5An4UC6jvK_-eSl6jCvP1gwXc",
            "author": "Sofie Van Landeghem",
            "author_links": {
                "twitter": "OxyKodit",
                "github": "svlandeg"
            },
            "youtube": "PW3RJM8tDGo",
            "category": ["videos"]
        },
        {
            "type": "education",
            "id": "video-spacy-irl-lemmatization",
            "title": "Rethinking rule-based lemmatization",
            "slogan": "spaCy IRL 2019",
            "url": "https://www.youtube.com/playlist?list=PLBmcuObd5An4UC6jvK_-eSl6jCvP1gwXc",
            "author": "Guadalupe Romero",
            "author_links": {
                "twitter": "_guadiromero",
                "github": "guadi1994"
            },
            "youtube": "88zcQODyuko",
            "category": ["videos"]
        },
        {
            "type": "education",
            "id": "video-spacy-irl-scispacy",
            "title": "ScispaCy: A spaCy pipeline & models for scientific & biomedical text",
            "slogan": "spaCy IRL 2019",
            "url": "https://www.youtube.com/playlist?list=PLBmcuObd5An4UC6jvK_-eSl6jCvP1gwXc",
            "author": "Mark Neumann",
            "author_links": {
                "twitter": "MarkNeumannnn",
                "github": "DeNeutoy"
            },
            "youtube": "2_HSKDALwuw",
            "category": ["videos"]
        },
        {
            "type": "education",
            "id": "podcast-nlp-highlights",
            "title": "NLP Highlights #78: Where do corpora come from?",
            "slogan": "January 2019",
            "description": "Most NLP projects rely crucially on the quality of annotations used for training and evaluating models. In this episode, Matt and Ines of Explosion AI tell us how Prodigy can improve data annotation and model development workflows. Prodigy is an annotation tool implemented as a python library, and it comes with a web application and a command line interface. A developer can define input data streams and design simple annotation interfaces. Prodigy can help break down complex annotation decisions into a series of binary decisions, and it provides easy integration with spaCy models. Developers can specify how models should be modified as new annotations come in in an active learning framework.",
            "soundcloud": "559200912",
            "thumb": "https://i.imgur.com/hOBQEzc.jpg",
            "url": "https://soundcloud.com/nlp-highlights/78-where-do-corpora-come-from-with-matt-honnibal-and-ines-montani",
            "author": "Matt Gardner, Waleed Ammar (Allen AI)",
            "author_links": {
                "website": "https://soundcloud.com/nlp-highlights"
            },
            "category": ["podcasts"]
        },
        {
            "type": "education",
            "id": "podcast-init",
            "title": "Podcast.__init__ #87: spaCy with Matthew Honnibal",
            "slogan": "December 2017",
            "description": "As the amount of text available on the internet and in businesses continues to increase, the need for fast and accurate language analysis becomes more prominent. This week Matthew Honnibal, the creator of SpaCy, talks about his experiences researching natural language processing and creating a library to make his findings accessible to industry.",
            "iframe": "https://www.pythonpodcast.com/wp-content/plugins/podlove-podcasting-plugin-for-wordpress/lib/modules/podlove_web_player/player_v4/dist/share.html?episode=https://www.pythonpodcast.com/?podlove_player4=176",
            "iframe_height": 200,
            "thumb": "https://i.imgur.com/rpo6BuY.png",
            "url": "https://www.podcastinit.com/episode-87-spacy-with-matthew-honnibal/",
            "author": "Tobias Macey",
            "author_links": {
                "website": "https://www.podcastinit.com"
            },
            "category": ["podcasts"]
        },
        {
            "type": "education",
            "id": "talk-python-podcast",
            "title": "Talk Python #202: Building a software business",
            "slogan": "March 2019",
            "description": "One core question around open source is how do you fund it? Well, there is always that PayPal donate button. But that's been a tremendous failure for many projects. Often the go-to answer is consulting. But what if you don't want to trade time for money? You could take things up a notch and change the equation, exchanging value for money. That's what Ines Montani and her co-founder did when they started Explosion AI with spaCy as the foundation.",
            "thumb": "https://i.imgur.com/q1twuK8.png",
            "url": "https://talkpython.fm/episodes/show/202/building-a-software-business",
            "soundcloud": "588364857",
            "author": "Michael Kennedy",
            "author_links": {
                "website": "https://talkpython.fm/"
            },
            "category": ["podcasts"]
        },
        {
            "type": "education",
            "id": "twimlai-podcast",
            "title": "TWiML & AI: Practical NLP with spaCy and Prodigy",
            "slogan": "May 2019",
            "description": "\"Ines and I caught up to discuss her various projects, including the aforementioned SpaCy, an open-source NLP library built with a focus on industry and production use cases. In our conversation, Ines gives us an overview of the SpaCy Library, a look at some of the use cases that excite her, and the Spacy community and contributors. We also discuss her work with Prodigy, an annotation service tool that uses continuous active learning to train models, and finally, what other exciting projects she is working on.\"",
            "thumb": "https://i.imgur.com/ng2F5gK.png",
            "url": "https://twimlai.com/twiml-talk-262-practical-natural-language-processing-with-spacy-and-prodigy-w-ines-montani",
            "iframe": "https://html5-player.libsyn.com/embed/episode/id/9691514/height/90/theme/custom/thumbnail/no/preload/no/direction/backward/render-playlist/no/custom-color/3e85b1/",
            "iframe_height": 90,
            "author": "Sam Charrington",
            "author_links": {
                "website": "https://twimlai.com"
            },
            "category": ["podcasts"]
        },
        {
            "type": "education",
            "id": "analytics-vidhya",
            "title": "DataHack Radio #23: The Brains behind spaCy",
            "slogan": "June 2019",
            "description": "\"What would you do if you had the chance to pick the brains behind one of the most popular Natural Language Processing (NLP) libraries of our era? A library that has helped usher in the current boom in NLP applications and nurtured tons of NLP scientists? Well – you invite the creators on our popular DataHack Radio podcast and let them do the talking! We are delighted to welcome Ines Montani and Matt Honnibal, the developers of spaCy – a powerful and advanced library for NLP.\"",
            "thumb": "https://i.imgur.com/3zJKZ1P.jpg",
            "url": "https://www.analyticsvidhya.com/blog/2019/06/datahack-radio-ines-montani-matthew-honnibal-brains-behind-spacy/",
            "soundcloud": "630741825",
            "author": "Analytics Vidhya",
            "author_links": {
                "website": "https://www.analyticsvidhya.com",
                "twitter": "analyticsvidhya"
            },
            "category": ["podcasts"]
        },
        {
            "id": "adam_qas",
            "title": "ADAM: Question Answering System",
            "slogan": "A question answering system that extracts answers from Wikipedia to questions posed in natural language.",
            "github": "5hirish/adam_qas",
            "pip": "qas",
            "code_example": [
                "git clone https://github.com/5hirish/adam_qas.git",
                "cd adam_qas",
                "pip install -r requirements.txt",
                "python -m qas.adam 'When was linux kernel version 4.0 released ?'"
            ],
            "code_language": "bash",
            "thumb": "https://shirishkadam.files.wordpress.com/2018/04/mini_alleviate.png",
            "author": "Shirish Kadam",
            "author_links": {
                "twitter": "5hirish",
                "github": "5hirish",
                "website": "https://shirishkadam.com/"
            },
            "category": ["standalone"],
            "tags": ["question-answering", "elasticsearch"]
        },
        {
            "id": "epitator",
            "title": "EpiTator",
            "thumb": "https://i.imgur.com/NYFY1Km.jpg",
            "slogan": "Extracts case counts, resolved location/species/disease names, date ranges and more",
            "description": "EcoHealth Alliance uses EpiTator to catalog the what, where and when of infectious disease case counts reported in online news. Each of these aspects is extracted using independent annotators than can be applied to other domains. EpiTator organizes annotations by creating \"AnnoTiers\" for each type. AnnoTiers have methods for manipulating, combining and searching annotations. For instance, the `with_following_spans_from()` method can be used to create a new tier that combines a tier of one type (such as numbers), with another (say, kitchenware). The resulting tier will contain all the phrases in the document that match that pattern, like \"5 plates\" or \"2 cups.\"\n\nAnother commonly used method is `group_spans_by_containing_span()` which can be used to do things like find all the spaCy tokens in all the GeoNames a document mentions. spaCy tokens, named entities, sentences and noun chunks are exposed through the spaCy annotator which will create a AnnoTier for each. These are basis of many of the other annotators. EpiTator also includes an annotator for extracting tables embedded in free text articles. Another neat feature is that the lexicons used for entity resolution are all stored in an embedded sqlite database so there is no need to run any external services in order to use EpiTator.",
            "url": "https://github.com/ecohealthalliance/EpiTator",
            "github": "ecohealthalliance/EpiTator",
            "pip": "EpiTator",
            "code_example": [
                "from epitator.annotator import AnnoDoc",
                "from epitator.geoname_annotator import GeonameAnnotator",
                "",
                "doc = AnnoDoc('Where is Chiang Mai?')",
                "geoname_annotier = doc.require_tiers('geonames', via=GeonameAnnotator)",
                "geoname = geoname_annotier.spans[0].metadata['geoname']",
                "geoname['name']",
                "# = 'Chiang Mai'",
                "geoname['geonameid']",
                "# = '1153671'",
                "geoname['latitude']",
                "# = 18.79038",
                "geoname['longitude']",
                "# = 98.98468",
                "",
                "from epitator.spacy_annotator import SpacyAnnotator",
                "spacy_token_tier = doc.require_tiers('spacy.tokens', via=SpacyAnnotator)",
                "list(geoname_annotier.group_spans_by_containing_span(spacy_token_tier))",
                "# = [(AnnoSpan(9-19, Chiang Mai), [AnnoSpan(9-15, Chiang), AnnoSpan(16-19, Mai)])]"
            ],
            "author": "EcoHealth Alliance",
            "author_links": {
                "github": "ecohealthalliance",
                "website": " https://ecohealthalliance.org/"
            },
            "category": ["scientific", "standalone"]
        },
        {
            "id": "self-attentive-parser",
            "title": "Berkeley Neural Parser",
            "slogan": "Constituency Parsing with a Self-Attentive Encoder (ACL 2018)",
            "description": "A Python implementation of the parsers described in *\"Constituency Parsing with a Self-Attentive Encoder\"* from ACL 2018.",
            "url": "https://arxiv.org/abs/1805.01052",
            "github": "nikitakit/self-attentive-parser",
            "pip": "benepar",
            "code_example": [
                "import spacy",
                "from benepar.spacy_plugin import BeneparComponent",
                "",
                "nlp = spacy.load('en')",
                "nlp.add_pipe(BeneparComponent('benepar_en'))",
                "doc = nlp('The time for action is now. It's never too late to do something.')",
                "sent = list(doc.sents)[0]",
                "print(sent._.parse_string)",
                "# (S (NP (NP (DT The) (NN time)) (PP (IN for) (NP (NN action)))) (VP (VBZ is) (ADVP (RB now))) (. .))",
                "print(sent._.labels)",
                "# ('S',)",
                "print(list(sent._.children)[0])",
                "# The time for action"
            ],
            "author": "Nikita Kitaev",
            "author_links": {
                "github": "nikitakit",
                "website": " http://kitaev.io"
            },
            "category": ["research", "pipeline"]
        },
        {
            "id": "excelcy",
            "title": "ExcelCy",
            "slogan": "Excel Integration with spaCy. Training NER using XLSX from PDF, DOCX, PPT, PNG or JPG.",
            "description": "ExcelCy is a toolkit to integrate Excel to spaCy NLP training experiences. Training NER using XLSX from PDF, DOCX, PPT, PNG or JPG. ExcelCy has pipeline to match Entity with PhraseMatcher or Matcher in regular expression.",
            "url": "https://github.com/kororo/excelcy",
            "github": "kororo/excelcy",
            "pip": "excelcy",
            "code_example": [
                "from excelcy import ExcelCy",
                "# collect sentences, annotate Entities and train NER using spaCy",
                "excelcy = ExcelCy.execute(file_path='https://github.com/kororo/excelcy/raw/master/tests/data/test_data_01.xlsx')",
                "# use the nlp object as per spaCy API",
                "doc = excelcy.nlp('Google rebrands its business apps')",
                "# or save it for faster bootstrap for application",
                "excelcy.nlp.to_disk('/model')"
            ],
            "author": "Robertus Johansyah",
            "author_links": {
                "github": "kororo"
            },
            "category": ["training"],
            "tags": ["excel"]
        },
        {
            "id": "spacy-graphql",
            "title": "spacy-graphql",
            "slogan": "Query spaCy's linguistic annotations using GraphQL",
            "github": "ines/spacy-graphql",
            "description": "A very simple and experimental app that lets you query spaCy's linguistic annotations using [GraphQL](https://graphql.org/). The API currently supports most token attributes, named entities, sentences and text categories (if available as `doc.cats`, i.e. if you added a text classifier to a model). The `meta` field will return the model meta data. Models are only loaded once and kept in memory.",
            "url": "https://explosion.ai/demos/spacy-graphql",
            "category": ["apis"],
            "tags": ["graphql"],
            "thumb": "https://i.imgur.com/xC7zpTO.png",
            "code_example": [
                "{",
                "  nlp(text: \"Zuckerberg is the CEO of Facebook.\", model: \"en_core_web_sm\") {",
                "    meta {",
                "      lang",
                "      description",
                "    }",
                "    doc {",
                "      text",
                "      tokens {",
                "        text",
                "        pos_",
                "      }",
                "      ents {",
                "        text",
                "        label_",
                "      }",
                "    }",
                "  }",
                "}"
            ],
            "code_language": "json",
            "author": "Ines Montani",
            "author_links": {
                "twitter": "_inesmontani",
                "github": "ines",
                "website": "https://ines.io"
            }
        },
        {
            "id": "spacy-js",
            "title": "spacy-js",
            "slogan": "JavaScript API for spaCy with Python REST API",
            "github": "ines/spacy-js",
            "description": "JavaScript interface for accessing linguistic annotations provided by spaCy. This project is mostly experimental and was developed for fun to play around with different ways of mimicking spaCy's Python API.\n\nThe results will still be computed in Python and made available via a REST API. The JavaScript API resembles spaCy's Python API as closely as possible (with a few exceptions, as the values are all pre-computed and it's tricky to express complex recursive relationships).",
            "code_language": "javascript",
            "code_example": [
                "const spacy = require('spacy');",
                "",
                "(async function() {",
                "    const nlp = spacy.load('en_core_web_sm');",
                "    const doc = await nlp('This is a text about Facebook.');",
                "    for (let ent of doc.ents) {",
                "        console.log(ent.text, ent.label);",
                "    }",
                "    for (let token of doc) {",
                "        console.log(token.text, token.pos, token.head.text);",
                "    }",
                "})();"
            ],
            "author": "Ines Montani",
            "author_links": {
                "twitter": "_inesmontani",
                "github": "ines",
                "website": "https://ines.io"
            },
            "category": ["nonpython"],
            "tags": ["javascript"]
        },
        {
            "id": "spacy-raspberry",
            "title": "spacy-raspberry",
            "slogan": "64bit Raspberry Pi image for spaCy and neuralcoref",
            "github": "boehm-e/spacy-raspberry",
            "thumb": "https://i.imgur.com/VCJMrE6.png",
            "image": "https://raw.githubusercontent.com/boehm-e/spacy-raspberry/master/imgs/preview.png",
            "author": "Erwan Boehm",
            "author_links": {
                "github": "boehm-e"
            },
            "category": ["apis"],
            "tags": ["raspberrypi"]
        },
        {
            "id": "spacy-wordnet",
            "title": "spacy-wordnet",
            "slogan": "WordNet meets spaCy",
            "description": "`spacy-wordnet` creates annotations that easily allow the use of WordNet and [WordNet Domains](http://wndomains.fbk.eu/) by using the [NLTK WordNet interface](http://www.nltk.org/howto/wordnet.html)",
            "github": "recognai/spacy-wordnet",
            "tags": ["wordnet", "synsets"],
            "thumb": "https://i.imgur.com/3y2uPUv.jpg",
            "code_example": [
                "import spacy",
                "from spacy_wordnet.wordnet_annotator import WordnetAnnotator ",
                "",
                "# Load an spacy model (supported models are \"es\" and \"en\") ",
                "nlp = spacy.load('en')",
                "nlp.add_pipe(WordnetAnnotator(nlp.lang), after='tagger')",
                "token = nlp('prices')[0]",
                "",
                "# wordnet object link spacy token with nltk wordnet interface by giving acces to",
                "# synsets and lemmas ",
                "token._.wordnet.synsets()",
                "token._.wordnet.lemmas()",
                "",
                "# And automatically tags with wordnet domains",
                "token._.wordnet.wordnet_domains()"
            ],
            "author": "recognai",
            "author_links": {
                "github": "recognai",
                "twitter": "recogn_ai",
                "website": "https://recogn.ai"
            },
            "category": ["pipeline"]
        },
        {
            "id": "spacy-conll",
            "title": "spacy_conll",
            "slogan": "Parse text with spaCy and print the output in CoNLL-U format",
            "description": "This module allows you to parse a text to CoNLL-U format. You can use it as a command line tool, or embed it in your own scripts.",
            "code_example": [
                "from spacy_conll import Spacy2ConllParser",
                "spacyconll = Spacy2ConllParser()",
                "",
                "# `parse` returns a generator of the parsed sentences",
                "for parsed_sent in spacyconll.parse(input_str='I like cookies.\nWhat about you?\nI don't like 'em!'):",
                "    do_something_(parsed_sent)",
                "",
                "# `parseprint` prints output to stdout (default) or a file (use `output_file` parameter)",
                "# This method is called when using the command line",
                "spacyconll.parseprint(input_str='I like cookies.')"
            ],
            "code_language": "python",
            "author": "Bram Vanroy",
            "author_links": {
                "github": "BramVanroy",
                "website": "https://bramvanroy.be"
            },
            "github": "BramVanroy/spacy_conll",
            "category": ["standalone"]
        },
        {
            "id": "spacy-langdetect",
            "title": "spacy-langdetect",
            "slogan": "A fully customizable language detection pipeline for spaCy",
            "description": "This module allows you to add language detection capabilites to your spaCy pipeline. Also supports custom language detectors!",
            "pip": "spacy-langdetect",
            "code_example": [
                "import spacy",
                "from spacy_langdetect import LanguageDetector",
                "nlp = spacy.load('en')",
                "nlp.add_pipe(LanguageDetector(), name='language_detector', last=True)",
                "text = 'This is an english text.'",
                "doc = nlp(text)",
                "# document level language detection. Think of it like average language of the document!",
                "print(doc._.language)",
                "# sentence level language detection",
                "for sent in doc.sents:",
                "   print(sent, sent._.language)"
            ],
            "code_language": "python",
            "author": "Abhijit Balaji",
            "author_links": {
                "github": "Abhijit-2592",
                "website": "https://abhijit-2592.github.io/"
            },
            "github": "Abhijit-2592/spacy-langdetect",
            "category": ["pipeline"],
            "tags": ["language-detection"]
        },
        {
            "id": "ludwig",
            "title": "Ludwig",
            "slogan": "A code-free deep learning toolbox",
            "description": "Ludwig makes it easy to build deep learning models for many applications, including NLP ones. It uses spaCy for tokenizing text in different languages.",
            "pip": "ludwig",
            "github": "uber/ludwig",
            "thumb": "https://i.imgur.com/j1sORgD.png",
            "url": "http://ludwig.ai",
            "author": "Piero Molino @ Uber AI",
            "author_links": {
                "github": "w4nderlust",
                "twitter": "w4nderlus7",
                "website": "http://w4nderlu.st"
            },
            "category": ["standalone", "research"]
        },
        {
            "id": "gracyql",
            "title": "gracyql",
            "slogan": "A thin GraphQL wrapper around spacy",
            "github": "oterrier/gracyql",
            "description": "An example of a basic [Starlette](https://github.com/encode/starlette) app using [Spacy](https://github.com/explosion/spaCy) and [Graphene](https://github.com/graphql-python/graphene). The main goal is to be able to use the amazing power of spaCy from other languages and retrieving only the information you need thanks to the GraphQL query definition. The GraphQL schema tries to mimic as much as possible the original Spacy API with classes Doc, Span and Token.",
            "thumb": "https://i.imgur.com/xC7zpTO.png",
            "category": ["apis"],
            "tags": ["graphql"],
            "code_example": [
                "query ParserDisabledQuery {",
                "  nlp(model: \"en\", disable: [\"parser\", \"ner\"]) {",
                "    doc(text: \"I live in Grenoble, France\") {",
                "      text",
                "      tokens {",
                "        id",
                "        pos",
                "        lemma",
                "        dep",
                "      }",
                "      ents {",
                "        start",
                "        end",
                "        label",
                "      }",
                "    }",
                "  }",
                "}"
            ],
            "code_language": "json",
            "author": "Olivier Terrier",
            "author_links": {
                "github": "oterrier"
            }
        },
        {
            "id": "pyInflect",
            "slogan": "A Python module for word inflections",
            "description": "This package uses the [spaCy 2.0 extensions](https://spacy.io/usage/processing-pipelines#extensions) to add word inflections to the system.",
            "github": "bjascob/pyInflect",
            "pip": "pyinflect",
            "code_example": [
                "import spacy",
                "import pyinflect",
                "",
                "nlp = spacy.load('en_core_web_sm')",
                "doc = nlp('This is an example.')",
                "doc[3].tag_                # NN",
                "doc[3]._.inflect('NNS')    # examples"
            ],
            "author": "Brad Jascob",
            "author_links": {
                "github": "bjascob"
            },
            "category": ["pipeline"],
            "tags": ["inflection"]
        },
        {
            "id": "lemminflect",
            "slogan": "A Python module for English lemmatization and inflection",
            "description": "LemmInflect uses a dictionary approach to lemmatize English words and inflect them into forms specified by a user supplied [Universal Dependencies](https://universaldependencies.org/u/pos/) or [Penn Treebank](https://www.ling.upenn.edu/courses/Fall_2003/ling001/penn_treebank_pos.html) tag.  The library works with out-of-vocabulary (OOV) words by applying neural network techniques to classify word forms and choose the appropriate morphing rules. The system acts as a standalone module or as an extension to spaCy.",
            "github": "bjascob/LemmInflect",
            "pip": "lemminflect",
            "thumb": "https://raw.githubusercontent.com/bjascob/LemmInflect/master/docs/img/icons8-citrus-80.png",
            "code_example": [
                "import spacy",
                "import lemminflect",
                "",
                "nlp = spacy.load('en_core_web_sm')",
                "doc = nlp('I am testing this example.')",
                "doc[2]._.lemma()         # 'test'",
                "doc[4]._.inflect('NNS')  # 'examples'"
            ],
            "author": "Brad Jascob",
            "author_links": {
                "github": "bjascob"
            },
            "category": ["pipeline"],
            "tags": ["inflection", "lemmatizer"]
        },
        {
            "id": "blackstone",
            "title": "Blackstone",
            "slogan": "A spaCy pipeline and model for NLP on unstructured legal text",
            "description": "Blackstone is a spaCy model and library for processing long-form, unstructured legal text. Blackstone is an experimental research project from the [Incorporated Council of Law Reporting for England and Wales'](https://iclr.co.uk/) research lab, [ICLR&D](https://research.iclr.co.uk/).",
            "github": "ICLRandD/Blackstone",
            "pip": "blackstone",
            "thumb": "https://iclr.s3-eu-west-1.amazonaws.com/assets/iclrand/Blackstone/thumb.png",
            "url": "https://research.iclr.co.uk",
            "author": " ICLR&D",
            "author_links": {
                "github": "ICLRandD",
                "twitter": "ICLRanD",
                "website": "https://research.iclr.co.uk"
            },
            "category": ["scientific", "models", "research"]
        },
        {
            "id": "NGym",
            "title": "NeuralGym",
            "slogan": "A little Windows GUI for training models with spaCy",
            "description": "NeuralGym is a Python application for Windows with a graphical user interface to train models with spaCy. Run the application, select an output folder, a training data file in spaCy's data format, a spaCy model or blank model and press 'Start'.",
            "github": "d5555/NeuralGym",
            "url": "https://github.com/d5555/NeuralGym",
            "image": "https://github.com/d5555/NeuralGym/raw/master/NGym.png",
            "thumb": "https://github.com/d5555/NeuralGym/raw/master/NGym/web.png",
            "author": "d5555",
            "category": ["training"],
            "tags": ["windows"]
        },
        {
            "id": "holmes",
            "title": "Holmes",
            "slogan": "Information extraction from English and German texts based on predicate logic",
            "github": "msg-systems/holmes-extractor",
            "url": "https://github.com/msg-systems/holmes-extractor",
            "description": "Holmes is a Python 3 library that supports a number of use cases involving information extraction from English and German texts, including chatbot, structural search, topic matching and supervised document classification.",
            "pip": "holmes-extractor",
            "category": ["conversational", "standalone"],
            "tags": ["chatbots", "text-processing"],
            "code_example": [
                "import holmes_extractor as holmes",
                "holmes_manager = holmes.Manager(model='en_coref_lg')",
                "holmes_manager.register_search_phrase('A big dog chases a cat')",
                "holmes_manager.start_chatbot_mode_console()"
            ],
            "author": "Richard Paul Hudson",
            "author_links": {
                "github": "richardpaulhudson"
            }
        },
        {
            "id": "spacy-transformers",
            "title": "spacy-transformers",
            "slogan": "spaCy pipelines for pretrained BERT, XLNet and GPT-2",
            "description": "This package provides spaCy model pipelines that wrap [Hugging Face's `transformers`](https://github.com/huggingface/transformers) package, so you can use them in spaCy. The result is convenient access to state-of-the-art transformer architectures, such as BERT, GPT-2, XLNet, etc.",
            "github": "explosion/spacy-transformers",
            "url": "https://explosion.ai/blog/spacy-transformers",
            "pip": "spacy-transformers",
            "category": ["pipeline", "models", "research"],
            "code_example": [
                "import spacy",
                "",
                "nlp = spacy.load(\"en_trf_bertbaseuncased_lg\")",
                "doc = nlp(\"Apple shares rose on the news. Apple pie is delicious.\")",
                "print(doc[0].similarity(doc[7]))",
                "print(doc._.trf_last_hidden_state.shape)"
            ],
            "author": "Explosion",
            "author_links": {
                "twitter": "explosion_ai",
                "github": "explosion",
                "website": "https://explosion.ai"
            }
        },
        {
            "id": "negspacy",
            "title": "negspaCy",
            "slogan": "spaCy pipeline object for negating concepts in text based on the NegEx algorithm.",
            "github": "jenojp/negspacy",
            "url": "https://github.com/jenojp/negspacy",
            "description": "negspacy is a spaCy pipeline component that evaluates whether Named Entities are negated in text. It adds an extension to 'Span' objects.",
            "pip": "negspacy",
            "category": ["pipeline", "scientific"],
            "tags": ["negation", "text-processing"],
            "thumb": "https://github.com/jenojp/negspacy/blob/master/docs/thumb.png?raw=true",
            "image": "https://github.com/jenojp/negspacy/blob/master/docs/icon.png?raw=true",
            "code_example": [
                "import spacy",
                "from negspacy.negation import Negex",
                "",
                "nlp = spacy.load(\"en_core_web_sm\")",
                "negex = Negex(nlp, ent_types=[\"PERSON','ORG\"])",
                "nlp.add_pipe(negex, last=True)",
                "",
                "doc = nlp(\"She does not like Steve Jobs but likes Apple products.\")",
                "for e in doc.ents:",
                "    print(e.text, e._.negex)"
            ],
            "author": "Jeno Pizarro",
            "author_links": {
                "github": "jenojp",
                "twitter": "jenojp"
            }
        },
        {
            "id": "ronec",
            "title": "RONEC - Romanian Named Entity Corpus",
            "slogan": "Named Entity Recognition corpus for Romanian language.",
            "github": "dumitrescustefan/ronec",
            "url": "https://github.com/dumitrescustefan/ronec",
            "description": "The corpus holds 5127 sentences, annotated with 16 classes, with a total of 26376 annotated entities. The corpus comes into two formats: BRAT and CONLLUP.",
            "category": ["standalone", "models"],
            "tags": ["ner", "romanian"],
            "thumb": "https://raw.githubusercontent.com/dumitrescustefan/ronec/master/res/thumb.png",
            "code_example": [
                "# to train a new model on ronec",
                "python3 convert_spacy.py ronec/conllup/ronec.conllup output",
                "python3 -m spacy train ro models output/train_ronec.json output/train_ronec.json -p ent",
                "",
                "# download the Romanian NER model",
                "python -m spacy download ro_ner",
                "",
                "# load the model and print entities for a simple sentence",
                "import spacy",
                "",
                "nlp = spacy.load(\"ro_ner\")",
                "doc = nlp(\"Popescu Ion a fost la Cluj\")",
                "",
                "for ent in doc.ents:",
                "\tprint(ent.text, ent.start_char, ent.end_char, ent.label_)"
            ],
            "author": "Stefan Daniel Dumitrescu, Andrei-Marius Avram"
        },
        {
            "id": "num_fh",
            "title": "Numeric Fused-Head",
            "slogan": "Numeric Fused-Head Identificaiton and Resolution in English",
            "description": "This package provide a wrapper for the Numeric Fused-Head in English. It provides another information layer on numbers that refer to another entity which is not obvious from the syntactic tree.",
            "github": "yanaiela/num_fh",
            "pip": "num_fh",
            "category": ["pipeline", "research"],
            "code_example": [
                "import spacy",
                "from num_fh import NFH",
                "nlp = spacy.load('en_core_web_sm')",
                "nfh = NFH(nlp)",
                "nlp.add_pipe(nfh, first=False)",
                "doc = nlp(\"I told you two, that only one of them is the one who will get 2 or 3 icecreams\")",
                "",
                "assert doc[16]._.is_nfh == True",
                "assert doc[18]._.is_nfh == False",
                "assert doc[3]._.is_deter_nfh == True",
                "assert doc[16]._.is_deter_nfh == False",
                "assert len(doc._.nfh) == 4"
            ],
            "author": "Yanai Elazar",
            "author_links": {
                "github": "yanaiela",
                "twitter": "yanaiela",
                "website": "https://yanaiela.github.io"
            }
        },
        {
            "id": "presidio",
            "title": "Presidio",
            "slogan": "Context aware, pluggable and customizable data protection and PII data anonymization",
            "description": "Presidio *(Origin from Latin praesidium ‘protection, garrison’)* helps to ensure sensitive text is properly managed and governed. It provides fast ***analytics*** and ***anonymization*** for sensitive text such as credit card numbers, names, locations, social security numbers, bitcoin wallets, US phone numbers and financial data. Presidio analyzes the text using predefined or custom recognizers to identify entities, patterns, formats, and checksums with relevant context.",
            "url": "https://aka.ms/presidio",
            "image": "https://raw.githubusercontent.com/microsoft/presidio/master/docs/assets/before-after.png",
            "github": "microsoft/presidio",
            "category": ["standalone"],
            "thumb": "https://avatars0.githubusercontent.com/u/6154722",
            "author": "Microsoft",
            "author_links": {
                "github": "microsoft"
            }
        },
        {
<<<<<<< HEAD
            "id": "python-sentence-boundary-disambiguation",
            "title": "pySBD - python Sentence Boundary Disambiguation",
            "slogan": "a rule-based sentence boundary detection that works out-of-the-box",
            "github": "nipunsadvilkar/pySBD",
            "description": "pySBD is 'real-world' sentence segmenter which extracts a reasonable sentences when the format and domain of the input text are unknown. It is a rules-based algorithm based on [The Golden Rules](https://s3.amazonaws.com/tm-town-nlp-resources/golden_rules.txt) - a set of tests to check accuracy of segmenter in regards to edge case scenarios developed by [TM-Town](https://www.tm-town.com/) dev team. pySBD is python port of ruby gem [Pragmatic Segmenter](https://github.com/diasks2/pragmatic_segmenter).",
            "pip": "pysbd",
            "category": ["scientific"],
            "tags": ["sentence segmentation"],
            "code_example": [
                "import pysbd",
                "",
                "text = 'My name is Jonas E. Smith. Please turn to p. 55.'",
                "segmenter = pysbd.Segmenter(language='en', clean=False)",
                "print(segmenter.segment(text))",
                "# ['My name is Jonas E. Smith.', 'Please turn to p. 55.']"
            ],
            "author": "Nipun Sadvilkar",
            "author_links": {
                "twitter": "nipunsadvilkar",
                "github": "nipunsadvilkar",
                "website": "https://nipunsadvilkar.github.io"
=======
            "id": "cookiecutter-spacy-fastapi",
            "title": "cookiecutter-spacy-fastapi",
            "slogan": "Docker-based cookiecutter for easy spaCy APIs using FastAPI",
            "description": "Docker-based cookiecutter for easy spaCy APIs using FastAPI. The default endpoints expect batch requests with a list of Records in the Azure Search Cognitive Skill format. So out of the box, this cookiecutter can be setup as a Custom Cognitive Skill. For more on Azure Search and Cognitive Skills [see this page](https://docs.microsoft.com/en-us/azure/search/cognitive-search-custom-skill-interface).",
            "url": "https://github.com/microsoft/cookiecutter-spacy-fastapi",
            "image": "https://raw.githubusercontent.com/microsoft/cookiecutter-spacy-fastapi/master/images/cookiecutter-docs.png",
            "github": "microsoft/cookiecutter-spacy-fastapi",
            "category": ["apis"],
            "thumb": "https://avatars0.githubusercontent.com/u/6154722",
            "author": "Microsoft",
            "author_links": {
                "github": "microsoft"
>>>>>>> 11857029
            }
        }
    ],

    "categories": [
        {
            "label": "Projects",
            "items": [
                {
                    "id": "pipeline",
                    "title": "Pipeline",
                    "description": "Custom pipeline components and extensions"
                },
                {
                    "id": "training",
                    "title": "Training",
                    "description": "Helpers and toolkits for training spaCy models"
                },
                {
                    "id": "conversational",
                    "title": "Conversational",
                    "description": "Frameworks and utilities for working with conversational text, e.g. for chat bots"
                },
                {
                    "id": "research",
                    "title": "Research",
                    "description": "Frameworks and utilities for developing better NLP models, especially using neural networks"
                },
                {
                    "id": "scientific",
                    "title": "Scientific",
                    "description": "Frameworks and utilities for scientific text processing"
                },
                {
                    "id": "visualizers",
                    "title": "Visualizers",
                    "description": "Demos and tools to visualize NLP annotations or systems"
                },
                {
                    "id": "apis",
                    "title": "Containers & APIs",
                    "description": "Infrastructure tools for managing or deploying spaCy"
                },
                {
                    "id": "nonpython",
                    "title": "Non-Python",
                    "description": "Wrappers, bindings and implementations in other programming languages"
                },
                {
                    "id": "standalone",
                    "title": "Standalone",
                    "description": "Self-contained libraries or tools that use spaCy under the hood"
                },
                {
                    "id": "models",
                    "title": "Models",
                    "description": "Third-party pretrained models for different languages and domains"
                }
            ]
        },
        {
            "label": "Education",
            "items": [
                {
                    "id": "books",
                    "title": "Books",
                    "description": "Books about or featuring spaCy"
                },
                {
                    "id": "courses",
                    "title": "Courses",
                    "description": "Online courses and interactive tutorials"
                },
                {
                    "id": "videos",
                    "title": "Videos",
                    "description": "Talks and tutorials in video format"
                },
                {
                    "id": "podcasts",
                    "title": "Podcasts",
                    "description": "Episodes about spaCy or interviews with the spaCy team"
                }
            ]
        }
    ]
}<|MERGE_RESOLUTION|>--- conflicted
+++ resolved
@@ -1802,7 +1802,6 @@
             }
         },
         {
-<<<<<<< HEAD
             "id": "python-sentence-boundary-disambiguation",
             "title": "pySBD - python Sentence Boundary Disambiguation",
             "slogan": "a rule-based sentence boundary detection that works out-of-the-box",
@@ -1824,7 +1823,6 @@
                 "twitter": "nipunsadvilkar",
                 "github": "nipunsadvilkar",
                 "website": "https://nipunsadvilkar.github.io"
-=======
             "id": "cookiecutter-spacy-fastapi",
             "title": "cookiecutter-spacy-fastapi",
             "slogan": "Docker-based cookiecutter for easy spaCy APIs using FastAPI",
@@ -1837,7 +1835,6 @@
             "author": "Microsoft",
             "author_links": {
                 "github": "microsoft"
->>>>>>> 11857029
             }
         }
     ],

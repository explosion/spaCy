--- conflicted
+++ resolved
@@ -216,27 +216,7 @@
                 <p>
                     {data.spacy_version && <SpaCyVersion version={data.spacy_version} />}
                     {data.github && (
-<<<<<<< HEAD
                         <Link to={`https://github.com/${data.github}`} noLinkLayout>
-                            {[
-                                `release/${data.github}/all.svg?style=flat-square`,
-                                `license/${data.github}.svg?style=flat-square`,
-                                `stars/${data.github}.svg?style=social&label=Stars`,
-                            ].map((url, i) => (
-                                // eslint-disable-next-line @next/next/no-img-element
-                                <img
-                                    style={{
-                                        borderRadius: '1em',
-                                        marginRight: '0.5rem',
-                                        verticalAlign: 'middle',
-                                    }}
-                                    key={i}
-                                    src={`https://img.shields.io/github/${url}`}
-                                    alt=""
-                                />
-                            ))}
-=======
-                        <Link to={`https://github.com/${data.github}`} hidden>
                             <ImageGitHub
                                 title={data.title || data.id}
                                 url={`release/${data.github}/all.svg?style=flat-square`}
@@ -251,7 +231,6 @@
                                 title={data.title || data.id}
                                 url={`stars/${data.github}.svg?style=social&label=Stars`}
                             />
->>>>>>> 031f6c7b
                         </Link>
                     )}
                 </p>

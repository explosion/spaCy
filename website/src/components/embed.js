import React, { Fragment } from 'react'
import PropTypes from 'prop-types'
import classNames from 'classnames'
import ImageNext from 'next/image'

import Link from './link'
import Button from './button'
import { InlineCode } from './code'
import { MarkdownToReact } from './util'

import classes from '../styles/embed.module.sass'

const YouTube = ({ id, ratio = '16x9', className }) => {
    const embedClassNames = classNames(classes.root, classes.responsive, className, {
        [classes.ratio16x9]: ratio === '16x9',
        [classes.ratio4x3]: ratio === '4x3',
    })
    const url = `https://www.youtube-nocookie.com/embed/${id}`
    return (
        <figure className={embedClassNames}>
            <iframe
                className={classes.iframe}
                title={id}
                src={url}
                frameBorder={0}
                height={500}
                allowFullScreen
            />
        </figure>
    )
}

YouTube.propTypes = {
    id: PropTypes.string.isRequired,
    ratio: PropTypes.oneOf(['16x9', '4x3']),
}

const SoundCloud = ({ id, color = '09a3d5', title }) => {
    const url = `https://w.soundcloud.com/player/?url=https%3A//api.soundcloud.com/tracks/${id}&color=%23${color}&auto_play=false&hide_related=false&show_comments=true&show_user=true&show_reposts=false&show_teaser=true`
    return (
        <figure className={classes.root}>
            <iframe
                title={title}
                width="100%"
                height={166}
                scrolling="no"
                frameborder="no"
                allow="autoplay"
                src={url}
            />
        </figure>
    )
}

SoundCloud.propTypes = {
    id: PropTypes.string.isRequired,
    title: PropTypes.string.isRequired,
    color: PropTypes.string,
}

const Iframe = ({ title, src, width = 800, height = 300 }) => {
    return (
        <iframe
            className={classes.standalone}
            title={title}
            src={src}
            width={width}
            height={height}
            allowFullScreen
            frameBorder="0"
        />
    )
}

Iframe.propTypes = {
    title: PropTypes.string.isRequired,
    src: PropTypes.string,
    html: PropTypes.string,
    width: PropTypes.number,
    height: PropTypes.number,
}

const Image = ({ src, alt, title, href, ...props }) => {
    // This is only needed for image types that are NOT handled by
    // gatsby-remark-images, i.e. mostly SVGs. The plugin adds formatting
    // and support for captions, so this normalises that behaviour.
    const linkClassNames = classNames('gatsby-resp-image-link', classes['image-link'])
    const markdownComponents = { code: InlineCode, p: Fragment, a: Link }
    return (
        <figure className="gatsby-resp-image-figure">
<<<<<<< HEAD
            <Link className={linkClassNames} href={href ?? src} noLinkLayout forceExternal>
                {/* eslint-disable-next-line @next/next/no-img-element */}
=======
            {href ? (
                <Link className={linkClassNames} href={href} hidden forceExternal>
                    {/* eslint-disable-next-line @next/next/no-img-element */}
                    <img className={classes.image} src={src} alt={alt} width={650} height="auto" />
                </Link>
            ) : (
                /* eslint-disable-next-line @next/next/no-img-element */
>>>>>>> 0a706969
                <img className={classes.image} src={src} alt={alt} width={650} height="auto" />
            )}

            {title && (
                <figcaption className="gatsby-resp-image-figcaption">
                    <MarkdownToReact markdown={title} />
                </figcaption>
            )}
        </figure>
    )
}

const ImageFill = ({ image, ...props }) => {
    return (
        <span
            className={classes['figure-fill']}
            style={{ paddingBottom: `${(image.height / image.width) * 100}%` }}
        >
            <ImageNext src={image.src} {...props} fill />
        </span>
    )
}

const GoogleSheet = ({ id, link, height, button = 'View full table' }) => {
    return (
        <figure className={classes.root}>
            <iframe
                title={id}
                scrolling="no"
                className={classes['google-sheet']}
                height={height}
                src={`https://docs.google.com/spreadsheets/d/e/${id}/pubhtml?widget=true&amp;headers=false`}
            />
            {link && (
                <Button href={`https://docs.google.com/spreadsheets/d/${link}/view`}>
                    {button}
                </Button>
            )}
        </figure>
    )
}

export { YouTube, SoundCloud, Iframe, Image, ImageFill, GoogleSheet }<|MERGE_RESOLUTION|>--- conflicted
+++ resolved
@@ -88,18 +88,13 @@
     const markdownComponents = { code: InlineCode, p: Fragment, a: Link }
     return (
         <figure className="gatsby-resp-image-figure">
-<<<<<<< HEAD
-            <Link className={linkClassNames} href={href ?? src} noLinkLayout forceExternal>
-                {/* eslint-disable-next-line @next/next/no-img-element */}
-=======
             {href ? (
-                <Link className={linkClassNames} href={href} hidden forceExternal>
+                <Link className={linkClassNames} href={href} noLinkLayout forceExternal>
                     {/* eslint-disable-next-line @next/next/no-img-element */}
                     <img className={classes.image} src={src} alt={alt} width={650} height="auto" />
                 </Link>
             ) : (
                 /* eslint-disable-next-line @next/next/no-img-element */
->>>>>>> 0a706969
                 <img className={classes.image} src={src} alt={alt} width={650} height="auto" />
             )}
 

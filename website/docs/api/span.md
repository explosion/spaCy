---
title: Span
tag: class
source: spacy/tokens/span.pyx
---

A slice from a [`Doc`](/api/doc) object.

## Span.\_\_init\_\_ {#init tag="method"}

Create a Span object from the slice `doc[start : end]`.

> #### Example
>
> ```python
> doc = nlp(u"Give it back! He pleaded.")
> span = doc[1:4]
> assert [t.text for t in span] ==  [u"it", u"back", u"!"]
> ```

| Name        | Type                                     | Description                                                                                                       |
| ----------- | ---------------------------------------- | ------------------------------------------------------------------------------------------------------------------|
| `doc`       | `Doc`                                    | The parent document.                                                                                              |
| `start`     | int                                      | The index of the first token of the span.                                                                         |
| `end`       | int                                      | The index of the first token after the span.                                                                      |
| `label`     | int / unicode                            | A label to attach to the span, e.g. for named entities. As of v2.1, the label can also be a unicode string.       |
| `kb_id`     | int / unicode                            | A knowledge base ID to attach to the span, e.g. for named entities. The ID can be an integer or a unicode string. |
| `vector`    | `numpy.ndarray[ndim=1, dtype='float32']` | A meaning representation of the span.                                                                             |
| **RETURNS** | `Span`                                   | The newly constructed object.                                                                                     |

## Span.\_\_getitem\_\_ {#getitem tag="method"}

Get a `Token` object.

> #### Example
>
> ```python
> doc = nlp(u"Give it back! He pleaded.")
> span = doc[1:4]
> assert span[1].text == "back"
> ```

| Name        | Type    | Description                             |
| ----------- | ------- | --------------------------------------- |
| `i`         | int     | The index of the token within the span. |
| **RETURNS** | `Token` | The token at `span[i]`.                 |

Get a `Span` object.

> #### Example
>
> ```python
> doc = nlp(u"Give it back! He pleaded.")
> span = doc[1:4]
> assert span[1:3].text == u"back!"
> ```

| Name        | Type   | Description                      |
| ----------- | ------ | -------------------------------- |
| `start_end` | tuple  | The slice of the span to get.    |
| **RETURNS** | `Span` | The span at `span[start : end]`. |

## Span.\_\_iter\_\_ {#iter tag="method"}

Iterate over `Token` objects.

> #### Example
>
> ```python
> doc = nlp(u"Give it back! He pleaded.")
> span = doc[1:4]
> assert [t.text for t in span] == [u"it", u"back", u"!"]
> ```

| Name       | Type    | Description       |
| ---------- | ------- | ----------------- |
| **YIELDS** | `Token` | A `Token` object. |

## Span.\_\_len\_\_ {#len tag="method"}

Get the number of tokens in the span.

> #### Example
>
> ```python
> doc = nlp(u"Give it back! He pleaded.")
> span = doc[1:4]
> assert len(span) == 3
> ```

| Name        | Type | Description                       |
| ----------- | ---- | --------------------------------- |
| **RETURNS** | int  | The number of tokens in the span. |

## Span.set_extension {#set_extension tag="classmethod" new="2"}

Define a custom attribute on the `Span` which becomes available via `Span._`.
For details, see the documentation on
[custom attributes](/usage/processing-pipelines#custom-components-attributes).

> #### Example
>
> ```python
> from spacy.tokens import Span
> city_getter = lambda span: any(city in span.text for city in (u"New York", u"Paris", u"Berlin"))
> Span.set_extension("has_city", getter=city_getter)
> doc = nlp(u"I like New York in Autumn")
> assert doc[1:4]._.has_city
> ```

| Name      | Type     | Description                                                                                                                           |
| --------- | -------- | ------------------------------------------------------------------------------------------------------------------------------------- |
| `name`    | unicode  | Name of the attribute to set by the extension. For example, `'my_attr'` will be available as `span._.my_attr`.                        |
| `default` | -        | Optional default value of the attribute if no getter or method is defined.                                                            |
| `method`  | callable | Set a custom method on the object, for example `span._.compare(other_span)`.                                                          |
| `getter`  | callable | Getter function that takes the object and returns an attribute value. Is called when the user accesses the `._` attribute.            |
| `setter`  | callable | Setter function that takes the `Span` and a value, and modifies the object. Is called when the user writes to the `Span._` attribute. |

## Span.get_extension {#get_extension tag="classmethod" new="2"}

Look up a previously registered extension by name. Returns a 4-tuple
`(default, method, getter, setter)` if the extension is registered. Raises a
`KeyError` otherwise.

> #### Example
>
> ```python
> from spacy.tokens import Span
> Span.set_extension("is_city", default=False)
> extension = Span.get_extension("is_city")
> assert extension == (False, None, None, None)
> ```

| Name        | Type    | Description                                                   |
| ----------- | ------- | ------------------------------------------------------------- |
| `name`      | unicode | Name of the extension.                                        |
| **RETURNS** | tuple   | A `(default, method, getter, setter)` tuple of the extension. |

## Span.has_extension {#has_extension tag="classmethod" new="2"}

Check whether an extension has been registered on the `Span` class.

> #### Example
>
> ```python
> from spacy.tokens import Span
> Span.set_extension("is_city", default=False)
> assert Span.has_extension("is_city")
> ```

| Name        | Type    | Description                                |
| ----------- | ------- | ------------------------------------------ |
| `name`      | unicode | Name of the extension to check.            |
| **RETURNS** | bool    | Whether the extension has been registered. |

## Span.remove_extension {#remove_extension tag="classmethod" new="2.0.12"}

Remove a previously registered extension.

> #### Example
>
> ```python
> from spacy.tokens import Span
> Span.set_extension("is_city", default=False)
> removed = Span.remove_extension("is_city")
> assert not Span.has_extension("is_city")
> ```

| Name        | Type    | Description                                                           |
| ----------- | ------- | --------------------------------------------------------------------- |
| `name`      | unicode | Name of the extension.                                                |
| **RETURNS** | tuple   | A `(default, method, getter, setter)` tuple of the removed extension. |

## Span.similarity {#similarity tag="method" model="vectors"}

Make a semantic similarity estimate. The default estimate is cosine similarity
using an average of word vectors.

> #### Example
>
> ```python
> doc = nlp(u"green apples and red oranges")
> green_apples = doc[:2]
> red_oranges = doc[3:]
> apples_oranges = green_apples.similarity(red_oranges)
> oranges_apples = red_oranges.similarity(green_apples)
> assert apples_oranges == oranges_apples
> ```

| Name        | Type  | Description                                                                                  |
| ----------- | ----- | -------------------------------------------------------------------------------------------- |
| `other`     | -     | The object to compare with. By default, accepts `Doc`, `Span`, `Token` and `Lexeme` objects. |
| **RETURNS** | float | A scalar similarity score. Higher is more similar.                                           |

## Span.get_lca_matrix {#get_lca_matrix tag="method"}

Calculates the lowest common ancestor matrix for a given `Span`. Returns LCA
matrix containing the integer index of the ancestor, or `-1` if no common
ancestor is found, e.g. if span excludes a necessary ancestor.

> #### Example
>
> ```python
> doc = nlp(u"I like New York in Autumn")
> span = doc[1:4]
> matrix = span.get_lca_matrix()
> # array([[0, 0, 0], [0, 1, 2], [0, 2, 2]], dtype=int32)
> ```

| Name        | Type                                   | Description                                      |
| ----------- | -------------------------------------- | ------------------------------------------------ |
| **RETURNS** | `numpy.ndarray[ndim=2, dtype='int32']` | The lowest common ancestor matrix of the `Span`. |

## Span.to_array {#to_array tag="method" new="2"}

Given a list of `M` attribute IDs, export the tokens to a numpy `ndarray` of
shape `(N, M)`, where `N` is the length of the document. The values will be
32-bit integers.

> #### Example
>
> ```python
> from spacy.attrs import LOWER, POS, ENT_TYPE, IS_ALPHA
> doc = nlp(u"I like New York in Autumn.")
> span = doc[2:3]
> # All strings mapped to integers, for easy export to numpy
> np_array = span.to_array([LOWER, POS, ENT_TYPE, IS_ALPHA])
> ```

| Name        | Type                          | Description                                                                                              |
| ----------- | ----------------------------- | -------------------------------------------------------------------------------------------------------- |
| `attr_ids`  | list                          | A list of attribute ID ints.                                                                             |
| **RETURNS** | `numpy.ndarray[long, ndim=2]` | A feature matrix, with one row per word, and one column per attribute indicated in the input `attr_ids`. |

## Span.merge {#merge tag="method"}

<Infobox title="Deprecation note" variant="danger">

As of v2.1.0, `Span.merge` still works but is considered deprecated. You should
use the new and less error-prone [`Doc.retokenize`](/api/doc#retokenize)
instead.

</Infobox>

Retokenize the document, such that the span is merged into a single token.

> #### Example
>
> ```python
> doc = nlp(u"I like New York in Autumn.")
> span = doc[2:4]
> span.merge()
> assert len(doc) == 6
> assert doc[2].text == u"New York"
> ```

| Name           | Type    | Description                                                                                                               |
| -------------- | ------- | ------------------------------------------------------------------------------------------------------------------------- |
| `**attributes` | -       | Attributes to assign to the merged token. By default, attributes are inherited from the syntactic root token of the span. |
| **RETURNS**    | `Token` | The newly merged token.                                                                                                   |

## Span.ents {#ents tag="property" new="2.0.13" model="ner"}

The named entities in the span. Returns a tuple of named entity `Span` objects,
if the entity recognizer has been applied.

> #### Example
>
> ```python
> doc = nlp(u"Mr. Best flew to New York on Saturday morning.")
> span = doc[0:6]
> ents = list(span.ents)
> assert ents[0].label == 346
> assert ents[0].label_ == "PERSON"
> assert ents[0].text == u"Mr. Best"
> ```

| Name        | Type  | Description                                  |
| ----------- | ----- | -------------------------------------------- |
| **RETURNS** | tuple | Entities in the span, one `Span` per entity. |

## Span.as_doc {#as_doc tag="method"}

Create a new `Doc` object corresponding to the `Span`, with a copy of the data.

> #### Example
>
> ```python
> doc = nlp(u"I like New York in Autumn.")
> span = doc[2:4]
> doc2 = span.as_doc()
> assert doc2.text == u"New York"
> ```

| Name        | Type  | Description                             |
| ----------- | ----- | --------------------------------------- |
| **RETURNS** | `Doc` | A `Doc` object of the `Span`'s content. |

## Span.root {#root tag="property" model="parser"}

The token with the shortest path to the root of the sentence (or the root
itself). If multiple tokens are equally high in the tree, the first token is
taken.

> #### Example
>
> ```python
> doc = nlp(u"I like New York in Autumn.")
> i, like, new, york, in_, autumn, dot = range(len(doc))
> assert doc[new].head.text == u"York"
> assert doc[york].head.text == u"like"
> new_york = doc[new:york+1]
> assert new_york.root.text == u"York"
> ```

| Name        | Type    | Description     |
| ----------- | ------- | --------------- |
| **RETURNS** | `Token` | The root token. |

## Span.conjuncts {#conjuncts tag="property" model="parser"}

A tuple of tokens coordinated to `span.root`.

> #### Example
>
> ```python
> doc = nlp(u"I like apples and oranges")
> apples_conjuncts = doc[2:3].conjuncts
> assert [t.text for t in apples_conjuncts] == [u"oranges"]
> ```

| Name        | Type    | Description             |
| ----------- | ------- | ----------------------- |
| **RETURNS** | `tuple` | The coordinated tokens. |

## Span.lefts {#lefts tag="property" model="parser"}

Tokens that are to the left of the span, whose heads are within the span.

> #### Example
>
> ```python
> doc = nlp(u"I like New York in Autumn.")
> lefts = [t.text for t in doc[3:7].lefts]
> assert lefts == [u"New"]
> ```

| Name       | Type    | Description                          |
| ---------- | ------- | ------------------------------------ |
| **YIELDS** | `Token` | A left-child of a token of the span. |

## Span.rights {#rights tag="property" model="parser"}

Tokens that are to the right of the span, whose heads are within the span.

> #### Example
>
> ```python
> doc = nlp(u"I like New York in Autumn.")
> rights = [t.text for t in doc[2:4].rights]
> assert rights == [u"in"]
> ```

| Name       | Type    | Description                           |
| ---------- | ------- | ------------------------------------- |
| **YIELDS** | `Token` | A right-child of a token of the span. |

## Span.n_lefts {#n_lefts tag="property" model="parser"}

The number of tokens that are to the left of the span, whose heads are within
the span.

> #### Example
>
> ```python
> doc = nlp(u"I like New York in Autumn.")
> assert doc[3:7].n_lefts == 1
> ```

| Name        | Type | Description                      |
| ----------- | ---- | -------------------------------- |
| **RETURNS** | int  | The number of left-child tokens. |

## Span.n_rights {#n_rights tag="property" model="parser"}

The number of tokens that are to the right of the span, whose heads are within
the span.

> #### Example
>
> ```python
> doc = nlp(u"I like New York in Autumn.")
> assert doc[2:4].n_rights == 1
> ```

| Name        | Type | Description                       |
| ----------- | ---- | --------------------------------- |
| **RETURNS** | int  | The number of right-child tokens. |

## Span.subtree {#subtree tag="property" model="parser"}

Tokens within the span and tokens which descend from them.

> #### Example
>
> ```python
> doc = nlp(u"Give it back! He pleaded.")
> subtree = [t.text for t in doc[:3].subtree]
> assert subtree == [u"Give", u"it", u"back", u"!"]
> ```

| Name       | Type    | Description                                       |
| ---------- | ------- | ------------------------------------------------- |
| **YIELDS** | `Token` | A token within the span, or a descendant from it. |

## Span.has_vector {#has_vector tag="property" model="vectors"}

A boolean value indicating whether a word vector is associated with the object.

> #### Example
>
> ```python
> doc = nlp(u"I like apples")
> assert doc[1:].has_vector
> ```

| Name        | Type | Description                                  |
| ----------- | ---- | -------------------------------------------- |
| **RETURNS** | bool | Whether the span has a vector data attached. |

## Span.vector {#vector tag="property" model="vectors"}

A real-valued meaning representation. Defaults to an average of the token
vectors.

> #### Example
>
> ```python
> doc = nlp(u"I like apples")
> assert doc[1:].vector.dtype == "float32"
> assert doc[1:].vector.shape == (300,)
> ```

| Name        | Type                                     | Description                                         |
| ----------- | ---------------------------------------- | --------------------------------------------------- |
| **RETURNS** | `numpy.ndarray[ndim=1, dtype='float32']` | A 1D numpy array representing the span's semantics. |

## Span.vector_norm {#vector_norm tag="property" model="vectors"}

The L2 norm of the span's vector representation.

> #### Example
>
> ```python
> doc = nlp(u"I like apples")
> doc[1:].vector_norm # 4.800883928527915
> doc[2:].vector_norm # 6.895897646384268
> assert doc[1:].vector_norm != doc[2:].vector_norm
> ```

| Name        | Type  | Description                               |
| ----------- | ----- | ----------------------------------------- |
| **RETURNS** | float | The L2 norm of the vector representation. |

## Attributes {#attributes}

<<<<<<< HEAD
| Name           | Type         | Description                                                                                                    |
| -------------- | ------------ | -------------------------------------------------------------------------------------------------------------- |
| `doc`          | `Doc`        | The parent document.                                                                                           |
| `sent`         | `Span`       | The sentence span that this span is a part of.                                                                 |
| `start`        | int          | The token offset for the start of the span.                                                                    |
| `end`          | int          | The token offset for the end of the span.                                                                      |
| `start_char`   | int          | The character offset for the start of the span.                                                                |
| `end_char`     | int          | The character offset for the end of the span.                                                                  |
| `text`         | unicode      | A unicode representation of the span text.                                                                     |
| `text_with_ws` | unicode      | The text content of the span with a trailing whitespace character if the last token has one.                   |
| `orth`         | int          | ID of the verbatim text content.                                                                               |
| `orth_`        | unicode      | Verbatim text content (identical to `Span.text`). Exists mostly for consistency with the other attributes.     |
| `label`        | int          | The hash value of the span's label.                                                                            |
| `label_`       | unicode      | The span's label.                                                                                              |
| `lemma_`       | unicode      | The span's lemma.                                                                                              |
| `kb_id`        | int          | The hash value of the knowledge base ID referred to by the span.                                               |
| `kb_id_`       | unicode      | The knowledge base ID referred to by the span.                                                                 |
| `ent_id`       | int          | The hash value of the named entity represented by the span.                                                    |
| `ent_id_`      | unicode      | The string ID of the named entity represented by the span.                                                     |
| `sentiment`    | float        | A scalar value indicating the positivity or negativity of the span.                                            |
| `_`            | `Underscore` | User space for adding custom [attribute extensions](/usage/processing-pipelines#custom-components-attributes). |
=======
| Name                                    | Type         | Description                                                                                                    |
| --------------------------------------- | ------------ | -------------------------------------------------------------------------------------------------------------- |
| `doc`                                   | `Doc`        | The parent document.                                                                                           |
| `tensor` <Tag variant="new">2.1.7</Tag> | `ndarray`    | The span's slice of the parent `Doc`'s tensor.                                                                 |
| `sent`                                  | `Span`       | The sentence span that this span is a part of.                                                                 |
| `start`                                 | int          | The token offset for the start of the span.                                                                    |
| `end`                                   | int          | The token offset for the end of the span.                                                                      |
| `start_char`                            | int          | The character offset for the start of the span.                                                                |
| `end_char`                              | int          | The character offset for the end of the span.                                                                  |
| `text`                                  | unicode      | A unicode representation of the span text.                                                                     |
| `text_with_ws`                          | unicode      | The text content of the span with a trailing whitespace character if the last token has one.                   |
| `orth`                                  | int          | ID of the verbatim text content.                                                                               |
| `orth_`                                 | unicode      | Verbatim text content (identical to `Span.text`). Exists mostly for consistency with the other attributes.     |
| `label`                                 | int          | The span's label.                                                                                              |
| `label_`                                | unicode      | The span's label.                                                                                              |
| `lemma_`                                | unicode      | The span's lemma.                                                                                              |
| `ent_id`                                | int          | The hash value of the named entity the token is an instance of.                                                |
| `ent_id_`                               | unicode      | The string ID of the named entity the token is an instance of.                                                 |
| `sentiment`                             | float        | A scalar value indicating the positivity or negativity of the span.                                            |
| `_`                                     | `Underscore` | User space for adding custom [attribute extensions](/usage/processing-pipelines#custom-components-attributes). |
>>>>>>> 0f76e002
<|MERGE_RESOLUTION|>--- conflicted
+++ resolved
@@ -464,29 +464,6 @@
 
 ## Attributes {#attributes}
 
-<<<<<<< HEAD
-| Name           | Type         | Description                                                                                                    |
-| -------------- | ------------ | -------------------------------------------------------------------------------------------------------------- |
-| `doc`          | `Doc`        | The parent document.                                                                                           |
-| `sent`         | `Span`       | The sentence span that this span is a part of.                                                                 |
-| `start`        | int          | The token offset for the start of the span.                                                                    |
-| `end`          | int          | The token offset for the end of the span.                                                                      |
-| `start_char`   | int          | The character offset for the start of the span.                                                                |
-| `end_char`     | int          | The character offset for the end of the span.                                                                  |
-| `text`         | unicode      | A unicode representation of the span text.                                                                     |
-| `text_with_ws` | unicode      | The text content of the span with a trailing whitespace character if the last token has one.                   |
-| `orth`         | int          | ID of the verbatim text content.                                                                               |
-| `orth_`        | unicode      | Verbatim text content (identical to `Span.text`). Exists mostly for consistency with the other attributes.     |
-| `label`        | int          | The hash value of the span's label.                                                                            |
-| `label_`       | unicode      | The span's label.                                                                                              |
-| `lemma_`       | unicode      | The span's lemma.                                                                                              |
-| `kb_id`        | int          | The hash value of the knowledge base ID referred to by the span.                                               |
-| `kb_id_`       | unicode      | The knowledge base ID referred to by the span.                                                                 |
-| `ent_id`       | int          | The hash value of the named entity represented by the span.                                                    |
-| `ent_id_`      | unicode      | The string ID of the named entity represented by the span.                                                     |
-| `sentiment`    | float        | A scalar value indicating the positivity or negativity of the span.                                            |
-| `_`            | `Underscore` | User space for adding custom [attribute extensions](/usage/processing-pipelines#custom-components-attributes). |
-=======
 | Name                                    | Type         | Description                                                                                                    |
 | --------------------------------------- | ------------ | -------------------------------------------------------------------------------------------------------------- |
 | `doc`                                   | `Doc`        | The parent document.                                                                                           |
@@ -500,11 +477,12 @@
 | `text_with_ws`                          | unicode      | The text content of the span with a trailing whitespace character if the last token has one.                   |
 | `orth`                                  | int          | ID of the verbatim text content.                                                                               |
 | `orth_`                                 | unicode      | Verbatim text content (identical to `Span.text`). Exists mostly for consistency with the other attributes.     |
-| `label`                                 | int          | The span's label.                                                                                              |
+| `label`                                 | int          | The hash value of the span's label.                                                                            |
 | `label_`                                | unicode      | The span's label.                                                                                              |
 | `lemma_`                                | unicode      | The span's lemma.                                                                                              |
+| `kb_id`                                 | int          | The hash value of the knowledge base ID referred to by the span.                                               |
+| `kb_id_`                                | unicode      | The knowledge base ID referred to by the span.                                                                 |
 | `ent_id`                                | int          | The hash value of the named entity the token is an instance of.                                                |
 | `ent_id_`                               | unicode      | The string ID of the named entity the token is an instance of.                                                 |
 | `sentiment`                             | float        | A scalar value indicating the positivity or negativity of the span.                                            |
-| `_`                                     | `Underscore` | User space for adding custom [attribute extensions](/usage/processing-pipelines#custom-components-attributes). |
->>>>>>> 0f76e002
+| `_`                                     | `Underscore` | User space for adding custom [attribute extensions](/usage/processing-pipelines#custom-components-attributes). |
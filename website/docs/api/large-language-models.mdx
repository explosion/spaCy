--- conflicted
+++ resolved
@@ -990,41 +990,6 @@
 
 Currently, these models are provided as part of the core library:
 
-<<<<<<< HEAD
-| Model                         | Provider  | Supported names                                                                          | Default name           | Default config                       |
-| ----------------------------- | --------- | ---------------------------------------------------------------------------------------- | ---------------------- | ------------------------------------ |
-| `spacy.GPT-4.v1`              | OpenAI    | `["gpt-4", "gpt-4-0314", "gpt-4-32k", "gpt-4-32k-0314"]`                                 | `"gpt-4"`              | `{}`                                 |
-| `spacy.GPT-4.v2`              | OpenAI    | `["gpt-4", "gpt-4-0314", "gpt-4-32k", "gpt-4-32k-0314"]`                                 | `"gpt-4"`              | `{temperature=0.0}`                  |
-| `spacy.GPT-3-5.v1`            | OpenAI    | `["gpt-3.5-turbo", "gpt-3.5-turbo-16k", "gpt-3.5-turbo-0613", "gpt-3.5-turbo-0613-16k"]` | `"gpt-3.5-turbo"`      | `{}`                                 |
-| `spacy.GPT-3-5.v2`            | OpenAI    | `["gpt-3.5-turbo", "gpt-3.5-turbo-16k", "gpt-3.5-turbo-0613", "gpt-3.5-turbo-0613-16k"]` | `"gpt-3.5-turbo"`      | `{temperature=0.0}`                  |
-| `spacy.Davinci.v1`            | OpenAI    | `["davinci"]`                                                                            | `"davinci"`            | `{}`                                 |
-| `spacy.Davinci.v2`            | OpenAI    | `["davinci"]`                                                                            | `"davinci"`            | `{temperature=0.0, max_tokens=500}`  |
-| `spacy.Text-Davinci.v1`       | OpenAI    | `["text-davinci-003", "text-davinci-002"]`                                               | `"text-davinci-003"`   | `{}`                                 |
-| `spacy.Text-Davinci.v2`       | OpenAI    | `["text-davinci-003", "text-davinci-002"]`                                               | `"text-davinci-003"`   | `{temperature=0.0, max_tokens=1000}` |
-| `spacy.Code-Davinci.v1`       | OpenAI    | `["code-davinci-002"]`                                                                   | `"code-davinci-002"`   | `{}`                                 |
-| `spacy.Code-Davinci.v2`       | OpenAI    | `["code-davinci-002"]`                                                                   | `"code-davinci-002"`   | `{temperature=0.0, max_tokens=500}`  |
-| `spacy.Curie.v1`              | OpenAI    | `["curie"]`                                                                              | `"curie"`              | `{}`                                 |
-| `spacy.Curie.v2`              | OpenAI    | `["curie"]`                                                                              | `"curie"`              | `{temperature=0.0, max_tokens=500}`  |
-| `spacy.Text-Curie.v1`         | OpenAI    | `["text-curie-001"]`                                                                     | `"text-curie-001"`     | `{}`                                 |
-| `spacy.Text-Curie.v2`         | OpenAI    | `["text-curie-001"]`                                                                     | `"text-curie-001"`     | `{temperature=0.0, max_tokens=500}`  |
-| `spacy.Babbage.v1`            | OpenAI    | `["babbage"]`                                                                            | `"babbage"`            | `{}`                                 |
-| `spacy.Babbage.v2`            | OpenAI    | `["babbage"]`                                                                            | `"babbage"`            | `{temperature=0.0, max_tokens=500}`  |
-| `spacy.Text-Babbage.v1`       | OpenAI    | `["text-babbage-001"]`                                                                   | `"text-babbage-001"`   | `{}`                                 |
-| `spacy.Text-Babbage.v2`       | OpenAI    | `["text-babbage-001"]`                                                                   | `"text-babbage-001"`   | `{temperature=0.0, max_tokens=500}`  |
-| `spacy.Ada.v1`                | OpenAI    | `["ada"]`                                                                                | `"ada"`                | `{}`                                 |
-| `spacy.Ada.v2`                | OpenAI    | `["ada"]`                                                                                | `"ada"`                | `{temperature=0.0, max_tokens=500}`  |
-| `spacy.Text-Ada.v1`           | OpenAI    | `["text-ada-001"]`                                                                       | `"text-ada-001"`       | `{}`                                 |
-| `spacy.Text-Ada.v2`           | OpenAI    | `["text-ada-001"]`                                                                       | `"text-ada-001"`       | `{temperature=0.0, max_tokens=500}`  |
-| `spacy.Command.v1`            | Cohere    | `["command", "command-light", "command-light-nightly", "command-nightly"]`               | `"command"`            | `{}`                                 |
-| `spacy.Claude-2.v1`           | Anthropic | `["claude-2", "claude-2-100k"]`                                                          | `"claude-2"`           | `{}`                                 |
-| `spacy.Claude-1.v1`           | Anthropic | `["claude-1", "claude-1-100k"]`                                                          | `"claude-1"`           | `{}`                                 |
-| `spacy.Claude-1-0.v1`         | Anthropic | `["claude-1.0"]`                                                                         | `"claude-1.0"`         | `{}`                                 |
-| `spacy.Claude-1-2.v1`         | Anthropic | `["claude-1.2"]`                                                                         | `"claude-1.2"`         | `{}`                                 |
-| `spacy.Claude-1-3.v1`         | Anthropic | `["claude-1.3", "claude-1.3-100k"]`                                                      | `"claude-1.3"`         | `{}`                                 |
-| `spacy.Claude-instant-1.v1`   | Anthropic | `["claude-instant-1", "claude-instant-1-100k"]`                                          | `"claude-instant-1"`   | `{}`                                 |
-| `spacy.Claude-instant-1-1.v1` | Anthropic | `["claude-instant-1.1", "claude-instant-1.1-100k"]`                                      | `"claude-instant-1.1"` | `{}`                                 |
-| `spacy.PaLM.v1`               | Google    | `["chat-bison-001", "text-bison-001"]`                                                   | `"text-bison-001"`     | `{temperature=0.0}`                  |
-=======
 | Model                         | Provider  | Supported names                                                                                                    | Default name           | Default config                       |
 | ----------------------------- | --------- | ------------------------------------------------------------------------------------------------------------------ | ---------------------- | ------------------------------------ |
 | `spacy.GPT-4.v1`              | OpenAI    | `["gpt-4", "gpt-4-0314", "gpt-4-32k", "gpt-4-32k-0314"]`                                                           | `"gpt-4"`              | `{}`                                 |
@@ -1057,7 +1022,7 @@
 | `spacy.Claude-1-3.v1`         | Anthropic | `["claude-1.3", "claude-1.3-100k"]`                                                                                | `"claude-1.3"`         | `{}`                                 |
 | `spacy.Claude-instant-1.v1`   | Anthropic | `["claude-instant-1", "claude-instant-1-100k"]`                                                                    | `"claude-instant-1"`   | `{}`                                 |
 | `spacy.Claude-instant-1-1.v1` | Anthropic | `["claude-instant-1.1", "claude-instant-1.1-100k"]`                                                                | `"claude-instant-1.1"` | `{}`                                 |
->>>>>>> 734826db
+| `spacy.PaLM.v1`               | Google    | `["chat-bison-001", "text-bison-001"]`                                                                             | `"text-bison-001"`     | `{temperature=0.0}`                  |
 
 To use these models, make sure that you've [set the relevant API](#api-keys)
 keys as environment variables.

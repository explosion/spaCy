--- conflicted
+++ resolved
@@ -16,8 +16,6 @@
 
 ## Config and implementation {id="config"}
 
-<<<<<<< HEAD
-=======
 An LLM component is implemented through the `LLMWrapper` class. It is accessible
 through a generic `llm`
 [component factory](https://spacy.io/usage/processing-pipelines#custom-components-factories)
@@ -27,7 +25,6 @@
 
 ### LLMWrapper.\_\_init\_\_ {id="init",tag="method"}
 
->>>>>>> 91c24c02
 > #### Example
 >
 > ```python

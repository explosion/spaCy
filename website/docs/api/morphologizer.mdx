--- conflicted
+++ resolved
@@ -42,15 +42,6 @@
 > nlp.add_pipe("morphologizer", config=config)
 > ```
 
-<<<<<<< HEAD
-| Setting                                         | Description                                                                                                                                                                                                                                                            |
-| ----------------------------------------------- | ---------------------------------------------------------------------------------------------------------------------------------------------------------------------------------------------------------------------------------------------------------------------- |
-| `model`                                         | The model to use. Defaults to [Tagger](/api/architectures#Tagger). ~~Model[List[Doc], List[Floats2d]]~~                                                                                                                                                                |
-| `overwrite` <Tag variant="new">3.2</Tag>        | Whether the values of existing features are overwritten. Defaults to `False`. ~~bool~~                                                                                                                                                                                 |
-| `extend` <Tag variant="new">3.2</Tag>           | Whether existing feature types (whose values may or may not be overwritten depending on `overwrite`) are preserved. Defaults to `False`. ~~bool~~                                                                                                                      |
-| `scorer` <Tag variant="new">3.2</Tag>           | The scoring method. Defaults to [`Scorer.score_token_attr`](/api/scorer#score_token_attr) for the attributes `"pos"` and `"morph"` and [`Scorer.score_token_attr_per_feat`](/api/scorer#score_token_attr_per_feat) for the attribute `"morph"`. ~~Optional[Callable]~~ |
-| `save_activations` <Tag variant="new">4.0</Tag> | Save activations in `Doc` when annotating. Saved activations are `"probabilities"` and `"label_ids"`. ~~Union[bool, list[str]]~~                                                                                                                                       |
-=======
 | Setting                                        | Description                                                                                                                                                                                                                                                            |
 | ---------------------------------------------- | ---------------------------------------------------------------------------------------------------------------------------------------------------------------------------------------------------------------------------------------------------------------------- |
 | `model`                                        | The model to use. Defaults to [Tagger](/api/architectures#Tagger). ~~Model[List[Doc], List[Floats2d]]~~                                                                                                                                                                |
@@ -58,7 +49,6 @@
 | `extend` <Tag variant="new">3.2</Tag>          | Whether existing feature types (whose values may or may not be overwritten depending on `overwrite`) are preserved. Defaults to `False`. ~~bool~~                                                                                                                      |
 | `scorer` <Tag variant="new">3.2</Tag>          | The scoring method. Defaults to [`Scorer.score_token_attr`](/api/scorer#score_token_attr) for the attributes `"pos"` and `"morph"` and [`Scorer.score_token_attr_per_feat`](/api/scorer#score_token_attr_per_feat) for the attribute `"morph"`. ~~Optional[Callable]~~ |
 | `label_smoothing` <Tag variant="new">3.6</Tag> | [Label smoothing](https://arxiv.org/abs/1906.02629) factor. Defaults to `0.0`. ~~float~~                                                                                                                                                                               |
->>>>>>> ce258670
 
 ```python
 %%GITHUB_SPACY/spacy/pipeline/morphologizer.pyx

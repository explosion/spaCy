---
title: Model Architectures
teaser: Pre-defined model architectures included with the core library
source: spacy/ml/models
menu:
  - ['Tok2Vec', 'tok2vec-arch']
  - ['Transformers', 'transformers']
  - ['Pretraining', 'pretrain']
  - ['Parser & NER', 'parser']
  - ['Tagging', 'tagger']
  - ['Text Classification', 'textcat']
  - ['Span Classification', 'spancat']
  - ['Entity Linking', 'entitylinker']
---

A **model architecture** is a function that wires up a
[`Model`](https://thinc.ai/docs/api-model) instance, which you can then use in a
pipeline component or as a layer of a larger network. This page documents
spaCy's built-in architectures that are used for different NLP tasks. All
trainable [built-in components](/api#architecture-pipeline) expect a `model`
argument defined in the config and document their the default architecture.
Custom architectures can be registered using the
[`@spacy.registry.architectures`](/api/top-level#registry) decorator and used as
part of the [training config](/usage/training#custom-functions). Also see the
usage documentation on
[layers and model architectures](/usage/layers-architectures).

## Tok2Vec architectures {#tok2vec-arch source="spacy/ml/models/tok2vec.py"}

### spacy.Tok2Vec.v2 {#Tok2Vec}

> #### Example config
>
> ```ini
> [model]
> @architectures = "spacy.Tok2Vec.v2"
>
> [model.embed]
> @architectures = "spacy.CharacterEmbed.v2"
> # ...
>
> [model.encode]
> @architectures = "spacy.MaxoutWindowEncoder.v2"
> # ...
> ```

Construct a tok2vec model out of two subnetworks: one for embedding and one for
encoding. See the
["Embed, Encode, Attend, Predict"](https://explosion.ai/blog/deep-learning-formula-nlp)
blog post for background.

| Name        | Description                                                                                                                                                                                                                      |
| ----------- | -------------------------------------------------------------------------------------------------------------------------------------------------------------------------------------------------------------------------------- |
| `embed`     | Embed tokens into context-independent word vector representations. For example, [CharacterEmbed](/api/architectures#CharacterEmbed) or [MultiHashEmbed](/api/architectures#MultiHashEmbed). ~~Model[List[Doc], List[Floats2d]]~~ |
| `encode`    | Encode context into the embeddings, using an architecture such as a CNN, BiLSTM or transformer. For example, [MaxoutWindowEncoder](/api/architectures#MaxoutWindowEncoder). ~~Model[List[Floats2d], List[Floats2d]]~~            |
| **CREATES** | The model using the architecture. ~~Model[List[Doc], List[Floats2d]]~~                                                                                                                                                           |

### spacy.HashEmbedCNN.v2 {#HashEmbedCNN}

> #### Example Config
>
> ```ini
> [model]
> @architectures = "spacy.HashEmbedCNN.v2"
> pretrained_vectors = null
> width = 96
> depth = 4
> embed_size = 2000
> window_size = 1
> maxout_pieces = 3
> subword_features = true
> ```

Build spaCy's "standard" tok2vec layer. This layer is defined by a
[MultiHashEmbed](/api/architectures#MultiHashEmbed) embedding layer that uses
subword features, and a
[MaxoutWindowEncoder](/api/architectures#MaxoutWindowEncoder) encoding layer
consisting of a CNN and a layer-normalized maxout activation function.

| Name                 | Description                                                                                                                                                                                                                                                                   |
| -------------------- | ----------------------------------------------------------------------------------------------------------------------------------------------------------------------------------------------------------------------------------------------------------------------------- |
| `width`              | The width of the input and output. These are required to be the same, so that residual connections can be used. Recommended values are `96`, `128` or `300`. ~~int~~                                                                                                          |
| `depth`              | The number of convolutional layers to use. Recommended values are between `2` and `8`. ~~int~~                                                                                                                                                                                |
| `embed_size`         | The number of rows in the hash embedding tables. This can be surprisingly small, due to the use of the hash embeddings. Recommended values are between `2000` and `10000`. ~~int~~                                                                                            |
| `window_size`        | The number of tokens on either side to concatenate during the convolutions. The receptive field of the CNN will be `depth * (window_size * 2 + 1)`, so a 4-layer network with a window size of `2` will be sensitive to 17 words at a time. Recommended value is `1`. ~~int~~ |
| `maxout_pieces`      | The number of pieces to use in the maxout non-linearity. If `1`, the [`Mish`](https://thinc.ai/docs/api-layers#mish) non-linearity is used instead. Recommended values are `1`-`3`. ~~int~~                                                                                   |
| `subword_features`   | Whether to also embed subword features, specifically the prefix, suffix and word shape. This is recommended for alphabetic languages like English, but not if single-character tokens are used for a language such as Chinese. ~~bool~~                                       |
| `pretrained_vectors` | Whether to also use static vectors. ~~bool~~                                                                                                                                                                                                                                  |
| **CREATES**          | The model using the architecture. ~~Model[List[Doc], List[Floats2d]]~~                                                                                                                                                                                                        |

### spacy.Tok2VecListener.v1 {#Tok2VecListener}

> #### Example config
>
> ```ini
> [components.tok2vec]
> factory = "tok2vec"
>
> [components.tok2vec.model]
> @architectures = "spacy.HashEmbedCNN.v2"
> width = 342
>
> [components.tagger]
> factory = "tagger"
>
> [components.tagger.model]
> @architectures = "spacy.Tagger.v1"
>
> [components.tagger.model.tok2vec]
> @architectures = "spacy.Tok2VecListener.v1"
> width = ${components.tok2vec.model.width}
> ```

A listener is used as a sublayer within a component such as a
[`DependencyParser`](/api/dependencyparser),
[`EntityRecognizer`](/api/entityrecognizer)or
[`TextCategorizer`](/api/textcategorizer). Usually you'll have multiple
listeners connecting to a single upstream [`Tok2Vec`](/api/tok2vec) component
that's earlier in the pipeline. The listener layers act as **proxies**, passing
the predictions from the `Tok2Vec` component into downstream components, and
communicating gradients back upstream.

Instead of defining its own `Tok2Vec` instance, a model architecture like
[Tagger](/api/architectures#tagger) can define a listener as its `tok2vec`
argument that connects to the shared `tok2vec` component in the pipeline.

| Name        | Description                                                                                                                                                                                                                                                                                                                          |
| ----------- | ------------------------------------------------------------------------------------------------------------------------------------------------------------------------------------------------------------------------------------------------------------------------------------------------------------------------------------ |
| `width`     | The width of the vectors produced by the "upstream" [`Tok2Vec`](/api/tok2vec) component. ~~int~~                                                                                                                                                                                                                                     |
| `upstream`  | A string to identify the "upstream" `Tok2Vec` component to communicate with. By default, the upstream name is the wildcard string `"*"`, but you could also specify the name of the `Tok2Vec` component. You'll almost never have multiple upstream `Tok2Vec` components, so the wildcard string will almost always be fine. ~~str~~ |
| **CREATES** | The model using the architecture. ~~Model[List[Doc], List[Floats2d]]~~                                                                                                                                                                                                                                                               |

### spacy.MultiHashEmbed.v2 {#MultiHashEmbed}

> #### Example config
>
> ```ini
> [model]
> @architectures = "spacy.MultiHashEmbed.v2"
> width = 64
> attrs = ["NORM", "PREFIX", "SUFFIX", "SHAPE"]
> rows = [2000, 1000, 1000, 1000]
> include_static_vectors = true
> ```

Construct an embedding layer that separately embeds a number of lexical
attributes using hash embedding, concatenates the results, and passes it through
a feed-forward subnetwork to build a mixed representation. The features used can
be configured with the `attrs` argument. The suggested attributes are `NORM`,
`PREFIX`, `SUFFIX` and `SHAPE`. This lets the model take into account some
subword information, without construction a fully character-based
representation. If pretrained vectors are available, they can be included in the
representation as well, with the vectors table will be kept static (i.e. it's
not updated).

| Name                     | Description                                                                                                                                                                                                                                                                                                                                                                                                                                        |
| ------------------------ | -------------------------------------------------------------------------------------------------------------------------------------------------------------------------------------------------------------------------------------------------------------------------------------------------------------------------------------------------------------------------------------------------------------------------------------------------- |
| `width`                  | The output width. Also used as the width of the embedding tables. Recommended values are between `64` and `300`. If static vectors are included, a learned linear layer is used to map the vectors to the specified width before concatenating it with the other embedding outputs. A single maxout layer is then used to reduce the concatenated vectors to the final width. ~~int~~                                                              |
| `attrs`                  | The token attributes to embed. A separate embedding table will be constructed for each attribute. ~~List[Union[int, str]]~~                                                                                                                                                                                                                                                                                                                        |
| `rows`                   | The number of rows for each embedding tables. Can be low, due to the hashing trick. Recommended values are between `1000` and `10000`. The layer needs surprisingly few rows, due to its use of the hashing trick. Generally between 2000 and 10000 rows is sufficient, even for very large vocabularies. A number of rows must be specified for each table, so the `rows` list must be of the same length as the `attrs` parameter. ~~List[int]~~ |
| `include_static_vectors` | Whether to also use static word vectors. Requires a vectors table to be loaded in the [`Doc`](/api/doc) objects' vocab. ~~bool~~                                                                                                                                                                                                                                                                                                                   |
| **CREATES**              | The model using the architecture. ~~Model[List[Doc], List[Floats2d]]~~                                                                                                                                                                                                                                                                                                                                                                             |

### spacy.CharacterEmbed.v2 {#CharacterEmbed}

> #### Example config
>
> ```ini
> [model]
> @architectures = "spacy.CharacterEmbed.v2"
> width = 128
> rows = 7000
> nM = 64
> nC = 8
> ```

Construct an embedded representation based on character embeddings, using a
feed-forward network. A fixed number of UTF-8 byte characters are used for each
word, taken from the beginning and end of the word equally. Padding is used in
the center for words that are too short.

For instance, let's say `nC=4`, and the word is "jumping". The characters used
will be `"jung"` (two from the start, two from the end). If we had `nC=8`, the
characters would be `"jumpping"`: 4 from the start, 4 from the end. This ensures
that the final character is always in the last position, instead of being in an
arbitrary position depending on the word length.

The characters are embedded in a embedding table with a given number of rows,
and the vectors concatenated. A hash-embedded vector of the `NORM` of the word
is also concatenated on, and the result is then passed through a feed-forward
network to construct a single vector to represent the information.

| Name        | Description                                                                                                                                                     |
| ----------- | --------------------------------------------------------------------------------------------------------------------------------------------------------------- |
| `width`     | The width of the output vector and the `NORM` hash embedding. ~~int~~                                                                                           |
| `rows`      | The number of rows in the `NORM` hash embedding table. ~~int~~                                                                                                  |
| `nM`        | The dimensionality of the character embeddings. Recommended values are between `16` and `64`. ~~int~~                                                           |
| `nC`        | The number of UTF-8 bytes to embed per word. Recommended values are between `3` and `8`, although it may depend on the length of words in the language. ~~int~~ |
| **CREATES** | The model using the architecture. ~~Model[List[Doc], List[Floats2d]]~~                                                                                          |

### spacy.MaxoutWindowEncoder.v2 {#MaxoutWindowEncoder}

> #### Example config
>
> ```ini
> [model]
> @architectures = "spacy.MaxoutWindowEncoder.v2"
> width = 128
> window_size = 1
> maxout_pieces = 3
> depth = 4
> ```

Encode context using convolutions with maxout activation, layer normalization
and residual connections.

| Name            | Description                                                                                                                                                                                                    |
| --------------- | -------------------------------------------------------------------------------------------------------------------------------------------------------------------------------------------------------------- |
| `width`         | The input and output width. These are required to be the same, to allow residual connections. This value will be determined by the width of the inputs. Recommended values are between `64` and `300`. ~~int~~ |
| `window_size`   | The number of words to concatenate around each token to construct the convolution. Recommended value is `1`. ~~int~~                                                                                           |
| `maxout_pieces` | The number of maxout pieces to use. Recommended values are `2` or `3`. ~~int~~                                                                                                                                 |
| `depth`         | The number of convolutional layers. Recommended value is `4`. ~~int~~                                                                                                                                          |
| **CREATES**     | The model using the architecture. ~~Model[List[Floats2d], List[Floats2d]]~~                                                                                                                                    |

### spacy.MishWindowEncoder.v2 {#MishWindowEncoder}

> #### Example config
>
> ```ini
> [model]
> @architectures = "spacy.MishWindowEncoder.v2"
> width = 64
> window_size = 1
> depth = 4
> ```

Encode context using convolutions with
[`Mish`](https://thinc.ai/docs/api-layers#mish) activation, layer normalization
and residual connections.

| Name          | Description                                                                                                                                                                                                    |
| ------------- | -------------------------------------------------------------------------------------------------------------------------------------------------------------------------------------------------------------- |
| `width`       | The input and output width. These are required to be the same, to allow residual connections. This value will be determined by the width of the inputs. Recommended values are between `64` and `300`. ~~int~~ |
| `window_size` | The number of words to concatenate around each token to construct the convolution. Recommended value is `1`. ~~int~~                                                                                           |
| `depth`       | The number of convolutional layers. Recommended value is `4`. ~~int~~                                                                                                                                          |
| **CREATES**   | The model using the architecture. ~~Model[List[Floats2d], List[Floats2d]]~~                                                                                                                                    |

### spacy.TorchBiLSTMEncoder.v1 {#TorchBiLSTMEncoder}

> #### Example config
>
> ```ini
> [model]
> @architectures = "spacy.TorchBiLSTMEncoder.v1"
> width = 64
> depth = 2
> dropout = 0.0
> ```

Encode context using bidirectional LSTM layers. Requires
[PyTorch](https://pytorch.org).

| Name        | Description                                                                                                                                                                                                    |
| ----------- | -------------------------------------------------------------------------------------------------------------------------------------------------------------------------------------------------------------- |
| `width`     | The input and output width. These are required to be the same, to allow residual connections. This value will be determined by the width of the inputs. Recommended values are between `64` and `300`. ~~int~~ |
| `depth`     | The number of recurrent layers, for instance `depth=2` results in stacking two LSTMs together. ~~int~~                                                                                                         |
| `dropout`   | Creates a Dropout layer on the outputs of each LSTM layer except the last layer. Set to 0.0 to disable this functionality. ~~float~~                                                                           |
| **CREATES** | The model using the architecture. ~~Model[List[Floats2d], List[Floats2d]]~~                                                                                                                                    |

### spacy.StaticVectors.v2 {#StaticVectors}

> #### Example config
>
> ```ini
> [model]
> @architectures = "spacy.StaticVectors.v2"
> nO = null
> nM = null
> dropout = 0.2
> key_attr = "ORTH"
>
> [model.init_W]
> @initializers = "glorot_uniform_init.v1"
> ```

Embed [`Doc`](/api/doc) objects with their vocab's vectors table, applying a
learned linear projection to control the dimensionality. Unknown tokens are
mapped to a zero vector. See the documentation on [static
vectors](/usage/embeddings-transformers#static-vectors) for details.

| Name        |  Description                                                                                                                                                                                                            |
| ----------- | ----------------------------------------------------------------------------------------------------------------------------------------------------------------------------------------------------------------------- |
| `nO`        | The output width of the layer, after the linear projection. ~~Optional[int]~~                                                                                                                                           |
| `nM`        | The width of the static vectors. ~~Optional[int]~~                                                                                                                                                                      |
| `dropout`   | Optional dropout rate. If set, it's applied per dimension over the whole batch. Defaults to `None`. ~~Optional[float]~~                                                                                                 |
| `init_W`    | The [initialization function](https://thinc.ai/docs/api-initializers). Defaults to [`glorot_uniform_init`](https://thinc.ai/docs/api-initializers#glorot_uniform_init). ~~Callable[[Ops, Tuple[int, ...]]], FloatsXd]~~ |
| `key_attr`  | Defaults to `"ORTH"`. ~~str~~                                                                                                                                                                                           |
| **CREATES** | The model using the architecture. ~~Model[List[Doc], Ragged]~~                                                                                                                                                          |

### spacy.FeatureExtractor.v1 {#FeatureExtractor}

> #### Example config
>
> ```ini
> [model]
> @architectures = "spacy.FeatureExtractor.v1"
> columns = ["NORM", "PREFIX", "SUFFIX", "SHAPE", "ORTH"]
> ```

Extract arrays of input features from [`Doc`](/api/doc) objects. Expects a list
of feature names to extract, which should refer to token attributes.

| Name        |  Description                                                             |
| ----------- | ------------------------------------------------------------------------ |
| `columns`   | The token attributes to extract. ~~List[Union[int, str]]~~               |
| **CREATES** | The created feature extraction layer. ~~Model[List[Doc], List[Ints2d]]~~ |

## Transformer architectures {#transformers source="github.com/explosion/spacy-transformers/blob/master/spacy_transformers/architectures.py"}

The following architectures are provided by the package
[`spacy-transformers`](https://github.com/explosion/spacy-transformers). See the
[usage documentation](/usage/embeddings-transformers#transformers) for how to
integrate the architectures into your training config.

<Infobox variant="warning">

Note that in order to use these architectures in your config, you need to
install the
[`spacy-transformers`](https://github.com/explosion/spacy-transformers). See the
[installation docs](/usage/embeddings-transformers#transformers-installation)
for details and system requirements.

</Infobox>

### spacy-transformers.TransformerModel.v1 {#TransformerModel}

> #### Example Config
>
> ```ini
> [model]
> @architectures = "spacy-transformers.TransformerModel.v1"
> name = "roberta-base"
> tokenizer_config = {"use_fast": true}
>
> [model.get_spans]
> @span_getters = "spacy-transformers.strided_spans.v1"
> window = 128
> stride = 96
> ```

Load and wrap a transformer model from the
[HuggingFace `transformers`](https://huggingface.co/transformers) library. You
can use any transformer that has pretrained weights and a PyTorch
implementation. The `name` variable is passed through to the underlying library,
so it can be either a string or a path. If it's a string, the pretrained weights
will be downloaded via the transformers library if they are not already
available locally.

In order to support longer documents, the
[TransformerModel](/api/architectures#TransformerModel) layer allows you to pass
in a `get_spans` function that will divide up the [`Doc`](/api/doc) objects
before passing them through the transformer. Your spans are allowed to overlap
or exclude tokens. This layer is usually used directly by the
[`Transformer`](/api/transformer) component, which allows you to share the
transformer weights across your pipeline. For a layer that's configured for use
in other components, see
[Tok2VecTransformer](/api/architectures#Tok2VecTransformer).

| Name               | Description                                                                                                                                                                                                                                           |
| ------------------ | ----------------------------------------------------------------------------------------------------------------------------------------------------------------------------------------------------------------------------------------------------- |
| `name`             | Any model name that can be loaded by [`transformers.AutoModel`](https://huggingface.co/transformers/model_doc/auto.html#transformers.AutoModel). ~~str~~                                                                                              |
| `get_spans`        | Function that takes a batch of [`Doc`](/api/doc) object and returns lists of [`Span`](/api) objects to process by the transformer. [See here](/api/transformer#span_getters) for built-in options and examples. ~~Callable[[List[Doc]], List[Span]]~~ |
| `tokenizer_config` | Tokenizer settings passed to [`transformers.AutoTokenizer`](https://huggingface.co/transformers/model_doc/auto.html#transformers.AutoTokenizer). ~~Dict[str, Any]~~                                                                                   |
| **CREATES**        | The model using the architecture. ~~Model[List[Doc], FullTransformerBatch]~~                                                                                                                                                                          |

### spacy-transformers.TransformerListener.v1 {#TransformerListener}

> #### Example Config
>
> ```ini
> [model]
> @architectures = "spacy-transformers.TransformerListener.v1"
> grad_factor = 1.0
>
> [model.pooling]
> @layers = "reduce_mean.v1"
> ```

Create a `TransformerListener` layer, which will connect to a
[`Transformer`](/api/transformer) component earlier in the pipeline. The layer
takes a list of [`Doc`](/api/doc) objects as input, and produces a list of
2-dimensional arrays as output, with each array having one row per token. Most
spaCy models expect a sublayer with this signature, making it easy to connect
them to a transformer model via this sublayer. Transformer models usually
operate over wordpieces, which usually don't align one-to-one against spaCy
tokens. The layer therefore requires a reduction operation in order to calculate
a single token vector given zero or more wordpiece vectors.

| Name          | Description                                                                                                                                                                                                                                                                                                                                      |
| ------------- | ------------------------------------------------------------------------------------------------------------------------------------------------------------------------------------------------------------------------------------------------------------------------------------------------------------------------------------------------ |
| `pooling`     | A reduction layer used to calculate the token vectors based on zero or more wordpiece vectors. If in doubt, mean pooling (see [`reduce_mean`](https://thinc.ai/docs/api-layers#reduce_mean)) is usually a good choice. ~~Model[Ragged, Floats2d]~~                                                                                               |
| `grad_factor` | Reweight gradients from the component before passing them upstream. You can set this to `0` to "freeze" the transformer weights with respect to the component, or use it to make some components more significant than others. Leaving it at `1.0` is usually fine. ~~float~~                                                                    |
| `upstream`    | A string to identify the "upstream" `Transformer` component to communicate with. By default, the upstream name is the wildcard string `"*"`, but you could also specify the name of the `Transformer` component. You'll almost never have multiple upstream `Transformer` components, so the wildcard string will almost always be fine. ~~str~~ |
| **CREATES**   | The model using the architecture. ~~Model[List[Doc], List[Floats2d]]~~                                                                                                                                                                                                                                                                           |

### spacy-transformers.Tok2VecTransformer.v1 {#Tok2VecTransformer}

> #### Example Config
>
> ```ini
> [model]
> @architectures = "spacy.Tok2VecTransformer.v1"
> name = "albert-base-v2"
> tokenizer_config = {"use_fast": false}
> grad_factor = 1.0
> ```

Use a transformer as a [`Tok2Vec`](/api/tok2vec) layer directly. This does
**not** allow multiple components to share the transformer weights and does
**not** allow the transformer to set annotations into the [`Doc`](/api/doc)
object, but it's a **simpler solution** if you only need the transformer within
one component.

| Name               | Description                                                                                                                                                                                                                                                                   |
| ------------------ | ----------------------------------------------------------------------------------------------------------------------------------------------------------------------------------------------------------------------------------------------------------------------------- |
| `get_spans`        | Function that takes a batch of [`Doc`](/api/doc) object and returns lists of [`Span`](/api) objects to process by the transformer. [See here](/api/transformer#span_getters) for built-in options and examples. ~~Callable[[List[Doc]], List[Span]]~~                         |
| `tokenizer_config` | Tokenizer settings passed to [`transformers.AutoTokenizer`](https://huggingface.co/transformers/model_doc/auto.html#transformers.AutoTokenizer). ~~Dict[str, Any]~~                                                                                                           |
| `pooling`          | A reduction layer used to calculate the token vectors based on zero or more wordpiece vectors. If in doubt, mean pooling (see [`reduce_mean`](https://thinc.ai/docs/api-layers#reduce_mean)) is usually a good choice. ~~Model[Ragged, Floats2d]~~                            |
| `grad_factor`      | Reweight gradients from the component before passing them upstream. You can set this to `0` to "freeze" the transformer weights with respect to the component, or use it to make some components more significant than others. Leaving it at `1.0` is usually fine. ~~float~~ |
| **CREATES**        | The model using the architecture. ~~Model[List[Doc], List[Floats2d]]~~                                                                                                                                                                                                        |

## Pretraining architectures {#pretrain source="spacy/ml/models/multi_task.py"}

The spacy `pretrain` command lets you initialize a `Tok2Vec` layer in your
pipeline with information from raw text. To this end, additional layers are
added to build a network for a temporary task that forces the `Tok2Vec` layer to
learn something about sentence structure and word cooccurrence statistics. Two
pretraining objectives are available, both of which are variants of the cloze
task [Devlin et al. (2018)](https://arxiv.org/abs/1810.04805) introduced for
BERT.

For more information, see the section on
[pretraining](/usage/embeddings-transformers#pretraining).

### spacy.PretrainVectors.v1 {#pretrain_vectors}

> #### Example config
>
> ```ini
> [pretraining]
> component = "tok2vec"
> 
> [initialize]
> vectors = "en_core_web_lg"
> ...
>
> [pretraining.objective]
> @architectures = "spacy.PretrainVectors.v1"
> maxout_pieces = 3
> hidden_size = 300
> loss = "cosine"
> ```

Predict the word's vector from a static embeddings table as pretraining
objective for a Tok2Vec layer. To use this objective, make sure that the 
`initialize.vectors` section in the config refers to a model with static 
vectors.

| Name            | Description                                                                                                                                               |
| --------------- | --------------------------------------------------------------------------------------------------------------------------------------------------------- |
| `maxout_pieces` | The number of maxout pieces to use. Recommended values are `2` or `3`. ~~int~~                                                                            |
| `hidden_size`   | Size of the hidden layer of the model. ~~int~~                                                                                                            |
| `loss`          | The loss function can be either "cosine" or "L2". We typically recommend to use "cosine". ~~~str~~                                                        |
| **CREATES**     | A callable function that can create the Model, given the `vocab` of the pipeline and the `tok2vec` layer to pretrain. ~~Callable[[Vocab, Model], Model]~~ |

### spacy.PretrainCharacters.v1 {#pretrain_chars}

> #### Example config
>
> ```ini
> [pretraining]
> component = "tok2vec"
> ...
>
> [pretraining.objective]
> @architectures = "spacy.PretrainCharacters.v1"
> maxout_pieces = 3
> hidden_size = 300
> n_characters = 4
> ```

Predict some number of leading and trailing UTF-8 bytes as pretraining objective
for a Tok2Vec layer.

| Name            | Description                                                                                                                                               |
| --------------- | --------------------------------------------------------------------------------------------------------------------------------------------------------- |
| `maxout_pieces` | The number of maxout pieces to use. Recommended values are `2` or `3`. ~~int~~                                                                            |
| `hidden_size`   | Size of the hidden layer of the model. ~~int~~                                                                                                            |
| `n_characters`  | The window of characters - e.g. if `n_characters = 2`, the model will try to predict the first two and last two characters of the word. ~~int~~           |
| **CREATES**     | A callable function that can create the Model, given the `vocab` of the pipeline and the `tok2vec` layer to pretrain. ~~Callable[[Vocab, Model], Model]~~ |

## Parser & NER architectures {#parser}

### spacy.TransitionBasedParser.v2 {#TransitionBasedParser source="spacy/ml/models/parser.py"}

> #### Example Config
>
> ```ini
> [model]
> @architectures = "spacy.TransitionBasedParser.v2"
> state_type = "ner"
> extra_state_tokens = false
> hidden_width = 64
> maxout_pieces = 2
> use_upper = true
>
> [model.tok2vec]
> @architectures = "spacy.HashEmbedCNN.v2"
> pretrained_vectors = null
> width = 96
> depth = 4
> embed_size = 2000
> window_size = 1
> maxout_pieces = 3
> subword_features = true
> ```

Build a transition-based parser model. Can apply to NER or dependency parsing.
Transition-based parsing is an approach to structured prediction where the task
of predicting the structure is mapped to a series of state transitions. You
might find [this tutorial](https://explosion.ai/blog/parsing-english-in-python)
helpful for background information. The neural network state prediction model
consists of either two or three subnetworks:

- **tok2vec**: Map each token into a vector representation. This subnetwork is
  run once for each batch.
- **lower**: Construct a feature-specific vector for each `(token, feature)`
  pair. This is also run once for each batch. Constructing the state
  representation is then simply a matter of summing the component features and
  applying the non-linearity.
- **upper** (optional): A feed-forward network that predicts scores from the
  state representation. If not present, the output from the lower model is used
  as action scores directly.

| Name                 | Description                                                                                                                                                                                                                                                                                                                                                             |
| -------------------- | ----------------------------------------------------------------------------------------------------------------------------------------------------------------------------------------------------------------------------------------------------------------------------------------------------------------------------------------------------------------------- |
| `tok2vec`            | Subnetwork to map tokens into vector representations. ~~Model[List[Doc], List[Floats2d]]~~                                                                                                                                                                                                                                                                              |
| `state_type`         | Which task to extract features for. Possible values are "ner" and "parser". ~~str~~                                                                                                                                                                                                                                                                                     |
| `extra_state_tokens` | Whether to use an expanded feature set when extracting the state tokens. Slightly slower, but sometimes improves accuracy slightly. Defaults to `False`. ~~bool~~                                                                                                                                                                                                       |
| `hidden_width`       | The width of the hidden layer. ~~int~~                                                                                                                                                                                                                                                                                                                                  |
| `maxout_pieces`      | How many pieces to use in the state prediction layer. Recommended values are `1`, `2` or `3`. If `1`, the maxout non-linearity is replaced with a [`Relu`](https://thinc.ai/docs/api-layers#relu) non-linearity if `use_upper` is `True`, and no non-linearity if `False`. ~~int~~                                                                                      |
| `use_upper`          | Whether to use an additional hidden layer after the state vector in order to predict the action scores. It is recommended to set this to `False` for large pretrained models such as transformers, and `True` for smaller networks. The upper layer is computed on CPU, which becomes a bottleneck on larger GPU-based models, where it's also less necessary. ~~bool~~ |
| `nO`                 | The number of actions the model will predict between. Usually inferred from data at the beginning of training, or loaded from disk. ~~int~~                                                                                                                                                                                                                             |
| **CREATES**          | The model using the architecture. ~~Model[List[Docs], List[List[Floats2d]]]~~                                                                                                                                                                                                                                                                                           |

## Tagging architectures {#tagger source="spacy/ml/models/tagger.py"}

### spacy.Tagger.v1 {#Tagger}

> #### Example Config
>
> ```ini
> [model]
> @architectures = "spacy.Tagger.v1"
> nO = null
>
> [model.tok2vec]
> # ...
> ```

Build a tagger model, using a provided token-to-vector component. The tagger
model simply adds a linear layer with softmax activation to predict scores given
the token vectors.

| Name        | Description                                                                                |
| ----------- | ------------------------------------------------------------------------------------------ |
| `tok2vec`   | Subnetwork to map tokens into vector representations. ~~Model[List[Doc], List[Floats2d]]~~ |
| `nO`        | The number of tags to output. Inferred from the data if `None`. ~~Optional[int]~~          |
| **CREATES** | The model using the architecture. ~~Model[List[Doc], List[Floats2d]]~~                     |

## Text classification architectures {#textcat source="spacy/ml/models/textcat.py"}

A text classification architecture needs to take a [`Doc`](/api/doc) as input,
and produce a score for each potential label class. Textcat challenges can be
binary (e.g. sentiment analysis) or involve multiple possible labels.
Multi-label challenges can either have mutually exclusive labels (each example
has exactly one label), or multiple labels may be applicable at the same time.

As the properties of text classification problems can vary widely, we provide
several different built-in architectures. It is recommended to experiment with
different architectures and settings to determine what works best on your
specific data and challenge.

<Infobox title="Single-label vs. multi-label classification" variant="warning">

When the architecture for a text classification challenge contains a setting for
`exclusive_classes`, it is important to use the correct value for the correct
pipeline component. The `textcat` component should always be used for
single-label use-cases where `exclusive_classes = true`, while the
`textcat_multilabel` should be used for multi-label settings with
`exclusive_classes = false`.

</Infobox>

### spacy.TextCatEnsemble.v2 {#TextCatEnsemble}

> #### Example Config
>
> ```ini
> [model]
> @architectures = "spacy.TextCatEnsemble.v2"
> nO = null
>
> [model.linear_model]
> @architectures = "spacy.TextCatBOW.v2"
> exclusive_classes = true
> ngram_size = 1
> no_output_layer = false
>
> [model.tok2vec]
> @architectures = "spacy.Tok2Vec.v2"
>
> [model.tok2vec.embed]
> @architectures = "spacy.MultiHashEmbed.v2"
> width = 64
> rows = [2000, 2000, 1000, 1000, 1000, 1000]
> attrs = ["ORTH", "LOWER", "PREFIX", "SUFFIX", "SHAPE", "ID"]
> include_static_vectors = false
>
> [model.tok2vec.encode]
> @architectures = "spacy.MaxoutWindowEncoder.v2"
> width = ${model.tok2vec.embed.width}
> window_size = 1
> maxout_pieces = 3
> depth = 2
> ```

Stacked ensemble of a linear bag-of-words model and a neural network model. The
neural network is built upon a Tok2Vec layer and uses attention. The setting for
whether or not this model should cater for multi-label classification, is taken
from the linear model, where it is stored in `model.attrs["multi_label"]`.

| Name           | Description                                                                                                                                                                                    |
| -------------- | ---------------------------------------------------------------------------------------------------------------------------------------------------------------------------------------------- |
| `linear_model` | The linear bag-of-words model. ~~Model[List[Doc], Floats2d]~~                                                                                                                                  |
| `tok2vec`      | The `tok2vec` layer to build the neural network upon. ~~Model[List[Doc], List[Floats2d]]~~                                                                                                     |
| `nO`           | Output dimension, determined by the number of different labels. If not set, the [`TextCategorizer`](/api/textcategorizer) component will set it when `initialize` is called. ~~Optional[int]~~ |
| **CREATES**    | The model using the architecture. ~~Model[List[Doc], Floats2d]~~                                                                                                                               |

<Accordion title="spacy.TextCatEnsemble.v1 definition" spaced>

[TextCatEnsemble.v1](/api/legacy#TextCatEnsemble_v1) was functionally similar, but used an internal `tok2vec` instead of
taking it as argument:

| Name                 | Description                                                                                                                                                                                    |
| -------------------- | ---------------------------------------------------------------------------------------------------------------------------------------------------------------------------------------------- |
| `exclusive_classes`  | Whether or not categories are mutually exclusive. ~~bool~~                                                                                                                                     |
| `pretrained_vectors` | Whether or not pretrained vectors will be used in addition to the feature vectors. ~~bool~~                                                                                                    |
| `width`              | Output dimension of the feature encoding step. ~~int~~                                                                                                                                         |
| `embed_size`         | Input dimension of the feature encoding step. ~~int~~                                                                                                                                          |
| `conv_depth`         | Depth of the tok2vec layer. ~~int~~                                                                                                                                                            |
| `window_size`        | The number of contextual vectors to [concatenate](https://thinc.ai/docs/api-layers#expand_window) from the left and from the right. ~~int~~                                                    |
| `ngram_size`         | Determines the maximum length of the n-grams in the BOW model. For instance, `ngram_size=3`would give unigram, trigram and bigram features. ~~int~~                                            |
| `dropout`            | The dropout rate. ~~float~~                                                                                                                                                                    |
| `nO`                 | Output dimension, determined by the number of different labels. If not set, the [`TextCategorizer`](/api/textcategorizer) component will set it when `initialize` is called. ~~Optional[int]~~ |
| **CREATES**          | The model using the architecture. ~~Model[List[Doc], Floats2d]~~                                                                                                                               |

</Accordion>

### spacy.TextCatCNN.v2 {#TextCatCNN}

> #### Example Config
>
> ```ini
> [model]
> @architectures = "spacy.TextCatCNN.v2"
> exclusive_classes = false
> nO = null
>
> [model.tok2vec]
> @architectures = "spacy.HashEmbedCNN.v2"
> pretrained_vectors = null
> width = 96
> depth = 4
> embed_size = 2000
> window_size = 1
> maxout_pieces = 3
> subword_features = true
> ```

A neural network model where token vectors are calculated using a CNN. The
vectors are mean pooled and used as features in a feed-forward network. This
architecture is usually less accurate than the ensemble, but runs faster.

| Name                | Description                                                                                                                                                                                    |
| ------------------- | ---------------------------------------------------------------------------------------------------------------------------------------------------------------------------------------------- |
| `exclusive_classes` | Whether or not categories are mutually exclusive. ~~bool~~                                                                                                                                     |
| `tok2vec`           | The [`tok2vec`](#tok2vec) layer of the model. ~~Model~~                                                                                                                                        |
| `nO`                | Output dimension, determined by the number of different labels. If not set, the [`TextCategorizer`](/api/textcategorizer) component will set it when `initialize` is called. ~~Optional[int]~~ |
| **CREATES**         | The model using the architecture. ~~Model[List[Doc], Floats2d]~~                                                                                                                               |

<Accordion title="spacy.TextCatCNN.v1 definition" spaced>

[TextCatCNN.v1](/api/legacy#TextCatCNN_v1) had the exact same signature, but was not yet resizable. 
Since v2, new labels can be added to this component, even after training.

</Accordion>

### spacy.TextCatBOW.v2 {#TextCatBOW}

> #### Example Config
>
> ```ini
> [model]
> @architectures = "spacy.TextCatBOW.v2"
> exclusive_classes = false
> ngram_size = 1
> no_output_layer = false
> nO = null
> ```

An n-gram "bag-of-words" model. This architecture should run much faster than
the others, but may not be as accurate, especially if texts are short.

| Name                | Description                                                                                                                                                                                    |
| ------------------- | ---------------------------------------------------------------------------------------------------------------------------------------------------------------------------------------------- |
| `exclusive_classes` | Whether or not categories are mutually exclusive. ~~bool~~                                                                                                                                     |
| `ngram_size`        | Determines the maximum length of the n-grams in the BOW model. For instance, `ngram_size=3` would give unigram, trigram and bigram features. ~~int~~                                           |
| `no_output_layer`   | Whether or not to add an output layer to the model (`Softmax` activation if `exclusive_classes` is `True`, else `Logistic`). ~~bool~~                                                          |
| `nO`                | Output dimension, determined by the number of different labels. If not set, the [`TextCategorizer`](/api/textcategorizer) component will set it when `initialize` is called. ~~Optional[int]~~ |
| **CREATES**         | The model using the architecture. ~~Model[List[Doc], Floats2d]~~                                                                                                                               |

<<<<<<< HEAD
## Span classification architectures {#spancat source="spacy/ml/models/spancat.py"}

### spacy.SpanCategorizer.v1 {#SpanCategorizer}

> #### Example Config
>
> ```ini
> [model]
> @architectures = "spacy.SpanCategorizer.v1"
> scorer = {"@architectures": "spacy.LinearLogistic.v1"}
> 
> [model.reducer]
> @architectures = spacy.mean_max_reducer.v1"
> hidden_size = 128
>
> [model.tok2vec]
> @architectures = "spacy.Tok2Vec.v1"
>
> [model.tok2vec.embed]
> @architectures = "spacy.MultiHashEmbed.v1"
> # ...
>
> [model.tok2vec.encode]
> @architectures = "spacy.MaxoutWindowEncoder.v1"
> # ...
> ```

Build a span categorizer model to power a
[`SpanCategorizer`](/api/spancategorizer) component, given a token-to-vector
model, a reducer model to map the sequence of vectors for each span down to a
single vector, and a scorer model to map the vectors to probabilities.

| Name        | Description                                                                     |
| ----------- | ------------------------------------------------------------------------------- |
| `tok2vec`   | The token-to-vector model. ~~Model[List[Doc], List[Floats2d]]~~                 |
| `reducer`   | The reducer model. ~~Model[Ragged, Floats2d]~~                                  |
| `scorer`    | The scorer model. ~~Model[Floats2d, Floats2d]~~                                 |
| **CREATES** | The model using the architecture. ~~Model[Tuple[List[Doc], Ragged], Floats2d]~~ |

### spacy.mean_max_reducer.v1 {#mean_max_reducer}

Reduce sequences by concatenating their mean and max pooled vectors, and then
combine the concatenated vectors with a hidden layer.

| Name          | Description                           |
| ------------- | ------------------------------------- |
| `hidden_size` | The size of the hidden layer. ~~int~~ |
=======
<Accordion title="spacy.TextCatBOW.v1 definition" spaced>

[TextCatBOW.v1](/api/legacy#TextCatBOW_v1) had the exact same signature, but was not yet resizable. 
Since v2, new labels can be added to this component, even after training.

</Accordion>
>>>>>>> 59da26dd

## Entity linking architectures {#entitylinker source="spacy/ml/models/entity_linker.py"}

An [`EntityLinker`](/api/entitylinker) component disambiguates textual mentions
(tagged as named entities) to unique identifiers, grounding the named entities
into the "real world". This requires 3 main components:

- A [`KnowledgeBase`](/api/kb) (KB) holding the unique identifiers, potential
  synonyms and prior probabilities.
- A candidate generation step to produce a set of likely identifiers, given a
  certain textual mention.
- A machine learning [`Model`](https://thinc.ai/docs/api-model) that picks the
  most plausible ID from the set of candidates.

### spacy.EntityLinker.v1 {#EntityLinker}

> #### Example Config
>
> ```ini
> [model]
> @architectures = "spacy.EntityLinker.v1"
> nO = null
>
> [model.tok2vec]
> @architectures = "spacy.HashEmbedCNN.v2"
> pretrained_vectors = null
> width = 96
> depth = 2
> embed_size = 2000
> window_size = 1
> maxout_pieces = 3
> subword_features = true
> ```

The `EntityLinker` model architecture is a Thinc `Model` with a
[`Linear`](https://thinc.ai/api-layers#linear) output layer.

| Name        | Description                                                                                                                                                                                                         |
| ----------- | ------------------------------------------------------------------------------------------------------------------------------------------------------------------------------------------------------------------- |
| `tok2vec`   | The [`tok2vec`](#tok2vec) layer of the model. ~~Model~~                                                                                                                                                             |
| `nO`        | Output dimension, determined by the length of the vectors encoding each entity in the KB. If the `nO` dimension is not set, the entity linking component will set it when `initialize` is called. ~~Optional[int]~~ |
| **CREATES** | The model using the architecture. ~~Model[List[Doc], Floats2d]~~                                                                                                                                                    |

### spacy.EmptyKB.v1 {#EmptyKB}

A function that creates an empty `KnowledgeBase` from a [`Vocab`](/api/vocab)
instance. This is the default when a new entity linker component is created.

| Name                   | Description                                                                         |
| ---------------------- | ----------------------------------------------------------------------------------- |
| `entity_vector_length` | The length of the vectors encoding each entity in the KB. Defaults to `64`. ~~int~~ |

### spacy.KBFromFile.v1 {#KBFromFile}

A function that reads an existing `KnowledgeBase` from file.

| Name      | Description                                              |
| --------- | -------------------------------------------------------- |
| `kb_path` | The location of the KB that was stored to file. ~~Path~~ |

### spacy.CandidateGenerator.v1 {#CandidateGenerator}

A function that takes as input a [`KnowledgeBase`](/api/kb) and a
[`Span`](/api/span) object denoting a named entity, and returns a list of
plausible [`Candidate`](/api/kb/#candidate) objects. The default
`CandidateGenerator` simply uses the text of a mention to find its potential
aliases in the `KnowledgeBase`. Note that this function is case-dependent.<|MERGE_RESOLUTION|>--- conflicted
+++ resolved
@@ -730,7 +730,13 @@
 | `nO`                | Output dimension, determined by the number of different labels. If not set, the [`TextCategorizer`](/api/textcategorizer) component will set it when `initialize` is called. ~~Optional[int]~~ |
 | **CREATES**         | The model using the architecture. ~~Model[List[Doc], Floats2d]~~                                                                                                                               |
 
-<<<<<<< HEAD
+<Accordion title="spacy.TextCatBOW.v1 definition" spaced>
+
+[TextCatBOW.v1](/api/legacy#TextCatBOW_v1) had the exact same signature, but was not yet resizable. 
+Since v2, new labels can be added to this component, even after training.
+
+</Accordion>
+
 ## Span classification architectures {#spancat source="spacy/ml/models/spancat.py"}
 
 ### spacy.SpanCategorizer.v1 {#SpanCategorizer}
@@ -778,14 +784,6 @@
 | Name          | Description                           |
 | ------------- | ------------------------------------- |
 | `hidden_size` | The size of the hidden layer. ~~int~~ |
-=======
-<Accordion title="spacy.TextCatBOW.v1 definition" spaced>
-
-[TextCatBOW.v1](/api/legacy#TextCatBOW_v1) had the exact same signature, but was not yet resizable. 
-Since v2, new labels can be added to this component, even after training.
-
-</Accordion>
->>>>>>> 59da26dd
 
 ## Entity linking architectures {#entitylinker source="spacy/ml/models/entity_linker.py"}
 

--- conflicted
+++ resolved
@@ -1011,9 +1011,6 @@
 [`Span`](/api/span) object denoting a named entity, and returns a list of
 plausible [`Candidate`](/api/kb/#candidate) objects. The default
 `CandidateGenerator` uses the text of a mention to find its potential aliases in
-<<<<<<< HEAD
-the `KnowledgeBase`. Note that this function is case-dependent.
-=======
 the `KnowledgeBase`. Note that this function is case-dependent.
 
 ## Coreference {#coref-architectures tag="experimental"}
@@ -1093,5 +1090,4 @@
 | `window_size`             | The number of neighboring tokens to consider in the internal CNN. `1` means consider one token on each side. ~~int~~ |
 | `max_distance`            | The longest possible length of a predicted span. ~~int~~                                                             |
 | `prefix`                  | The prefix that indicates spans to use for input data. ~~string~~                                                    |
-| **CREATES**               | The model using the architecture. ~~Model[List[Doc], List[MentionClusters]]~~                                        |
->>>>>>> 8cd77dd5
+| **CREATES**               | The model using the architecture. ~~Model[List[Doc], List[MentionClusters]]~~                                        |
--- conflicted
+++ resolved
@@ -275,13 +275,8 @@
 
 ### displacy.parse_deps {#displacy.parse_deps tag="method" new="2"}
 
-<<<<<<< HEAD
-Generate dependency parse in `{'words': [], 'arcs': []}` format.
-For use with the `manual=True` argument in `displacy.render`.
-=======
 Generate dependency parse in `{'words': [], 'arcs': []}` format. For use with
 the `manual=True` argument in `displacy.render`.
->>>>>>> cdcc0cce
 
 > #### Example
 >
@@ -302,13 +297,8 @@
 
 ### displacy.parse_ents {#displacy.parse_ents tag="method" new="2"}
 
-<<<<<<< HEAD
-Generate named entities in `[{start: i, end: i, label: 'label'}]` format.
-For use with the `manual=True` argument in `displacy.render`.
-=======
 Generate named entities in `[{start: i, end: i, label: 'label'}]` format. For
 use with the `manual=True` argument in `displacy.render`.
->>>>>>> cdcc0cce
 
 > #### Example
 >
@@ -329,13 +319,8 @@
 
 ### displacy.parse_spans {#displacy.parse_spans tag="method" new="2"}
 
-<<<<<<< HEAD
-Generate spans in `[{start_token: i, end_token: i, label: 'label'}]` format.
-For use with the `manual=True` argument in `displacy.render`.
-=======
 Generate spans in `[{start_token: i, end_token: i, label: 'label'}]` format. For
 use with the `manual=True` argument in `displacy.render`.
->>>>>>> cdcc0cce
 
 > #### Example
 >
@@ -466,7 +451,7 @@
 | Registry name     | Description                                                                                                                                                                                                                                        |
 | ----------------- | -------------------------------------------------------------------------------------------------------------------------------------------------------------------------------------------------------------------------------------------------- |
 | `architectures`   | Registry for functions that create [model architectures](/api/architectures). Can be used to register custom model architectures and reference them in the `config.cfg`.                                                                           |
-| `augmenters`      | Registry for functions that create [data augmentation](#augmenters) callbacks for corpora and other training data iterators.                                                                                                                       |
+| `augmenters`      | Registry for functions that create [data augmentation](#augmenters) callbacks for corpora and other training data iterators.                                                                                                                       |
 | `batchers`        | Registry for training and evaluation [data batchers](#batchers).                                                                                                                                                                                   |
 | `callbacks`       | Registry for custom callbacks to [modify the `nlp` object](/usage/training#custom-code-nlp-callbacks) before training.                                                                                                                             |
 | `displacy_colors` | Registry for custom color scheme for the [`displacy` NER visualizer](/usage/visualizers). Automatically reads from [entry points](/usage/saving-loading#entry-points).                                                                             |

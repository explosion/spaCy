--- conflicted
+++ resolved
@@ -1056,17 +1056,12 @@
 
 </Accordion>
 
-<<<<<<< HEAD
 ### spacy.TextCatParametricAttention.v1 {id="TextCatParametricAttention"}
-=======
-### spacy.TextCatReduce.v1 {id="TextCatReduce"}
->>>>>>> 7ebba864
 
 > #### Example Config
 >
 > ```ini
 > [model]
-<<<<<<< HEAD
 > @architectures = "spacy.TextCatParametricAttention.v1"
 > exclusive_classes = true
 > nO = null
@@ -1096,7 +1091,15 @@
 | ------------------- | ---------------------------------------------------------------------------------------------------------------------------------------------------------------------------------------------- |
 | `tok2vec`           | The `tok2vec` layer to build the neural network upon. ~~Model[List[Doc], List[Floats2d]]~~                                                                                                     |
 | `exclusive_classes` | Whether or not categories are mutually exclusive. ~~bool~~                                                                                                                                     |
-=======
+| `nO`                | Output dimension, determined by the number of different labels. If not set, the [`TextCategorizer`](/api/textcategorizer) component will set it when `initialize` is called. ~~Optional[int]~~ |
+| **CREATES**         | The model using the architecture. ~~Model[List[Doc], Floats2d]~~                                                                                                                               |
+
+### spacy.TextCatReduce.v1 {id="TextCatReduce"}
+
+> #### Example Config
+>
+> ```ini
+> [model]
 > @architectures = "spacy.TextCatReduce.v1"
 > exclusive_classes = false
 > use_reduce_first = false
@@ -1136,7 +1139,6 @@
 | `use_reduce_last`   | Pool by using the hidden representation of the last token of a `Doc`. ~~bool~~                                                                                                                 |
 | `use_reduce_max`    | Pool by taking the maximum values of the hidden representations of a `Doc`. ~~bool~~                                                                                                           |
 | `use_reduce_mean`   | Pool by taking the mean of all hidden representations of a `Doc`. ~~bool~~                                                                                                                     |
->>>>>>> 7ebba864
 | `nO`                | Output dimension, determined by the number of different labels. If not set, the [`TextCategorizer`](/api/textcategorizer) component will set it when `initialize` is called. ~~Optional[int]~~ |
 | **CREATES**         | The model using the architecture. ~~Model[List[Doc], Floats2d]~~                                                                                                                               |
 

--- conflicted
+++ resolved
@@ -44,12 +44,9 @@
 | `SPACY`                                         | Token has a trailing space. ~~bool~~                                                                                      |
 |  `POS`, `TAG`, `MORPH`, `DEP`, `LEMMA`, `SHAPE` | The token's simple and extended part-of-speech tag, morphological analysis, dependency label, lemma, shape. ~~str~~       |
 | `ENT_TYPE`                                      | The token's entity label. ~~str~~                                                                                         |
-<<<<<<< HEAD
 | `ENT_IOB`                                       | The IOB part of the token's entity tag. ~~str~~                                                                           |
-=======
 | `ENT_ID`                                        | The token's entity ID (`ent_id`). ~~str~~                                                                                 |
 | `ENT_KB_ID`                                     | The token's entity knowledge base ID (`ent_kb_id`). ~~str~~                                                               |
->>>>>>> a4c43e5c
 | `_` <Tag variant="new">2.1</Tag>                | Properties in [custom extension attributes](/usage/processing-pipelines#custom-components-attributes). ~~Dict[str, Any]~~ |
 | `OP`                                            | Operator or quantifier to determine how often to match a token pattern. ~~str~~                                           |
 

--- conflicted
+++ resolved
@@ -63,28 +63,18 @@
 > ]
 > ```
 
-<<<<<<< HEAD
-| OP    | Description                                                      |
-|-------| ---------------------------------------------------------------- |
-| `!`   | Negate the pattern, by requiring it to match exactly 0 times.    |
-| `?`   | Make the pattern optional, by allowing it to match 0 or 1 times. |
-| `+`   | Require the pattern to match 1 or more times.                    |
-| `*`   | Allow the pattern to match zero or more times.                   |
-| `+?`  | Require the pattern to match non-greedily 1 or more times.       |
-| `*?`  | Allow the pattern to match non-greedily 0 or more times.         |
-=======
 | OP      | Description                                                            |
 |---------|------------------------------------------------------------------------|
 | `!`     | Negate the pattern, by requiring it to match exactly 0 times.          |
 | `?`     | Make the pattern optional, by allowing it to match 0 or 1 times.       |
 | `+`     | Require the pattern to match 1 or more times.                          |
 | `*`     | Allow the pattern to match 0 or more times.                            |
+| `+?`    | Require the pattern to match non-greedily 1 or more times.             |
+| `*?`    | Allow the pattern to match non-greedily 0 or more times.               |
 | `{n}`   | Require the pattern to match exactly _n_ times.                        |
 | `{n,m}` | Require the pattern to match at least _n_ but not more than _m_ times. |
 | `{n,}`  | Require the pattern to match at least _n_ times.                       |
-| `{,m}`  | Require the pattern to match at most _m_ times.                        |
->>>>>>> 9accdbdb
-
+| `{,m}`  | Require the pattern to match at most _                                 
 Token patterns can also map to a **dictionary of properties** instead of a
 single value to indicate whether the expected value is a member of a list or how
 it compares to another value.

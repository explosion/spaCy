--- conflicted
+++ resolved
@@ -26,11 +26,6 @@
 | `lex_attr_getters` | A dictionary mapping attribute IDs to functions to compute them. Defaults to `None`. ~~Optional[Dict[str, Callable[[str], Any]]]~~                                      |
 | `strings`          | A [`StringStore`](/api/stringstore) that maps strings to hash values, and vice versa, or a list of strings. ~~Union[List[str], StringStore]~~                           |
 | `lookups`          | A [`Lookups`](/api/lookups) that stores the `lexeme_norm` and other large lookup tables. Defaults to `None`. ~~Optional[Lookups]~~                                      |
-<<<<<<< HEAD
-| `vectors_name`     | A name to identify the vectors table. ~~str~~                                                                                                                           |
-=======
-| `oov_prob`         | The default OOV probability. Defaults to `-20.0`. ~~float~~                                                                                                             |
->>>>>>> cbc2ae93
 | `writing_system`   | A dictionary describing the language's writing system. Typically provided by [`Language.Defaults`](/api/language#defaults). ~~Dict[str, Any]~~                          |
 | `get_noun_chunks`  | A function that yields base noun phrases used for [`Doc.noun_chunks`](/api/doc#noun_chunks). ~~Optional[Callable[[Union[Doc, Span], Iterator[Tuple[int, int, int]]]]]~~ |
 

--- conflicted
+++ resolved
@@ -787,21 +787,12 @@
 <Infobox title="Important note on creating patterns" variant="warning">
 
 To create the patterns, each phrase has to be processed with the `nlp` object.
-<<<<<<< HEAD
-If you have a model loaded, doing this in a loop or list comprehension can i
-easily become inefficient and slow. If you only need the tokenization and 
-lexical attributes, you can run [`nlp.make_doc`](/api/language#make_doc) 
-instead, which will only run the tokenizer. For an additional speed boost, you 
-can also use the [`nlp.tokenizer.pipe`](/api/tokenizer#pipe) method, which will 
+If you have a model loaded, doing this in a loop or list comprehension can
+easily become inefficient and slow. If you **only need the tokenization and
+lexical attributes**, you can run [`nlp.make_doc`](/api/language#make_doc)
+instead, which will only run the tokenizer. For an additional speed boost, you
+can also use the [`nlp.tokenizer.pipe`](/api/tokenizer#pipe) method, which will
 process the texts as a stream.
-=======
-If you have a mode loaded, doing this in a loop or list comprehension can easily
-become inefficient and slow. If you **only need the tokenization and lexical
-attributes**, you can run [`nlp.make_doc`](/api/language#make_doc) instead,
-which will only run the tokenizer. For an additional speed boost, you can also
-use the [`nlp.tokenizer.pipe`](/api/tokenizer#pipe) method, which will process
-the texts as a stream.
->>>>>>> 1362f793
 
 ```diff
 - patterns = [nlp(term) for term in LOTS_OF_TERMS]

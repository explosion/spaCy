--- conflicted
+++ resolved
@@ -240,24 +240,14 @@
 > # "Number=Sing|Gender=Neut|Polite=Infm" will not match because it's a superset
 > ```
 
-<<<<<<< HEAD
-| Attribute                  | Description                                                                                              |
-| -------------------------- | -------------------------------------------------------------------------------------------------------- |
-| `IN`                       | Attribute value is member of a list. ~~Any~~                                                             |
-| `NOT_IN`                   | Attribute value is _not_ member of a list. ~~Any~~                                                       |
-| `IS_SUBSET`                | Attribute value (for `MORPH` or custom list attributes) is a subset of a list. ~~Any~~                   |
-| `IS_SUPERSET`              | Attribute value (for `MORPH` or custom list attributes) is a superset of a list. ~~Any~~                 |
-| `INTERSECTS`               | Attribute value (for `MORPH` or custom list attribute) has a non-empty intersection with a list. ~~Any~~ |
-| `==`, `>=`, `<=`, `>`, `<` | Attribute value is equal, greater or equal, smaller or equal, greater or smaller. ~~Union[int, float]~~  |
-=======
-| Attribute                  | Description                                                                                             |
-| -------------------------- | ------------------------------------------------------------------------------------------------------- |
-| `IN`                       | Attribute value is member of a list. ~~Any~~                                                            |
-| `NOT_IN`                   | Attribute value is _not_ member of a list. ~~Any~~                                                      |
-| `IS_SUBSET`                | Attribute values (for `MORPH`) are a subset of a list. ~~Any~~                                          |
-| `IS_SUPERSET`              | Attribute values (for `MORPH`) are a superset of a list. ~~Any~~                                        |
-| `==`, `>=`, `<=`, `>`, `<` | Attribute value is equal, greater or equal, smaller or equal, greater or smaller. ~~Union[int, float]~~ |
->>>>>>> 67ecdcc3
+| Attribute                  | Description                                                                                               |
+| -------------------------- | --------------------------------------------------------------------------------------------------------- |
+| `IN`                       | Attribute value is member of a list. ~~Any~~                                                              |
+| `NOT_IN`                   | Attribute value is _not_ member of a list. ~~Any~~                                                        |
+| `IS_SUBSET`                | Attribute value (for `MORPH` or custom list attributes) is a subset of a list. ~~Any~~                    |
+| `IS_SUPERSET`              | Attribute value (for `MORPH` or custom list attributes) is a superset of a list. ~~Any~~                  |
+| `INTERSECTS`               | Attribute value (for `MORPH` or custom list attributes) has a non-empty intersection with a list. ~~Any~~ |
+| `==`, `>=`, `<=`, `>`, `<` | Attribute value is equal, greater or equal, smaller or equal, greater or smaller. ~~Union[int, float]~~   |
 
 #### Regular expressions {#regex new="2.1"}
 

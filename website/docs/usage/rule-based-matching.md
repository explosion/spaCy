--- conflicted
+++ resolved
@@ -374,27 +374,18 @@
 scoped quantifiers – instead, you can build those behaviors with `on_match`
 callbacks.
 
-<<<<<<< HEAD
-| OP    | Description                                                      |
-|-------| ---------------------------------------------------------------- |
-| `!`   | Negate the pattern, by requiring it to match exactly 0 times.    |
-| `?`   | Make the pattern optional, by allowing it to match 0 or 1 times. |
-| `+`   | Require the pattern to match 1 or more times.                    |
-| `*`   | Allow the pattern to match zero or more times.                   |
-| `+?`  | Require the pattern to match non-greedily 1 or more times.       |
-| `*?`  | Allow the pattern to match non-greedily 0 or more times.         |
-=======
 | OP      | Description                                                            |
 |---------|------------------------------------------------------------------------|
 | `!`     | Negate the pattern, by requiring it to match exactly 0 times.          |
 | `?`     | Make the pattern optional, by allowing it to match 0 or 1 times.       |
 | `+`     | Require the pattern to match 1 or more times.                          |
 | `*`     | Allow the pattern to match zero or more times.                         |
+| `+?`    | Require the pattern to match non-greedily 1 or more times.             |
+| `*?`    | Allow the pattern to match non-greedily 0 or more times.               |
 | `{n}`   | Require the pattern to match exactly _n_ times.                        |
 | `{n,m}` | Require the pattern to match at least _n_ but not more than _m_ times. |
 | `{n,}`  | Require the pattern to match at least _n_ times.                       |
 | `{,m}`  | Require the pattern to match at most _m_ times.                        |
->>>>>>> 9accdbdb
 
 > #### Example
 >

--- conflicted
+++ resolved
@@ -108,17 +108,9 @@
 checkout" feature to avoid downloading the whole repository.
 
 Sometimes your project configuration may include large assets that you don't
-<<<<<<< HEAD
-necessarily want to download every time you run `spacy project assets`. That's
-why assets can be marked as [`extra`](#data-assets-url) - by default, these
-assets are not downloaded. If they should be, run
-`spacy project assets --extra`.
-=======
-necessarily want to download when you run `spacy project assets`. That's
-why assets can be marked as [`optional`](#data-assets-url) - by default,
-optional assets are not downloaded. If they are to be included in the download,
-run `spacy project assets --extra`.
->>>>>>> 9b514169
+necessarily want to download when you run `spacy project assets`. That's why
+assets can be marked as [`extra`](#data-assets-url) - by default, these assets
+are not downloaded. If they should be, run `spacy project assets --extra`.
 
 ### 3. Run a command {#run}
 

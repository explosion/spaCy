--- conflicted
+++ resolved
@@ -2,14 +2,8 @@
 cases**, especially amongst the most common words. Some of these exceptions are
 shared across languages, while others are **entirely specific** – usually so
 specific that they need to be hard-coded. The
-<<<<<<< HEAD
-[`lang`](https://github.com/explosion/spacy/tree/v2.x/spacy/lang) module
-contains all language-specific data, organized in simple Python files. This
-makes the data easy to update and extend.
-=======
 [`lang`](%%GITHUB_SPACY/spacy/lang) module contains all language-specific data,
 organized in simple Python files. This makes the data easy to update and extend.
->>>>>>> a59f3fcf
 
 The **shared language data** in the directory root includes rules that can be
 generalized across languages – for example, rules for basic punctuation, emoji,
@@ -27,42 +21,6 @@
 > nlp_de = German()  # Includes German data
 > ```
 
-<<<<<<< HEAD
-![Language data architecture](../../images/language_data.svg)
-
-| Name                                                                               | Description                                                                                                                                              |
-| ---------------------------------------------------------------------------------- | -------------------------------------------------------------------------------------------------------------------------------------------------------- |
-| **Stop words**<br />[`stop_words.py`][stop_words.py]                               | List of most common words of a language that are often useful to filter out, for example "and" or "I". Matching tokens will return `True` for `is_stop`. |
-| **Tokenizer exceptions**<br />[`tokenizer_exceptions.py`][tokenizer_exceptions.py] | Special-case rules for the tokenizer, for example, contractions like "can't" and abbreviations with punctuation, like "U.K.".                            |
-| **Norm exceptions**<br />[`norm_exceptions.py`][norm_exceptions.py]                | Special-case rules for normalizing tokens to improve the model's predictions, for example on American vs. British spelling.                              |
-| **Punctuation rules**<br />[`punctuation.py`][punctuation.py]                      | Regular expressions for splitting tokens, e.g. on punctuation or special characters like emoji. Includes rules for prefixes, suffixes and infixes.       |
-| **Character classes**<br />[`char_classes.py`][char_classes.py]                    | Character classes to be used in regular expressions, for example, latin characters, quotes, hyphens or icons.                                            |
-| **Lexical attributes**<br />[`lex_attrs.py`][lex_attrs.py]                         | Custom functions for setting lexical attributes on tokens, e.g. `like_num`, which includes language-specific words like "ten" or "hundred".              |
-| **Syntax iterators**<br />[`syntax_iterators.py`][syntax_iterators.py]             | Functions that compute views of a `Doc` object based on its syntax. At the moment, only used for [noun chunks](/usage/linguistic-features#noun-chunks).  |
-| **Tag map**<br />[`tag_map.py`][tag_map.py]                                        | Dictionary mapping strings in your tag set to [Universal Dependencies](http://universaldependencies.org/u/pos/all.html) tags.                            |
-| **Morph rules**<br />[`morph_rules.py`][morph_rules.py]                            | Exception rules for morphological analysis of irregular words like personal pronouns.                                                                    |
-| **Lemmatizer**<br />[`spacy-lookups-data`][spacy-lookups-data]                     | Lemmatization rules or a lookup-based lemmatization table to assign base forms, for example "be" for "was".                                              |
-
-[stop_words.py]:
-  https://github.com/explosion/spacy/tree/v2.x/spacy/lang/en/stop_words.py
-[tokenizer_exceptions.py]:
-  https://github.com/explosion/spacy/tree/v2.x/spacy/lang/de/tokenizer_exceptions.py
-[norm_exceptions.py]:
-  https://github.com/explosion/spacy/tree/v2.x/spacy/lang/norm_exceptions.py
-[punctuation.py]:
-  https://github.com/explosion/spacy/tree/v2.x/spacy/lang/punctuation.py
-[char_classes.py]:
-  https://github.com/explosion/spacy/tree/v2.x/spacy/lang/char_classes.py
-[lex_attrs.py]:
-  https://github.com/explosion/spacy/tree/v2.x/spacy/lang/en/lex_attrs.py
-[syntax_iterators.py]:
-  https://github.com/explosion/spacy/tree/v2.x/spacy/lang/en/syntax_iterators.py
-[tag_map.py]:
-  https://github.com/explosion/spacy/tree/v2.x/spacy/lang/en/tag_map.py
-[morph_rules.py]:
-  https://github.com/explosion/spacy/tree/v2.x/spacy/lang/en/morph_rules.py
-[spacy-lookups-data]: https://github.com/explosion/spacy-lookups-data
-=======
 | Name                                                                                                                                                      | Description                                                                                                                                              |
 | --------------------------------------------------------------------------------------------------------------------------------------------------------- | -------------------------------------------------------------------------------------------------------------------------------------------------------- |
 | **Stop words**<br />[`stop_words.py`](%%GITHUB_SPACY/spacy/lang/en/stop_words.py)                                                                         | List of most common words of a language that are often useful to filter out, for example "and" or "I". Matching tokens will return `True` for `is_stop`. |
@@ -71,5 +29,4 @@
 | **Character classes**<br />[`char_classes.py`](%%GITHUB_SPACY/spacy/lang/char_classes.py)                                                                 | Character classes to be used in regular expressions, for example, Latin characters, quotes, hyphens or icons.                                            |
 | **Lexical attributes**<br />[`lex_attrs.py`](%%GITHUB_SPACY/spacy/lang/en/lex_attrs.py)                                                                   | Custom functions for setting lexical attributes on tokens, e.g. `like_num`, which includes language-specific words like "ten" or "hundred".              |
 | **Syntax iterators**<br />[`syntax_iterators.py`](%%GITHUB_SPACY/spacy/lang/en/syntax_iterators.py)                                                       | Functions that compute views of a `Doc` object based on its syntax. At the moment, only used for [noun chunks](/usage/linguistic-features#noun-chunks).  |
-| **Lemmatizer**<br />[`lemmatizer.py`](%%GITHUB_SPACY/spacy/lang/fr/lemmatizer.py) [`spacy-lookups-data`](https://github.com/explosion/spacy-lookups-data) | Custom lemmatizer implementation and lemmatization tables.                                                                                               |
->>>>>>> a59f3fcf
+| **Lemmatizer**<br />[`lemmatizer.py`](%%GITHUB_SPACY/spacy/lang/fr/lemmatizer.py) [`spacy-lookups-data`](https://github.com/explosion/spacy-lookups-data) | Custom lemmatizer implementation and lemmatization tables.                                                                                               |
--- conflicted
+++ resolved
@@ -5,14 +5,9 @@
 # Insist repository is clean
 git diff-index --quiet HEAD
 
-<<<<<<< HEAD
 git checkout $1
 git pull origin $1
-=======
-git checkout master
-git pull origin master
-git push origin master
->>>>>>> 00566949
+
 version=$(grep "__version__ = " spacy/about.py)
 version=${version/__version__ = }
 version=${version/\'/}

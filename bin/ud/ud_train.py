# flake8: noqa
"""Train for CONLL 2017 UD treebank evaluation. Takes .conllu files, writes
.conllu format for development data, allowing the official scorer to be used.
"""
from __future__ import unicode_literals

import plac
from pathlib import Path
import re
import json

import spacy
import spacy.util
from bin.ud import conll17_ud_eval
from spacy.tokens import Token, Doc
from spacy.gold import GoldParse, Example
from spacy.util import compounding, minibatch, minibatch_by_words
from spacy.syntax.nonproj import projectivize
from spacy.matcher import Matcher
from spacy import displacy
from collections import defaultdict

import random

from spacy import lang
from spacy.lang import zh
from spacy.lang import ja

try:
    import torch
except ImportError:
    torch = None


################
# Data reading #
################

space_re = re.compile("\s+")


def split_text(text):
    return [space_re.sub(" ", par.strip()) for par in text.split("\n\n")]


def read_data(
    nlp,
    conllu_file,
    text_file,
    raw_text=True,
    oracle_segments=False,
    max_doc_length=None,
    limit=None,
):
    """Read the CONLLU format into Example objects. If raw_text=True,
    include Doc objects created using nlp.make_doc and then aligned against
    the gold-standard sequences. If oracle_segments=True, include Doc objects
    created from the gold-standard segments. At least one must be True."""
    if not raw_text and not oracle_segments:
        raise ValueError("At least one of raw_text or oracle_segments must be True")
    paragraphs = split_text(text_file.read())
    conllu = read_conllu(conllu_file)
    # sd is spacy doc; cd is conllu doc
    # cs is conllu sent, ct is conllu token
    docs = []
    golds = []
    for doc_id, (text, cd) in enumerate(zip(paragraphs, conllu)):
        sent_annots = []
        for cs in cd:
            sent = defaultdict(list)
            for id_, word, lemma, pos, tag, morph, head, dep, _, space_after in cs:
                if "." in id_:
                    continue
                if "-" in id_:
                    continue
                id_ = int(id_) - 1
                head = int(head) - 1 if head != "0" else id_
                sent["words"].append(word)
                sent["tags"].append(tag)
                sent["morphology"].append(_parse_morph_string(morph))
                sent["morphology"][-1].add("POS_%s" % pos)
                sent["heads"].append(head)
                sent["deps"].append("ROOT" if dep == "root" else dep)
                sent["spaces"].append(space_after == "_")
            sent["entities"] = ["-"] * len(sent["words"])
            sent["heads"], sent["deps"] = projectivize(sent["heads"], sent["deps"])
            if oracle_segments:
                docs.append(Doc(nlp.vocab, words=sent["words"], spaces=sent["spaces"]))
                golds.append(GoldParse(docs[-1], **sent))
                assert golds[-1].morphology is not None

            sent_annots.append(sent)
            if raw_text and max_doc_length and len(sent_annots) >= max_doc_length:
                doc, gold = _make_gold(nlp, None, sent_annots)
                assert gold.morphology is not None
                sent_annots = []
                docs.append(doc)
                golds.append(gold)
                if limit and len(docs) >= limit:
                    return golds_to_gold_data(docs, golds)

        if raw_text and sent_annots:
            doc, gold = _make_gold(nlp, None, sent_annots)
            docs.append(doc)
            golds.append(gold)
        if limit and len(docs) >= limit:
            return golds_to_gold_data(docs, golds)
    return golds_to_gold_data(docs, golds)


def _parse_morph_string(morph_string):
    if morph_string == '_':
        return set()
    output = []
    replacements = {'1': 'one', '2': 'two', '3': 'three'}
    for feature in morph_string.split('|'):
        key, value = feature.split('=')
        value = replacements.get(value, value)
        value = value.split(',')[0]
        output.append('%s_%s' % (key, value.lower()))
    return set(output)


def read_conllu(file_):
    docs = []
    sent = []
    doc = []
    for line in file_:
        if line.startswith("# newdoc"):
            if doc:
                docs.append(doc)
            doc = []
        elif line.startswith("#"):
            continue
        elif not line.strip():
            if sent:
                doc.append(sent)
            sent = []
        else:
            sent.append(list(line.strip().split("\t")))
            if len(sent[-1]) != 10:
                print(repr(line))
                raise ValueError
    if sent:
        doc.append(sent)
    if doc:
        docs.append(doc)
    return docs


def _make_gold(nlp, text, sent_annots, drop_deps=0.0):
    # Flatten the conll annotations, and adjust the head indices
    flat = defaultdict(list)
    sent_starts = []
    for sent in sent_annots:
        flat["heads"].extend(len(flat["words"])+head for head in sent["heads"])
        for field in ["words", "tags", "deps", "morphology", "entities", "spaces"]:
            flat[field].extend(sent[field])
        sent_starts.append(True)
        sent_starts.extend([False] * (len(sent["words"]) - 1))
    # Construct text if necessary
    assert len(flat["words"]) == len(flat["spaces"])
    if text is None:
        text = "".join(
            word + " " * space for word, space in zip(flat["words"], flat["spaces"])
        )
    doc = nlp.make_doc(text)
    flat.pop("spaces")
    gold = GoldParse(doc, **flat)
    gold.sent_starts = sent_starts
    for i in range(len(gold.heads)):
        if random.random() < drop_deps:
            gold.heads[i] = None
            gold.labels[i] = None

    return doc, gold


#############################
# Data transforms for spaCy #
#############################


def golds_to_gold_data(docs, golds):
    """Get out the training data format used by begin_training, given the
    GoldParse objects."""
    data = []
    for doc, gold in zip(docs, golds):
        example = Example(doc=doc)
        example.add_doc_annotation(cats=gold.cats)
        token_annotation_dict = gold.orig.to_dict()
        example.add_token_annotation(**token_annotation_dict)
        example.goldparse = gold
        data.append(example)
    return data


##############
# Evaluation #
##############


def evaluate(nlp, text_loc, gold_loc, sys_loc, limit=None):
    if text_loc.parts[-1].endswith(".conllu"):
        docs = []
        with text_loc.open(encoding="utf8") as file_:
            for conllu_doc in read_conllu(file_):
                for conllu_sent in conllu_doc:
                    words = [line[1] for line in conllu_sent]
                    docs.append(Doc(nlp.vocab, words=words))
        for name, component in nlp.pipeline:
            docs = list(component.pipe(docs))
    else:
        with text_loc.open("r", encoding="utf8") as text_file:
            texts = split_text(text_file.read())
            docs = list(nlp.pipe(texts))
    with sys_loc.open("w", encoding="utf8") as out_file:
        write_conllu(docs, out_file)
    with gold_loc.open("r", encoding="utf8") as gold_file:
        gold_ud = conll17_ud_eval.load_conllu(gold_file)
        with sys_loc.open("r", encoding="utf8") as sys_file:
            sys_ud = conll17_ud_eval.load_conllu(sys_file)
        scores = conll17_ud_eval.evaluate(gold_ud, sys_ud)
    return docs, scores


def write_conllu(docs, file_):
    merger = Matcher(docs[0].vocab)
    merger.add("SUBTOK", None, [{"DEP": "subtok", "op": "+"}])
    for i, doc in enumerate(docs):
        matches = []
        if doc.is_parsed:
            matches = merger(doc)
        spans = [doc[start : end + 1] for _, start, end in matches]
        seen_tokens = set()
        with doc.retokenize() as retokenizer:
            for span in spans:
                span_tokens = set(range(span.start, span.end))
                if not span_tokens.intersection(seen_tokens):
                    retokenizer.merge(span)
                    seen_tokens.update(span_tokens)

        file_.write("# newdoc id = {i}\n".format(i=i))
        for j, sent in enumerate(doc.sents):
            file_.write("# sent_id = {i}.{j}\n".format(i=i, j=j))
            file_.write("# text = {text}\n".format(text=sent.text))
            for k, token in enumerate(sent):
                if token.head.i > sent[-1].i or token.head.i < sent[0].i:
                    for word in doc[sent[0].i - 10 : sent[0].i]:
                        print(word.i, word.head.i, word.text, word.dep_)
                    for word in sent:
                        print(word.i, word.head.i, word.text, word.dep_)
                    for word in doc[sent[-1].i : sent[-1].i + 10]:
                        print(word.i, word.head.i, word.text, word.dep_)
                    raise ValueError(
                        "Invalid parse: head outside sentence (%s)" % token.text
                    )
                file_.write(token._.get_conllu_lines(k) + "\n")
            file_.write("\n")


def print_progress(itn, losses, ud_scores):
    fields = {
        "dep_loss": losses.get("parser", 0.0),
        "morph_loss": losses.get("morphologizer", 0.0),
        "tag_loss": losses.get("tagger", 0.0),
        "words": ud_scores["Words"].f1 * 100,
        "sents": ud_scores["Sentences"].f1 * 100,
        "tags": ud_scores["XPOS"].f1 * 100,
        "uas": ud_scores["UAS"].f1 * 100,
        "las": ud_scores["LAS"].f1 * 100,
        "morph": ud_scores["Feats"].f1 * 100,
    }
    header = ["Epoch", "P.Loss", "M.Loss", "LAS", "UAS", "TAG", "MORPH", "SENT", "WORD"]
    if itn == 0:
        print("\t".join(header))
    tpl = "\t".join((
        "{:d}",
        "{dep_loss:.1f}",
        "{morph_loss:.1f}",
        "{las:.1f}",
        "{uas:.1f}",
        "{tags:.1f}",
        "{morph:.1f}",
        "{sents:.1f}",
        "{words:.1f}",
    ))
    print(tpl.format(itn, **fields))


# def get_sent_conllu(sent, sent_id):
#    lines = ["# sent_id = {sent_id}".format(sent_id=sent_id)]


def get_token_conllu(token, i):
    if token._.begins_fused:
        n = 1
        while token.nbor(n)._.inside_fused:
            n += 1
        id_ = "%d-%d" % (i, i + n)
        lines = [id_, token.text, "_", "_", "_", "_", "_", "_", "_", "_"]
    else:
        lines = []
    if token.head.i == token.i:
        head = 0
    else:
        head = i + (token.head.i - token.i) + 1
    features = list(token.morph)
    feat_str = []
    replacements = {"one": "1", "two": "2", "three": "3"}
    for feat in features:
        if not feat.startswith("begin") and not feat.startswith("end"):
            key, value = feat.split("_", 1)
            value = replacements.get(value, value)
            feat_str.append("%s=%s" % (key, value.title()))
    if not feat_str:
        feat_str = "_"
    else:
        feat_str = "|".join(feat_str)
    fields = [str(i+1), token.text, token.lemma_, token.pos_, token.tag_, feat_str,
              str(head), token.dep_.lower(), "_", "_"]
    lines.append("\t".join(fields))
    return "\n".join(lines)


<<<<<<< HEAD

=======
>>>>>>> faaa8325
##################
# Initialization #
##################


def load_nlp(corpus, config, vectors=None):
    lang = corpus.split("_")[0]
    nlp = spacy.blank(lang)
    if config.vectors:
        if not vectors:
            raise ValueError(
                "config asks for vectors, but no vectors "
                "directory set on command line (use -v)"
            )
        if (Path(vectors) / corpus).exists():
            nlp.vocab.from_disk(Path(vectors) / corpus / "vocab")
    nlp.meta["treebank"] = corpus
    return nlp


def initialize_pipeline(nlp, examples, config, device):
    nlp.add_pipe(nlp.create_pipe("tagger", config={"set_morphology": False}))
    nlp.add_pipe(nlp.create_pipe("morphologizer"))
    nlp.add_pipe(nlp.create_pipe("parser"))
    if config.multitask_tag:
        nlp.parser.add_multitask_objective("tag")
    if config.multitask_sent:
        nlp.parser.add_multitask_objective("sent_start")
    for ex in examples:
        gold = ex.gold
        for tag in gold.tags:
            if tag is not None:
                nlp.tagger.add_label(tag)
    if torch is not None and device != -1:
        torch.set_default_tensor_type("torch.cuda.FloatTensor")
    optimizer = nlp.begin_training(
        lambda: examples,
        device=device,
        subword_features=config.subword_features,
        conv_depth=config.conv_depth,
        bilstm_depth=config.bilstm_depth,
    )
    if config.pretrained_tok2vec:
        _load_pretrained_tok2vec(nlp, config.pretrained_tok2vec)
    return optimizer


def _load_pretrained_tok2vec(nlp, loc):
    """Load pretrained weights for the 'token-to-vector' part of the component
    models, which is typically a CNN. See 'spacy pretrain'. Experimental.
    """
    with Path(loc).open("rb", encoding="utf8") as file_:
        weights_data = file_.read()
    loaded = []
    for name, component in nlp.pipeline:
        if hasattr(component, "model") and hasattr(component.model, "tok2vec"):
            component.tok2vec.from_bytes(weights_data)
            loaded.append(name)
    return loaded


########################
# Command line helpers #
########################


class Config(object):
    def __init__(
        self,
        vectors=None,
        max_doc_length=10,
        multitask_tag=False,
        multitask_sent=False,
        multitask_dep=False,
        multitask_vectors=None,
        bilstm_depth=0,
        nr_epoch=30,
        min_batch_size=100,
        max_batch_size=1000,
        batch_by_words=True,
        dropout=0.2,
        conv_depth=4,
        subword_features=True,
        vectors_dir=None,
        pretrained_tok2vec=None,
    ):
        if vectors_dir is not None:
            if vectors is None:
                vectors = True
            if multitask_vectors is None:
                multitask_vectors = True
        for key, value in locals().items():
            setattr(self, key, value)

    @classmethod
    def load(cls, loc, vectors_dir=None):
        with Path(loc).open("r", encoding="utf8") as file_:
            cfg = json.load(file_)
        if vectors_dir is not None:
            cfg["vectors_dir"] = vectors_dir
        return cls(**cfg)


class Dataset(object):
    def __init__(self, path, section):
        self.path = path
        self.section = section
        self.conllu = None
        self.text = None
        for file_path in self.path.iterdir():
            name = file_path.parts[-1]
            if section in name and name.endswith("conllu"):
                self.conllu = file_path
            elif section in name and name.endswith("txt"):
                self.text = file_path
        if self.conllu is None:
            msg = "Could not find .txt file in {path} for {section}"
            raise IOError(msg.format(section=section, path=path))
        if self.text is None:
            msg = "Could not find .txt file in {path} for {section}"
        self.lang = self.conllu.parts[-1].split("-")[0].split("_")[0]


class TreebankPaths(object):
    def __init__(self, ud_path, treebank, **cfg):
        self.train = Dataset(ud_path / treebank, "train")
        self.dev = Dataset(ud_path / treebank, "dev")
        self.lang = self.train.lang


@plac.annotations(
    ud_dir=("Path to Universal Dependencies corpus", "positional", None, Path),
    parses_dir=("Directory to write the development parses", "positional", None, Path),
    corpus=(
        "UD corpus to train and evaluate on, e.g. UD_Spanish-AnCora",
        "positional",
        None,
        str,
    ),
    config=("Path to json formatted config file", "option", "C", Path),
    limit=("Size limit", "option", "n", int),
    gpu_device=("Use GPU", "option", "g", int),
    use_oracle_segments=("Use oracle segments", "flag", "G", int),
    vectors_dir=(
        "Path to directory with pretrained vectors, named e.g. en/",
        "option",
        "v",
        Path,
    ),
)
def main(
    ud_dir,
    parses_dir,
    corpus,
    config=None,
    limit=0,
    gpu_device=-1,
    vectors_dir=None,
    use_oracle_segments=False,
):
    # temp fix to avoid import issues cf https://github.com/explosion/spaCy/issues/4200
    import tqdm

    Token.set_extension("get_conllu_lines", method=get_token_conllu)
    Token.set_extension("begins_fused", default=False)
    Token.set_extension("inside_fused", default=False)

    spacy.util.fix_random_seed()
    lang.zh.Chinese.Defaults.use_jieba = False
    lang.ja.Japanese.Defaults.use_janome = False

    if config is not None:
        config = Config.load(config, vectors_dir=vectors_dir)
    else:
        config = Config(vectors_dir=vectors_dir)
    paths = TreebankPaths(ud_dir, corpus)
    if not (parses_dir / corpus).exists():
        (parses_dir / corpus).mkdir()
    print("Train and evaluate", corpus, "using lang", paths.lang)
    nlp = load_nlp(paths.lang, config, vectors=vectors_dir)

    examples = read_data(
        nlp,
        paths.train.conllu.open(encoding="utf8"),
        paths.train.text.open(encoding="utf8"),
        max_doc_length=config.max_doc_length,
        limit=limit,
    )

    optimizer = initialize_pipeline(nlp, examples, config, gpu_device)

    batch_sizes = compounding(config.min_batch_size, config.max_batch_size, 1.001)
    beam_prob = compounding(0.2, 0.8, 1.001)
    for i in range(config.nr_epoch):
        examples = read_data(
            nlp,
            paths.train.conllu.open(encoding="utf8"),
            paths.train.text.open(encoding="utf8"),
            max_doc_length=config.max_doc_length,
            limit=limit,
            oracle_segments=use_oracle_segments,
            raw_text=not use_oracle_segments,
        )
        random.shuffle(examples)
        if config.batch_by_words:
            batches = minibatch_by_words(examples, size=batch_sizes)
        else:
            batches = minibatch(examples, size=batch_sizes)
        losses = {}
        n_train_words = sum(len(ex.doc) for ex in examples)
        with tqdm.tqdm(total=n_train_words, leave=False) as pbar:
            for batch in batches:
                pbar.update(sum(len(ex.doc) for ex in batch))
                nlp.parser.cfg["beam_update_prob"] = next(beam_prob)
                nlp.update(
                    batch,
                    sgd=optimizer,
                    drop=config.dropout,
                    losses=losses,
                )

        out_path = parses_dir / corpus / "epoch-{i}.conllu".format(i=i)
        with nlp.use_params(optimizer.averages):
            if use_oracle_segments:
                parsed_docs, scores = evaluate(nlp, paths.dev.conllu,
                                                paths.dev.conllu, out_path)
            else:
                parsed_docs, scores = evaluate(nlp, paths.dev.text,
                                                paths.dev.conllu, out_path)
        print_progress(i, losses, scores)


def _render_parses(i, to_render):
    to_render[0].user_data["title"] = "Batch %d" % i
    with Path("/tmp/parses.html").open("w", encoding="utf8") as file_:
        html = displacy.render(to_render[:5], style="dep", page=True)
        file_.write(html)


if __name__ == "__main__":
    plac.call(main)<|MERGE_RESOLUTION|>--- conflicted
+++ resolved
@@ -322,11 +322,7 @@
     lines.append("\t".join(fields))
     return "\n".join(lines)
 
-
-<<<<<<< HEAD
-
-=======
->>>>>>> faaa8325
+develop
 ##################
 # Initialization #
 ##################

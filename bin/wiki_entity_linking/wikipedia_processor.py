--- conflicted
+++ resolved
@@ -6,9 +6,6 @@
 import logging
 import random
 import json
-from tqdm import tqdm
-
-from functools import partial
 
 from spacy.gold import GoldParse
 from bin.wiki_entity_linking import wiki_io as io
@@ -454,7 +451,6 @@
     outputfile.write(line)
 
 
-<<<<<<< HEAD
 def read_training_indices(entity_file_path):
     """ This method creates two lists of indices into the training file: one with indices for the
      training examples, and one for the dev examples."""
@@ -478,10 +474,6 @@
 
 def read_el_docs_golds(nlp, entity_file_path, dev, line_ids, kb, labels_discard=None):
     """ This method provides training/dev examples that correspond to the entity annotations found by the nlp object.
-=======
-def read_training(nlp, entity_file_path, dev, limit, kb, labels_discard=None):
-    """ This method provides training examples that correspond to the entity annotations found by the nlp object.
->>>>>>> 12158c1e
      For training, it will include both positive and negative examples by using the candidate generator from the kb.
      For testing (kb=None), it will include all positive examples only."""
     if not labels_discard:

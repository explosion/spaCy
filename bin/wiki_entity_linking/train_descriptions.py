--- conflicted
+++ resolved
@@ -20,9 +20,6 @@
     DROP = 0
     BATCH_SIZE = 1000
 
-<<<<<<< HEAD
-    def __init__(self, nlp, input_dim, desc_width, epochs=5, threshold=0.04):
-=======
     # Set min. acceptable loss to avoid a 'mean of empty slice' warning by numpy
     MIN_LOSS = 0.01
 
@@ -30,15 +27,10 @@
     MAX_NO_IMPROVEMENT = 20
 
     def __init__(self, nlp, input_dim, desc_width, epochs=5):
->>>>>>> 1711b5eb
         self.nlp = nlp
         self.input_dim = input_dim
         self.desc_width = desc_width
         self.epochs = epochs
-<<<<<<< HEAD
-        self.threshold = threshold
-=======
->>>>>>> 1711b5eb
 
     def apply_encoder(self, description_list):
         if self.encoder is None:
@@ -83,10 +75,7 @@
         loss = 1
         # copy this list so that shuffling does not affect other functions
         descriptions = description_list.copy()
-<<<<<<< HEAD
-=======
         to_continue = True
->>>>>>> 1711b5eb
 
         for i in range(self.epochs):
             shuffle(descriptions)
@@ -95,11 +84,7 @@
             start = 0
             stop = min(self.BATCH_SIZE, len(descriptions))
 
-<<<<<<< HEAD
-            while loss > self.threshold and start < len(descriptions):
-=======
             while to_continue and start < len(descriptions):
->>>>>>> 1711b5eb
                 batch = []
                 for descr in descriptions[start:stop]:
                     doc = self.nlp(descr)

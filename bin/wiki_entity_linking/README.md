--- conflicted
+++ resolved
@@ -16,12 +16,8 @@
   * `lang` (`-la`): language for which to fetch Wikidata information (as the dump contains all languages)
 
 Quick testing and rerunning: 
-<<<<<<< HEAD
-* When trying out the pipeline for a quick test, set `limit_prior`, `limit_train` and/or `limit_wd` to read only parts of the dumps instead of everything. 
+* When trying out the pipeline for a quick test, set `limit_prior` (`-lp`), `limit_train` (`-lt`) and/or `limit_wd` (`-lw`) to read only parts of the dumps instead of everything. 
   * e.g. set `-lt 20000 -lp 2000 -lw 3000 -f 1`
-=======
-* When trying out the pipeline for a quick test, set `limit_prior` (`-lp`), `limit_train` (`-lt`) and/or `limit_wd` (`-lw`) to read only parts of the dumps instead of everything. 
->>>>>>> d24bca62
 * If you only want to (re)run certain parts of the pipeline, just remove the corresponding files and they will be recalculated or reparsed.
 
 

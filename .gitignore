# spaCy
spacy/data/
corpora/
/models/
keys/

# Website
website/.cache/
website/public/
website/node_modules
website/.npm
website/logs
*.log
npm-debug.log*
website/www/
website/_deploy.sh

# Cython / C extensions
cythonize.json
spacy/*.html
*.cpp
*.so

# Vim / VSCode / editors
*.swp
*.sw*
Profile.prof
.vscode
.sass-cache

# Python
.Python
.python-version
__pycache__/
.pytest_cache
*.py[cod]
.env/
.env*
.~env/
.venv
venv/
.dev
.denv
.pypyenv
<<<<<<< HEAD
spacy_custom/*
=======
.pytest_cache/
>>>>>>> 721e1fc8

# Distribution / packaging
env/
build/
develop-eggs/
dist/
eggs/
lib/
lib64/
parts/
sdist/
var/
*.egg-info/
.installed.cfg
*.egg
.eggs
MANIFEST

# Temporary files
*.~*
tmp/

# Installer logs
pip-log.txt
pip-delete-this-directory.txt

# Unit test / coverage reports
htmlcov/
.tox/
.coverage
.cache
nosetests.xml
coverage.xml

# Translations
*.mo

# Mr Developer
.mr.developer.cfg
.project
.pydevproject

# Rope
.ropeproject

# Django stuff:
*.log
*.pot

# Windows
*.bat
Thumbs.db
Desktop.ini

# Mac OS X
*.DS_Store

# Komodo project files
*.komodoproject

# Other
*.tgz

# Pycharm project files
*.idea<|MERGE_RESOLUTION|>--- conflicted
+++ resolved
@@ -42,11 +42,8 @@
 .dev
 .denv
 .pypyenv
-<<<<<<< HEAD
 spacy_custom/*
-=======
-.pytest_cache/
->>>>>>> 721e1fc8
+
 
 # Distribution / packaging
 env/

#!/usr/bin/env python
from __future__ import print_function
import io
import os
import subprocess
import sys
import contextlib
from distutils.command.build_ext import build_ext
from distutils.sysconfig import get_python_inc
from distutils import ccompiler, msvccompiler
from setuptools import Extension, setup, find_packages


PACKAGE_DATA = {"": ["*.pyx", "*.pxd", "*.txt", "*.tokens"]}


PACKAGES = find_packages()


MOD_NAMES = [
    "spacy._align",
    "spacy.parts_of_speech",
    "spacy.strings",
    "spacy.lexeme",
    "spacy.vocab",
    "spacy.attrs",
    "spacy.morphology",
    "spacy.pipeline",
    "spacy.syntax.stateclass",
    "spacy.syntax._state",
    "spacy.tokenizer",
    "spacy.syntax.nn_parser",
    "spacy.syntax._parser_model",
    "spacy.syntax._beam_utils",
    "spacy.syntax.nonproj",
    "spacy.syntax.transition_system",
    "spacy.syntax.arc_eager",
    "spacy.gold",
    "spacy.tokens.doc",
    "spacy.tokens.span",
    "spacy.tokens.token",
    "spacy.tokens._retokenize",
    "spacy.matcher",
    "spacy.syntax.ner",
    "spacy.symbols",
    "spacy.vectors",
]


COMPILE_OPTIONS = {
    "msvc": ["/Ox", "/EHsc"],
    "mingw32": ["-O2", "-Wno-strict-prototypes", "-Wno-unused-function"],
    "other": ["-O2", "-Wno-strict-prototypes", "-Wno-unused-function"],
}


LINK_OPTIONS = {"msvc": [], "mingw32": [], "other": []}


# I don't understand this very well yet. See Issue #267
# Fingers crossed!
USE_OPENMP_DEFAULT = "0" if sys.platform != "darwin" else None
if os.environ.get("USE_OPENMP", USE_OPENMP_DEFAULT) == "1":
    if sys.platform == "darwin":
        COMPILE_OPTIONS["other"].append("-fopenmp")
        LINK_OPTIONS["other"].append("-fopenmp")
        PACKAGE_DATA["spacy.platform.darwin.lib"] = ["*.dylib"]
        PACKAGES.append("spacy.platform.darwin.lib")

    elif sys.platform == "win32":
        COMPILE_OPTIONS["msvc"].append("/openmp")

    else:
        COMPILE_OPTIONS["other"].append("-fopenmp")
        LINK_OPTIONS["other"].append("-fopenmp")


# By subclassing build_extensions we have the actual compiler that will be used which is really known only after finalize_options
# http://stackoverflow.com/questions/724664/python-distutils-how-to-get-a-compiler-that-is-going-to-be-used
class build_ext_options:
    def build_options(self):
        for e in self.extensions:
            e.extra_compile_args += COMPILE_OPTIONS.get(
                self.compiler.compiler_type, COMPILE_OPTIONS["other"]
            )
        for e in self.extensions:
            e.extra_link_args += LINK_OPTIONS.get(
                self.compiler.compiler_type, LINK_OPTIONS["other"]
            )


class build_ext_subclass(build_ext, build_ext_options):
    def build_extensions(self):
        build_ext_options.build_options(self)
        build_ext.build_extensions(self)


def generate_cython(root, source):
    print("Cythonizing sources")
    p = subprocess.call(
        [sys.executable, os.path.join(root, "bin", "cythonize.py"), source],
        env=os.environ,
    )
    if p != 0:
        raise RuntimeError("Running cythonize failed")


def is_source_release(path):
    return os.path.exists(os.path.join(path, "PKG-INFO"))


def clean(path):
    for name in MOD_NAMES:
        name = name.replace(".", "/")
        for ext in [".so", ".html", ".cpp", ".c"]:
            file_path = os.path.join(path, name + ext)
            if os.path.exists(file_path):
                os.unlink(file_path)


@contextlib.contextmanager
def chdir(new_dir):
    old_dir = os.getcwd()
    try:
        os.chdir(new_dir)
        sys.path.insert(0, new_dir)
        yield
    finally:
        del sys.path[0]
        os.chdir(old_dir)


def setup_package():
    root = os.path.abspath(os.path.dirname(__file__))

    if len(sys.argv) > 1 and sys.argv[1] == "clean":
        return clean(root)

    with chdir(root):
        with io.open(os.path.join(root, "spacy", "about.py"), encoding="utf8") as f:
            about = {}
            exec(f.read(), about)

        with io.open(os.path.join(root, "README.md"), encoding="utf8") as f:
            readme = f.read()

        include_dirs = [
            get_python_inc(plat_specific=True),
            os.path.join(root, "include"),
        ]

        if (
            ccompiler.new_compiler().compiler_type == "msvc"
            and msvccompiler.get_build_version() == 9
        ):
            include_dirs.append(os.path.join(root, "include", "msvc9"))

        ext_modules = []
        for mod_name in MOD_NAMES:
            mod_path = mod_name.replace(".", "/") + ".cpp"
            extra_link_args = []
            # ???
            # Imported from patch from @mikepb
            # See Issue #267. Running blind here...
            if sys.platform == "darwin":
                dylib_path = [".." for _ in range(mod_name.count("."))]
                dylib_path = "/".join(dylib_path)
                dylib_path = "@loader_path/%s/spacy/platform/darwin/lib" % dylib_path
                extra_link_args.append("-Wl,-rpath,%s" % dylib_path)
            ext_modules.append(
                Extension(
                    mod_name,
                    [mod_path],
                    language="c++",
                    include_dirs=include_dirs,
                    extra_link_args=extra_link_args,
                )
            )

        if not is_source_release(root):
            generate_cython(root, "spacy")

        setup(
            name=about["__title__"],
            zip_safe=False,
            packages=PACKAGES,
            package_data=PACKAGE_DATA,
            description=about["__summary__"],
            long_description=readme,
            long_description_content_type="text/markdown",
            author=about["__author__"],
            author_email=about["__email__"],
            version=about["__version__"],
            url=about["__uri__"],
            license=about["__license__"],
            ext_modules=ext_modules,
            scripts=["bin/spacy"],
            install_requires=[
<<<<<<< HEAD
                'numpy>=1.15.0',
                'murmurhash>=0.28,<0.29',
                'cymem>=1.30,<1.32',
                'preshed>=1.0.0,<2.0.0',
                'thinc==6.11.3.dev1',
                'plac<1.0.0,>=0.9.6',
                'ujson>=1.35',
                'regex==2017.4.5',
                'dill>=0.2,<0.3',
                'requests>=2.13.0,<3.0.0',
                'pathlib==1.0.1; python_version < "3.4"'],
            setup_requires=['wheel'],
=======
                "numpy>=1.15.0",
                "murmurhash>=0.28.0,<1.1.0",
                "cymem>=2.0.2,<2.1.0",
                "preshed>=2.0.1,<2.1.0",
                "thinc==7.0.0.dev0",
                "blis>=0.2.2,<0.3.0",
                "plac<1.0.0,>=0.9.6",
                "ujson>=1.35",
                "regex==2018.01.10",
                "dill>=0.2,<0.3",
                "requests>=2.13.0,<3.0.0",
                'pathlib==1.0.1; python_version < "3.4"',
            ],
            setup_requires=["wheel"],
>>>>>>> b6e99144
            extras_require={
                "cuda": ["cupy>=4.0"],
                "cuda80": ["cupy-cuda80>=4.0"],
                "cuda90": ["cupy-cuda90>=4.0"],
                "cuda91": ["cupy-cuda91>=4.0"],
                "cuda92": ["cupy-cuda92>=4.0"],
            },
            classifiers=[
                "Development Status :: 5 - Production/Stable",
                "Environment :: Console",
                "Intended Audience :: Developers",
                "Intended Audience :: Science/Research",
                "License :: OSI Approved :: MIT License",
                "Operating System :: POSIX :: Linux",
                "Operating System :: MacOS :: MacOS X",
                "Operating System :: Microsoft :: Windows",
                "Programming Language :: Cython",
                "Programming Language :: Python :: 2",
                "Programming Language :: Python :: 2.7",
                "Programming Language :: Python :: 3",
                "Programming Language :: Python :: 3.4",
                "Programming Language :: Python :: 3.5",
                "Programming Language :: Python :: 3.6",
                "Programming Language :: Python :: 3.7",
                "Topic :: Scientific/Engineering",
            ],
            cmdclass={"build_ext": build_ext_subclass},
        )


if __name__ == "__main__":
    setup_package()<|MERGE_RESOLUTION|>--- conflicted
+++ resolved
@@ -196,20 +196,6 @@
             ext_modules=ext_modules,
             scripts=["bin/spacy"],
             install_requires=[
-<<<<<<< HEAD
-                'numpy>=1.15.0',
-                'murmurhash>=0.28,<0.29',
-                'cymem>=1.30,<1.32',
-                'preshed>=1.0.0,<2.0.0',
-                'thinc==6.11.3.dev1',
-                'plac<1.0.0,>=0.9.6',
-                'ujson>=1.35',
-                'regex==2017.4.5',
-                'dill>=0.2,<0.3',
-                'requests>=2.13.0,<3.0.0',
-                'pathlib==1.0.1; python_version < "3.4"'],
-            setup_requires=['wheel'],
-=======
                 "numpy>=1.15.0",
                 "murmurhash>=0.28.0,<1.1.0",
                 "cymem>=2.0.2,<2.1.0",
@@ -224,7 +210,6 @@
                 'pathlib==1.0.1; python_version < "3.4"',
             ],
             setup_requires=["wheel"],
->>>>>>> b6e99144
             extras_require={
                 "cuda": ["cupy>=4.0"],
                 "cuda80": ["cupy-cuda80>=4.0"],
